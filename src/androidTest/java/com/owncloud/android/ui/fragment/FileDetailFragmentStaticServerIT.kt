--- conflicted
+++ resolved
@@ -64,17 +64,11 @@
 
     @Test
     @ScreenshotTest
-<<<<<<< HEAD
-    fun showDetailsActivities() {
-        val sut = testActivityRule.launchActivity(null)
-        sut.addFragment(FileDetailFragment.newInstance(file, user, 0))
-=======
     @Suppress("MagicNumber")
     fun showDetailsActivities() {
         val activity = testActivityRule.launchActivity(null)
         val sut = FileDetailFragment.newInstance(file, user, 0)
         activity.addFragment(sut)
->>>>>>> faad3883
 
         waitForIdleSync()
 
