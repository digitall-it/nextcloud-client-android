/*
 *
 * Nextcloud Android client application
 *
 * @author Tobias Kaminsky
 * Copyright (C) 2020 Tobias Kaminsky
 * Copyright (C) 2020 Nextcloud GmbH
 * Copyright (C) 2020 Chris Narkiewicz <hello@ezaquarii.com>
 *
 * This program is free software: you can redistribute it and/or modify
 * it under the terms of the GNU Affero General Public License as published by
 * the Free Software Foundation, either version 3 of the License, or
 * (at your option) any later version.
 *
 * This program is distributed in the hope that it will be useful,
 * but WITHOUT ANY WARRANTY; without even the implied warranty of
 * MERCHANTABILITY or FITNESS FOR A PARTICULAR PURPOSE. See the
 * GNU Affero General Public License for more details.
 *
 * You should have received a copy of the GNU Affero General Public License
 * along with this program. If not, see <https://www.gnu.org/licenses/>.
 */
package com.owncloud.android.ui.fragment

import android.Manifest
import androidx.test.espresso.intent.rule.IntentsTestRule
import androidx.test.rule.GrantPermissionRule
import com.nextcloud.client.device.BatteryStatus
import com.nextcloud.client.device.PowerManagementService
import com.nextcloud.client.network.Connectivity
import com.nextcloud.client.network.ConnectivityService
import com.owncloud.android.AbstractOnServerIT
import com.owncloud.android.datamodel.OCFile
import com.owncloud.android.ui.activity.FileDisplayActivity
import org.junit.Assert.assertFalse
import org.junit.Assert.assertTrue
import org.junit.Rule
import org.junit.Test
import java.io.File

class OCFileListFragmentIT : AbstractOnServerIT() {
    companion object {
        val SECOND_IN_MILLIS = 1000L
        val RESULT_PER_PAGE = 50
    }

    @get:Rule
    val activityRule = IntentsTestRule(FileDisplayActivity::class.java, true, false)

    @get:Rule
    val permissionRule = GrantPermissionRule.grant(Manifest.permission.WRITE_EXTERNAL_STORAGE)

    private val connectivityServiceMock: ConnectivityService = object : ConnectivityService {
        override fun isInternetWalled(): Boolean {
            return false
        }

        override fun getConnectivity(): Connectivity {
            return Connectivity.CONNECTED_WIFI
        }
    }

    private val powerManagementServiceMock: PowerManagementService = object : PowerManagementService {
        override val isPowerSavingEnabled: Boolean
            get() = false

        override val isPowerSavingExclusionAvailable: Boolean
            get() = false

        override val battery: BatteryStatus
            get() = BatteryStatus()
    }

    @Test
<<<<<<< HEAD
    // @ScreenshotTest // todo run without real server
    fun showRichWorkspace() {
        assertTrue(CreateFolderOperation("/test/", user, targetContext).execute(client, storageManager).isSuccess)

        val ocUpload = OCUpload(
            getDummyFile("/nonEmpty.txt").absolutePath,
            "/test/Readme.md",
            account.name
        )
        val newUpload = UploadFileOperation(
            UploadsStorageManager(UserAccountManagerImpl.fromContext(targetContext), targetContext.contentResolver),
            connectivityServiceMock,
            powerManagementServiceMock,
            user,
            null,
            ocUpload,
            FileUploader.NameCollisionPolicy.DEFAULT,
            FileUploader.LOCAL_BEHAVIOUR_COPY,
            targetContext,
            false,
            false
        )

        newUpload.addRenameUploadListener {}
        newUpload.setRemoteFolderToBeCreated()

        assertTrue(newUpload.execute(client, storageManager).isSuccess)

        assertTrue(
            RefreshFolderOperation(
                storageManager.getFileByPath("/test/"),
                System.currentTimeMillis() / SECOND_IN_MILLIS,
                false,
                true,
                storageManager,
                account,
                targetContext
            )
                .execute(client)
                .isSuccess
        )

        val sut = ActivityScenario.launch(FileDisplayActivity::class.java)
        shortSleep()
        sut.onActivity { activity -> activity.onBrowsedDownTo(storageManager.getFileByPath("/test/")) }

        shortSleep()
        shortSleep()

//        sut.onActivity { activity ->
//            Screenshot.snapActivity(activity).setName("richworkspaces_light").record()
//        }

        val preferences: AppPreferences = AppPreferencesImpl.fromContext(targetContext)
        preferences.darkThemeMode = DarkMode.DARK

        sut.onActivity { activity ->
            MainApp.setAppTheme(DarkMode.DARK)
        }

        shortSleep()
        sut.onActivity { activity -> activity.onBackPressed() }

        shortSleep()

        sut.recreate()

        sut.onActivity { activity -> activity.onBrowsedDownTo(storageManager.getFileByPath("/test/")) }

        shortSleep()
        shortSleep()

//        sut.onActivity { activity ->
//            Screenshot.snapActivity(activity).setName("richworkspaces_dark").record()
//        }

        // switch back to light mode
        preferences.darkThemeMode = DarkMode.LIGHT
        sut.onActivity { MainApp.setAppTheme(DarkMode.LIGHT) }

        shortSleep()
        sut.onActivity { activity -> activity.onBackPressed() }

        sut.recreate()
    }

    @Test
    // @ScreenshotTest // todo run without real server
    fun createAndShowShareToUser() {
        val path = "/shareToAdmin/"
        TestCase.assertTrue(
            CreateFolderOperation(path, user, targetContext)
                .execute(client, storageManager)
                .isSuccess
        )

        // share folder to user "admin"
        TestCase.assertTrue(
            CreateShareRemoteOperation(
                path,
                ShareType.USER,
                "admin",
                false,
                "",
                OCShare.MAXIMUM_PERMISSIONS_FOR_FOLDER
            )
                .execute(client).isSuccess
        )

        val sut: FileDisplayActivity = activityRule.launchActivity(null)
        sut.startSyncFolderOperation(storageManager.getFileByPath("/"), true)

        shortSleep()
        InstrumentationRegistry.getInstrumentation().waitForIdleSync()
//        Screenshot.snapActivity(sut).record()
    }

    @Test
    // @ScreenshotTest // todo run without real server
    fun createAndShowShareToGroup() {
        val path = "/shareToGroup/"
        TestCase.assertTrue(
            CreateFolderOperation(path, user, targetContext)
                .execute(client, storageManager)
                .isSuccess
        )

        // share folder to group
        assertTrue(
            CreateShareRemoteOperation(
                "/shareToGroup/",
                ShareType.GROUP,
                "users",
                false,
                "",
                OCShare.NO_PERMISSION
            )
                .execute(client)
                .isSuccess
        )

        val sut: FileDisplayActivity = activityRule.launchActivity(null)
        sut.startSyncFolderOperation(storageManager.getFileByPath("/"), true)

        shortSleep()
        InstrumentationRegistry.getInstrumentation().waitForIdleSync()
//        Screenshot.snapActivity(sut).record()
    }

//    @Test
//    @ScreenshotTest
//    fun createAndShowShareToCircle() {
//        val path = "/shareToCircle/"
//        TestCase.assertTrue(CreateFolderOperation(path, account, targetContext)
//            .execute(client, storageManager)
//            .isSuccess)
//
//        // share folder to circle
//        // get circleId
//        val searchResult = GetShareesRemoteOperation("publicCircle", 1, RESULT_PER_PAGE).execute(client)
//        assertTrue(searchResult.logMessage, searchResult.isSuccess)
//
//        val resultJson: JSONObject = searchResult.data[0] as JSONObject
//        val circleId: String = resultJson.getJSONObject("value").getString("shareWith")
//
//        assertTrue(CreateShareRemoteOperation("/shareToCircle/",
//            ShareType.CIRCLE,
//            circleId,
//            false,
//            "",
//            OCShare.DEFAULT_PERMISSION)
//            .execute(client).isSuccess)
//
//        val sut: FileDisplayActivity = activityRule.launchActivity(null)
//        sut.startSyncFolderOperation(storageManager.getFileByPath("/"), true)
//
//        shortSleep()
//        InstrumentationRegistry.getInstrumentation().waitForIdleSync()
//        Screenshot.snapActivity(sut).record()
//    }

    @Test
    // @ScreenshotTest // todo run without real server
    fun createAndShowShareViaLink() {
        val path = "/shareViaLink/"
        TestCase.assertTrue(
            CreateFolderOperation(path, user, targetContext)
                .execute(client, storageManager)
                .isSuccess
        )

        // share folder via public link
        TestCase.assertTrue(
            CreateShareRemoteOperation(
                "/shareViaLink/",
                ShareType.PUBLIC_LINK,
                "",
                true,
                "",
                OCShare.READ_PERMISSION_FLAG
            )
                .execute(client)
                .isSuccess
        )

        val sut: FileDisplayActivity = activityRule.launchActivity(null)
        sut.startSyncFolderOperation(storageManager.getFileByPath("/"), true)

        shortSleep()
        InstrumentationRegistry.getInstrumentation().waitForIdleSync()
//        Screenshot.snapActivity(sut).record()
    }

    @Test
=======
>>>>>>> faad3883
    @SuppressWarnings("MagicNumber")
    fun testEnoughSpaceWithoutLocalFile() {
        val sut = OCFileListFragment()
        val ocFile = OCFile("/test.txt")
        val file = File("/sdcard/test.txt")
        file.createNewFile()

        ocFile.storagePath = file.absolutePath

        ocFile.fileLength = 100
        assertTrue(sut.checkIfEnoughSpace(200L, ocFile))

        ocFile.fileLength = 0
        assertTrue(sut.checkIfEnoughSpace(200L, ocFile))

        ocFile.fileLength = 100
        assertFalse(sut.checkIfEnoughSpace(50L, ocFile))

        ocFile.fileLength = 100
        assertFalse(sut.checkIfEnoughSpace(100L, ocFile))
    }

    @Test
    @SuppressWarnings("MagicNumber")
    fun testEnoughSpaceWithLocalFile() {
        val sut = OCFileListFragment()
        val ocFile = OCFile("/test.txt")
        val file = File("/sdcard/test.txt")
        file.writeText("123123")

        ocFile.storagePath = file.absolutePath

        ocFile.fileLength = 100
        assertTrue(sut.checkIfEnoughSpace(200L, ocFile))

        ocFile.fileLength = 0
        assertTrue(sut.checkIfEnoughSpace(200L, ocFile))

        ocFile.fileLength = 100
        assertFalse(sut.checkIfEnoughSpace(50L, ocFile))

        ocFile.fileLength = 100
        assertFalse(sut.checkIfEnoughSpace(100L, ocFile))
    }

    @Test
    @SuppressWarnings("MagicNumber")
    fun testEnoughSpaceWithoutLocalFolder() {
        val sut = OCFileListFragment()
        val ocFile = OCFile("/test/")
        val file = File("/sdcard/test/")
        File("/sdcard/test/1.txt").writeText("123123")

        ocFile.storagePath = file.absolutePath

        ocFile.fileLength = 100
        assertTrue(sut.checkIfEnoughSpace(200L, ocFile))

        ocFile.fileLength = 0
        assertTrue(sut.checkIfEnoughSpace(200L, ocFile))

        ocFile.fileLength = 100
        assertFalse(sut.checkIfEnoughSpace(50L, ocFile))

        ocFile.fileLength = 100
        assertFalse(sut.checkIfEnoughSpace(100L, ocFile))
    }

    @Test
    @SuppressWarnings("MagicNumber")
    fun testEnoughSpaceWithLocalFolder() {
        val sut = OCFileListFragment()
        val ocFile = OCFile("/test/")
        val folder = File("/sdcard/test/")
        folder.mkdirs()
        val file = File("/sdcard/test/1.txt")
        file.createNewFile()
        file.writeText("123123")

        ocFile.storagePath = folder.absolutePath
        ocFile.mimeType = "DIR"

        ocFile.fileLength = 100
        assertTrue(sut.checkIfEnoughSpace(200L, ocFile))

        ocFile.fileLength = 0
        assertTrue(sut.checkIfEnoughSpace(200L, ocFile))

        ocFile.fileLength = 100
        assertFalse(sut.checkIfEnoughSpace(50L, ocFile))

        ocFile.fileLength = 44
        assertTrue(sut.checkIfEnoughSpace(50L, ocFile))

        ocFile.fileLength = 100
        assertTrue(sut.checkIfEnoughSpace(100L, ocFile))
    }

    @Test
    @SuppressWarnings("MagicNumber")
    fun testEnoughSpaceWithNoLocalFolder() {
        val sut = OCFileListFragment()
        val ocFile = OCFile("/test/")

        ocFile.mimeType = "DIR"

        ocFile.fileLength = 100
        assertTrue(sut.checkIfEnoughSpace(200L, ocFile))
    }
}<|MERGE_RESOLUTION|>--- conflicted
+++ resolved
@@ -72,223 +72,6 @@
     }
 
     @Test
-<<<<<<< HEAD
-    // @ScreenshotTest // todo run without real server
-    fun showRichWorkspace() {
-        assertTrue(CreateFolderOperation("/test/", user, targetContext).execute(client, storageManager).isSuccess)
-
-        val ocUpload = OCUpload(
-            getDummyFile("/nonEmpty.txt").absolutePath,
-            "/test/Readme.md",
-            account.name
-        )
-        val newUpload = UploadFileOperation(
-            UploadsStorageManager(UserAccountManagerImpl.fromContext(targetContext), targetContext.contentResolver),
-            connectivityServiceMock,
-            powerManagementServiceMock,
-            user,
-            null,
-            ocUpload,
-            FileUploader.NameCollisionPolicy.DEFAULT,
-            FileUploader.LOCAL_BEHAVIOUR_COPY,
-            targetContext,
-            false,
-            false
-        )
-
-        newUpload.addRenameUploadListener {}
-        newUpload.setRemoteFolderToBeCreated()
-
-        assertTrue(newUpload.execute(client, storageManager).isSuccess)
-
-        assertTrue(
-            RefreshFolderOperation(
-                storageManager.getFileByPath("/test/"),
-                System.currentTimeMillis() / SECOND_IN_MILLIS,
-                false,
-                true,
-                storageManager,
-                account,
-                targetContext
-            )
-                .execute(client)
-                .isSuccess
-        )
-
-        val sut = ActivityScenario.launch(FileDisplayActivity::class.java)
-        shortSleep()
-        sut.onActivity { activity -> activity.onBrowsedDownTo(storageManager.getFileByPath("/test/")) }
-
-        shortSleep()
-        shortSleep()
-
-//        sut.onActivity { activity ->
-//            Screenshot.snapActivity(activity).setName("richworkspaces_light").record()
-//        }
-
-        val preferences: AppPreferences = AppPreferencesImpl.fromContext(targetContext)
-        preferences.darkThemeMode = DarkMode.DARK
-
-        sut.onActivity { activity ->
-            MainApp.setAppTheme(DarkMode.DARK)
-        }
-
-        shortSleep()
-        sut.onActivity { activity -> activity.onBackPressed() }
-
-        shortSleep()
-
-        sut.recreate()
-
-        sut.onActivity { activity -> activity.onBrowsedDownTo(storageManager.getFileByPath("/test/")) }
-
-        shortSleep()
-        shortSleep()
-
-//        sut.onActivity { activity ->
-//            Screenshot.snapActivity(activity).setName("richworkspaces_dark").record()
-//        }
-
-        // switch back to light mode
-        preferences.darkThemeMode = DarkMode.LIGHT
-        sut.onActivity { MainApp.setAppTheme(DarkMode.LIGHT) }
-
-        shortSleep()
-        sut.onActivity { activity -> activity.onBackPressed() }
-
-        sut.recreate()
-    }
-
-    @Test
-    // @ScreenshotTest // todo run without real server
-    fun createAndShowShareToUser() {
-        val path = "/shareToAdmin/"
-        TestCase.assertTrue(
-            CreateFolderOperation(path, user, targetContext)
-                .execute(client, storageManager)
-                .isSuccess
-        )
-
-        // share folder to user "admin"
-        TestCase.assertTrue(
-            CreateShareRemoteOperation(
-                path,
-                ShareType.USER,
-                "admin",
-                false,
-                "",
-                OCShare.MAXIMUM_PERMISSIONS_FOR_FOLDER
-            )
-                .execute(client).isSuccess
-        )
-
-        val sut: FileDisplayActivity = activityRule.launchActivity(null)
-        sut.startSyncFolderOperation(storageManager.getFileByPath("/"), true)
-
-        shortSleep()
-        InstrumentationRegistry.getInstrumentation().waitForIdleSync()
-//        Screenshot.snapActivity(sut).record()
-    }
-
-    @Test
-    // @ScreenshotTest // todo run without real server
-    fun createAndShowShareToGroup() {
-        val path = "/shareToGroup/"
-        TestCase.assertTrue(
-            CreateFolderOperation(path, user, targetContext)
-                .execute(client, storageManager)
-                .isSuccess
-        )
-
-        // share folder to group
-        assertTrue(
-            CreateShareRemoteOperation(
-                "/shareToGroup/",
-                ShareType.GROUP,
-                "users",
-                false,
-                "",
-                OCShare.NO_PERMISSION
-            )
-                .execute(client)
-                .isSuccess
-        )
-
-        val sut: FileDisplayActivity = activityRule.launchActivity(null)
-        sut.startSyncFolderOperation(storageManager.getFileByPath("/"), true)
-
-        shortSleep()
-        InstrumentationRegistry.getInstrumentation().waitForIdleSync()
-//        Screenshot.snapActivity(sut).record()
-    }
-
-//    @Test
-//    @ScreenshotTest
-//    fun createAndShowShareToCircle() {
-//        val path = "/shareToCircle/"
-//        TestCase.assertTrue(CreateFolderOperation(path, account, targetContext)
-//            .execute(client, storageManager)
-//            .isSuccess)
-//
-//        // share folder to circle
-//        // get circleId
-//        val searchResult = GetShareesRemoteOperation("publicCircle", 1, RESULT_PER_PAGE).execute(client)
-//        assertTrue(searchResult.logMessage, searchResult.isSuccess)
-//
-//        val resultJson: JSONObject = searchResult.data[0] as JSONObject
-//        val circleId: String = resultJson.getJSONObject("value").getString("shareWith")
-//
-//        assertTrue(CreateShareRemoteOperation("/shareToCircle/",
-//            ShareType.CIRCLE,
-//            circleId,
-//            false,
-//            "",
-//            OCShare.DEFAULT_PERMISSION)
-//            .execute(client).isSuccess)
-//
-//        val sut: FileDisplayActivity = activityRule.launchActivity(null)
-//        sut.startSyncFolderOperation(storageManager.getFileByPath("/"), true)
-//
-//        shortSleep()
-//        InstrumentationRegistry.getInstrumentation().waitForIdleSync()
-//        Screenshot.snapActivity(sut).record()
-//    }
-
-    @Test
-    // @ScreenshotTest // todo run without real server
-    fun createAndShowShareViaLink() {
-        val path = "/shareViaLink/"
-        TestCase.assertTrue(
-            CreateFolderOperation(path, user, targetContext)
-                .execute(client, storageManager)
-                .isSuccess
-        )
-
-        // share folder via public link
-        TestCase.assertTrue(
-            CreateShareRemoteOperation(
-                "/shareViaLink/",
-                ShareType.PUBLIC_LINK,
-                "",
-                true,
-                "",
-                OCShare.READ_PERMISSION_FLAG
-            )
-                .execute(client)
-                .isSuccess
-        )
-
-        val sut: FileDisplayActivity = activityRule.launchActivity(null)
-        sut.startSyncFolderOperation(storageManager.getFileByPath("/"), true)
-
-        shortSleep()
-        InstrumentationRegistry.getInstrumentation().waitForIdleSync()
-//        Screenshot.snapActivity(sut).record()
-    }
-
-    @Test
-=======
->>>>>>> faad3883
     @SuppressWarnings("MagicNumber")
     fun testEnoughSpaceWithoutLocalFile() {
         val sut = OCFileListFragment()
