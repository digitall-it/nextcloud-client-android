--- conflicted
+++ resolved
@@ -826,7 +826,6 @@
                 }
             }
 
-<<<<<<< HEAD
             if (oldVersion < 16 && newVersion >= 16) {
                 Log_OC.i("SQL", "Entering in the #16 ADD synced folders table");
                 db.beginTransaction();
@@ -840,15 +839,9 @@
                 }
             }
 
-            if (!upgraded)
-                Log_OC.i("SQL", "OUT of the ADD in onUpgrade; oldVersion == " + oldVersion +
-                        ", newVersion == " + newVersion);
-=======
             if (!upgraded) {
                 Log_OC.i(SQL, String.format(Locale.ENGLISH, UPGRADE_VERSION_MSG, oldVersion, newVersion));
             }
->>>>>>> d8f07d3a
-
         }
     }
 
