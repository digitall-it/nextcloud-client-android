/**
 *   ownCloud Android client application
 *
 *   @author Bartek Przybylski
 *   @author David A. Velasco
 *   Copyright (C) 2011  Bartek Przybylski
 *   Copyright (C) 2015 ownCloud Inc.
 *
 *   This program is free software: you can redistribute it and/or modify
 *   it under the terms of the GNU General Public License version 2,
 *   as published by the Free Software Foundation.
 *
 *   This program is distributed in the hope that it will be useful,
 *   but WITHOUT ANY WARRANTY; without even the implied warranty of
 *   MERCHANTABILITY or FITNESS FOR A PARTICULAR PURPOSE.  See the
 *   GNU General Public License for more details.
 *
 *   You should have received a copy of the GNU General Public License
 *   along with this program.  If not, see <http://www.gnu.org/licenses/>.
 *
 */

package com.owncloud.android.providers;

import java.io.File;
import java.util.ArrayList;
import java.util.HashMap;

import com.owncloud.android.MainApp;
import com.owncloud.android.R;
import com.owncloud.android.datamodel.OCFile;
import com.owncloud.android.db.ProviderMeta;
import com.owncloud.android.db.ProviderMeta.ProviderTableMeta;
import com.owncloud.android.lib.common.accounts.AccountUtils;
import com.owncloud.android.lib.common.utils.Log_OC;
import com.owncloud.android.lib.resources.shares.ShareType;
import com.owncloud.android.utils.FileStorageUtils;

import android.accounts.Account;
import android.accounts.AccountManager;
import android.content.ContentProvider;
import android.content.ContentProviderOperation;
import android.content.ContentProviderResult;
import android.content.ContentUris;
import android.content.ContentValues;
import android.content.Context;
import android.content.OperationApplicationException;
import android.content.UriMatcher;
import android.database.Cursor;
import android.database.SQLException;
import android.database.sqlite.SQLiteDatabase;
import android.database.sqlite.SQLiteOpenHelper;
import android.database.sqlite.SQLiteQueryBuilder;
import android.net.Uri;
import android.text.TextUtils;

/**
 * The ContentProvider for the ownCloud App.
 */
public class FileContentProvider extends ContentProvider {

    private DataBaseHelper mDbHelper;

    // Projection for filelist table
    private static HashMap<String, String> mFileProjectionMap;
    static {
        mFileProjectionMap = new HashMap<String, String>();
        mFileProjectionMap.put(ProviderTableMeta._ID, ProviderTableMeta._ID);
        mFileProjectionMap.put(ProviderTableMeta.FILE_PARENT,
                ProviderTableMeta.FILE_PARENT);
        mFileProjectionMap.put(ProviderTableMeta.FILE_PATH,
                ProviderTableMeta.FILE_PATH);
        mFileProjectionMap.put(ProviderTableMeta.FILE_NAME,
                ProviderTableMeta.FILE_NAME);
        mFileProjectionMap.put(ProviderTableMeta.FILE_CREATION,
                ProviderTableMeta.FILE_CREATION);
        mFileProjectionMap.put(ProviderTableMeta.FILE_MODIFIED,
                ProviderTableMeta.FILE_MODIFIED);
        mFileProjectionMap.put(ProviderTableMeta.FILE_MODIFIED_AT_LAST_SYNC_FOR_DATA,
                ProviderTableMeta.FILE_MODIFIED_AT_LAST_SYNC_FOR_DATA);
        mFileProjectionMap.put(ProviderTableMeta.FILE_CONTENT_LENGTH,
                ProviderTableMeta.FILE_CONTENT_LENGTH);
        mFileProjectionMap.put(ProviderTableMeta.FILE_CONTENT_TYPE,
                ProviderTableMeta.FILE_CONTENT_TYPE);
        mFileProjectionMap.put(ProviderTableMeta.FILE_STORAGE_PATH,
                ProviderTableMeta.FILE_STORAGE_PATH);
        mFileProjectionMap.put(ProviderTableMeta.FILE_LAST_SYNC_DATE,
                ProviderTableMeta.FILE_LAST_SYNC_DATE);
        mFileProjectionMap.put(ProviderTableMeta.FILE_LAST_SYNC_DATE_FOR_DATA,
                ProviderTableMeta.FILE_LAST_SYNC_DATE_FOR_DATA);
        mFileProjectionMap.put(ProviderTableMeta.FILE_KEEP_IN_SYNC,
                ProviderTableMeta.FILE_KEEP_IN_SYNC);
        mFileProjectionMap.put(ProviderTableMeta.FILE_ACCOUNT_OWNER,
                ProviderTableMeta.FILE_ACCOUNT_OWNER);
        mFileProjectionMap.put(ProviderTableMeta.FILE_ETAG,
                ProviderTableMeta.FILE_ETAG);
        mFileProjectionMap.put(ProviderTableMeta.FILE_SHARE_BY_LINK,
                ProviderTableMeta.FILE_SHARE_BY_LINK);
        mFileProjectionMap.put(ProviderTableMeta.FILE_PUBLIC_LINK,
                ProviderTableMeta.FILE_PUBLIC_LINK);
        mFileProjectionMap.put(ProviderTableMeta.FILE_PERMISSIONS,
                ProviderTableMeta.FILE_PERMISSIONS);
        mFileProjectionMap.put(ProviderTableMeta.FILE_REMOTE_ID,
                ProviderTableMeta.FILE_REMOTE_ID);
        mFileProjectionMap.put(ProviderTableMeta.FILE_UPDATE_THUMBNAIL,
                ProviderTableMeta.FILE_UPDATE_THUMBNAIL);
        mFileProjectionMap.put(ProviderTableMeta.FILE_IS_DOWNLOADING,
                ProviderTableMeta.FILE_IS_DOWNLOADING);
        mFileProjectionMap.put(ProviderTableMeta.FILE_IN_CONFLICT,
                ProviderTableMeta.FILE_IN_CONFLICT);
    }

    private static final int SINGLE_FILE = 1;
    private static final int DIRECTORY = 2;
    private static final int ROOT_DIRECTORY = 3;
    private static final int SHARES = 4;

    private static final String TAG = FileContentProvider.class.getSimpleName();

    // Projection for ocshares table
    private static HashMap<String, String> mOCSharesProjectionMap;
    static {
        mOCSharesProjectionMap = new HashMap<String, String>();
        mOCSharesProjectionMap.put(ProviderTableMeta._ID, ProviderTableMeta._ID);
        mOCSharesProjectionMap.put(ProviderTableMeta.OCSHARES_FILE_SOURCE,
                ProviderTableMeta.OCSHARES_FILE_SOURCE);
        mOCSharesProjectionMap.put(ProviderTableMeta.OCSHARES_ITEM_SOURCE,
                ProviderTableMeta.OCSHARES_ITEM_SOURCE);
        mOCSharesProjectionMap.put(ProviderTableMeta.OCSHARES_SHARE_TYPE,
                ProviderTableMeta.OCSHARES_SHARE_TYPE);
        mOCSharesProjectionMap.put(ProviderTableMeta.OCSHARES_SHARE_WITH,
                ProviderTableMeta.OCSHARES_SHARE_WITH);
        mOCSharesProjectionMap.put(ProviderTableMeta.OCSHARES_PATH,
                ProviderTableMeta.OCSHARES_PATH);
        mOCSharesProjectionMap.put(ProviderTableMeta.OCSHARES_PERMISSIONS,
                ProviderTableMeta.OCSHARES_PERMISSIONS);
        mOCSharesProjectionMap.put(ProviderTableMeta.OCSHARES_SHARED_DATE,
                ProviderTableMeta.OCSHARES_SHARED_DATE);
        mOCSharesProjectionMap.put(ProviderTableMeta.OCSHARES_EXPIRATION_DATE,
                ProviderTableMeta.OCSHARES_EXPIRATION_DATE);
        mOCSharesProjectionMap.put(ProviderTableMeta.OCSHARES_TOKEN,
                ProviderTableMeta.OCSHARES_TOKEN);
        mOCSharesProjectionMap.put(ProviderTableMeta.OCSHARES_SHARE_WITH_DISPLAY_NAME,
                ProviderTableMeta.OCSHARES_SHARE_WITH_DISPLAY_NAME);
        mOCSharesProjectionMap.put(ProviderTableMeta.OCSHARES_IS_DIRECTORY,
                ProviderTableMeta.OCSHARES_IS_DIRECTORY);
        mOCSharesProjectionMap.put(ProviderTableMeta.OCSHARES_USER_ID,
                ProviderTableMeta.OCSHARES_USER_ID);
        mOCSharesProjectionMap.put(ProviderTableMeta.OCSHARES_ID_REMOTE_SHARED,
                ProviderTableMeta.OCSHARES_ID_REMOTE_SHARED);
        mOCSharesProjectionMap.put(ProviderTableMeta.OCSHARES_ACCOUNT_OWNER,
                ProviderTableMeta.OCSHARES_ACCOUNT_OWNER);
    }

    private UriMatcher mUriMatcher;

    @Override
    public int delete(Uri uri, String where, String[] whereArgs) {
        //Log_OC.d(TAG, "Deleting " + uri + " at provider " + this);
        int count = 0;
        SQLiteDatabase db = mDbHelper.getWritableDatabase();
        db.beginTransaction();
        try {
            count = delete(db, uri, where, whereArgs);
            db.setTransactionSuccessful();
        } finally {
            db.endTransaction();
        }
        getContext().getContentResolver().notifyChange(uri, null);
        return count;
    }

    private int delete(SQLiteDatabase db, Uri uri, String where, String[] whereArgs) {
        int count = 0;
        switch (mUriMatcher.match(uri)) {
        case SINGLE_FILE:
            Cursor c = query(db, uri, null, where, whereArgs, null);
            String remoteId = "";
            if (c != null && c.moveToFirst()) {
                remoteId = c.getString(c.getColumnIndex(ProviderTableMeta.FILE_REMOTE_ID));
<<<<<<< HEAD
=======
                //ThumbnailsCacheManager.removeFileFromCache(remoteId);
                c.close();
>>>>>>> 8090269d
            }
            Log_OC.d(TAG, "Removing FILE " + remoteId);

            count = db.delete(ProviderTableMeta.FILE_TABLE_NAME,
                    ProviderTableMeta._ID
                            + "="
                            + uri.getPathSegments().get(1)
                            + (!TextUtils.isEmpty(where) ? " AND (" + where
                                    + ")" : ""), whereArgs);
            break;
        case DIRECTORY:
            // deletion of folder is recursive
            /*
            Uri folderUri = ContentUris.withAppendedId(ProviderTableMeta.CONTENT_URI_FILE, Long.parseLong(uri.getPathSegments().get(1)));
            Cursor folder = query(db, folderUri, null, null, null, null);
            String folderName = "(unknown)";
            if (folder != null && folder.moveToFirst()) {
                folderName = folder.getString(folder.getColumnIndex(ProviderTableMeta.FILE_PATH));
            }
            */
            Cursor children = query(uri, null, null, null, null);
            if (children != null && children.moveToFirst())  {
                long childId;
                boolean isDir;
                while (!children.isAfterLast()) {
                    childId = children.getLong(children.getColumnIndex(ProviderTableMeta._ID));
                    isDir = "DIR".equals(children.getString(
                            children.getColumnIndex(ProviderTableMeta.FILE_CONTENT_TYPE)
                    ));
                    //remotePath = children.getString(children.getColumnIndex(ProviderTableMeta.FILE_PATH));
                    if (isDir) {
                        count += delete(
                            db,
                            ContentUris.withAppendedId(ProviderTableMeta.CONTENT_URI_DIR, childId),
                            null,
                            null
                        );
                    } else {
                        count += delete(
                            db,
                            ContentUris.withAppendedId(ProviderTableMeta.CONTENT_URI_FILE, childId),
                            null,
                            null
                        );
                    }
                    children.moveToNext();
                }
                children.close();
            } /*else {
                Log_OC.d(TAG, "No child to remove in DIRECTORY " + folderName);
            }
            Log_OC.d(TAG, "Removing DIRECTORY " + folderName + " (or maybe not) ");
            */
            count += db.delete(ProviderTableMeta.FILE_TABLE_NAME,
                    ProviderTableMeta._ID
                    + "="
                    + uri.getPathSegments().get(1)
                    + (!TextUtils.isEmpty(where) ? " AND (" + where
                            + ")" : ""), whereArgs);
            /* Just for log
             if (folder != null) {
                folder.close();
            }*/
            break;
        case ROOT_DIRECTORY:
            //Log_OC.d(TAG, "Removing ROOT!");
            count = db.delete(ProviderTableMeta.FILE_TABLE_NAME, where, whereArgs);
            break;
        case SHARES:
            count = db.delete(ProviderTableMeta.OCSHARES_TABLE_NAME, where, whereArgs);
            break;
        default:
            //Log_OC.e(TAG, "Unknown uri " + uri);
            throw new IllegalArgumentException("Unknown uri: " + uri.toString());
        }
        return count;
    }

    @Override
    public String getType(Uri uri) {
        switch (mUriMatcher.match(uri)) {
        case ROOT_DIRECTORY:
            return ProviderTableMeta.CONTENT_TYPE;
        case SINGLE_FILE:
            return ProviderTableMeta.CONTENT_TYPE_ITEM;
        default:
            throw new IllegalArgumentException("Unknown Uri id."
                    + uri.toString());
        }
    }

    @Override
    public Uri insert(Uri uri, ContentValues values) {
        Uri newUri = null;
        SQLiteDatabase db = mDbHelper.getWritableDatabase();
        db.beginTransaction();
        try {
            newUri = insert(db, uri, values);
            db.setTransactionSuccessful();
        } finally {
            db.endTransaction();
        }
        getContext().getContentResolver().notifyChange(newUri, null);
        return newUri;
    }

    private Uri insert(SQLiteDatabase db, Uri uri, ContentValues values) {
        switch (mUriMatcher.match(uri)){
        case ROOT_DIRECTORY:
        case SINGLE_FILE:
            String remotePath = values.getAsString(ProviderTableMeta.FILE_PATH);
            String accountName = values.getAsString(ProviderTableMeta.FILE_ACCOUNT_OWNER);
            String[] projection = new String[] {
                    ProviderTableMeta._ID, ProviderTableMeta.FILE_PATH,
                    ProviderTableMeta.FILE_ACCOUNT_OWNER
            };
            String where = ProviderTableMeta.FILE_PATH + "=? AND " +
                    ProviderTableMeta.FILE_ACCOUNT_OWNER + "=?";
            String[] whereArgs = new String[] {remotePath, accountName};
            Cursor doubleCheck = query(db, uri, projection, where, whereArgs, null);
            // ugly patch; serious refactorization is needed to reduce work in
            // FileDataStorageManager and bring it to FileContentProvider
            if (doubleCheck == null || !doubleCheck.moveToFirst()) {
                if (doubleCheck != null) {
                    doubleCheck.close();
                }
                long rowId = db.insert(ProviderTableMeta.FILE_TABLE_NAME, null, values);
                if (rowId > 0) {
                    Uri insertedFileUri =
                            ContentUris.withAppendedId(ProviderTableMeta.CONTENT_URI_FILE, rowId);
                    return insertedFileUri;
                } else {
                    throw new SQLException("ERROR " + uri);
                }
            } else {
                // file is already inserted; race condition, let's avoid a duplicated entry
                Uri insertedFileUri = ContentUris.withAppendedId(
                        ProviderTableMeta.CONTENT_URI_FILE,
                        doubleCheck.getLong(doubleCheck.getColumnIndex(ProviderTableMeta._ID))
                );
                doubleCheck.close();

                return insertedFileUri;
            }

        case SHARES:
            String path = values.getAsString(ProviderTableMeta.OCSHARES_PATH);
            String accountNameShare= values.getAsString(ProviderTableMeta.OCSHARES_ACCOUNT_OWNER);
            String[] projectionShare = new String[] {
                    ProviderTableMeta._ID, ProviderTableMeta.OCSHARES_PATH,
                    ProviderTableMeta.OCSHARES_ACCOUNT_OWNER
            };
            String whereShare = ProviderTableMeta.OCSHARES_PATH + "=? AND " +
                    ProviderTableMeta.OCSHARES_ACCOUNT_OWNER + "=?";
            String[] whereArgsShare = new String[] {path, accountNameShare};
            Uri insertedShareUri = null;
            Cursor doubleCheckShare =
                    query(db, uri, projectionShare, whereShare, whereArgsShare, null);
            // ugly patch; serious refactorization is needed to reduce work in
            // FileDataStorageManager and bring it to FileContentProvider
            if (doubleCheckShare == null || !doubleCheckShare.moveToFirst()) {
                if (doubleCheckShare != null) {
                    doubleCheckShare.close();
                }
                long rowId = db.insert(ProviderTableMeta.OCSHARES_TABLE_NAME, null, values);
                if (rowId >0) {
                    insertedShareUri =
                            ContentUris.withAppendedId(ProviderTableMeta.CONTENT_URI_SHARE, rowId);
                } else {
                    throw new SQLException("ERROR " + uri);

                }
            } else {
                // file is already inserted; race condition, let's avoid a duplicated entry
                insertedShareUri = ContentUris.withAppendedId(
                        ProviderTableMeta.CONTENT_URI_SHARE,
                        doubleCheckShare.getLong(
                                doubleCheckShare.getColumnIndex(ProviderTableMeta._ID)
                        )
                );
                doubleCheckShare.close();
            }
            updateFilesTableAccordingToShareInsertion(db, uri, values);
            return insertedShareUri;


        default:
            throw new IllegalArgumentException("Unknown uri id: " + uri);
        }

    }

    private void updateFilesTableAccordingToShareInsertion(
            SQLiteDatabase db, Uri uri, ContentValues shareValues
            ) {
        ContentValues fileValues = new ContentValues();
        fileValues.put(
                ProviderTableMeta.FILE_SHARE_BY_LINK,
                ShareType.PUBLIC_LINK.getValue() ==
                        shareValues.getAsInteger(ProviderTableMeta.OCSHARES_SHARE_TYPE) ? 1 : 0
        );
        String whereShare = ProviderTableMeta.FILE_PATH + "=? AND " +
                ProviderTableMeta.FILE_ACCOUNT_OWNER + "=?";
        String[] whereArgsShare = new String[] {
                shareValues.getAsString(ProviderTableMeta.OCSHARES_PATH),
                shareValues.getAsString(ProviderTableMeta.OCSHARES_ACCOUNT_OWNER)
        };
        db.update(ProviderTableMeta.FILE_TABLE_NAME, fileValues, whereShare, whereArgsShare);
    }


    @Override
    public boolean onCreate() {
        mDbHelper = new DataBaseHelper(getContext());

        String authority = getContext().getResources().getString(R.string.authority);
        mUriMatcher = new UriMatcher(UriMatcher.NO_MATCH);
        mUriMatcher.addURI(authority, null, ROOT_DIRECTORY);
        mUriMatcher.addURI(authority, "file/", SINGLE_FILE);
        mUriMatcher.addURI(authority, "file/#", SINGLE_FILE);
        mUriMatcher.addURI(authority, "dir/", DIRECTORY);
        mUriMatcher.addURI(authority, "dir/#", DIRECTORY);
        mUriMatcher.addURI(authority, "shares/", SHARES);
        mUriMatcher.addURI(authority, "shares/#", SHARES);

        return true;
    }


    @Override
    public Cursor query(
            Uri uri,
            String[] projection,
            String selection,
            String[] selectionArgs,
            String sortOrder
        ) {

        Cursor result = null;
        SQLiteDatabase db = mDbHelper.getReadableDatabase();
        db.beginTransaction();
        try {
            result = query(db, uri, projection, selection, selectionArgs, sortOrder);
            db.setTransactionSuccessful();
        } finally {
            db.endTransaction();
        }
        return result;
    }

    private Cursor query(
            SQLiteDatabase db,
            Uri uri,
            String[] projection,
            String selection,
            String[] selectionArgs,
            String sortOrder
        ) {

        SQLiteQueryBuilder sqlQuery = new SQLiteQueryBuilder();

        sqlQuery.setTables(ProviderTableMeta.FILE_TABLE_NAME);
        sqlQuery.setProjectionMap(mFileProjectionMap);

        switch (mUriMatcher.match(uri)) {
        case ROOT_DIRECTORY:
            break;
        case DIRECTORY:
            String folderId = uri.getPathSegments().get(1);
            sqlQuery.appendWhere(ProviderTableMeta.FILE_PARENT + "="
                    + folderId);
            break;
        case SINGLE_FILE:
            if (uri.getPathSegments().size() > 1) {
                sqlQuery.appendWhere(ProviderTableMeta._ID + "="
                        + uri.getPathSegments().get(1));
            }
            break;
        case SHARES:
            sqlQuery.setTables(ProviderTableMeta.OCSHARES_TABLE_NAME);
            sqlQuery.setProjectionMap(mOCSharesProjectionMap);
            if (uri.getPathSegments().size() > 1) {
                sqlQuery.appendWhere(ProviderTableMeta._ID + "="
                        + uri.getPathSegments().get(1));
            }
            break;
        default:
            throw new IllegalArgumentException("Unknown uri id: " + uri);
        }

        String order;
        if (TextUtils.isEmpty(sortOrder)) {
            if (mUriMatcher.match(uri) == SHARES) {
                order = ProviderTableMeta.OCSHARES_DEFAULT_SORT_ORDER;
            } else {

                order = ProviderTableMeta.FILE_DEFAULT_SORT_ORDER;
            }
        } else {
            order = sortOrder;
        }

        // DB case_sensitive
        db.execSQL("PRAGMA case_sensitive_like = true");
        Cursor c = sqlQuery.query(db, projection, selection, selectionArgs, null, null, order);
        c.setNotificationUri(getContext().getContentResolver(), uri);
        return c;
    }

    @Override
    public int update(Uri uri, ContentValues values, String selection, String[] selectionArgs) {

        int count = 0;
        SQLiteDatabase db = mDbHelper.getWritableDatabase();
        db.beginTransaction();
        try {
            count = update(db, uri, values, selection, selectionArgs);
            db.setTransactionSuccessful();
        } finally {
            db.endTransaction();
        }
        getContext().getContentResolver().notifyChange(uri, null);
        return count;
    }



    private int update(
            SQLiteDatabase db,
            Uri uri,
            ContentValues values,
            String selection,
            String[] selectionArgs
        ) {
        switch (mUriMatcher.match(uri)) {
            case DIRECTORY:
                return  0; //updateFolderSize(db, selectionArgs[0]);
            case SHARES:
                return db.update(
                        ProviderTableMeta.OCSHARES_TABLE_NAME, values, selection, selectionArgs
                );
            default:
                return db.update(
                        ProviderTableMeta.FILE_TABLE_NAME, values, selection, selectionArgs
                );
        }
    }

    @Override
    public ContentProviderResult[] applyBatch (ArrayList<ContentProviderOperation> operations)
            throws OperationApplicationException {
        Log_OC.d("FileContentProvider", "applying batch in provider " + this +
                " (temporary: " + isTemporary() + ")" );
        ContentProviderResult[] results = new ContentProviderResult[operations.size()];
        int i=0;

        SQLiteDatabase db = mDbHelper.getWritableDatabase();
        db.beginTransaction();  // it's supposed that transactions can be nested
        try {
            for (ContentProviderOperation operation : operations) {
                results[i] = operation.apply(this, results, i);
                i++;
            }
            db.setTransactionSuccessful();
        } finally {
            db.endTransaction();
        }
        Log_OC.d("FileContentProvider", "applied batch in provider " + this);
        return results;
    }


    class DataBaseHelper extends SQLiteOpenHelper {

        public DataBaseHelper(Context context) {
            super(context, ProviderMeta.DB_NAME, null, ProviderMeta.DB_VERSION);

        }

        @Override
        public void onCreate(SQLiteDatabase db) {
            // files table
            Log_OC.i("SQL", "Entering in onCreate");
            db.execSQL("CREATE TABLE " + ProviderTableMeta.FILE_TABLE_NAME + "("
                    + ProviderTableMeta._ID + " INTEGER PRIMARY KEY, "
                    + ProviderTableMeta.FILE_NAME + " TEXT, "
                    + ProviderTableMeta.FILE_PATH + " TEXT, "
                    + ProviderTableMeta.FILE_PARENT + " INTEGER, "
                    + ProviderTableMeta.FILE_CREATION + " INTEGER, "
                    + ProviderTableMeta.FILE_MODIFIED + " INTEGER, "
                    + ProviderTableMeta.FILE_CONTENT_TYPE + " TEXT, "
                    + ProviderTableMeta.FILE_CONTENT_LENGTH + " INTEGER, "
                    + ProviderTableMeta.FILE_STORAGE_PATH + " TEXT, "
                    + ProviderTableMeta.FILE_ACCOUNT_OWNER + " TEXT, "
                    + ProviderTableMeta.FILE_LAST_SYNC_DATE + " INTEGER, "
                    + ProviderTableMeta.FILE_KEEP_IN_SYNC + " INTEGER, "
                    + ProviderTableMeta.FILE_LAST_SYNC_DATE_FOR_DATA + " INTEGER, "
                    + ProviderTableMeta.FILE_MODIFIED_AT_LAST_SYNC_FOR_DATA + " INTEGER, "
                    + ProviderTableMeta.FILE_ETAG + " TEXT, "
                    + ProviderTableMeta.FILE_SHARE_BY_LINK + " INTEGER, "
                    + ProviderTableMeta.FILE_PUBLIC_LINK  + " TEXT, "
                    + ProviderTableMeta.FILE_PERMISSIONS  + " TEXT null,"
                    + ProviderTableMeta.FILE_REMOTE_ID  + " TEXT null,"
                    + ProviderTableMeta.FILE_UPDATE_THUMBNAIL  + " INTEGER," //boolean
                    + ProviderTableMeta.FILE_IS_DOWNLOADING  + " INTEGER," //boolean
                    + ProviderTableMeta.FILE_IN_CONFLICT + " INTEGER);"    //boolean
                    );

            // Create table ocshares
            db.execSQL("CREATE TABLE " + ProviderTableMeta.OCSHARES_TABLE_NAME + "("
                    + ProviderTableMeta._ID + " INTEGER PRIMARY KEY, "
                    + ProviderTableMeta.OCSHARES_FILE_SOURCE + " INTEGER, "
                    + ProviderTableMeta.OCSHARES_ITEM_SOURCE + " INTEGER, "
                    + ProviderTableMeta.OCSHARES_SHARE_TYPE + " INTEGER, "
                    + ProviderTableMeta.OCSHARES_SHARE_WITH + " TEXT, "
                    + ProviderTableMeta.OCSHARES_PATH + " TEXT, "
                    + ProviderTableMeta.OCSHARES_PERMISSIONS+ " INTEGER, "
                    + ProviderTableMeta.OCSHARES_SHARED_DATE + " INTEGER, "
                    + ProviderTableMeta.OCSHARES_EXPIRATION_DATE + " INTEGER, "
                    + ProviderTableMeta.OCSHARES_TOKEN + " TEXT, "
                    + ProviderTableMeta.OCSHARES_SHARE_WITH_DISPLAY_NAME + " TEXT, "
                    + ProviderTableMeta.OCSHARES_IS_DIRECTORY + " INTEGER, "  // boolean
                    + ProviderTableMeta.OCSHARES_USER_ID + " INTEGER, "
                    + ProviderTableMeta.OCSHARES_ID_REMOTE_SHARED + " INTEGER,"
                    + ProviderTableMeta.OCSHARES_ACCOUNT_OWNER + " TEXT );" );
        }

        @Override
        public void onUpgrade(SQLiteDatabase db, int oldVersion, int newVersion) {
            Log_OC.i("SQL", "Entering in onUpgrade");
            boolean upgraded = false;
            if (oldVersion == 1 && newVersion >= 2) {
                Log_OC.i("SQL", "Entering in the #1 ADD in onUpgrade");
                db.execSQL("ALTER TABLE " + ProviderTableMeta.FILE_TABLE_NAME +
                           " ADD COLUMN " + ProviderTableMeta.FILE_KEEP_IN_SYNC  + " INTEGER " +
                           " DEFAULT 0");
                upgraded = true;
            }
            if (oldVersion < 3 && newVersion >= 3) {
                Log_OC.i("SQL", "Entering in the #2 ADD in onUpgrade");
                db.beginTransaction();
                try {
                    db.execSQL("ALTER TABLE " + ProviderTableMeta.FILE_TABLE_NAME +
                               " ADD COLUMN " + ProviderTableMeta.FILE_LAST_SYNC_DATE_FOR_DATA  +
                               " INTEGER " + " DEFAULT 0");

                    // assume there are not local changes pending to upload
                    db.execSQL("UPDATE " + ProviderTableMeta.FILE_TABLE_NAME +
                            " SET " + ProviderTableMeta.FILE_LAST_SYNC_DATE_FOR_DATA + " = "
                            + System.currentTimeMillis() +
                            " WHERE " + ProviderTableMeta.FILE_STORAGE_PATH + " IS NOT NULL");

                    upgraded = true;
                    db.setTransactionSuccessful();
                } finally {
                    db.endTransaction();
                }
            }
            if (oldVersion < 4 && newVersion >= 4) {
                Log_OC.i("SQL", "Entering in the #3 ADD in onUpgrade");
                db.beginTransaction();
                try {
                    db.execSQL("ALTER TABLE " + ProviderTableMeta.FILE_TABLE_NAME +
                            " ADD COLUMN " + ProviderTableMeta.FILE_MODIFIED_AT_LAST_SYNC_FOR_DATA +
                            " INTEGER " + " DEFAULT 0");

                    db.execSQL("UPDATE " + ProviderTableMeta.FILE_TABLE_NAME +
                           " SET " + ProviderTableMeta.FILE_MODIFIED_AT_LAST_SYNC_FOR_DATA + " = " +
                            ProviderTableMeta.FILE_MODIFIED +
                           " WHERE " + ProviderTableMeta.FILE_STORAGE_PATH + " IS NOT NULL");

                    upgraded = true;
                    db.setTransactionSuccessful();
                } finally {
                    db.endTransaction();
                }
            }
            if (!upgraded)
                Log_OC.i("SQL", "OUT of the ADD in onUpgrade; oldVersion == " + oldVersion +
                        ", newVersion == " + newVersion);

            if (oldVersion < 5 && newVersion >= 5) {
                Log_OC.i("SQL", "Entering in the #4 ADD in onUpgrade");
                db.beginTransaction();
                try {
                    db.execSQL("ALTER TABLE " + ProviderTableMeta.FILE_TABLE_NAME +
                            " ADD COLUMN " + ProviderTableMeta.FILE_ETAG + " TEXT " +
                            " DEFAULT NULL");

                    upgraded = true;
                    db.setTransactionSuccessful();
                } finally {
                    db.endTransaction();
                }
            }
            if (!upgraded)
                Log_OC.i("SQL", "OUT of the ADD in onUpgrade; oldVersion == " + oldVersion +
                        ", newVersion == " + newVersion);

            if (oldVersion < 6 && newVersion >= 6) {
                Log_OC.i("SQL", "Entering in the #5 ADD in onUpgrade");
                db.beginTransaction();
                try {
                    db .execSQL("ALTER TABLE " + ProviderTableMeta.FILE_TABLE_NAME +
                            " ADD COLUMN " + ProviderTableMeta.FILE_SHARE_BY_LINK + " INTEGER " +
                            " DEFAULT 0");

                    db .execSQL("ALTER TABLE " + ProviderTableMeta.FILE_TABLE_NAME +
                            " ADD COLUMN " + ProviderTableMeta.FILE_PUBLIC_LINK + " TEXT " +
                            " DEFAULT NULL");

                    // Create table ocshares
                    db.execSQL("CREATE TABLE " + ProviderTableMeta.OCSHARES_TABLE_NAME + "("
                            + ProviderTableMeta._ID + " INTEGER PRIMARY KEY, "
                            + ProviderTableMeta.OCSHARES_FILE_SOURCE + " INTEGER, "
                            + ProviderTableMeta.OCSHARES_ITEM_SOURCE + " INTEGER, "
                            + ProviderTableMeta.OCSHARES_SHARE_TYPE + " INTEGER, "
                            + ProviderTableMeta.OCSHARES_SHARE_WITH + " TEXT, "
                            + ProviderTableMeta.OCSHARES_PATH + " TEXT, "
                            + ProviderTableMeta.OCSHARES_PERMISSIONS + " INTEGER, "
                            + ProviderTableMeta.OCSHARES_SHARED_DATE + " INTEGER, "
                            + ProviderTableMeta.OCSHARES_EXPIRATION_DATE + " INTEGER, "
                            + ProviderTableMeta.OCSHARES_TOKEN + " TEXT, "
                            + ProviderTableMeta.OCSHARES_SHARE_WITH_DISPLAY_NAME + " TEXT, "
                            + ProviderTableMeta.OCSHARES_IS_DIRECTORY + " INTEGER, "  // boolean
                            + ProviderTableMeta.OCSHARES_USER_ID + " INTEGER, "
                            + ProviderTableMeta.OCSHARES_ID_REMOTE_SHARED + " INTEGER,"
                            + ProviderTableMeta.OCSHARES_ACCOUNT_OWNER + " TEXT );");

                    upgraded = true;
                    db.setTransactionSuccessful();
                } finally {
                    db.endTransaction();
                }
            }
            if (!upgraded)
                Log_OC.i("SQL", "OUT of the ADD in onUpgrade; oldVersion == " + oldVersion +
                        ", newVersion == " + newVersion);

            if (oldVersion < 7 && newVersion >= 7) {
                Log_OC.i("SQL", "Entering in the #7 ADD in onUpgrade");
                db.beginTransaction();
                try {
                    db.execSQL("ALTER TABLE " + ProviderTableMeta.FILE_TABLE_NAME +
                            " ADD COLUMN " + ProviderTableMeta.FILE_PERMISSIONS + " TEXT " +
                            " DEFAULT NULL");

                    db.execSQL("ALTER TABLE " + ProviderTableMeta.FILE_TABLE_NAME +
                            " ADD COLUMN " + ProviderTableMeta.FILE_REMOTE_ID + " TEXT " +
                            " DEFAULT NULL");

                    upgraded = true;
                    db.setTransactionSuccessful();
                } finally {
                    db.endTransaction();
                }
            }
            if (!upgraded)
                Log_OC.i("SQL", "OUT of the ADD in onUpgrade; oldVersion == " + oldVersion +
                        ", newVersion == " + newVersion);

            if (oldVersion < 8 && newVersion >= 8) {
                Log_OC.i("SQL", "Entering in the #8 ADD in onUpgrade");
                db.beginTransaction();
                try {
                    db.execSQL("ALTER TABLE " + ProviderTableMeta.FILE_TABLE_NAME +
                            " ADD COLUMN " + ProviderTableMeta.FILE_UPDATE_THUMBNAIL + " INTEGER " +
                            " DEFAULT 0");

                    upgraded = true;
                    db.setTransactionSuccessful();
                } finally {
                    db.endTransaction();
                }
            }
            if (!upgraded)
                Log_OC.i("SQL", "OUT of the ADD in onUpgrade; oldVersion == " + oldVersion +
                        ", newVersion == " + newVersion);

            if (oldVersion < 9 && newVersion >= 9) {
                Log_OC.i("SQL", "Entering in the #9 ADD in onUpgrade");
                db.beginTransaction();
                try {
                    db .execSQL("ALTER TABLE " + ProviderTableMeta.FILE_TABLE_NAME +
                            " ADD COLUMN " + ProviderTableMeta.FILE_IS_DOWNLOADING + " INTEGER " +
                            " DEFAULT 0");

                    upgraded = true;
                    db.setTransactionSuccessful();
                } finally {
                    db.endTransaction();
                }
            }
            if (!upgraded)
                Log_OC.i("SQL", "OUT of the ADD in onUpgrade; oldVersion == " + oldVersion +
                        ", newVersion == " + newVersion);

            if (oldVersion < 10 && newVersion >= 10) {
                Log_OC.i("SQL", "Entering in the #10 ADD in onUpgrade");
                updateAccountName(db);
                upgraded = true;
            }
             if (!upgraded)
                Log_OC.i("SQL", "OUT of the ADD in onUpgrade; oldVersion == " + oldVersion +
                        ", newVersion == " + newVersion);

            if (oldVersion < 11 && newVersion >= 11) {
                Log_OC.i("SQL", "Entering in the #11 ADD in onUpgrade");
                db.beginTransaction();
                try {
                    db .execSQL("ALTER TABLE " + ProviderTableMeta.FILE_TABLE_NAME +
                            " ADD COLUMN " + ProviderTableMeta.FILE_IN_CONFLICT + " INTEGER " +
                            " DEFAULT 0");
                    upgraded = true;
                    db.setTransactionSuccessful();
                } finally {
                    db.endTransaction();
                }
            }
            if (!upgraded)
                Log_OC.i("SQL", "OUT of the ADD in onUpgrade; oldVersion == " + oldVersion +
                        ", newVersion == " + newVersion);

        }
    }


    /**
     * Version 10 of database does not modify its scheme. It coincides with the upgrade of the ownCloud account names
     * structure to include in it the path to the server instance. Updating the account names and path to local files
     * in the files table is a must to keep the existing account working and the database clean.
     *
     * See {@link com.owncloud.android.authentication.AccountUtils#updateAccountVersion(android.content.Context)}
     *
     * @param db        Database where table of files is included.
     */
    private void updateAccountName(SQLiteDatabase db){
        Log_OC.d("SQL", "THREAD:  "+ Thread.currentThread().getName());
        AccountManager ama = AccountManager.get(getContext());
        try {
            // get accounts from AccountManager ;  we can't be sure if accounts in it are updated or not although
            // we know the update was previously done in {link @FileActivity#onCreate} because the changes through
            // AccountManager are not synchronous
            Account[] accounts = AccountManager.get(getContext()).getAccountsByType(
                    MainApp.getAccountType());
            String serverUrl, username, oldAccountName, newAccountName;
			for (Account account : accounts) {
                // build both old and new account name
                serverUrl = ama.getUserData(account, AccountUtils.Constants.KEY_OC_BASE_URL);
                username = account.name.substring(0, account.name.lastIndexOf('@'));
                oldAccountName = AccountUtils.buildAccountNameOld(Uri.parse(serverUrl), username);
                newAccountName = AccountUtils.buildAccountName(Uri.parse(serverUrl), username);

                // update values in database
                db.beginTransaction();
                try {
                    ContentValues cv = new ContentValues();
                    cv.put(ProviderTableMeta.FILE_ACCOUNT_OWNER, newAccountName);
                    int num = db.update(ProviderTableMeta.FILE_TABLE_NAME,
                            cv,
                            ProviderTableMeta.FILE_ACCOUNT_OWNER + "=?",
                            new String[]{oldAccountName});

                    Log_OC.d("SQL", "Updated account in database: old name == " + oldAccountName +
                            ", new name == " + newAccountName + " (" + num + " rows updated )");

                    // update path for downloaded files
                    updateDownloadedFiles(db, newAccountName, oldAccountName);

                    db.setTransactionSuccessful();

                } catch (SQLException e) {
                    Log_OC.e(TAG, "SQL Exception upgrading account names or paths in database", e);
                } finally {
                    db.endTransaction();
                }
			}
        } catch (Exception e) {
            Log_OC.e(TAG, "Exception upgrading account names or paths in database", e);
        }
    }


    /**
     * Rename the local ownCloud folder of one account to match the a rename of the account itself. Updates the
     * table of files in database so that the paths to the local files keep being the same.
     *
     * @param db                    Database where table of files is included.
     * @param newAccountName        New name for the target OC account.
     * @param oldAccountName        Old name of the target OC account.
     */
    private void updateDownloadedFiles(SQLiteDatabase db, String newAccountName,
                                       String oldAccountName) {

        String whereClause = ProviderTableMeta.FILE_ACCOUNT_OWNER + "=? AND " +
                ProviderTableMeta.FILE_STORAGE_PATH + " IS NOT NULL";

        Cursor c = db.query(ProviderTableMeta.FILE_TABLE_NAME,
                null,
                whereClause,
                new String[] { newAccountName },
                null, null, null);

        try {
            if (c.moveToFirst()) {
                // create storage path
                String oldAccountPath = FileStorageUtils.getSavePath(oldAccountName);
                String newAccountPath = FileStorageUtils.getSavePath(newAccountName);

                // move files
                File oldAccountFolder = new File(oldAccountPath);
                File newAccountFolder = new File(newAccountPath);
                oldAccountFolder.renameTo(newAccountFolder);

                // update database
                do {
                    // Update database
                    String oldPath = c.getString(
                            c.getColumnIndex(ProviderTableMeta.FILE_STORAGE_PATH));
                    OCFile file = new OCFile(
                            c.getString(c.getColumnIndex(ProviderTableMeta.FILE_PATH)));
                    String newPath = FileStorageUtils.getDefaultSavePathFor(newAccountName, file);

                    ContentValues cv = new ContentValues();
                    cv.put(ProviderTableMeta.FILE_STORAGE_PATH, newPath);
                    db.update(ProviderTableMeta.FILE_TABLE_NAME,
                            cv,
                            ProviderTableMeta.FILE_STORAGE_PATH + "=?",
                            new String[]{oldPath});

                    Log_OC.v("SQL", "Updated path of downloaded file: old file name == " + oldPath +
                            ", new file name == " + newPath);

                } while (c.moveToNext());
            }
        } finally {
            c.close();
        }

    }

}<|MERGE_RESOLUTION|>--- conflicted
+++ resolved
@@ -178,11 +178,8 @@
             String remoteId = "";
             if (c != null && c.moveToFirst()) {
                 remoteId = c.getString(c.getColumnIndex(ProviderTableMeta.FILE_REMOTE_ID));
-<<<<<<< HEAD
-=======
                 //ThumbnailsCacheManager.removeFileFromCache(remoteId);
                 c.close();
->>>>>>> 8090269d
             }
             Log_OC.d(TAG, "Removing FILE " + remoteId);
 
