--- conflicted
+++ resolved
@@ -61,16 +61,10 @@
     private static final String TAG = UsersAndGroupsSearchProvider.class.getSimpleName();
 
     private static final String[] COLUMNS = {
-<<<<<<< HEAD
         BaseColumns._ID,
         SearchManager.SUGGEST_COLUMN_TEXT_1,
         SearchManager.SUGGEST_COLUMN_ICON_1,
         SearchManager.SUGGEST_COLUMN_INTENT_DATA
-=======
-            BaseColumns._ID,
-            SearchManager.SUGGEST_COLUMN_TEXT_1,
-            SearchManager.SUGGEST_COLUMN_INTENT_DATA
->>>>>>> add4b81e
     };
 
     private static final int SEARCH = 1;
@@ -177,16 +171,10 @@
             response = new MatrixCursor(COLUMNS);
             Iterator<JSONObject> namesIt = names.iterator();
             JSONObject item;
-<<<<<<< HEAD
-            String displayName;
-            int icon;
-            Uri dataUri;
-            Uri userBaseUri = new Uri.Builder().scheme("content").authority(DATA_USER).build();
-            Uri groupBaseUri = new Uri.Builder().scheme("content").authority(DATA_GROUP).build();
-=======
             String displayName = null;
             Uri dataUri = null;
             int count = 0;
+            int icon = 0;
 
             Uri userBaseUri = new Uri.Builder().scheme(CONTENT).authority(DATA_USER).build();
             Uri groupBaseUri = new Uri.Builder().scheme(CONTENT).authority(DATA_GROUP).build();
@@ -196,7 +184,6 @@
             boolean federatedShareAllowed = manager.getCapability(account.name).getFilesSharingFederationOutgoing()
                     .isTrue();
 
->>>>>>> add4b81e
             try {
                 while (namesIt.hasNext()) {
                     item = namesIt.next();
@@ -210,6 +197,7 @@
                         icon = R.drawable.ic_group;
                         dataUri = Uri.withAppendedPath(groupBaseUri, shareWith);
                     } else if (ShareType.FEDERATED.getValue() == type && federatedShareAllowed) {
+                        icon = R.drawable.ic_user;
                         if (userName.equals(shareWith)) {
                             displayName = getContext().getString(R.string.share_remote_clarification, userName);
                         } else {
