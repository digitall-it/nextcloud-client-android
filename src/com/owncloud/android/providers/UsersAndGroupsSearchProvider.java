--- conflicted
+++ resolved
@@ -61,17 +61,10 @@
     private static final String TAG = UsersAndGroupsSearchProvider.class.getSimpleName();
 
     private static final String[] COLUMNS = {
-<<<<<<< HEAD
-        BaseColumns._ID,
-        SearchManager.SUGGEST_COLUMN_TEXT_1,
-        SearchManager.SUGGEST_COLUMN_ICON_1,
-        SearchManager.SUGGEST_COLUMN_INTENT_DATA
-=======
             BaseColumns._ID,
             SearchManager.SUGGEST_COLUMN_TEXT_1,
             SearchManager.SUGGEST_COLUMN_ICON_1,
             SearchManager.SUGGEST_COLUMN_INTENT_DATA
->>>>>>> 07117ce9
     };
 
     private static final int SEARCH = 1;
@@ -182,7 +175,6 @@
             int icon = 0;
             Uri dataUri = null;
             int count = 0;
-            int icon = 0;
 
             Uri userBaseUri = new Uri.Builder().scheme(CONTENT).authority(DATA_USER).build();
             Uri groupBaseUri = new Uri.Builder().scheme(CONTENT).authority(DATA_GROUP).build();
