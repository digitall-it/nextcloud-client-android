--- conflicted
+++ resolved
@@ -60,14 +60,7 @@
 
 
 /**
-<<<<<<< HEAD
- * Remote operation performing the upload of a file to an ownCloud server.
- * No conditions are checked, just upload performed, which might fail.
- * 
- * @author David A. Velasco
-=======
  * Remote operation performing the upload of a file to an ownCloud server
->>>>>>> 95db3421
  */
 public class UploadFileOperation extends RemoteOperation {
 
@@ -96,12 +89,10 @@
     private String mOriginalStoragePath = null;
     PutMethod mPutMethod = null;
     private Set<OnDatatransferProgressListener> mDataTransferListeners = new HashSet<OnDatatransferProgressListener>();
-<<<<<<< HEAD
+
     private final AtomicBoolean mCancellationRequested = new AtomicBoolean(false);
     private final AtomicBoolean mUploadStarted = new AtomicBoolean(false);
-=======
-    private AtomicBoolean mCancellationRequested = new AtomicBoolean(false);
->>>>>>> 95db3421
+
     private Context mContext;
     
     private UploadRemoteFileOperation mUploadOperation;
@@ -247,13 +238,9 @@
 
             // check location of local file; if not the expected, copy to a
             // temporal file before upload (if COPY is the expected behaviour)
-<<<<<<< HEAD
-            if (!mOriginalStoragePath.equals(expectedPath)
-                    && mLocalBehaviour == FileUploadService.LocalBehaviour.LOCAL_BEHAVIOUR_COPY) {
-=======
             if (!mOriginalStoragePath.equals(expectedPath) &&
-                    mLocalBehaviour == FileUploader.LOCAL_BEHAVIOUR_COPY) {
->>>>>>> 95db3421
+                    mLocalBehaviour == FileUploadService.LocalBehaviour.LOCAL_BEHAVIOUR_COPY) {
+
 
                 if (FileStorageUtils.getUsableSpace(mAccount.name) < originalFile.length()) {
                     result = new RemoteOperationResult(ResultCode.LOCAL_STORAGE_FULL);
@@ -270,11 +257,13 @@
                     File temporalParent = temporalFile.getParentFile();
                     temporalParent.mkdirs();
                     if (!temporalParent.isDirectory()) {
-                        throw new IOException("Unexpected error: parent directory could not be created");
+                        throw new IOException(
+                                "Unexpected error: parent directory could not be created");
                     }
                     temporalFile.createNewFile();
                     if (!temporalFile.isFile()) {
-                        throw new IOException("Unexpected error: target file could not be created");
+                        throw new IOException(
+                                "Unexpected error: target file could not be created");
                     }
 
                     InputStream in = null;
@@ -343,15 +332,11 @@
                     }
                 }
             }
-<<<<<<< HEAD
-            localCopyPassed = true;
+            localCopyPassed = (result == null);
             
             if (mCancellationRequested.get()) {
                 throw new OperationCancelledException();
             }
-=======
-            localCopyPassed = (result == null);
->>>>>>> 95db3421
 
             /// perform the upload
             if ( mChunked &&
@@ -367,7 +352,6 @@
             while (listener.hasNext()) {
                 mUploadOperation.addDatatransferProgressListener(listener.next());
             }
-<<<<<<< HEAD
             result = mUploadOperation.execute(client);
 
             /// move local temporal file or original file to its corresponding
@@ -400,42 +384,6 @@
                             // result = new
                             // RemoteOperationResult(ResultCode.LOCAL_STORAGE_NOT_MOVED);
                             // return result;
-=======
-            if (!mCancellationRequested.get()) {
-                result = mUploadOperation.execute(client);
-
-                /// move local temporal file or original file to its corresponding
-                // location in the ownCloud local folder
-                if (result.isSuccess()) {
-                    if (mLocalBehaviour == FileUploader.LOCAL_BEHAVIOUR_FORGET) {
-                        mFile.setStoragePath(null);
-
-                    } else {
-                        mFile.setStoragePath(expectedPath);
-                        File fileToMove = null;
-                        if (temporalFile != null) { // FileUploader.LOCAL_BEHAVIOUR_COPY
-                            // ; see where temporalFile was
-                            // set
-                            fileToMove = temporalFile;
-                        } else { // FileUploader.LOCAL_BEHAVIOUR_MOVE
-                            fileToMove = originalFile;
-                        }
-                        if (!expectedFile.equals(fileToMove)) {
-                            File expectedFolder = expectedFile.getParentFile();
-                            expectedFolder.mkdirs();
-                            if (!expectedFolder.isDirectory() || !fileToMove.renameTo(expectedFile)) {
-                                mFile.setStoragePath(null); // forget the local file
-                                // by now, treat this as a success; the file was
-                                // uploaded; the user won't like that the local file
-                                // is not linked, but this should be a very rare
-                                // fail;
-                                // the best option could be show a warning message
-                                // (but not a fail)
-                                // result = new
-                                // RemoteOperationResult(ResultCode.LOCAL_STORAGE_NOT_MOVED);
-                                // return result;
-                            }
->>>>>>> 95db3421
                         }
                     }
                 }
@@ -467,16 +415,14 @@
                                 FileStorageUtils.getSavePath(mAccount.name)
                                 + ")";
                     }
-<<<<<<< HEAD
                     if(result.isCancelled()){
-                        Log_OC.w(TAG, "Upload of " + mOriginalStoragePath + " to " + mRemotePath + ": " + result.getLogMessage());
+                        Log_OC.w(TAG, "Upload of " + mOriginalStoragePath + " to " + mRemotePath +
+                                ": " + result.getLogMessage());
                     } else {
-                        Log_OC.e(TAG, "Upload of " + mOriginalStoragePath + " to " + mRemotePath + ": " + result.getLogMessage() + complement, result.getException());    
+                        Log_OC.e(TAG, "Upload of " + mOriginalStoragePath + " to " + mRemotePath +
+                                ": " + result.getLogMessage() + complement, result.getException());
                     }                    
-=======
-                    Log_OC.e(TAG, "Upload of " + mOriginalStoragePath + " to " + mRemotePath +
-                            ": " + result.getLogMessage() + complement, result.getException());
->>>>>>> 95db3421
+
                 } else {
                     Log_OC.e(TAG, "Upload of " + mOriginalStoragePath + " to " + mRemotePath +
                             ": " + result.getLogMessage());
@@ -564,7 +510,6 @@
      * upload will not take place.
      */
     public void cancel() {
-<<<<<<< HEAD
         if (mUploadOperation == null) {
             if (mUploadStarted.get()) {
                 Log_OC.d(TAG, "Cancelling upload during upload preparations.");
@@ -583,11 +528,6 @@
      */
     public boolean isUploadInProgress() {
         return mUploadStarted.get();
-=======
-        mCancellationRequested = new AtomicBoolean(true);
-        if (mUploadOperation != null) {
-            mUploadOperation.cancel();
-        }
->>>>>>> 95db3421
+
     }
 }