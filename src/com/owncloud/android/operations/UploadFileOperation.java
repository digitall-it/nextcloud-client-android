/**
 *   ownCloud Android client application
 *
 *   @author David A. Velasco
 *   Copyright (C) 2015 ownCloud Inc.
 *
 *   This program is free software: you can redistribute it and/or modify
 *   it under the terms of the GNU General Public License version 2,
 *   as published by the Free Software Foundation.
 *
 *   This program is distributed in the hope that it will be useful,
 *   but WITHOUT ANY WARRANTY; without even the implied warranty of
 *   MERCHANTABILITY or FITNESS FOR A PARTICULAR PURPOSE.  See the
 *   GNU General Public License for more details.
 *
 *   You should have received a copy of the GNU General Public License
 *   along with this program.  If not, see <http://www.gnu.org/licenses/>.
 *
 */

package com.owncloud.android.operations;

import android.accounts.Account;
import android.content.Context;
import android.net.Uri;

import com.owncloud.android.MainApp;
import com.owncloud.android.datamodel.FileDataStorageManager;
import com.owncloud.android.datamodel.OCFile;
import com.owncloud.android.files.services.FileUploader;
import com.owncloud.android.lib.common.OwnCloudClient;
import com.owncloud.android.lib.common.network.OnDatatransferProgressListener;
import com.owncloud.android.lib.common.network.ProgressiveDataTransferer;
import com.owncloud.android.lib.common.operations.OperationCancelledException;
import com.owncloud.android.lib.common.operations.RemoteOperation;
import com.owncloud.android.lib.common.operations.RemoteOperationResult;
import com.owncloud.android.lib.common.operations.RemoteOperationResult.ResultCode;
import com.owncloud.android.lib.common.utils.Log_OC;
import com.owncloud.android.lib.resources.files.ChunkedUploadRemoteFileOperation;
import com.owncloud.android.lib.resources.files.ExistenceCheckRemoteOperation;
import com.owncloud.android.lib.resources.files.UploadRemoteFileOperation;
import com.owncloud.android.utils.FileStorageUtils;
import com.owncloud.android.utils.UriUtils;

import org.apache.commons.httpclient.HttpStatus;
import org.apache.commons.httpclient.methods.RequestEntity;

import java.io.File;
import java.io.FileInputStream;
import java.io.FileOutputStream;
import java.io.IOException;
import java.io.InputStream;
import java.io.OutputStream;
import java.nio.channels.FileChannel;
import java.util.HashSet;
import java.util.Iterator;
import java.util.Set;
import java.util.concurrent.atomic.AtomicBoolean;


/**
 * Remote operation performing the upload of a file to an ownCloud server
 */
public class UploadFileOperation extends RemoteOperation {

    private static final String TAG = UploadFileOperation.class.getSimpleName();

    private Account mAccount;
    private OCFile mFile;
    private OCFile mOldFile;
    private String mRemotePath = null;
    private boolean mChunked = false;
    private boolean mIsInstant = false;
    private boolean mRemoteFolderToBeCreated = false;
    private boolean mForceOverwrite = false;
    private int mLocalBehaviour = FileUploader.LOCAL_BEHAVIOUR_COPY;
    private boolean mWasRenamed = false;
    private String mOriginalFileName = null;
    private String mOriginalStoragePath = null;
    private Set<OnDatatransferProgressListener> mDataTransferListeners = new HashSet<OnDatatransferProgressListener>();
    private AtomicBoolean mCancellationRequested = new AtomicBoolean(false);
    private Context mContext;
    
    private UploadRemoteFileOperation mUploadOperation;

    protected RequestEntity mEntity = null;

    
    public UploadFileOperation( Account account,
                                OCFile file,
                                boolean chunked,
                                boolean isInstant, 
                                boolean forceOverwrite,
                                int localBehaviour, 
                                Context context) {
        if (account == null)
            throw new IllegalArgumentException("Illegal NULL account in UploadFileOperation " +
                    "creation");
        if (file == null)
            throw new IllegalArgumentException("Illegal NULL file in UploadFileOperation creation");
        if (file.getStoragePath() == null || file.getStoragePath().length() <= 0) {
            throw new IllegalArgumentException(
                    "Illegal file in UploadFileOperation; storage path invalid: "
                            + file.getStoragePath());
        }

        mAccount = account;
        mFile = file;
        mRemotePath = file.getRemotePath();
        mChunked = chunked;
        mIsInstant = isInstant;
        mForceOverwrite = forceOverwrite;
        mLocalBehaviour = localBehaviour;
        mOriginalStoragePath = mFile.getStoragePath();
        mOriginalFileName = mFile.getFileName();
        mContext = context;
    }

    public Account getAccount() {
        return mAccount;
    }

    public String getFileName() {
        return mOriginalFileName;
    }

    public OCFile getFile() {
        return mFile;
    }

    public OCFile getOldFile() {
        return mOldFile;
    }

    public String getOriginalStoragePath() {
        return mOriginalStoragePath;
    }

    public String getStoragePath() {
        return mFile.getStoragePath();
    }

    public String getRemotePath() {
        return mFile.getRemotePath();
    }

    public String getMimeType() {
        return mFile.getMimetype();
    }

    public boolean isInstant() {
        return mIsInstant;
    }

    public boolean isRemoteFolderToBeCreated() {
        return mRemoteFolderToBeCreated;
    }

    public void setRemoteFolderToBeCreated() {
        mRemoteFolderToBeCreated = true;
    }

    public boolean getForceOverwrite() {
        return mForceOverwrite;
    }

    public boolean wasRenamed() {
        return mWasRenamed;
    }

    public Set<OnDatatransferProgressListener> getDataTransferListeners() {
        return mDataTransferListeners;
    }
    
    public void addDatatransferProgressListener (OnDatatransferProgressListener listener) {
        synchronized (mDataTransferListeners) {
            mDataTransferListeners.add(listener);
        }
        if (mEntity != null) {
            ((ProgressiveDataTransferer)mEntity).addDatatransferProgressListener(listener);
        }
    }
    
    public void removeDatatransferProgressListener(OnDatatransferProgressListener listener) {
        synchronized (mDataTransferListeners) {
            mDataTransferListeners.remove(listener);
        }
        if (mEntity != null) {
            ((ProgressiveDataTransferer)mEntity).removeDatatransferProgressListener(listener);
        }
    }

    @Override
    protected RemoteOperationResult run(OwnCloudClient client) {
        RemoteOperationResult result = null;
        boolean localCopyPassed = false, nameCheckPassed = false;
        File temporalFile = null, originalFile = new File(mOriginalStoragePath), expectedFile = null;
        try {
            // / rename the file to upload, if necessary
            if (!mForceOverwrite) {
                String remotePath = getAvailableRemotePath(client, mRemotePath);
                mWasRenamed = !remotePath.equals(mRemotePath);
                if (mWasRenamed) {
                    createNewOCFile(remotePath);
                }
            }
            nameCheckPassed = true;

            String expectedPath = FileStorageUtils.getDefaultSavePathFor(mAccount.name, mFile); // /
                                                                                                // not
                                                                                                // before
                                                                                                // getAvailableRemotePath()
                                                                                                // !!!
            expectedFile = new File(expectedPath);

            // check location of local file; if not the expected, copy to a
            // temporal file before upload (if COPY is the expected behaviour)
            if (!mOriginalStoragePath.equals(expectedPath) &&
                    mLocalBehaviour == FileUploader.LOCAL_BEHAVIOUR_COPY) {

                if (FileStorageUtils.getUsableSpace(mAccount.name) < originalFile.length()) {
                    result = new RemoteOperationResult(ResultCode.LOCAL_STORAGE_FULL);
                    return result; // error condition when the file should be
                                   // copied

                } else {

                    String temporalPath = FileStorageUtils.getTemporalPath(mAccount.name) +
                            mFile.getRemotePath();
                    mFile.setStoragePath(temporalPath);
                    temporalFile = new File(temporalPath);

                    File temporalParent = temporalFile.getParentFile();
                    temporalParent.mkdirs();
                    if (!temporalParent.isDirectory()) {
                        throw new IOException("Unexpected error: parent directory could not be created");
                    }
                    temporalFile.createNewFile();
                    if (!temporalFile.isFile()) {
                        throw new IOException("Unexpected error: target file could not be created");
                    }

                    InputStream in = null;
                    OutputStream out = null;

                    try {

                        // In case document provider schema as 'content://'
                        if (mOriginalStoragePath.startsWith(UriUtils.URI_CONTENT_SCHEME)) {

                            Uri uri = Uri.parse(mOriginalStoragePath);

                            in = MainApp.getAppContext().getContentResolver().openInputStream(uri);
                            out = new FileOutputStream(temporalFile);

                            int nRead;
                            byte[] data = new byte[16384];

                            while (!mCancellationRequested.get() &&
                                    (nRead = in.read(data, 0, data.length)) != -1) {
                                out.write(data, 0, nRead);
                            }
                            out.flush();

                        } else {
                            if (!mOriginalStoragePath.equals(temporalPath)) { // preventing
                                                                          // weird
                                                                          // but
                                                                          // possible
                                                                          // situation

                                in = new FileInputStream(originalFile);
                                out = new FileOutputStream(temporalFile);
                                byte[] buf = new byte[1024];
                                int len;
                                while (!mCancellationRequested.get() && (len = in.read(buf)) > 0) {
                                    out.write(buf, 0, len);
                                }
                            }
                        }

                        if (mCancellationRequested.get()) {
                            result = new RemoteOperationResult(new OperationCancelledException());
                        }


                    } catch (Exception e) {
                        result = new RemoteOperationResult(ResultCode.LOCAL_STORAGE_NOT_COPIED);
                        return result;

                    } finally {
                        try {
                            if (in != null)
                                in.close();
                        } catch (Exception e) {
                            Log_OC.d(TAG, "Weird exception while closing input stream for " +
                                    mOriginalStoragePath + " (ignoring)", e);
                        }
                        try {
                            if (out != null)
                                out.close();
                        } catch (Exception e) {
                            Log_OC.d(TAG, "Weird exception while closing output stream for " +
                                    expectedPath + " (ignoring)", e);
                        }
                    }
                }
            }
            localCopyPassed = (result == null);

            /// perform the upload
            if ( mChunked &&
                    (new File(mFile.getStoragePath())).length() >
                            ChunkedUploadRemoteFileOperation.CHUNK_SIZE ) {
                mUploadOperation = new ChunkedUploadRemoteFileOperation(mFile.getStoragePath(),
                        mFile.getRemotePath(), mFile.getMimetype(), mFile.getEtagInConflict());
            } else {
                mUploadOperation = new UploadRemoteFileOperation(mFile.getStoragePath(),
                        mFile.getRemotePath(), mFile.getMimetype(), mFile.getEtagInConflict());
            }
            Iterator <OnDatatransferProgressListener> listener = mDataTransferListeners.iterator();
            while (listener.hasNext()) {
                mUploadOperation.addDatatransferProgressListener(listener.next());
            }
            if (mCancellationRequested.get()) {
                throw new OperationCancelledException();
            }

            result = mUploadOperation.execute(client);

            /// move local temporal file or original file to its corresponding
            // location in the ownCloud local folder
            if (result.isSuccess()) {
                if (mLocalBehaviour == FileUploader.LOCAL_BEHAVIOUR_FORGET) {
                    mFile.setStoragePath("");
                } else {
                    mFile.setStoragePath(expectedPath);
                    File fileToMove = null;
                    if (temporalFile != null) { // FileUploader.LOCAL_BEHAVIOUR_COPY
                        // ; see where temporalFile was
                        // set
                        fileToMove = temporalFile;
                    } else { // FileUploader.LOCAL_BEHAVIOUR_MOVE
                        fileToMove = originalFile;
                    }
                    if (!expectedFile.equals(fileToMove)) {
                        File expectedFolder = expectedFile.getParentFile();
                        expectedFolder.mkdirs();

                        if (expectedFolder.isDirectory()){
                            if (!fileToMove.renameTo(expectedFile)){
                                // try to copy and then delete
                                expectedFile.createNewFile();
                                FileChannel inChannel = new FileInputStream(fileToMove).getChannel();
                                FileChannel outChannel = new FileOutputStream(expectedFile).getChannel();

                                try {
                                    inChannel.transferTo(0, inChannel.size(), outChannel);
                                    fileToMove.delete();
                                } catch (Exception e){
                                    mFile.setStoragePath(null); // forget the local file
                                    // by now, treat this as a success; the file was
                                    // uploaded; the user won't like that the local file
                                    // is not linked, but this should be a very rare
                                    // fail;
                                    // the best option could be show a warning message
                                    // (but not a fail)
                                    // result = new
                                    // RemoteOperationResult(ResultCode.LOCAL_STORAGE_NOT_MOVED);
                                    // return result;
                                }
                                finally {
                                    if (inChannel != null) inChannel.close();
                                    if (outChannel != null) outChannel.close();
                                }
                            }

                        } else {
                            mFile.setStoragePath(null);
                        }
                    }
                }
                FileDataStorageManager.triggerMediaScan(originalFile.getAbsolutePath());
                FileDataStorageManager.triggerMediaScan(expectedFile.getAbsolutePath());
            } else if (result.getHttpCode() == HttpStatus.SC_PRECONDITION_FAILED ) {
                result = new RemoteOperationResult(ResultCode.SYNC_CONFLICT);
            }

        } catch (Exception e) {
            result = new RemoteOperationResult(e);

        } finally {
            if (temporalFile != null && !originalFile.equals(temporalFile)) {
                temporalFile.delete();
            }
            if (result == null){
<<<<<<< HEAD
                return new RemoteOperationResult(false, 404, null);
=======
                result = new RemoteOperationResult(ResultCode.UNKNOWN_ERROR);
>>>>>>> ee28eae2
            }
            if (result.isSuccess()) {
                Log_OC.i(TAG, "Upload of " + mOriginalStoragePath + " to " + mRemotePath + ": " +
                        result.getLogMessage());
            } else {
                if (result.getException() != null) {
                    String complement = "";
                    if (!nameCheckPassed) {
                        complement = " (while checking file existence in server)";
                    } else if (!localCopyPassed) {
                        complement = " (while copying local file to " +
                                FileStorageUtils.getSavePath(mAccount.name)
                                + ")";
                    }
                    Log_OC.e(TAG, "Upload of " + mOriginalStoragePath + " to " + mRemotePath +
                            ": " + result.getLogMessage() + complement, result.getException());
                } else {
                    Log_OC.e(TAG, "Upload of " + mOriginalStoragePath + " to " + mRemotePath +
                            ": " + result.getLogMessage());
                }
            }
        }

        return result;
    }

    private void createNewOCFile(String newRemotePath) {
        // a new OCFile instance must be created for a new remote path
        OCFile newFile = new OCFile(newRemotePath);
        newFile.setCreationTimestamp(mFile.getCreationTimestamp());
        newFile.setFileLength(mFile.getFileLength());
        newFile.setMimetype(mFile.getMimetype());
        newFile.setModificationTimestamp(mFile.getModificationTimestamp());
        newFile.setModificationTimestampAtLastSyncForData(
                mFile.getModificationTimestampAtLastSyncForData());
        newFile.setEtag(mFile.getEtag());
        newFile.setFavorite(mFile.isFavorite());
        newFile.setLastSyncDateForProperties(mFile.getLastSyncDateForProperties());
        newFile.setLastSyncDateForData(mFile.getLastSyncDateForData());
        newFile.setStoragePath(mFile.getStoragePath());
        newFile.setParentId(mFile.getParentId());
        mOldFile = mFile;
        mFile = newFile;
    }

    /**
     * Checks if remotePath does not exist in the server and returns it, or adds
     * a suffix to it in order to avoid the server file is overwritten.
     * 
     * @param wc
     * @param remotePath
     * @return
     */
    private String getAvailableRemotePath(OwnCloudClient wc, String remotePath) throws Exception {
        boolean check = existsFile(wc, remotePath);
        if (!check) {
            return remotePath;
        }

        int pos = remotePath.lastIndexOf(".");
        String suffix = "";
        String extension = "";
        if (pos >= 0) {
            extension = remotePath.substring(pos + 1);
            remotePath = remotePath.substring(0, pos);
        }
        int count = 2;
        do {
            suffix = " (" + count + ")";
            if (pos >= 0) {
                check = existsFile(wc, remotePath + suffix + "." + extension);
            }
            else {
                check = existsFile(wc, remotePath + suffix);
            }
            count++;
        } while (check);

        if (pos >= 0) {
            return remotePath + suffix + "." + extension;
        } else {
            return remotePath + suffix;
        }
    }

    private boolean existsFile(OwnCloudClient client, String remotePath){
        ExistenceCheckRemoteOperation existsOperation =
                new ExistenceCheckRemoteOperation(remotePath, mContext, false);
        RemoteOperationResult result = existsOperation.execute(client);
        return result.isSuccess();
    }
    
    public void cancel() {
        mCancellationRequested = new AtomicBoolean(true);
        if (mUploadOperation != null) {
            mUploadOperation.cancel();
        }
    }
}<|MERGE_RESOLUTION|>--- conflicted
+++ resolved
@@ -394,11 +394,7 @@
                 temporalFile.delete();
             }
             if (result == null){
-<<<<<<< HEAD
-                return new RemoteOperationResult(false, 404, null);
-=======
                 result = new RemoteOperationResult(ResultCode.UNKNOWN_ERROR);
->>>>>>> ee28eae2
             }
             if (result.isSuccess()) {
                 Log_OC.i(TAG, "Upload of " + mOriginalStoragePath + " to " + mRemotePath + ": " +
