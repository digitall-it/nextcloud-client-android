/**
 *   ownCloud Android client application
 *
 *   @author David A. Velasco
 *   Copyright (C) 2016 ownCloud GmbH.
 *
 *   This program is free software: you can redistribute it and/or modify
 *   it under the terms of the GNU General Public License version 2,
 *   as published by the Free Software Foundation.
 *
 *   This program is distributed in the hope that it will be useful,
 *   but WITHOUT ANY WARRANTY; without even the implied warranty of
 *   MERCHANTABILITY or FITNESS FOR A PARTICULAR PURPOSE.  See the
 *   GNU General Public License for more details.
 *
 *   You should have received a copy of the GNU General Public License
 *   along with this program.  If not, see <http://www.gnu.org/licenses/>.
 *
 */

package com.owncloud.android.operations;

import android.accounts.Account;
import android.content.Context;
import android.net.Uri;

import com.owncloud.android.datamodel.FileDataStorageManager;
import com.owncloud.android.datamodel.OCFile;
import com.owncloud.android.datamodel.ThumbnailsCacheManager;
import com.owncloud.android.db.OCUpload;
import com.owncloud.android.db.PreferenceManager;
import com.owncloud.android.files.services.FileUploader;
import com.owncloud.android.lib.common.OwnCloudClient;
import com.owncloud.android.lib.common.network.OnDatatransferProgressListener;
import com.owncloud.android.lib.common.network.ProgressiveDataTransferer;
import com.owncloud.android.lib.common.operations.OperationCancelledException;
import com.owncloud.android.lib.common.operations.RemoteOperation;
import com.owncloud.android.lib.common.operations.RemoteOperationResult;
import com.owncloud.android.lib.common.operations.RemoteOperationResult.ResultCode;
import com.owncloud.android.lib.common.utils.Log_OC;
import com.owncloud.android.lib.resources.files.ChunkedUploadRemoteFileOperation;
import com.owncloud.android.lib.resources.files.ExistenceCheckRemoteOperation;
import com.owncloud.android.lib.resources.files.ReadRemoteFileOperation;
import com.owncloud.android.lib.resources.files.RemoteFile;
import com.owncloud.android.lib.resources.files.UploadRemoteFileOperation;
import com.owncloud.android.operations.common.SyncOperation;
import com.owncloud.android.utils.ConnectivityUtils;
import com.owncloud.android.utils.FileStorageUtils;
import com.owncloud.android.utils.MimeType;
import com.owncloud.android.utils.MimeTypeUtil;
import com.owncloud.android.utils.UriUtils;

import org.apache.commons.httpclient.HttpStatus;
import org.apache.commons.httpclient.methods.RequestEntity;

import java.io.File;
import java.io.FileInputStream;
import java.io.FileOutputStream;
import java.io.IOException;
import java.io.InputStream;
import java.io.OutputStream;
import java.nio.channels.FileChannel;
import java.util.HashSet;
import java.util.Iterator;
import java.util.Set;
import java.util.concurrent.atomic.AtomicBoolean;


/**
 * Operation performing the update in the ownCloud server
 * of a file that was modified locally.
 */
public class UploadFileOperation extends SyncOperation {

    public static final int CREATED_BY_USER = 0;
    public static final int CREATED_AS_INSTANT_PICTURE = 1;
    public static final int CREATED_AS_INSTANT_VIDEO = 2;

    private String expectedPath;

    public static OCFile obtainNewOCFileToUpload(String remotePath, String localPath, String mimeType) {

        // MIME type
        if (mimeType == null || mimeType.length() <= 0) {
            mimeType = MimeTypeUtil.getBestMimeTypeByFilename(localPath);
        }

        OCFile newFile = new OCFile(remotePath);
        newFile.setStoragePath(localPath);
        newFile.setLastSyncDateForProperties(0);
        newFile.setLastSyncDateForData(0);

        // size
        if (localPath != null && localPath.length() > 0) {
            File localFile = new File(localPath);
            newFile.setFileLength(localFile.length());
            newFile.setLastSyncDateForData(localFile.lastModified());
        } // don't worry about not assigning size, the problems with localPath
        // are checked when the UploadFileOperation instance is created


        newFile.setMimetype(mimeType);

        return newFile;
    }

    private static final String TAG = UploadFileOperation.class.getSimpleName();

    private Account mAccount;
    /**
     * OCFile which is to be uploaded.
     */
    private OCFile mFile;
    /**
     * Original OCFile which is to be uploaded in case file had to be renamed
     * (if forceOverwrite==false and remote file already exists).
     */
    private OCFile mOldFile;
    private String mRemotePath = null;
    private boolean mChunked = false;
    private boolean mRemoteFolderToBeCreated = false;
    private boolean mForceOverwrite = false;
    private int mLocalBehaviour = FileUploader.LOCAL_BEHAVIOUR_COPY;
    private int mCreatedBy = CREATED_BY_USER;

    private boolean mWasRenamed = false;
    private long mOCUploadId = -1;
    /**
     * Local path to file which is to be uploaded (before any possible renaming or moving).
     */
    private String mOriginalStoragePath = null;
    private Set<OnDatatransferProgressListener> mDataTransferListeners = new HashSet<OnDatatransferProgressListener>();
    private OnRenameListener mRenameUploadListener;

    private final AtomicBoolean mCancellationRequested = new AtomicBoolean(false);
    private final AtomicBoolean mUploadStarted = new AtomicBoolean(false);

    private Context mContext;

    private UploadRemoteFileOperation mUploadOperation;

    protected RequestEntity mEntity = null;

    public UploadFileOperation(Account account,
                               OCFile file,
                               OCUpload upload,
                               boolean chunked,
                               boolean forceOverwrite,
                               int localBehaviour,
                               Context context
    ) {
        if (account == null) {
            throw new IllegalArgumentException("Illegal NULL account in UploadFileOperation " +
                    "creation");
        }
        if (upload == null) {
            throw new IllegalArgumentException("Illegal NULL file in UploadFileOperation creation");
        }
        if (upload.getLocalPath() == null || upload.getLocalPath().length() <= 0) {
            throw new IllegalArgumentException(
                    "Illegal file in UploadFileOperation; storage path invalid: "
                            + upload.getLocalPath());
        }

        mAccount = account;
        if (file == null) {
            mFile = obtainNewOCFileToUpload(
                    upload.getRemotePath(),
                    upload.getLocalPath(),
                    upload.getMimeType()
            );
        } else {
            mFile = file;
        }
        mRemotePath = upload.getRemotePath();
        mChunked = chunked;
        mForceOverwrite = forceOverwrite;
        mLocalBehaviour = localBehaviour;
        mOriginalStoragePath = mFile.getStoragePath();
        mContext = context;
        mOCUploadId = upload.getUploadId();
        mCreatedBy = upload.getCreadtedBy();
        mRemoteFolderToBeCreated = upload.isCreateRemoteFolder();
    }

    public Account getAccount() {
        return mAccount;
    }

    public String getFileName() {
        return (mFile != null) ? mFile.getFileName() : null;
    }

    public OCFile getFile() {
        return mFile;
    }

    /**
     * If remote file was renamed, return original OCFile which was uploaded. Is
     * null is file was not renamed.
     */
    public OCFile getOldFile() {
        return mOldFile;
    }

    public String getOriginalStoragePath() {
        return mOriginalStoragePath;
    }

    public String getStoragePath() {
        return mFile.getStoragePath();
    }

    public String getRemotePath() {
        return mFile.getRemotePath();
    }

    public String getMimeType() {
        return mFile.getMimetype();
    }

    public int getLocalBehaviour() {
        return mLocalBehaviour;
    }

    public void setRemoteFolderToBeCreated() {
        mRemoteFolderToBeCreated = true;
    }

    public boolean wasRenamed() {
        return mWasRenamed;
    }

    public void setCreatedBy(int createdBy) {
        mCreatedBy = createdBy;
        if (createdBy < CREATED_BY_USER || CREATED_AS_INSTANT_VIDEO < createdBy) {
            mCreatedBy = CREATED_BY_USER;
        }
    }

    public int getCreatedBy () {
        return mCreatedBy;
    }

    public boolean isInstantPicture() {
        return mCreatedBy == CREATED_AS_INSTANT_PICTURE;
    }

    public boolean isInstantVideo() {
        return mCreatedBy == CREATED_AS_INSTANT_VIDEO;
    }

    public void setOCUploadId(long id){
        mOCUploadId = id;
    }
    public long getOCUploadId() {
        return mOCUploadId;
    }

    public Set<OnDatatransferProgressListener> getDataTransferListeners() {
        return mDataTransferListeners;
    }

    public void addDatatransferProgressListener (OnDatatransferProgressListener listener) {
        synchronized (mDataTransferListeners) {
            mDataTransferListeners.add(listener);
        }
        if (mEntity != null) {
            ((ProgressiveDataTransferer)mEntity).addDatatransferProgressListener(listener);
        }
        if(mUploadOperation != null){
            mUploadOperation.addDatatransferProgressListener(listener);
        }
    }

    public void removeDatatransferProgressListener(OnDatatransferProgressListener listener) {
        synchronized (mDataTransferListeners) {
            mDataTransferListeners.remove(listener);
        }
        if (mEntity != null) {
            ((ProgressiveDataTransferer)mEntity).removeDatatransferProgressListener(listener);
        }
        if(mUploadOperation != null){
            mUploadOperation.removeDatatransferProgressListener(listener);
        }
    }

    public void addRenameUploadListener (OnRenameListener listener) {
        mRenameUploadListener = listener;
    }

    @Override
    @SuppressWarnings("PMD.AvoidDuplicateLiterals")
    protected RemoteOperationResult run(OwnCloudClient client) {
        mCancellationRequested.set(false);
        mUploadStarted.set(true);
        RemoteOperationResult result = null;
        File temporalFile = null, originalFile = new File(mOriginalStoragePath), expectedFile = null;

        try {

            /// Check that connectivity conditions are met and delays the upload otherwise
            if (delayForWifi()) {
                Log_OC.d(TAG, "Upload delayed until WiFi is available: " + getRemotePath());
                return new RemoteOperationResult(ResultCode.DELAYED_FOR_WIFI);
            }

            // Check if charging conditions are met and delays the upload otherwise
            if (delayForCharging()){
                Log_OC.d(TAG, "Upload delayed until the device is charging: " + getRemotePath());
                return new RemoteOperationResult(ResultCode.DELAYED_FOR_CHARGING);
            }

            /// check if the file continues existing before schedule the operation
            if (!originalFile.exists()) {
                Log_OC.d(TAG, mOriginalStoragePath + " not exists anymore");
                return new RemoteOperationResult(ResultCode.LOCAL_FILE_NOT_FOUND);
            }

            /// check the existence of the parent folder for the file to upload
            String remoteParentPath = new File(getRemotePath()).getParent();
            remoteParentPath = remoteParentPath.endsWith(OCFile.PATH_SEPARATOR) ?
                    remoteParentPath : remoteParentPath + OCFile.PATH_SEPARATOR;
            result = grantFolderExistence(remoteParentPath, client);
            if (!result.isSuccess()) {

                return result;
            }

            /// set parent local id in uploading file
            OCFile parent = getStorageManager().getFileByPath(remoteParentPath);
            mFile.setParentId(parent.getFileId());

            /// automatic rename of file to upload in case of name collision in server
            Log_OC.d(TAG, "Checking name collision in server");
            if (!mForceOverwrite) {
                String remotePath = getAvailableRemotePath(client, mRemotePath);
                mWasRenamed = !remotePath.equals(mRemotePath);
                if (mWasRenamed) {
                    createNewOCFile(remotePath);
                    Log_OC.d(TAG, "File renamed as " + remotePath);
                }
                mRemotePath = remotePath;
                mRenameUploadListener.onRenameUpload();
            }

            if (mCancellationRequested.get()) {
                throw new OperationCancelledException();
            }

            expectedPath = FileStorageUtils.getDefaultSavePathFor(mAccount.name, mFile);
            expectedFile = new File(expectedPath);

            if (mCancellationRequested.get()) {
                throw new OperationCancelledException();
            }

            // Get the last modification date of the file from the file system
            Long timeStampLong = originalFile.lastModified()/1000;
            String timeStamp = timeStampLong.toString();

            /// perform the upload
            if ( mChunked &&
                    (new File(mFile.getStoragePath())).length() >
                            ChunkedUploadRemoteFileOperation.CHUNK_SIZE ) {
                mUploadOperation = new ChunkedUploadRemoteFileOperation(mContext, mFile.getStoragePath(),
                        mFile.getRemotePath(), mFile.getMimetype(), mFile.getEtagInConflict(), timeStamp);
            } else {
                mUploadOperation = new UploadRemoteFileOperation(mFile.getStoragePath(),
                        mFile.getRemotePath(), mFile.getMimetype(), mFile.getEtagInConflict(), timeStamp);
            }
            for (OnDatatransferProgressListener mDataTransferListener : mDataTransferListeners) {
                mUploadOperation.addDatatransferProgressListener(mDataTransferListener);
            }

            if (mCancellationRequested.get()) {
                throw new OperationCancelledException();
            }

            result = mUploadOperation.execute(client);

            /// move local temporal file or original file to its corresponding
            // location in the ownCloud local folder
<<<<<<< HEAD
            if (result.isSuccess()) {
                if (mLocalBehaviour == FileUploader.LOCAL_BEHAVIOUR_FORGET) {
                    String temporalPath = FileStorageUtils.getTemporalPath(mAccount.name) + mFile.getRemotePath();
                    if (mOriginalStoragePath.equals(temporalPath)) {
                        // delete local file is was pre-copied in temporary folder (see .ui.helpers.UriUploader)
                        temporalFile = new File(temporalPath);
                        temporalFile.delete();
                    }
                    mFile.setStoragePath("");

                } else if (mLocalBehaviour == FileUploader.LOCAL_BEHAVIOUR_DELETE) {
                    originalFile.delete();
                    getStorageManager().deleteFileInMediaScan(originalFile.getAbsolutePath());
                } else {
                    mFile.setStoragePath(expectedPath);

                    if (mLocalBehaviour == FileUploader.LOCAL_BEHAVIOUR_MOVE) {
                        move(originalFile, expectedFile);
                        getStorageManager().deleteFileInMediaScan(originalFile.getAbsolutePath());
                    }
                    FileDataStorageManager.triggerMediaScan(expectedFile.getAbsolutePath());
                }

            } else if (result.getHttpCode() == HttpStatus.SC_PRECONDITION_FAILED ) {
=======
            if (!result.isSuccess() && result.getHttpCode() == HttpStatus.SC_PRECONDITION_FAILED ) {
>>>>>>> 93a3e6b6
                result = new RemoteOperationResult(ResultCode.SYNC_CONFLICT);
            }

        } catch (Exception e) {
            result = new RemoteOperationResult(e);

        } finally {
            mUploadStarted.set(false);
            if (temporalFile != null && !originalFile.equals(temporalFile)) {
                temporalFile.delete();
            }
            if (result == null){
                result = new RemoteOperationResult(ResultCode.UNKNOWN_ERROR);
            }
            if (result.isSuccess()) {
                Log_OC.i(TAG, "Upload of " + mOriginalStoragePath + " to " + mRemotePath + ": " +
                        result.getLogMessage());
            } else {
                if (result.getException() != null) {
                    if(result.isCancelled()){
                        Log_OC.w(TAG, "Upload of " + mOriginalStoragePath + " to " + mRemotePath +
                                " has been canceled: " + result.getLogMessage());
                    } else {
                        Log_OC.e(TAG, "Upload of " + mOriginalStoragePath + " to " + mRemotePath +
                                ": " + result.getLogMessage(), result.getException());
                    }
                } else {
                    Log_OC.e(TAG, "Upload of " + mOriginalStoragePath + " to " + mRemotePath + "ResultCode(" +
                            result.getCode().name() + "): " + result.getLogMessage());
                }
            }
        }

        if (result.isSuccess()) {
            saveUploadedFile(client);

            if (mLocalBehaviour == FileUploader.LOCAL_BEHAVIOUR_FORGET) {
                String temporalPath = FileStorageUtils.getTemporalPath(mAccount.name) + mFile.getRemotePath();
                if (mOriginalStoragePath.equals(temporalPath)) {
                    // delete local file is was pre-copied in temporary folder (see .ui.helpers.UriUploader)
                    temporalFile = new File(temporalPath);
                    temporalFile.delete();
                }
                mFile.setStoragePath("");

            } else if (mLocalBehaviour == FileUploader.LOCAL_BEHAVIOUR_DELETE) {
                originalFile.delete();
            } else {
                mFile.setStoragePath(expectedPath);

                if (temporalFile != null) {         // FileUploader.LOCAL_BEHAVIOUR_COPY
                    try {
                        move(temporalFile, expectedFile);
                    } catch (IOException e) {
                        e.printStackTrace();
                    }
                } else {                            // FileUploader.LOCAL_BEHAVIOUR_MOVE
                    try {
                        move(originalFile, expectedFile);
                    } catch (IOException e) {
                        e.printStackTrace();
                    }
                    getStorageManager().deleteFileInMediaScan(originalFile.getAbsolutePath());
                }
                FileDataStorageManager.triggerMediaScan(expectedFile.getAbsolutePath());
            }
        } else if (result.getCode() == ResultCode.SYNC_CONFLICT) {
            getStorageManager().saveConflict(mFile, mFile.getEtagInConflict());
        }

        return result;
    }


    /**
     * Checks origin of current upload and network type to decide if should be delayed, according to
     * current user preferences.
     *
     * @return      'True' if the upload was delayed until WiFi connectivity is available, 'false' otherwise.
     */
    private boolean delayForWifi() {
        boolean delayInstantPicture = (
            isInstantPicture() &&  PreferenceManager.instantPictureUploadViaWiFiOnly(mContext)
        );
        boolean delayInstantVideo = (
            isInstantVideo() && PreferenceManager.instantVideoUploadViaWiFiOnly(mContext)
        );
        return (
            (delayInstantPicture || delayInstantVideo) &&
            !ConnectivityUtils.isAppConnectedViaUnmeteredWiFi(mContext)
        );
    }

    /**
     * Check if upload should be delayed due to not charging
     *
     * @return      'True' if the upload was delayed until device is charging, 'false' otherwise.
     */
    private boolean delayForCharging() {
        boolean delayInstantPicture = isInstantPicture() &&
                PreferenceManager.instantPictureUploadWhenChargingOnly(mContext);

        boolean delayInstantVideo = isInstantVideo() && PreferenceManager.instantVideoUploadWhenChargingOnly(mContext);

        return ((delayInstantPicture || delayInstantVideo) && !ConnectivityUtils.isCharging(mContext));
    }


    /**
     * Checks the existence of the folder where the current file will be uploaded both
     * in the remote server and in the local database.
     * <p/>
     * If the upload is set to enforce the creation of the folder, the method tries to
     * create it both remote and locally.
     *
     * @param pathToGrant Full remote path whose existence will be granted.
     * @return An {@link OCFile} instance corresponding to the folder where the file
     * will be uploaded.
     */
    private RemoteOperationResult grantFolderExistence(String pathToGrant, OwnCloudClient client) {
        RemoteOperation operation = new ExistenceCheckRemoteOperation(pathToGrant, mContext, false);
        RemoteOperationResult result = operation.execute(client);
        if (!result.isSuccess() && result.getCode() == ResultCode.FILE_NOT_FOUND && mRemoteFolderToBeCreated) {
            SyncOperation syncOp = new CreateFolderOperation(pathToGrant, true);
            result = syncOp.execute(client, getStorageManager());
        }
        if (result.isSuccess()) {
            OCFile parentDir = getStorageManager().getFileByPath(pathToGrant);
            if (parentDir == null) {
                parentDir = createLocalFolder(pathToGrant);
            }
            if (parentDir != null) {
                result = new RemoteOperationResult(ResultCode.OK);
            } else {
                result = new RemoteOperationResult(ResultCode.UNKNOWN_ERROR);
            }
        }
        return result;
    }

    private OCFile createLocalFolder(String remotePath) {
        String parentPath = new File(remotePath).getParent();
        parentPath = parentPath.endsWith(OCFile.PATH_SEPARATOR) ?
                parentPath : parentPath + OCFile.PATH_SEPARATOR;
        OCFile parent = getStorageManager().getFileByPath(parentPath);
        if (parent == null) {
            parent = createLocalFolder(parentPath);
        }
        if (parent != null) {
            OCFile createdFolder = new OCFile(remotePath);
            createdFolder.setMimetype(MimeType.DIRECTORY);
            createdFolder.setParentId(parent.getFileId());
            getStorageManager().saveFile(createdFolder);
            return createdFolder;
        }
        return null;
    }


    /**
     * Create a new OCFile mFile with new remote path. This is required if forceOverwrite==false.
     * New file is stored as mFile, original as mOldFile. 
     * @param newRemotePath new remote path
     */
    private void createNewOCFile(String newRemotePath) {
        // a new OCFile instance must be created for a new remote path
        OCFile newFile = new OCFile(newRemotePath);
        newFile.setCreationTimestamp(mFile.getCreationTimestamp());
        newFile.setFileLength(mFile.getFileLength());
        newFile.setMimetype(mFile.getMimetype());
        newFile.setModificationTimestamp(mFile.getModificationTimestamp());
        newFile.setModificationTimestampAtLastSyncForData(
                mFile.getModificationTimestampAtLastSyncForData()
        );
        newFile.setEtag(mFile.getEtag());
        newFile.setFavorite(mFile.isFavorite());
        newFile.setLastSyncDateForProperties(mFile.getLastSyncDateForProperties());
        newFile.setLastSyncDateForData(mFile.getLastSyncDateForData());
        newFile.setStoragePath(mFile.getStoragePath());
        newFile.setParentId(mFile.getParentId());
        mOldFile = mFile;
        mFile = newFile;
    }

    /**
     * Checks if remotePath does not exist in the server and returns it, or adds
     * a suffix to it in order to avoid the server file is overwritten.
     *
     * @param wc
     * @param remotePath
     * @return
     */
    private String getAvailableRemotePath(OwnCloudClient wc, String remotePath) {
        boolean check = existsFile(wc, remotePath);
        if (!check) {
            return remotePath;
        }

        int pos = remotePath.lastIndexOf('.');
        String suffix = "";
        String extension = "";
        if (pos >= 0) {
            extension = remotePath.substring(pos + 1);
            remotePath = remotePath.substring(0, pos);
        }
        int count = 2;
        do {
            suffix = " (" + count + ")";
            if (pos >= 0) {
                check = existsFile(wc, remotePath + suffix + "." + extension);
            }
            else {
                check = existsFile(wc, remotePath + suffix);
            }
            count++;
        } while (check);

        if (pos >= 0) {
            return remotePath + suffix + "." + extension;
        } else {
            return remotePath + suffix;
        }
    }

    private boolean existsFile(OwnCloudClient client, String remotePath){
        ExistenceCheckRemoteOperation existsOperation =
                new ExistenceCheckRemoteOperation(remotePath, mContext, false);
        RemoteOperationResult result = existsOperation.execute(client);
        return result.isSuccess();
    }

    /**
     * Allows to cancel the actual upload operation. If actual upload operating
     * is in progress it is cancelled, if upload preparation is being performed
     * upload will not take place.
     */
    public void cancel() {
        if (mUploadOperation == null) {
            if (mUploadStarted.get()) {
                Log_OC.d(TAG, "Cancelling upload during upload preparations.");
                mCancellationRequested.set(true);
            } else {
                Log_OC.e(TAG, "No upload in progress. This should not happen.");
            }
        } else {
            Log_OC.d(TAG, "Cancelling upload during actual upload operation.");
            mUploadOperation.cancel();
        }
    }

    /**
     * As soon as this method return true, upload can be cancel via cancel().
     */
    public boolean isUploadInProgress() {
        return mUploadStarted.get();

    }

    /**
     * TODO rewrite with homogeneous fail handling, remove dependency on {@link RemoteOperationResult},
     * TODO     use Exceptions instead
     *
     * @param   sourceFile      Source file to copy.
     * @param   targetFile      Target location to copy the file.
     * @return  {@link RemoteOperationResult}
     * @throws  IOException
     */
    private RemoteOperationResult copy(File sourceFile, File targetFile) throws IOException {
        Log_OC.d(TAG, "Copying local file");

        RemoteOperationResult result = null;

        if (FileStorageUtils.getUsableSpace(mAccount.name) < sourceFile.length()) {
            result = new RemoteOperationResult(ResultCode.LOCAL_STORAGE_FULL);
            return result;  // error condition when the file should be copied

        } else {
            Log_OC.d(TAG, "Creating temporal folder");
            File temporalParent = targetFile.getParentFile();
            temporalParent.mkdirs();
            if (!temporalParent.isDirectory()) {
                throw new IOException(
                        "Unexpected error: parent directory could not be created");
            }
            Log_OC.d(TAG, "Creating temporal file");
            targetFile.createNewFile();
            if (!targetFile.isFile()) {
                throw new IOException(
                        "Unexpected error: target file could not be created");
            }

            Log_OC.d(TAG, "Copying file contents");
            InputStream in = null;
            OutputStream out = null;

            try {
                if (!mOriginalStoragePath.equals(targetFile.getAbsolutePath())) {
                    // In case document provider schema as 'content://'
                    if (mOriginalStoragePath.startsWith(UriUtils.URI_CONTENT_SCHEME)) {
                        Uri uri = Uri.parse(mOriginalStoragePath);
                        in = mContext.getContentResolver().openInputStream(uri);
                    } else {
                        in = new FileInputStream(sourceFile);
                    }
                    out = new FileOutputStream(targetFile);
                    int nRead;
                    byte[] buf = new byte[4096];
                    while (!mCancellationRequested.get() &&
                            (nRead = in.read(buf)) > -1) {
                        out.write(buf, 0, nRead);
                    }
                    out.flush();

                } // else: weird but possible situation, nothing to copy

                if (mCancellationRequested.get()) {
                    result = new RemoteOperationResult(new OperationCancelledException());
                    return result;
                }

            } catch (Exception e) {
                result = new RemoteOperationResult(ResultCode.LOCAL_STORAGE_NOT_COPIED);
                return result;

            } finally {
                try {
                    if (in != null) {
                        in.close();
                    }
                } catch (Exception e) {
                    Log_OC.d(TAG, "Weird exception while closing input stream for " +
                            mOriginalStoragePath + " (ignoring)", e);
                }
                try {
                    if (out != null) {
                        out.close();
                    }
                } catch (Exception e) {
                    Log_OC.d(TAG, "Weird exception while closing output stream for " +
                            targetFile.getAbsolutePath() + " (ignoring)", e);
                }
            }
        }
        return result;
    }


    /**
     * TODO rewrite with homogeneous fail handling, remove dependency on {@link RemoteOperationResult},
     * TODO     use Exceptions instead
     *
     * TODO refactor both this and 'copy' in a single method
     *
     * @param   sourceFile      Source file to move.
     * @param   targetFile      Target location to move the file.
     * @return  {@link RemoteOperationResult}
     * @throws  IOException
     */
    private void move(File sourceFile, File targetFile) throws IOException {

        if (!targetFile.equals(sourceFile)) {
            File expectedFolder = targetFile.getParentFile();
            expectedFolder.mkdirs();

            if (expectedFolder.isDirectory()){
                if (!sourceFile.renameTo(targetFile)){
                    // try to copy and then delete
                    targetFile.createNewFile();
                    FileChannel inChannel = new FileInputStream(sourceFile).getChannel();
                    FileChannel outChannel = new FileOutputStream(targetFile).getChannel();
                    try {
                        inChannel.transferTo(0, inChannel.size(), outChannel);
                        sourceFile.delete();
                    } catch (Exception e){
                        mFile.setStoragePath(""); // forget the local file
                        // by now, treat this as a success; the file was uploaded
                        // the best option could be show a warning message
                    }
                    finally {
                        if (inChannel != null) {
                            inChannel.close();
                        }
                        if (outChannel != null) {
                            outChannel.close();
                        }
                    }
                }

            } else {
                mFile.setStoragePath("");
            }
        }
    }

    /**
     * Saves a OC File after a successful upload.
     * <p/>
     * A PROPFIND is necessary to keep the props in the local database
     * synchronized with the server, specially the modification time and Etag
     * (where available)
     * <p/>
     */
    private void saveUploadedFile(OwnCloudClient client) {
        OCFile file = mFile;
        if (file.fileExists()) {
            file = getStorageManager().getFileById(file.getFileId());
        }
        long syncDate = System.currentTimeMillis();
        file.setLastSyncDateForData(syncDate);

        // new PROPFIND to keep data consistent with server
        // in theory, should return the same we already have
        // TODO from the appropriate OC server version, get data from last PUT response headers, instead
        // TODO     of a new PROPFIND; the latter may fail, specially for chunked uploads
        ReadRemoteFileOperation operation = new ReadRemoteFileOperation(getRemotePath());
        RemoteOperationResult result = operation.execute(client);
        if (result.isSuccess()) {
            updateOCFile(file, (RemoteFile) result.getData().get(0));
            file.setLastSyncDateForProperties(syncDate);
        } else {
            Log_OC.e(TAG, "Error reading properties of file after successful upload; this is gonna hurt...");
        }

        if (mWasRenamed) {
            OCFile oldFile = getStorageManager().getFileByPath(mOldFile.getRemotePath());
            if (oldFile != null) {
                oldFile.setStoragePath(null);
                getStorageManager().saveFile(oldFile);
                getStorageManager().saveConflict(oldFile, null);
            }
            // else: it was just an automatic renaming due to a name
            // coincidence; nothing else is needed, the storagePath is right
            // in the instance returned by mCurrentUpload.getFile()
        }
        file.setNeedsUpdateThumbnail(true);
        getStorageManager().saveFile(file);
        getStorageManager().saveConflict(file, null);

        FileDataStorageManager.triggerMediaScan(file.getStoragePath());

        // generate new Thumbnail
        final ThumbnailsCacheManager.ThumbnailGenerationTask task =
            new ThumbnailsCacheManager.ThumbnailGenerationTask(getStorageManager(), mAccount);
        task.execute(file);
    }

    private void updateOCFile(OCFile file, RemoteFile remoteFile) {
        file.setCreationTimestamp(remoteFile.getCreationTimestamp());
        file.setFileLength(remoteFile.getLength());
        file.setMimetype(remoteFile.getMimeType());
        file.setModificationTimestamp(remoteFile.getModifiedTimestamp());
        file.setModificationTimestampAtLastSyncForData(remoteFile.getModifiedTimestamp());
        file.setEtag(remoteFile.getEtag());
        file.setRemoteId(remoteFile.getRemoteId());
    }

    public interface OnRenameListener {

        void onRenameUpload();
    }

}<|MERGE_RESOLUTION|>--- conflicted
+++ resolved
@@ -2,7 +2,7 @@
  *   ownCloud Android client application
  *
  *   @author David A. Velasco
- *   Copyright (C) 2016 ownCloud GmbH.
+ *   Copyright (C) 2016 ownCloud Inc.
  *
  *   This program is free software: you can redistribute it and/or modify
  *   it under the terms of the GNU General Public License version 2,
@@ -351,26 +351,37 @@
             expectedPath = FileStorageUtils.getDefaultSavePathFor(mAccount.name, mFile);
             expectedFile = new File(expectedPath);
 
+            /// copy the file locally before uploading
+            if (mLocalBehaviour == FileUploader.LOCAL_BEHAVIOUR_COPY &&
+                    !mOriginalStoragePath.equals(expectedPath)) {
+
+                String temporalPath = FileStorageUtils.getTemporalPath(mAccount.name) + mFile.getRemotePath();
+                mFile.setStoragePath(temporalPath);
+                temporalFile = new File(temporalPath);
+
+                result = copy(originalFile, temporalFile);
+                if (result != null) {
+                    return result;
+                }
+            }
+
             if (mCancellationRequested.get()) {
                 throw new OperationCancelledException();
             }
-
-            // Get the last modification date of the file from the file system
-            Long timeStampLong = originalFile.lastModified()/1000;
-            String timeStamp = timeStampLong.toString();
 
             /// perform the upload
             if ( mChunked &&
                     (new File(mFile.getStoragePath())).length() >
                             ChunkedUploadRemoteFileOperation.CHUNK_SIZE ) {
                 mUploadOperation = new ChunkedUploadRemoteFileOperation(mContext, mFile.getStoragePath(),
-                        mFile.getRemotePath(), mFile.getMimetype(), mFile.getEtagInConflict(), timeStamp);
+                        mFile.getRemotePath(), mFile.getMimetype(), mFile.getEtagInConflict());
             } else {
                 mUploadOperation = new UploadRemoteFileOperation(mFile.getStoragePath(),
-                        mFile.getRemotePath(), mFile.getMimetype(), mFile.getEtagInConflict(), timeStamp);
-            }
-            for (OnDatatransferProgressListener mDataTransferListener : mDataTransferListeners) {
-                mUploadOperation.addDatatransferProgressListener(mDataTransferListener);
+                        mFile.getRemotePath(), mFile.getMimetype(), mFile.getEtagInConflict());
+            }
+            Iterator <OnDatatransferProgressListener> listener = mDataTransferListeners.iterator();
+            while (listener.hasNext()) {
+                mUploadOperation.addDatatransferProgressListener(listener.next());
             }
 
             if (mCancellationRequested.get()) {
@@ -381,34 +392,7 @@
 
             /// move local temporal file or original file to its corresponding
             // location in the ownCloud local folder
-<<<<<<< HEAD
-            if (result.isSuccess()) {
-                if (mLocalBehaviour == FileUploader.LOCAL_BEHAVIOUR_FORGET) {
-                    String temporalPath = FileStorageUtils.getTemporalPath(mAccount.name) + mFile.getRemotePath();
-                    if (mOriginalStoragePath.equals(temporalPath)) {
-                        // delete local file is was pre-copied in temporary folder (see .ui.helpers.UriUploader)
-                        temporalFile = new File(temporalPath);
-                        temporalFile.delete();
-                    }
-                    mFile.setStoragePath("");
-
-                } else if (mLocalBehaviour == FileUploader.LOCAL_BEHAVIOUR_DELETE) {
-                    originalFile.delete();
-                    getStorageManager().deleteFileInMediaScan(originalFile.getAbsolutePath());
-                } else {
-                    mFile.setStoragePath(expectedPath);
-
-                    if (mLocalBehaviour == FileUploader.LOCAL_BEHAVIOUR_MOVE) {
-                        move(originalFile, expectedFile);
-                        getStorageManager().deleteFileInMediaScan(originalFile.getAbsolutePath());
-                    }
-                    FileDataStorageManager.triggerMediaScan(expectedFile.getAbsolutePath());
-                }
-
-            } else if (result.getHttpCode() == HttpStatus.SC_PRECONDITION_FAILED ) {
-=======
             if (!result.isSuccess() && result.getHttpCode() == HttpStatus.SC_PRECONDITION_FAILED ) {
->>>>>>> 93a3e6b6
                 result = new RemoteOperationResult(ResultCode.SYNC_CONFLICT);
             }
 
@@ -430,14 +414,15 @@
                 if (result.getException() != null) {
                     if(result.isCancelled()){
                         Log_OC.w(TAG, "Upload of " + mOriginalStoragePath + " to " + mRemotePath +
-                                " has been canceled: " + result.getLogMessage());
+                                ": " + result.getLogMessage());
                     } else {
                         Log_OC.e(TAG, "Upload of " + mOriginalStoragePath + " to " + mRemotePath +
                                 ": " + result.getLogMessage(), result.getException());
                     }
+
                 } else {
-                    Log_OC.e(TAG, "Upload of " + mOriginalStoragePath + " to " + mRemotePath + "ResultCode(" +
-                            result.getCode().name() + "): " + result.getLogMessage());
+                    Log_OC.e(TAG, "Upload of " + mOriginalStoragePath + " to " + mRemotePath +
+                            ": " + result.getLogMessage());
                 }
             }
         }
