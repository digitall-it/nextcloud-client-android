--- conflicted
+++ resolved
@@ -145,11 +145,6 @@
         public static final String UPLOADS_UPLOAD_TIME = "upload_time";
         public static final String UPLOADS_FORCE_OVERWRITE = "force_overwrite";
         public static final String UPLOADS_IS_CREATE_REMOTE_FOLDER = "is_create_remote_folder";
-<<<<<<< HEAD
-        public static final String UPLOADS_IS_WHILE_CHARGING_ONLY = "is_while_charging_only";
-        public static final String UPLOADS_IS_WIFI_ONLY = "is_wifi_only";
-=======
->>>>>>> 8b85a734
         public static final String UPLOADS_UPLOAD_END_TIMESTAMP = "upload_end_timestamp";
         public static final String UPLOADS_LAST_RESULT = "last_result";
         public static final String UPLOADS_CREATED_BY = "created_by";
