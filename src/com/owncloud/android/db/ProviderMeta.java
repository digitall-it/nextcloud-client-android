/**
 *   ownCloud Android client application
 *
 *   @author Bartek Przybylski
 *   @author David A. Velasco
 *   @author masensio
 *   Copyright (C) 2011  Bartek Przybylski
 *   Copyright (C) 2016 ownCloud Inc.
 *
 *   This program is free software: you can redistribute it and/or modify
 *   it under the terms of the GNU General Public License version 2,
 *   as published by the Free Software Foundation.
 *
 *   This program is distributed in the hope that it will be useful,
 *   but WITHOUT ANY WARRANTY; without even the implied warranty of
 *   MERCHANTABILITY or FITNESS FOR A PARTICULAR PURPOSE.  See the
 *   GNU General Public License for more details.
 *
 *   You should have received a copy of the GNU General Public License
 *   along with this program.  If not, see <http://www.gnu.org/licenses/>.
 *
 */
package com.owncloud.android.db;

import android.net.Uri;
import android.provider.BaseColumns;

import com.owncloud.android.MainApp;

/**
 * Meta-Class that holds various static field information
 */
public class ProviderMeta {

    public static final String DB_NAME = "filelist";
    public static final int DB_VERSION = 16;

    private ProviderMeta() {
    }

    static public class ProviderTableMeta implements BaseColumns {
        public static final String FILE_TABLE_NAME = "filelist";
        public static final String OCSHARES_TABLE_NAME = "ocshares";
        public static final String CAPABILITIES_TABLE_NAME = "capabilities";
        public static final String UPLOADS_TABLE_NAME = "list_of_uploads";
<<<<<<< HEAD
        public static final String SYNCED_FOLDERS_TABLE_NAME = "synced_folders";
        public static final Uri CONTENT_URI = Uri.parse("content://"
=======
        private static final String CONTENT_PREFIX = "content://";
        public static final Uri CONTENT_URI = Uri.parse(CONTENT_PREFIX
>>>>>>> 181cc6f1
                + MainApp.getAuthority() + "/");
        public static final Uri CONTENT_URI_FILE = Uri.parse(CONTENT_PREFIX
                + MainApp.getAuthority() + "/file");
        public static final Uri CONTENT_URI_DIR = Uri.parse(CONTENT_PREFIX
                + MainApp.getAuthority() + "/dir");
        public static final Uri CONTENT_URI_SHARE = Uri.parse(CONTENT_PREFIX
                + MainApp.getAuthority() + "/shares");
        public static final Uri CONTENT_URI_CAPABILITIES = Uri.parse(CONTENT_PREFIX
                + MainApp.getAuthority() + "/capabilities");
        public static final Uri CONTENT_URI_UPLOADS = Uri.parse(CONTENT_PREFIX
                + MainApp.getAuthority() + "/uploads");
        public static final Uri CONTENT_URI_SYNCED_FOLDERS = Uri.parse("content://"
                + MainApp.getAuthority() + "/synced_folders");

        public static final String CONTENT_TYPE = "vnd.android.cursor.dir/vnd.owncloud.file";
        public static final String CONTENT_TYPE_ITEM = "vnd.android.cursor.item/vnd.owncloud.file";

        // Columns of filelist table
        public static final String FILE_PARENT = "parent";
        public static final String FILE_NAME = "filename";
        public static final String FILE_CREATION = "created";
        public static final String FILE_MODIFIED = "modified";
        public static final String FILE_MODIFIED_AT_LAST_SYNC_FOR_DATA = "modified_at_last_sync_for_data";
        public static final String FILE_CONTENT_LENGTH = "content_length";
        public static final String FILE_CONTENT_TYPE = "content_type";
        public static final String FILE_STORAGE_PATH = "media_path";
        public static final String FILE_PATH = "path";
        public static final String FILE_ACCOUNT_OWNER = "file_owner";
        public static final String FILE_LAST_SYNC_DATE = "last_sync_date";// _for_properties, but let's keep it as it is
        public static final String FILE_LAST_SYNC_DATE_FOR_DATA = "last_sync_date_for_data";
        public static final String FILE_KEEP_IN_SYNC = "keep_in_sync";
        public static final String FILE_ETAG = "etag";
        public static final String FILE_SHARED_VIA_LINK = "share_by_link";
        public static final String FILE_SHARED_WITH_SHAREE = "shared_via_users";
        public static final String FILE_PUBLIC_LINK = "public_link";
        public static final String FILE_PERMISSIONS = "permissions";
        public static final String FILE_REMOTE_ID = "remote_id";
        public static final String FILE_UPDATE_THUMBNAIL = "update_thumbnail";
        public static final String FILE_IS_DOWNLOADING= "is_downloading";
        public static final String FILE_ETAG_IN_CONFLICT = "etag_in_conflict";

        public static final String FILE_DEFAULT_SORT_ORDER = FILE_NAME
                + " collate nocase asc";
        
        // Columns of ocshares table
        public static final String OCSHARES_FILE_SOURCE = "file_source";
        public static final String OCSHARES_ITEM_SOURCE = "item_source";
        public static final String OCSHARES_SHARE_TYPE = "share_type";
        public static final String OCSHARES_SHARE_WITH = "shate_with";
        public static final String OCSHARES_PATH = "path";
        public static final String OCSHARES_PERMISSIONS = "permissions";
        public static final String OCSHARES_SHARED_DATE = "shared_date";
        public static final String OCSHARES_EXPIRATION_DATE = "expiration_date";
        public static final String OCSHARES_TOKEN = "token";
        public static final String OCSHARES_SHARE_WITH_DISPLAY_NAME = "shared_with_display_name";
        public static final String OCSHARES_IS_DIRECTORY = "is_directory";
        public static final String OCSHARES_USER_ID = "user_id";
        public static final String OCSHARES_ID_REMOTE_SHARED = "id_remote_shared";
        public static final String OCSHARES_ACCOUNT_OWNER = "owner_share";
        
        public static final String OCSHARES_DEFAULT_SORT_ORDER = OCSHARES_FILE_SOURCE 
                + " collate nocase asc";

        // Columns of capabilities table
        public static final String CAPABILITIES_ACCOUNT_NAME = "account";
        public static final String CAPABILITIES_VERSION_MAYOR = "version_mayor";
        public static final String CAPABILITIES_VERSION_MINOR = "version_minor";
        public static final String CAPABILITIES_VERSION_MICRO = "version_micro";
        public static final String CAPABILITIES_VERSION_STRING = "version_string";
        public static final String CAPABILITIES_VERSION_EDITION = "version_edition";
        public static final String CAPABILITIES_CORE_POLLINTERVAL = "core_pollinterval";
        public static final String CAPABILITIES_SHARING_API_ENABLED = "sharing_api_enabled";
        public static final String CAPABILITIES_SHARING_PUBLIC_ENABLED = "sharing_public_enabled";
        public static final String CAPABILITIES_SHARING_PUBLIC_PASSWORD_ENFORCED = "sharing_public_password_enforced";
        public static final String CAPABILITIES_SHARING_PUBLIC_EXPIRE_DATE_ENABLED =
                "sharing_public_expire_date_enabled";
        public static final String CAPABILITIES_SHARING_PUBLIC_EXPIRE_DATE_DAYS =
                "sharing_public_expire_date_days";
        public static final String CAPABILITIES_SHARING_PUBLIC_EXPIRE_DATE_ENFORCED =
                "sharing_public_expire_date_enforced";
        public static final String CAPABILITIES_SHARING_PUBLIC_SEND_MAIL = "sharing_public_send_mail";
        public static final String CAPABILITIES_SHARING_PUBLIC_UPLOAD = "sharing_public_upload";
        public static final String CAPABILITIES_SHARING_USER_SEND_MAIL = "sharing_user_send_mail";
        public static final String CAPABILITIES_SHARING_RESHARING = "sharing_resharing";
        public static final String CAPABILITIES_SHARING_FEDERATION_OUTGOING = "sharing_federation_outgoing";
        public static final String CAPABILITIES_SHARING_FEDERATION_INCOMING = "sharing_federation_incoming";
        public static final String CAPABILITIES_FILES_BIGFILECHUNKING = "files_bigfilechunking";
        public static final String CAPABILITIES_FILES_UNDELETE = "files_undelete";
        public static final String CAPABILITIES_FILES_VERSIONING = "files_versioning";
        public static final String CAPABILITIES_FILES_DROP = "files_drop";

        public static final String CAPABILITIES_DEFAULT_SORT_ORDER = CAPABILITIES_ACCOUNT_NAME
                + " collate nocase asc";

        //Columns of Uploads table
        public static final String UPLOADS_LOCAL_PATH = "local_path";
        public static final String UPLOADS_REMOTE_PATH = "remote_path";
        public static final String UPLOADS_ACCOUNT_NAME = "account_name";
        public static final String UPLOADS_FILE_SIZE = "file_size";
        public static final String UPLOADS_STATUS = "status";
        public static final String UPLOADS_LOCAL_BEHAVIOUR = "local_behaviour";
        public static final String UPLOADS_UPLOAD_TIME = "upload_time";
        public static final String UPLOADS_FORCE_OVERWRITE = "force_overwrite";
        public static final String UPLOADS_IS_CREATE_REMOTE_FOLDER = "is_create_remote_folder";
        public static final String UPLOADS_UPLOAD_END_TIMESTAMP = "upload_end_timestamp";
        public static final String UPLOADS_LAST_RESULT = "last_result";
        public static final String UPLOADS_CREATED_BY = "created_by";
        public static final String UPLOADS_DEFAULT_SORT_ORDER = ProviderTableMeta._ID  + " collate nocase desc";

        // Columns of synced folder table
        public static final String SYNCED_FOLDER_LOCAL_PATH = "local_path";
        public static final String SYNCED_FOLDER_REMOTE_PATH = "remote_path";
        public static final String SYNCED_FOLDER_WIFI_ONLY = "wifi_only";
        public static final String SYNCED_FOLDER_CHARGING_ONLY = "charging_only";
        public static final String SYNCED_FOLDER_ENABLED = "enabled";
        public static final String SYNCED_FOLDER_SUBFOLDER_BY_DATE = "subfolder_by_date";
        public static final String SYNCED_FOLDER_ACCOUNT = "account";
        public static final String SYNCED_FOLDER_UPLOAD_ACTION = "upload_option";
    }
}<|MERGE_RESOLUTION|>--- conflicted
+++ resolved
@@ -43,13 +43,9 @@
         public static final String OCSHARES_TABLE_NAME = "ocshares";
         public static final String CAPABILITIES_TABLE_NAME = "capabilities";
         public static final String UPLOADS_TABLE_NAME = "list_of_uploads";
-<<<<<<< HEAD
         public static final String SYNCED_FOLDERS_TABLE_NAME = "synced_folders";
-        public static final Uri CONTENT_URI = Uri.parse("content://"
-=======
         private static final String CONTENT_PREFIX = "content://";
         public static final Uri CONTENT_URI = Uri.parse(CONTENT_PREFIX
->>>>>>> 181cc6f1
                 + MainApp.getAuthority() + "/");
         public static final Uri CONTENT_URI_FILE = Uri.parse(CONTENT_PREFIX
                 + MainApp.getAuthority() + "/file");
@@ -61,7 +57,7 @@
                 + MainApp.getAuthority() + "/capabilities");
         public static final Uri CONTENT_URI_UPLOADS = Uri.parse(CONTENT_PREFIX
                 + MainApp.getAuthority() + "/uploads");
-        public static final Uri CONTENT_URI_SYNCED_FOLDERS = Uri.parse("content://"
+        public static final Uri CONTENT_URI_SYNCED_FOLDERS = Uri.parse(CONTENT_PREFIX
                 + MainApp.getAuthority() + "/synced_folders");
 
         public static final String CONTENT_TYPE = "vnd.android.cursor.dir/vnd.owncloud.file";
