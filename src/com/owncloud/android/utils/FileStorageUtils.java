--- conflicted
+++ resolved
@@ -93,18 +93,12 @@
     /**
      * Get local owncloud storage path for accountName.
      */
-<<<<<<< HEAD
-    public static final String getSavePath(String accountName) {
+    public static String getSavePath(String accountName) {
         return MainApp.getStoragePath()
                 + File.separator
                 + MainApp.getDataFolder()
                 + File.separator
                 + Uri.encode(accountName, "@");
-=======
-    public static String getSavePath(String accountName) {
-        File sdCard = Environment.getExternalStorageDirectory();
-        return sdCard.getAbsolutePath() + "/" + MainApp.getDataFolder() + "/" + Uri.encode(accountName, "@");
->>>>>>> e73f9970
         // URL encoding is an 'easy fix' to overcome that NTFS and FAT32 don't allow ":" in file names,
         // that can be in the accountName since 0.1.190B
     }
@@ -121,8 +115,7 @@
     /**
      * Get absolute path to tmp folder inside datafolder in sd-card for given accountName.
      */
-<<<<<<< HEAD
-    public static final String getTemporalPath(String accountName) {
+    public static String getTemporalPath(String accountName) {
         return MainApp.getStoragePath()
                 + File.separator
                 + MainApp.getDataFolder()
@@ -132,13 +125,6 @@
                 + Uri.encode(accountName, "@");
         // URL encoding is an 'easy fix' to overcome that NTFS and FAT32 don't allow ":" in file names,
         // that can be in the accountName since 0.1.190B
-=======
-    public static String getTemporalPath(String accountName) {
-        File sdCard = Environment.getExternalStorageDirectory();
-        return sdCard.getAbsolutePath() + "/" + MainApp.getDataFolder() + "/tmp/" + Uri.encode(accountName, "@");
-            // URL encoding is an 'easy fix' to overcome that NTFS and FAT32 don't allow ":" in file names,
-            // that can be in the accountName since 0.1.190B
->>>>>>> e73f9970
     }
 
     /**
@@ -147,31 +133,13 @@
      * @param accountName not used. can thus be null.
      * @return Optimistic number of available bytes (can be less)
      */
-<<<<<<< HEAD
-    public static final long getUsableSpace(String accountName) {
+    public static long getUsableSpace(String accountName) {
         File savePath = new File(MainApp.getStoragePath());
         return savePath.getUsableSpace();
     }
     
-    public static final String getLogPath()  {
+    public static String getLogPath()  {
         return MainApp.getStoragePath() + File.separator + MainApp.getDataFolder() + File.separator + "log";
-=======
-    @SuppressLint("NewApi")
-    public static long getUsableSpace(String accountName) {
-        File savePath = Environment.getExternalStorageDirectory();
-        if (android.os.Build.VERSION.SDK_INT >= android.os.Build.VERSION_CODES.GINGERBREAD) {
-            return savePath.getUsableSpace();
-
-        } else {
-            StatFs stats = new StatFs(savePath.getAbsolutePath());
-            return stats.getAvailableBlocks() * stats.getBlockSize();
-        }
-
-    }
-    
-    public static String getLogPath()  {
-        return Environment.getExternalStorageDirectory() + File.separator + MainApp.getDataFolder() + File.separator + "log";
->>>>>>> e73f9970
     }
 
     /**
