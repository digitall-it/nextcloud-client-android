/**
 *   ownCloud Android client application
 *
 *   @author David A. Velasco
 *   Copyright (C) 2016 ownCloud Inc.
 *
 *   This program is free software: you can redistribute it and/or modify
 *   it under the terms of the GNU General Public License version 2,
 *   as published by the Free Software Foundation.
 *
 *   This program is distributed in the hope that it will be useful,
 *   but WITHOUT ANY WARRANTY; without even the implied warranty of
 *   MERCHANTABILITY or FITNESS FOR A PARTICULAR PURPOSE.  See the
 *   GNU General Public License for more details.
 *
 *   You should have received a copy of the GNU General Public License
 *   along with this program.  If not, see <http://www.gnu.org/licenses/>.
 *
 */

package com.owncloud.android.utils;

import java.io.File;
import java.text.SimpleDateFormat;
import java.io.FileInputStream;
import java.io.FileOutputStream;
import java.io.IOException;
import java.io.InputStream;
import java.io.OutputStream;
import java.util.Collections;
import java.util.Comparator;
import java.util.Date;
import java.util.Locale;
import java.util.Vector;

import third_parties.daveKoeller.AlphanumComparator;

import com.owncloud.android.MainApp;
import com.owncloud.android.R;
import com.owncloud.android.datamodel.OCFile;
import com.owncloud.android.lib.common.utils.Log_OC;
import com.owncloud.android.lib.resources.files.RemoteFile;
import com.owncloud.android.ui.activity.Preferences;

import android.accounts.Account;
import android.annotation.SuppressLint;
import android.content.Context;
import android.content.SharedPreferences;
import android.os.Environment;
import android.preference.PreferenceManager;
import android.net.Uri;
import android.os.StatFs;
import android.preference.PreferenceManager;
import android.webkit.MimeTypeMap;

import com.owncloud.android.MainApp;
import com.owncloud.android.R;
import com.owncloud.android.authentication.AccountUtils;
import com.owncloud.android.datamodel.OCFile;
import com.owncloud.android.lib.common.utils.Log_OC;
import com.owncloud.android.lib.resources.files.RemoteFile;

import java.io.File;
import java.io.FileInputStream;
import java.io.FileOutputStream;
import java.io.IOException;
import java.io.InputStream;
import java.io.OutputStream;
import java.text.SimpleDateFormat;
import java.util.ArrayList;
import java.util.Arrays;
import java.util.Collections;
import java.util.Comparator;
import java.util.Date;
import java.util.List;
import java.util.Locale;
import java.util.Vector;

import third_parties.daveKoeller.AlphanumComparator;


/**
 * Static methods to help in access to local file system.
 */
public class FileStorageUtils {
    private static final String TAG = FileStorageUtils.class.getSimpleName();

    public static final Integer SORT_NAME = 0;
    public static final Integer SORT_DATE = 1;
    public static final Integer SORT_SIZE = 2;
    public static Integer mSortOrder = SORT_NAME;
    public static Boolean mSortAscending = true;

    /**
     * Get local owncloud storage path for accountName.
     */
    public static String getSavePath(String accountName) {
        File sdCard = Environment.getExternalStorageDirectory();
        return sdCard.getAbsolutePath() + "/" + MainApp.getDataFolder() + "/" + Uri.encode(accountName, "@");
        // URL encoding is an 'easy fix' to overcome that NTFS and FAT32 don't allow ":" in file names,
        // that can be in the accountName since 0.1.190B
    }

    /**
     * Get local path where OCFile file is to be stored after upload. That is,
     * corresponding local path (in local owncloud storage) to remote uploaded
     * file.
     */
    public static String getDefaultSavePathFor(String accountName, OCFile file) {
        return getSavePath(accountName) + file.getRemotePath();
    }

    /**
     * Get absolute path to tmp folder inside datafolder in sd-card for given accountName.
     */
    public static String getTemporalPath(String accountName) {
        File sdCard = Environment.getExternalStorageDirectory();
        return sdCard.getAbsolutePath() + "/" + MainApp.getDataFolder() + "/tmp/" + Uri.encode(accountName, "@");
            // URL encoding is an 'easy fix' to overcome that NTFS and FAT32 don't allow ":" in file names,
            // that can be in the accountName since 0.1.190B
    }

    /**
     * Optimistic number of bytes available on sd-card. accountName is ignored.
     *
     * @param accountName not used. can thus be null.
     * @return Optimistic number of available bytes (can be less)
     */
    @SuppressLint("NewApi")
    public static long getUsableSpace(String accountName) {
<<<<<<< HEAD
        File savePath = new File(MainApp.getStoragePath());
=======
        File savePath = Environment.getExternalStorageDirectory();
>>>>>>> 1bec2da4
        if (android.os.Build.VERSION.SDK_INT >= android.os.Build.VERSION_CODES.GINGERBREAD) {
            return savePath.getUsableSpace();

        } else {
            StatFs stats = new StatFs(savePath.getAbsolutePath());
            return stats.getAvailableBlocks() * stats.getBlockSize();
        }

    }
    
    public static String getLogPath()  {
<<<<<<< HEAD
        return MainApp.getStoragePath() + File.separator + MainApp.getDataFolder() + File.separator + "log";
=======
        return Environment.getExternalStorageDirectory() + File.separator + MainApp.getDataFolder() + File.separator + "log";
>>>>>>> 1bec2da4
    }

    /**
     * Returns the a string like 2016/08/ for the passed date. If date is 0 an empty
     * string is returned
     *
     * @param date: date in microseconds since 1st January 1970
     * @return
     */
    private static String getSubpathFromDate(long date) {
        if (date == 0) {
            return "";
        }
        try {
            SimpleDateFormat formatter = new SimpleDateFormat(
                    "yyyy" + OCFile.PATH_SEPARATOR + "MM" + OCFile.PATH_SEPARATOR, Locale.ENGLISH);
            return formatter.format(new Date(date));
        }
        catch(RuntimeException ex) {
            Log_OC.w(TAG, "could not extract date from timestamp");
            return "";
        }
    }

    /**
     * Returns the InstantUploadFilePath on the owncloud instance
     *
     * @param context
     * @param fileName
     * @param dateTaken: Time in milliseconds since 1970 when the picture was taken.
     * @return
     */
    public static String getInstantUploadFilePath(Context context, String fileName, long dateTaken) {
        SharedPreferences pref = PreferenceManager.getDefaultSharedPreferences(context);
        String uploadPathdef = context.getString(R.string.instant_upload_path);
        String uploadPath = pref.getString("instant_upload_path", uploadPathdef);
        String subPath = "";
        if (com.owncloud.android.db.PreferenceManager.instantPictureUploadPathUseSubfolders(context)) {
           subPath = getSubpathFromDate(dateTaken);
        }
        return uploadPath + OCFile.PATH_SEPARATOR + subPath
                + (fileName == null ? "" : fileName);
    }

    /**
     * Gets the composed path when video is or must be stored
     * @param context
     * @param fileName: video file name
     * @return String: video file path composed
     */
    public static String getInstantVideoUploadFilePath(Context context, String fileName, long dateTaken) {
        SharedPreferences pref = PreferenceManager.getDefaultSharedPreferences(context);
        String uploadVideoPathdef = context.getString(R.string.instant_upload_path);
        String uploadVideoPath = pref.getString("instant_video_upload_path", uploadVideoPathdef);
        String subPath = "";
        if (com.owncloud.android.db.PreferenceManager.instantVideoUploadPathUseSubfolders(context)) {
            subPath = getSubpathFromDate(dateTaken);
        }
        return uploadVideoPath + OCFile.PATH_SEPARATOR + subPath
                + (fileName == null ? "" : fileName);
    }
    
    public static String getParentPath(String remotePath) {
        String parentPath = new File(remotePath).getParent();
        parentPath = parentPath.endsWith(OCFile.PATH_SEPARATOR) ? parentPath : parentPath + OCFile.PATH_SEPARATOR;
        return parentPath;
    }
    
    /**
     * Creates and populates a new {@link OCFile} object with the data read from the server.
     * 
     * @param remote    remote file read from the server (remote file or folder).
     * @return          New OCFile instance representing the remote resource described by remote.
     */
    public static OCFile fillOCFile(RemoteFile remote) {
        OCFile file = new OCFile(remote.getRemotePath());
        file.setCreationTimestamp(remote.getCreationTimestamp());
        if (remote.getMimeType().equalsIgnoreCase(MimeType.DIRECTORY)){
            file.setFileLength(remote.getSize());
        } else {
            file.setFileLength(remote.getLength());
        }
        file.setMimetype(remote.getMimeType());
        file.setModificationTimestamp(remote.getModifiedTimestamp());
        file.setEtag(remote.getEtag());
        file.setPermissions(remote.getPermissions());
        file.setRemoteId(remote.getRemoteId());
        return file;
    }
    
    /**
     * Creates and populates a new {@link RemoteFile} object with the data read from an {@link OCFile}.
     * 
     * @param ocFile    OCFile
     * @return          New RemoteFile instance representing the resource described by ocFile.
     */
    public static RemoteFile fillRemoteFile(OCFile ocFile){
        RemoteFile file = new RemoteFile(ocFile.getRemotePath());
        file.setCreationTimestamp(ocFile.getCreationTimestamp());
        file.setLength(ocFile.getFileLength());
        file.setMimeType(ocFile.getMimetype());
        file.setModifiedTimestamp(ocFile.getModificationTimestamp());
        file.setEtag(ocFile.getEtag());
        file.setPermissions(ocFile.getPermissions());
        file.setRemoteId(ocFile.getRemoteId());
        return file;
    }
    
    /**
     * Sorts all filenames, regarding last user decision 
     */
    public static Vector<OCFile> sortOcFolder(Vector<OCFile> files){
        switch (mSortOrder){
        case 0:
            files = FileStorageUtils.sortOCFilesByName(files);
            break;
        case 1:
            files = FileStorageUtils.sortOCFilesByDate(files);
            break;
        case 2:
            files = FileStorageUtils.sortOCFilesBySize(files);
            break;
        }

        files = FileStorageUtils.sortOCFilesByFavourite(files);
       
        return files;
    }

    /**
     * Sorts all filenames, regarding last user decision
     */
    public static File[] sortLocalFolder(File[] files){
        switch (mSortOrder){
            case 0:
                files = FileStorageUtils.sortLocalFilesByName(files);
                break;
            case 1:
                files = FileStorageUtils.sortLocalFilesByDate(files);
                break;
            case 2:
                files = FileStorageUtils.sortLocalFilesBySize(files);
                break;
        }

        return files;
    }

    /**
     * Sorts list by Date
     * @param files
     */
    public static Vector<OCFile> sortOCFilesByDate(Vector<OCFile> files){
        final int multiplier = mSortAscending ? 1 : -1;

        Collections.sort(files, new Comparator<OCFile>() {
            public int compare(OCFile o1, OCFile o2) {
            Long obj1 = o1.getModificationTimestamp();
            return multiplier * obj1.compareTo(o2.getModificationTimestamp());
            }
        });

        return files;
    }

    /**
     * Sorts list by Date
     * @param filesArray
     */
    public static File[] sortLocalFilesByDate(File[] filesArray){
        final int multiplier = mSortAscending ? 1 : -1;

        List<File> files = new ArrayList<File>(Arrays.asList(filesArray));

        Collections.sort(files, new Comparator<File>() {
            public int compare(File o1, File o2) {
            Long obj1 = o1.lastModified();
            return multiplier * obj1.compareTo(o2.lastModified());
            }
        });

        File[] returnArray = new File[files.size()];
        return files.toArray(returnArray);
    }

    /**
     * Sorts list by Size
     */
    public static Vector<OCFile> sortOCFilesBySize(Vector<OCFile> files){
        final int multiplier = mSortAscending ? 1 : -1;

        Collections.sort(files, new Comparator<OCFile>() {
            public int compare(OCFile o1, OCFile o2) {
                if (o1.isFolder() && o2.isFolder()) {
                    Long obj1 = o1.getFileLength();
                    return multiplier * obj1.compareTo(o2.getFileLength());
                } else if (o1.isFolder()) {
                    return -1;
                } else if (o2.isFolder()) {
                    return 1;
                } else {
                    Long obj1 = o1.getFileLength();
                    return multiplier * obj1.compareTo(o2.getFileLength());
                }
            }
        });

        return files;
    }

    /**
     * Sorts list by Size
     */
    public static File[] sortLocalFilesBySize(File[] filesArray) {
        final int multiplier = mSortAscending ? 1 : -1;

        List<File> files = new ArrayList<File>(Arrays.asList(filesArray));

        Collections.sort(files, new Comparator<File>() {
            public int compare(File o1, File o2) {
                if (o1.isDirectory() && o2.isDirectory()) {
                    Long obj1 = getFolderSize(o1);
                    return multiplier * obj1.compareTo(getFolderSize(o2));
                } else if (o1.isDirectory()) {
                    return -1;
                } else if (o2.isDirectory()) {
                    return 1;
                } else {
                    Long obj1 = o1.length();
                    return multiplier * obj1.compareTo(o2.length());
                }
            }
        });

        File[] returnArray = new File[files.size()];
        return files.toArray(returnArray);
    }

    /**
     * Sorts list by Name
     * @param files     files to sort
     */
    public static Vector<OCFile> sortOCFilesByName(Vector<OCFile> files){
        final int multiplier = mSortAscending ? 1 : -1;

        Collections.sort(files, new Comparator<OCFile>() {
            public int compare(OCFile o1, OCFile o2) {
                if (o1.isFolder() && o2.isFolder()) {
                    return multiplier * new AlphanumComparator().compare(o1, o2);
                } else if (o1.isFolder()) {
                    return -1;
                } else if (o2.isFolder()) {
                    return 1;
                }
                return multiplier * new AlphanumComparator().compare(o1, o2);
            }
        });
        
        return files;
    }

    /**
     * Sorts list by Name
     * @param filesArray    files to sort
     */
    public static File[] sortLocalFilesByName(File[] filesArray) {
        final int multiplier = mSortAscending ? 1 : -1;

        List<File> files = new ArrayList<File>(Arrays.asList(filesArray));

        Collections.sort(files, new Comparator<File>() {
            public int compare(File o1, File o2) {
                if (o1.isDirectory() && o2.isDirectory()) {
                    return multiplier * o1.getPath().toLowerCase().compareTo(o2.getPath().toLowerCase());
                } else if (o1.isDirectory()) {
                    return -1;
                } else if (o2.isDirectory()) {
                    return 1;
                }
                return multiplier * new AlphanumComparator().compare(o1.getPath().toLowerCase(),
                                                              o2.getPath().toLowerCase());
            }
        });

        File[] returnArray = new File[files.size()];
        return files.toArray(returnArray);
    }

    /**
     * Sorts list by Favourites
     * @param files     files to sort
     */
    public static Vector<OCFile> sortOCFilesByFavourite(Vector<OCFile> files){
        Collections.sort(files, new Comparator<OCFile>() {
            public int compare(OCFile o1, OCFile o2) {
                if (o1.isFavorite() && o2.isFavorite()) {
                    return 0;
                } else if (o1.isFavorite()) {
                    return -1;
                } else if (o2.isFavorite()) {
                    return 1;
                }
                return 0;
            }
        });

        return files;
    }
    
    /**
     * Local Folder size
     * @param dir File
     * @return Size in bytes
     */
    public static long getFolderSize(File dir) {
        if (dir.exists()) {
            long result = 0;
            for (File f : dir.listFiles()) {
                if (f.isDirectory())
                    result += getFolderSize(f);
                else
                    result += f.length();
            }
            return result;
        }
        return 0;
    }

    /**
     * Mimetype String of a file
     * @param path
     * @return
     */
    public static String getMimeTypeFromName(String path) {
        String extension = "";
        int pos = path.lastIndexOf('.');
        if (pos >= 0) {
            extension = path.substring(pos + 1);
        }
        String result = MimeTypeMap.getSingleton().getMimeTypeFromExtension(extension.toLowerCase());
        return (result != null) ? result : "";
    }

    /**
     * Scans the default location for saving local copies of files searching for
     * a 'lost' file with the same full name as the {@link OCFile} received as
     * parameter.
     *
     * This method helps to keep linked local copies of the files when the app is uninstalled, and then
     * reinstalled in the device. OR after the cache of the app was deleted in system settings.
     *
     * The method is assuming that all the local changes in the file where synchronized in the past. This is dangerous,
     * but assuming the contrary could lead to massive unnecessary synchronizations of downloaded file after deleting
     * the app cache.
     *
     * This should be changed in the near future to avoid any chance of data loss, but we need to add some options
     * to limit hard automatic synchronizations to wifi, unless the user wants otherwise.
     *
     * @param file      File to associate a possible 'lost' local file.
     * @param account   Account holding file.
     */
    public static void searchForLocalFileInDefaultPath(OCFile file, Account account) {
        if (file.getStoragePath() == null && !file.isFolder()) {
            File f = new File(FileStorageUtils.getDefaultSavePathFor(account.name, file));
            if (f.exists()) {
                file.setStoragePath(f.getAbsolutePath());
                file.setLastSyncDateForData(f.lastModified());
            }
        }
    }

    public static boolean copyFile(File src, File target) {
        boolean ret = true;

        InputStream in = null;
        OutputStream out = null;

        try {
            in = new FileInputStream(src);
            out = new FileOutputStream(target);
            byte[] buf = new byte[1024];
            int len;
            while ((len = in.read(buf)) > 0) {
                out.write(buf, 0, len);
            }
        } catch (IOException ex) {
            ret = false;
        } finally {
            if (in != null) try {
                in.close();
            } catch (IOException e) {
                Log_OC.e(TAG, "Error closing input stream during copy", e);
            }
            if (out != null) try {
                out.close();
            } catch (IOException e) {
                Log_OC.e(TAG, "Error closing output stream during copy", e);
            }
        }

        return ret;
    }

}<|MERGE_RESOLUTION|>--- conflicted
+++ resolved
@@ -128,11 +128,7 @@
      */
     @SuppressLint("NewApi")
     public static long getUsableSpace(String accountName) {
-<<<<<<< HEAD
-        File savePath = new File(MainApp.getStoragePath());
-=======
         File savePath = Environment.getExternalStorageDirectory();
->>>>>>> 1bec2da4
         if (android.os.Build.VERSION.SDK_INT >= android.os.Build.VERSION_CODES.GINGERBREAD) {
             return savePath.getUsableSpace();
 
@@ -144,11 +140,7 @@
     }
     
     public static String getLogPath()  {
-<<<<<<< HEAD
-        return MainApp.getStoragePath() + File.separator + MainApp.getDataFolder() + File.separator + "log";
-=======
         return Environment.getExternalStorageDirectory() + File.separator + MainApp.getDataFolder() + File.separator + "log";
->>>>>>> 1bec2da4
     }
 
     /**
