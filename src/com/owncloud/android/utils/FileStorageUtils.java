--- conflicted
+++ resolved
@@ -32,10 +32,7 @@
 
 import com.owncloud.android.MainApp;
 import com.owncloud.android.R;
-<<<<<<< HEAD
-=======
 import com.owncloud.android.authentication.AccountUtils;
->>>>>>> b1e364ef
 import com.owncloud.android.datamodel.OCFile;
 import com.owncloud.android.lib.common.utils.Log_OC;
 import com.owncloud.android.lib.resources.files.RemoteFile;
@@ -171,7 +168,7 @@
         return uploadPath + OCFile.PATH_SEPARATOR + subPath
                 + (fileName == null ? "" : fileName);
     }
-    
+
     /**
      * Gets the composed path when video is or must be stored
      * @param context
@@ -273,7 +270,7 @@
 
         return files;
     }
-    
+
     /**
      * Sorts list by Date
      * @param files
@@ -443,7 +440,7 @@
         File[] returnArray = new File[1];
         return files.toArray(returnArray);
     }
-    
+
     /**
      * Local Folder size
      * @param dir File
