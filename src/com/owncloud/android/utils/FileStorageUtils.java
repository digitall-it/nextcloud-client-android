--- conflicted
+++ resolved
@@ -25,6 +25,7 @@
 import android.content.Context;
 import android.content.SharedPreferences;
 import android.net.Uri;
+import android.os.Environment;
 import android.os.StatFs;
 import android.preference.PreferenceManager;
 import android.webkit.MimeTypeMap;
@@ -73,22 +74,15 @@
         }
         return fullPath;
     }
-    
+
     /**
      * Get local owncloud storage path for accountName.
      */
     public static final String getSavePath(String accountName) {
-<<<<<<< HEAD
 //        File sdCard = Environment.getExternalStorageDirectory();
 
         return MainApp.getStoragePath() + File.separator + MainApp.getDataFolder() + File.separator + Uri.encode(accountName, "@");
         // URL encoding is an 'easy fix' to overcome that NTFS and FAT32 don't allow ":" in file names, that can be in the accountName since 0.1.190B
-=======
-        File sdCard = Environment.getExternalStorageDirectory();
-        return sdCard.getAbsolutePath() + "/" + MainApp.getDataFolder() + "/" + Uri.encode(accountName, "@");
-        // URL encoding is an 'easy fix' to overcome that NTFS and FAT32 don't allow ":" in file names,
-        // that can be in the accountName since 0.1.190B
->>>>>>> beb10a91
     }
 
     /**
@@ -104,15 +98,8 @@
      * Get absolute path to tmp folder inside datafolder in sd-card for given accountName.
      */
     public static final String getTemporalPath(String accountName) {
-<<<<<<< HEAD
         return MainApp.getStoragePath() + File.separator + MainApp.getDataFolder() + File.separator + "tmp" + File.separator + Uri.encode(accountName, "@");
             // URL encoding is an 'easy fix' to overcome that NTFS and FAT32 don't allow ":" in file names, that can be in the accountName since 0.1.190B
-=======
-        File sdCard = Environment.getExternalStorageDirectory();
-        return sdCard.getAbsolutePath() + "/" + MainApp.getDataFolder() + "/tmp/" + Uri.encode(accountName, "@");
-            // URL encoding is an 'easy fix' to overcome that NTFS and FAT32 don't allow ":" in file names,
-            // that can be in the accountName since 0.1.190B
->>>>>>> beb10a91
     }
 
     /**
