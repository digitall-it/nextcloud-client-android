--- conflicted
+++ resolved
@@ -46,12 +46,9 @@
 import android.content.Context;
 import android.content.SharedPreferences;
 import android.os.Environment;
-<<<<<<< HEAD
 import android.preference.PreferenceManager;
 import android.net.Uri;
 import android.os.StatFs;
-=======
->>>>>>> 4bb1071e
 import android.preference.PreferenceManager;
 import android.webkit.MimeTypeMap;
 
@@ -110,15 +107,11 @@
      * Get local owncloud storage path for accountName.
      */
     public static final String getSavePath(String accountName) {
-<<<<<<< HEAD
-        return MainApp.getStoragePath() + File.separator + MainApp.getDataFolder() + File.separator + Uri.encode(accountName, "@");
-=======
         return MainApp.getStoragePath()
                 + File.separator
                 + MainApp.getDataFolder()
                 + File.separator
                 + Uri.encode(accountName, "@");
->>>>>>> 4bb1071e
         // URL encoding is an 'easy fix' to overcome that NTFS and FAT32 don't allow ":" in file names,
         // that can be in the accountName since 0.1.190B
     }
@@ -136,9 +129,6 @@
      * Get absolute path to tmp folder inside datafolder in sd-card for given accountName.
      */
     public static final String getTemporalPath(String accountName) {
-<<<<<<< HEAD
-        return MainApp.getStoragePath() + File.separator + MainApp.getDataFolder() + File.separator + "tmp" + File.separator + Uri.encode(accountName, "@");
-=======
         return MainApp.getStoragePath()
                 + File.separator
                 + MainApp.getDataFolder()
@@ -146,7 +136,6 @@
                 + "tmp"
                 + File.separator
                 + Uri.encode(accountName, "@");
->>>>>>> 4bb1071e
         // URL encoding is an 'easy fix' to overcome that NTFS and FAT32 don't allow ":" in file names,
         // that can be in the accountName since 0.1.190B
     }
@@ -159,18 +148,7 @@
      */
     public static final long getUsableSpace(String accountName) {
         File savePath = new File(MainApp.getStoragePath());
-<<<<<<< HEAD
-        if (android.os.Build.VERSION.SDK_INT >= android.os.Build.VERSION_CODES.GINGERBREAD) {
-            return savePath.getUsableSpace();
-
-        } else {
-            StatFs stats = new StatFs(savePath.getAbsolutePath());
-            return stats.getAvailableBlocks() * stats.getBlockSize();
-        }
-
-=======
         return savePath.getUsableSpace();
->>>>>>> 4bb1071e
     }
     
     public static final String getLogPath()  {
@@ -565,20 +543,12 @@
             if (in != null) try {
                 in.close();
             } catch (IOException e) {
-<<<<<<< HEAD
-                e.printStackTrace(System.err);
-=======
                 Log_OC.e(TAG, "Error closing input stream during copy", e);
->>>>>>> 4bb1071e
             }
             if (out != null) try {
                 out.close();
             } catch (IOException e) {
-<<<<<<< HEAD
-                e.printStackTrace(System.err);
-=======
                 Log_OC.e(TAG, "Error closing output stream during copy", e);
->>>>>>> 4bb1071e
             }
         }
 
