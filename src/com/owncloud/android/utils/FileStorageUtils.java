/**
 *   ownCloud Android client application
 *
 *   @author David A. Velasco
 *   Copyright (C) 2016 ownCloud Inc.
 *
 *   This program is free software: you can redistribute it and/or modify
 *   it under the terms of the GNU General Public License version 2,
 *   as published by the Free Software Foundation.
 *
 *   This program is distributed in the hope that it will be useful,
 *   but WITHOUT ANY WARRANTY; without even the implied warranty of
 *   MERCHANTABILITY or FITNESS FOR A PARTICULAR PURPOSE.  See the
 *   GNU General Public License for more details.
 *
 *   You should have received a copy of the GNU General Public License
 *   along with this program.  If not, see <http://www.gnu.org/licenses/>.
 *
 */

package com.owncloud.android.utils;

import android.accounts.Account;
import android.content.Context;
import android.content.SharedPreferences;
import android.net.Uri;
import android.preference.PreferenceManager;
import android.webkit.MimeTypeMap;

import com.owncloud.android.MainApp;
import com.owncloud.android.R;
import com.owncloud.android.datamodel.OCFile;
import com.owncloud.android.lib.common.utils.Log_OC;
import com.owncloud.android.lib.resources.files.RemoteFile;

import java.io.File;
import java.io.FileInputStream;
import java.io.FileOutputStream;
import java.io.IOException;
import java.io.InputStream;
import java.io.OutputStream;
import java.text.DateFormat;
import java.text.SimpleDateFormat;
import java.util.ArrayList;
import java.util.Arrays;
import java.util.Collections;
import java.util.Comparator;
import java.util.Date;
import java.util.List;
import java.util.Locale;
import java.util.TimeZone;
import java.util.Vector;

import edu.umd.cs.findbugs.annotations.SuppressFBWarnings;
import third_parties.daveKoeller.AlphanumComparator;


/**
 * Static methods to help in access to local file system.
 */
public class FileStorageUtils {
    private static final String TAG = FileStorageUtils.class.getSimpleName();

    public static final Integer SORT_NAME = 0;
    public static final Integer SORT_DATE = 1;
    public static final Integer SORT_SIZE = 2;
    public static final String PATTERN_YYYY_MM = "yyyy/MM/";
    public static Integer mSortOrder = SORT_NAME;
    public static Boolean mSortAscending = true;

    /**
     * Get local owncloud storage path for accountName.
     */
    public static String getSavePath(String accountName) {
        return MainApp.getStoragePath()
                + File.separator
                + MainApp.getDataFolder()
                + File.separator
                + Uri.encode(accountName, "@");
        // URL encoding is an 'easy fix' to overcome that NTFS and FAT32 don't allow ":" in file names,
        // that can be in the accountName since 0.1.190B
    }

    /**
     * Get local path where OCFile file is to be stored after upload. That is,
     * corresponding local path (in local owncloud storage) to remote uploaded
     * file.
     */
    public static String getDefaultSavePathFor(String accountName, OCFile file) {
        return getSavePath(accountName) + file.getRemotePath();
    }

    /**
     * Get absolute path to tmp folder inside datafolder in sd-card for given accountName.
     */
    public static String getTemporalPath(String accountName) {
        return MainApp.getStoragePath()
                + File.separator
                + MainApp.getDataFolder()
                + File.separator
                + "tmp"
                + File.separator
                + Uri.encode(accountName, "@");
        // URL encoding is an 'easy fix' to overcome that NTFS and FAT32 don't allow ":" in file names,
        // that can be in the accountName since 0.1.190B
    }

    /**
     * Optimistic number of bytes available on sd-card. accountName is ignored.
     *
     * @param accountName not used. can thus be null.
     * @return Optimistic number of available bytes (can be less)
     */
    public static long getUsableSpace(String accountName) {
        File savePath = new File(MainApp.getStoragePath());
        return savePath.getUsableSpace();
    }
    
    public static String getLogPath()  {
        return MainApp.getStoragePath() + File.separator + MainApp.getDataFolder() + File.separator + "log";
    }

    /**
     * Returns the a string like 2016/08/ for the passed date. If date is 0 an empty
     * string is returned
     *
     * @param date: date in microseconds since 1st January 1970
     * @return string: yyyy/mm/
     */
    private static String getSubpathFromDate(long date, Locale currentLocale) {
        if (date == 0) {
            return "";
        }

        Date d = new Date(date);

<<<<<<< HEAD
        DateFormat df = new SimpleDateFormat("yyyy/MM/", currentLocale);
        df.setTimeZone(TimeZone.getTimeZone(TimeZone.getDefault().getID()));

        return df.format(d);


=======
        DateFormat df = new SimpleDateFormat(PATTERN_YYYY_MM, currentLocale);
        df.setTimeZone(TimeZone.getTimeZone(TimeZone.getDefault().getID()));

        return df.format(d);
>>>>>>> 6c0e356d
    }

    private static String getSubpathFromDate(long date) {
        if (date == 0) {
            return "";
        }

        Date d = new Date(date);

<<<<<<< HEAD
        DateFormat df = new SimpleDateFormat("yyyy/MM/");

        return df.format(d);

=======
        DateFormat df = new SimpleDateFormat(PATTERN_YYYY_MM);

        return df.format(d);
>>>>>>> 6c0e356d
    }

    /**
     * Returns the InstantUploadFilePath on the nextcloud instance
     *
     * @param fileName complete file name
     * @param dateTaken: Time in milliseconds since 1970 when the picture was taken.
     * @return instantUpload path, eg. /Camera/2017/01/fileName
     */
<<<<<<< HEAD
    public static String getInstantUploadFilePath(Locale current, String remotePath, String fileName, long dateTaken,
=======
    public static String getInstantUploadFilePath(Locale current,
                                                  String remotePath,
                                                  String fileName,
                                                  long dateTaken,
>>>>>>> 6c0e356d
                                                  Boolean subfolderByDate) {
        String subPath = "";
        if (subfolderByDate) {
           subPath = getSubpathFromDate(dateTaken, current);
        }
<<<<<<< HEAD
        String path = remotePath + OCFile.PATH_SEPARATOR  + subPath + (fileName == null ? "" : fileName);
        return path;
    }

    public static String getInstantUploadFilePath(String remotePath, String fileName, long dateTaken,
=======

        return remotePath + OCFile.PATH_SEPARATOR  + subPath + (fileName == null ? "" : fileName);
    }

    public static String getInstantUploadFilePath(String remotePath,
                                                  String fileName,
                                                  long dateTaken,
>>>>>>> 6c0e356d
                                                  Boolean subfolderByDate) {
        String subPath = "";
        if (subfolderByDate) {
            subPath = getSubpathFromDate(dateTaken);
        }
<<<<<<< HEAD
        String path =  remotePath + OCFile.PATH_SEPARATOR + subPath + (fileName == null ? "" : fileName);
        return path;
=======

        return remotePath + OCFile.PATH_SEPARATOR + subPath + (fileName == null ? "" : fileName);
>>>>>>> 6c0e356d
    }


    /**
     * Gets the composed path when video is or must be stored.
     *
     * @param context app context
     * @param fileName: video file name
     * @return String: video file path composed
     */
    public static String getInstantVideoUploadFilePath(Context context, String fileName, long dateTaken) {
        SharedPreferences pref = PreferenceManager.getDefaultSharedPreferences(context);
        String uploadVideoPathdef = context.getString(R.string.instant_upload_path);
        String uploadVideoPath = pref.getString("instant_video_upload_path", uploadVideoPathdef);
        String subPath = "";
        if (com.owncloud.android.db.PreferenceManager.instantVideoUploadPathUseSubfolders(context)) {
            subPath = getSubpathFromDate(dateTaken);
        }
<<<<<<< HEAD
        return uploadVideoPath + subPath
                + (fileName == null ? "" : fileName);
=======
        return uploadVideoPath + subPath + (fileName == null ? "" : fileName);
>>>>>>> 6c0e356d
    }
    
    public static String getParentPath(String remotePath) {
        String parentPath = new File(remotePath).getParent();
        parentPath = parentPath.endsWith(OCFile.PATH_SEPARATOR) ? parentPath : parentPath + OCFile.PATH_SEPARATOR;
        return parentPath;
    }
    
    /**
     * Creates and populates a new {@link OCFile} object with the data read from the server.
     * 
     * @param remote    remote file read from the server (remote file or folder).
     * @return          New OCFile instance representing the remote resource described by remote.
     */
    public static OCFile fillOCFile(RemoteFile remote) {
        OCFile file = new OCFile(remote.getRemotePath());
        file.setCreationTimestamp(remote.getCreationTimestamp());
        if (remote.getMimeType().equalsIgnoreCase(MimeType.DIRECTORY)){
            file.setFileLength(remote.getSize());
        } else {
            file.setFileLength(remote.getLength());
        }
        file.setMimetype(remote.getMimeType());
        file.setModificationTimestamp(remote.getModifiedTimestamp());
        file.setEtag(remote.getEtag());
        file.setPermissions(remote.getPermissions());
        file.setRemoteId(remote.getRemoteId());
        return file;
    }
    
    /**
     * Creates and populates a new {@link RemoteFile} object with the data read from an {@link OCFile}.
     * 
     * @param ocFile    OCFile
     * @return          New RemoteFile instance representing the resource described by ocFile.
     */
    public static RemoteFile fillRemoteFile(OCFile ocFile){
        RemoteFile file = new RemoteFile(ocFile.getRemotePath());
        file.setCreationTimestamp(ocFile.getCreationTimestamp());
        file.setLength(ocFile.getFileLength());
        file.setMimeType(ocFile.getMimetype());
        file.setModifiedTimestamp(ocFile.getModificationTimestamp());
        file.setEtag(ocFile.getEtag());
        file.setPermissions(ocFile.getPermissions());
        file.setRemoteId(ocFile.getRemoteId());
        return file;
    }
    
    /**
     * Sorts all filenames, regarding last user decision 
     */
    public static Vector<OCFile> sortOcFolder(Vector<OCFile> files){
        switch (mSortOrder){
        case 0:
            files = FileStorageUtils.sortOCFilesByName(files);
            break;
        case 1:
            files = FileStorageUtils.sortOCFilesByDate(files);
            break;
        case 2:
            files = FileStorageUtils.sortOCFilesBySize(files);
            break;
        }

        files = FileStorageUtils.sortOCFilesByFavourite(files);
       
        return files;
    }

    /**
     * Sorts all filenames, regarding last user decision.
     *
     * @param files of files to sort
     */
    public static File[] sortLocalFolder(File[] files){
        switch (mSortOrder){
            case 0:
                files = FileStorageUtils.sortLocalFilesByName(files);
                break;
            case 1:
                files = FileStorageUtils.sortLocalFilesByDate(files);
                break;
            case 2:
                files = FileStorageUtils.sortLocalFilesBySize(files);
                break;
        }

        return files;
    }
    
    /**
     * Sorts list by Date.
     *
     * @param files list of files to sort
     */
    public static Vector<OCFile> sortOCFilesByDate(Vector<OCFile> files){
        final int multiplier = mSortAscending ? 1 : -1;
        
        Collections.sort(files, new Comparator<OCFile>() {
            @SuppressFBWarnings(value = "Bx", justification = "Would require stepping up API level")
            public int compare(OCFile o1, OCFile o2) {
            Long obj1 = o1.getModificationTimestamp();
            return multiplier * obj1.compareTo(o2.getModificationTimestamp());
            }
        });
        
        return files;
    }

    /**
     * Sorts list by Date.
     *
     * @param filesArray list of files to sort
     */
    public static File[] sortLocalFilesByDate(File[] filesArray){
        final int multiplier = mSortAscending ? 1 : -1;

        List<File> files = new ArrayList<File>(Arrays.asList(filesArray));

        Collections.sort(files, new Comparator<File>() {
            @SuppressFBWarnings(value = "Bx")
            public int compare(File o1, File o2) {
            Long obj1 = o1.lastModified();
            return multiplier * obj1.compareTo(o2.lastModified());
            }
        });

        File[] returnArray = new File[files.size()];
        return files.toArray(returnArray);
    }

    /**
     * Sorts list by Size.
     *
     * @param files list of files to sort
     */
    public static Vector<OCFile> sortOCFilesBySize(Vector<OCFile> files){
        final int multiplier = mSortAscending ? 1 : -1;

        Collections.sort(files, new Comparator<OCFile>() {
            @SuppressFBWarnings(value = "Bx")
            public int compare(OCFile o1, OCFile o2) {
                if (o1.isFolder() && o2.isFolder()) {
                    Long obj1 = o1.getFileLength();
                    return multiplier * obj1.compareTo(o2.getFileLength());
                } else if (o1.isFolder()) {
                    return -1;

                } else if (o2.isFolder()) {
                    return 1;
                } else {
                    Long obj1 = o1.getFileLength();
                    return multiplier * obj1.compareTo(o2.getFileLength());
                }
            }
        });

        return files;
    }

    /**
     * Sorts list by Size.
     *
     * @param filesArray list of files to sort
     */
    public static File[] sortLocalFilesBySize(File[] filesArray) {
        final int multiplier = mSortAscending ? 1 : -1;

        List<File> files = new ArrayList<>(Arrays.asList(filesArray));

        Collections.sort(files, new Comparator<File>() {
            @SuppressFBWarnings(value = "Bx")
            public int compare(File o1, File o2) {
                if (o1.isDirectory() && o2.isDirectory()) {
                    // Long obj1 = getFolderSize(o1);
                    // return multiplier * obj1.compareTo(getFolderSize(o2));
                    return o1.getPath().toLowerCase().compareTo(o2.getPath().toLowerCase());
                } else if (o1.isDirectory()) {
                    return -1;
                } else if (o2.isDirectory()) {
                    return 1;
                } else {
                    Long obj1 = o1.length();
                    return multiplier * obj1.compareTo(o2.length());
                }
            }
        });

        File[] returnArray = new File[files.size()];
        return files.toArray(returnArray);
    }

    /**
     * Sorts list by Name.
     *
     * @param files files to sort
     */
    @SuppressFBWarnings(value = "Bx")
    public static Vector<OCFile> sortOCFilesByName(Vector<OCFile> files){
        final int multiplier = mSortAscending ? 1 : -1;

        Collections.sort(files, new Comparator<OCFile>() {
            public int compare(OCFile o1, OCFile o2) {
                if (o1.isFolder() && o2.isFolder()) {
                    return multiplier * new AlphanumComparator().compare(o1, o2);
                } else if (o1.isFolder()) {
                    return -1;
                } else if (o2.isFolder()) {
                    return 1;
                }
                return multiplier * new AlphanumComparator().compare(o1, o2);
            }
        });
        
        return files;
    }

    /**
     * Sorts list by Name.
     *
     * @param filesArray files to sort
     */
    public static File[] sortLocalFilesByName(File[] filesArray) {
        final int multiplier = mSortAscending ? 1 : -1;

        List<File> files = new ArrayList<File>(Arrays.asList(filesArray));

        Collections.sort(files, new Comparator<File>() {
            public int compare(File o1, File o2) {
                if (o1.isDirectory() && o2.isDirectory()) {
                    return multiplier * o1.getPath().toLowerCase().compareTo(o2.getPath().toLowerCase());
                } else if (o1.isDirectory()) {
                    return -1;
                } else if (o2.isDirectory()) {
                    return 1;
                }
                return multiplier * new AlphanumComparator().compare(o1.getPath().toLowerCase(),
                                                              o2.getPath().toLowerCase());
            }
        });

        File[] returnArray = new File[files.size()];
        return files.toArray(returnArray);
    }

    /**
     * Sorts list by Favourites.
     *
     * @param files files to sort
     */
    public static Vector<OCFile> sortOCFilesByFavourite(Vector<OCFile> files){
        Collections.sort(files, new Comparator<OCFile>() {
            public int compare(OCFile o1, OCFile o2) {
                if (o1.isFavorite() && o2.isFavorite()) {
                    return 0;
                } else if (o1.isFavorite()) {
                    return -1;
                } else if (o2.isFavorite()) {
                    return 1;
                }
                return 0;
            }
        });

        return files;
    }

    /**
     * Local Folder size.
     *
     * @param dir File
     * @return Size in bytes
     */
    public static long getFolderSize(File dir) {
        if (dir.exists()) {
            long result = 0;
            for (File f : dir.listFiles()) {
                if (f.isDirectory()) {
                    result += getFolderSize(f);
                } else {
                    result += f.length();
                }
            }
            return result;
        }
        return 0;
    }

    /**
     * Mimetype String of a file.
     *
     * @param path the file path
     * @return the mime type based on the file name
     */
    public static String getMimeTypeFromName(String path) {
        String extension = "";
        int pos = path.lastIndexOf('.');
        if (pos >= 0) {
            extension = path.substring(pos + 1);
        }
        String result = MimeTypeMap.getSingleton().getMimeTypeFromExtension(extension.toLowerCase());
        return (result != null) ? result : "";
    }

    /**
     * Scans the default location for saving local copies of files searching for
     * a 'lost' file with the same full name as the {@link OCFile} received as
     * parameter.
     *
     * This method helps to keep linked local copies of the files when the app is uninstalled, and then
     * reinstalled in the device. OR after the cache of the app was deleted in system settings.
     *
     * The method is assuming that all the local changes in the file where synchronized in the past. This is dangerous,
     * but assuming the contrary could lead to massive unnecessary synchronizations of downloaded file after deleting
     * the app cache.
     *
     * This should be changed in the near future to avoid any chance of data loss, but we need to add some options
     * to limit hard automatic synchronizations to wifi, unless the user wants otherwise.
     *
     * @param file      File to associate a possible 'lost' local file.
     * @param account   Account holding file.
     */
    public static void searchForLocalFileInDefaultPath(OCFile file, Account account) {
        if (file.getStoragePath() == null && !file.isFolder()) {
            File f = new File(FileStorageUtils.getDefaultSavePathFor(account.name, file));
            if (f.exists()) {
                file.setStoragePath(f.getAbsolutePath());
                file.setLastSyncDateForData(f.lastModified());
            }
        }
    }

    public static boolean copyFile(File src, File target) {
        boolean ret = true;

        InputStream in = null;
        OutputStream out = null;

        try {
            in = new FileInputStream(src);
            out = new FileOutputStream(target);
            byte[] buf = new byte[1024];
            int len;
            while ((len = in.read(buf)) > 0) {
                out.write(buf, 0, len);
            }
        } catch (IOException ex) {
            ret = false;
        } finally {
            if (in != null) {
                try {
                    in.close();
                } catch (IOException e) {
                    Log_OC.e(TAG, "Error closing input stream during copy", e);
                }
            }
            if (out != null) {
                try {
                    out.close();
                } catch (IOException e) {
                    Log_OC.e(TAG, "Error closing output stream during copy", e);
                }
            }
        }

        return ret;
    }

}<|MERGE_RESOLUTION|>--- conflicted
+++ resolved
@@ -134,19 +134,10 @@
 
         Date d = new Date(date);
 
-<<<<<<< HEAD
-        DateFormat df = new SimpleDateFormat("yyyy/MM/", currentLocale);
-        df.setTimeZone(TimeZone.getTimeZone(TimeZone.getDefault().getID()));
-
-        return df.format(d);
-
-
-=======
         DateFormat df = new SimpleDateFormat(PATTERN_YYYY_MM, currentLocale);
         df.setTimeZone(TimeZone.getTimeZone(TimeZone.getDefault().getID()));
 
         return df.format(d);
->>>>>>> 6c0e356d
     }
 
     private static String getSubpathFromDate(long date) {
@@ -156,16 +147,9 @@
 
         Date d = new Date(date);
 
-<<<<<<< HEAD
-        DateFormat df = new SimpleDateFormat("yyyy/MM/");
+        DateFormat df = new SimpleDateFormat(PATTERN_YYYY_MM);
 
         return df.format(d);
-
-=======
-        DateFormat df = new SimpleDateFormat(PATTERN_YYYY_MM);
-
-        return df.format(d);
->>>>>>> 6c0e356d
     }
 
     /**
@@ -175,26 +159,15 @@
      * @param dateTaken: Time in milliseconds since 1970 when the picture was taken.
      * @return instantUpload path, eg. /Camera/2017/01/fileName
      */
-<<<<<<< HEAD
-    public static String getInstantUploadFilePath(Locale current, String remotePath, String fileName, long dateTaken,
-=======
     public static String getInstantUploadFilePath(Locale current,
                                                   String remotePath,
                                                   String fileName,
                                                   long dateTaken,
->>>>>>> 6c0e356d
                                                   Boolean subfolderByDate) {
         String subPath = "";
         if (subfolderByDate) {
            subPath = getSubpathFromDate(dateTaken, current);
         }
-<<<<<<< HEAD
-        String path = remotePath + OCFile.PATH_SEPARATOR  + subPath + (fileName == null ? "" : fileName);
-        return path;
-    }
-
-    public static String getInstantUploadFilePath(String remotePath, String fileName, long dateTaken,
-=======
 
         return remotePath + OCFile.PATH_SEPARATOR  + subPath + (fileName == null ? "" : fileName);
     }
@@ -202,19 +175,13 @@
     public static String getInstantUploadFilePath(String remotePath,
                                                   String fileName,
                                                   long dateTaken,
->>>>>>> 6c0e356d
                                                   Boolean subfolderByDate) {
         String subPath = "";
         if (subfolderByDate) {
             subPath = getSubpathFromDate(dateTaken);
         }
-<<<<<<< HEAD
-        String path =  remotePath + OCFile.PATH_SEPARATOR + subPath + (fileName == null ? "" : fileName);
-        return path;
-=======
 
         return remotePath + OCFile.PATH_SEPARATOR + subPath + (fileName == null ? "" : fileName);
->>>>>>> 6c0e356d
     }
 
 
@@ -233,12 +200,7 @@
         if (com.owncloud.android.db.PreferenceManager.instantVideoUploadPathUseSubfolders(context)) {
             subPath = getSubpathFromDate(dateTaken);
         }
-<<<<<<< HEAD
-        return uploadVideoPath + subPath
-                + (fileName == null ? "" : fileName);
-=======
         return uploadVideoPath + subPath + (fileName == null ? "" : fileName);
->>>>>>> 6c0e356d
     }
     
     public static String getParentPath(String remotePath) {
