/**
 *   ownCloud Android client application
 *
 *   @author David A. Velasco
 *   Copyright (C) 2016 ownCloud Inc.
 *
 *   This program is free software: you can redistribute it and/or modify
 *   it under the terms of the GNU General Public License version 2,
 *   as published by the Free Software Foundation.
 *
 *   This program is distributed in the hope that it will be useful,
 *   but WITHOUT ANY WARRANTY; without even the implied warranty of
 *   MERCHANTABILITY or FITNESS FOR A PARTICULAR PURPOSE.  See the
 *   GNU General Public License for more details.
 *
 *   You should have received a copy of the GNU General Public License
 *   along with this program.  If not, see <http://www.gnu.org/licenses/>.
 *
 */

package com.owncloud.android.utils;

import java.io.File;
import java.text.SimpleDateFormat;
import java.io.FileInputStream;
import java.io.FileOutputStream;
import java.io.IOException;
import java.io.InputStream;
import java.io.OutputStream;
import java.util.Collections;
import java.util.Comparator;
import java.util.Date;
import java.util.Locale;
import java.util.Vector;

import third_parties.daveKoeller.AlphanumComparator;

import com.owncloud.android.MainApp;
import com.owncloud.android.R;
import com.owncloud.android.datamodel.OCFile;
import com.owncloud.android.lib.common.utils.Log_OC;
import com.owncloud.android.lib.resources.files.RemoteFile;
import com.owncloud.android.ui.activity.Preferences;

import android.accounts.Account;
import android.content.Context;
import android.content.SharedPreferences;
import android.os.Environment;
import android.preference.PreferenceManager;
import android.net.Uri;
import android.os.StatFs;
import android.preference.PreferenceManager;
import android.webkit.MimeTypeMap;

import com.owncloud.android.MainApp;
import com.owncloud.android.R;
import com.owncloud.android.authentication.AccountUtils;
import com.owncloud.android.datamodel.OCFile;
import com.owncloud.android.lib.common.utils.Log_OC;
import com.owncloud.android.lib.resources.files.RemoteFile;

import java.io.File;
import java.io.FileInputStream;
import java.io.FileOutputStream;
import java.io.IOException;
import java.io.InputStream;
import java.io.OutputStream;
import java.text.SimpleDateFormat;
import java.util.ArrayList;
import java.util.Arrays;
import java.util.Collections;
import java.util.Comparator;
import java.util.Date;
import java.util.List;
import java.util.Locale;
import java.util.Vector;

import third_parties.daveKoeller.AlphanumComparator;


/**
 * Static methods to help in access to local file system.
 */
public class FileStorageUtils {
    private static final String TAG = FileStorageUtils.class.getSimpleName();

    public static final Integer SORT_NAME = 0;
    public static final Integer SORT_DATE = 1;
    public static final Integer SORT_SIZE = 2;
    public static Integer mSortOrder = SORT_NAME;
    public static Boolean mSortAscending = true;

    /**
     * Get local owncloud storage path for accountName.
     */
<<<<<<< HEAD
    public static final String getSavePath(String accountName) {
=======
    public static String getSavePath(String accountName) {
>>>>>>> a638f3c3
        return MainApp.getStoragePath()
                + File.separator
                + MainApp.getDataFolder()
                + File.separator
                + Uri.encode(accountName, "@");
        // URL encoding is an 'easy fix' to overcome that NTFS and FAT32 don't allow ":" in file names,
        // that can be in the accountName since 0.1.190B
    }

    /**
     * Get local path where OCFile file is to be stored after upload. That is,
     * corresponding local path (in local owncloud storage) to remote uploaded
     * file.
     */
    public static String getDefaultSavePathFor(String accountName, OCFile file) {
        return getSavePath(accountName) + file.getRemotePath();
    }

    /**
     * Get absolute path to tmp folder inside datafolder in sd-card for given accountName.
     */
<<<<<<< HEAD
    public static final String getTemporalPath(String accountName) {
=======
    public static String getTemporalPath(String accountName) {
>>>>>>> a638f3c3
        return MainApp.getStoragePath()
                + File.separator
                + MainApp.getDataFolder()
                + File.separator
                + "tmp"
                + File.separator
                + Uri.encode(accountName, "@");
        // URL encoding is an 'easy fix' to overcome that NTFS and FAT32 don't allow ":" in file names,
        // that can be in the accountName since 0.1.190B
    }

    /**
     * Optimistic number of bytes available on sd-card. accountName is ignored.
     *
     * @param accountName not used. can thus be null.
     * @return Optimistic number of available bytes (can be less)
     */
<<<<<<< HEAD
    public static final long getUsableSpace(String accountName) {
=======
    public static long getUsableSpace(String accountName) {
>>>>>>> a638f3c3
        File savePath = new File(MainApp.getStoragePath());
        return savePath.getUsableSpace();
    }
    
<<<<<<< HEAD
    public static final String getLogPath()  {
=======
    public static String getLogPath()  {
>>>>>>> a638f3c3
        return MainApp.getStoragePath() + File.separator + MainApp.getDataFolder() + File.separator + "log";
    }

    /**
     * Returns the a string like 2016/08/ for the passed date. If date is 0 an empty
     * string is returned
     *
     * @param date: date in microseconds since 1st January 1970
     * @return
     */
    private static String getSubpathFromDate(long date) {
        if (date == 0) {
            return "";
        }
        try {
            SimpleDateFormat formatter = new SimpleDateFormat(
                    "yyyy" + OCFile.PATH_SEPARATOR + "MM" + OCFile.PATH_SEPARATOR, Locale.ENGLISH);
            return formatter.format(new Date(date));
        }
        catch(RuntimeException ex) {
            Log_OC.w(TAG, "could not extract date from timestamp");
            return "";
        }
    }

    /**
     * Returns the InstantUploadFilePath on the owncloud instance
     *
     * @param context
     * @param fileName
     * @param dateTaken: Time in milliseconds since 1970 when the picture was taken.
     * @return
     */
    public static String getInstantUploadFilePath(Context context, String fileName, long dateTaken) {
        SharedPreferences pref = PreferenceManager.getDefaultSharedPreferences(context);
        String uploadPathdef = context.getString(R.string.instant_upload_path);
        String uploadPath = pref.getString("instant_upload_path", uploadPathdef);
        String subPath = "";
        if (com.owncloud.android.db.PreferenceManager.instantPictureUploadPathUseSubfolders(context)) {
           subPath = getSubpathFromDate(dateTaken);
        }
        return uploadPath + OCFile.PATH_SEPARATOR + subPath
                + (fileName == null ? "" : fileName);
    }

    /**
     * Gets the composed path when video is or must be stored
     * @param context
     * @param fileName: video file name
     * @return String: video file path composed
     */
    public static String getInstantVideoUploadFilePath(Context context, String fileName, long dateTaken) {
        SharedPreferences pref = PreferenceManager.getDefaultSharedPreferences(context);
        String uploadVideoPathdef = context.getString(R.string.instant_upload_path);
        String uploadVideoPath = pref.getString("instant_video_upload_path", uploadVideoPathdef);
        String subPath = "";
        if (com.owncloud.android.db.PreferenceManager.instantVideoUploadPathUseSubfolders(context)) {
            subPath = getSubpathFromDate(dateTaken);
        }
        return uploadVideoPath + OCFile.PATH_SEPARATOR + subPath
                + (fileName == null ? "" : fileName);
    }
    
    public static String getParentPath(String remotePath) {
        String parentPath = new File(remotePath).getParent();
        parentPath = parentPath.endsWith(OCFile.PATH_SEPARATOR) ? parentPath : parentPath + OCFile.PATH_SEPARATOR;
        return parentPath;
    }
    
    /**
     * Creates and populates a new {@link OCFile} object with the data read from the server.
     * 
     * @param remote    remote file read from the server (remote file or folder).
     * @return          New OCFile instance representing the remote resource described by remote.
     */
    public static OCFile fillOCFile(RemoteFile remote) {
        OCFile file = new OCFile(remote.getRemotePath());
        file.setCreationTimestamp(remote.getCreationTimestamp());
        if (remote.getMimeType().equalsIgnoreCase(MimeType.DIRECTORY)){
            file.setFileLength(remote.getSize());
        } else {
            file.setFileLength(remote.getLength());
        }
        file.setMimetype(remote.getMimeType());
        file.setModificationTimestamp(remote.getModifiedTimestamp());
        file.setEtag(remote.getEtag());
        file.setPermissions(remote.getPermissions());
        file.setRemoteId(remote.getRemoteId());
        return file;
    }
    
    /**
     * Creates and populates a new {@link RemoteFile} object with the data read from an {@link OCFile}.
     * 
     * @param ocFile    OCFile
     * @return          New RemoteFile instance representing the resource described by ocFile.
     */
    public static RemoteFile fillRemoteFile(OCFile ocFile){
        RemoteFile file = new RemoteFile(ocFile.getRemotePath());
        file.setCreationTimestamp(ocFile.getCreationTimestamp());
        file.setLength(ocFile.getFileLength());
        file.setMimeType(ocFile.getMimetype());
        file.setModifiedTimestamp(ocFile.getModificationTimestamp());
        file.setEtag(ocFile.getEtag());
        file.setPermissions(ocFile.getPermissions());
        file.setRemoteId(ocFile.getRemoteId());
        return file;
    }
    
    /**
     * Sorts all filenames, regarding last user decision 
     */
    public static Vector<OCFile> sortOcFolder(Vector<OCFile> files){
        switch (mSortOrder){
        case 0:
            files = FileStorageUtils.sortOCFilesByName(files);
            break;
        case 1:
            files = FileStorageUtils.sortOCFilesByDate(files);
            break;
        case 2:
            files = FileStorageUtils.sortOCFilesBySize(files);
            break;
        }
       
        return files;
    }

    /**
     * Sorts all filenames, regarding last user decision
     */
    public static File[] sortLocalFolder(File[] files){
        switch (mSortOrder){
            case 0:
                files = FileStorageUtils.sortLocalFilesByName(files);
                break;
            case 1:
                files = FileStorageUtils.sortLocalFilesByDate(files);
                break;
            case 2:
                files = FileStorageUtils.sortLocalFilesBySize(files);
                break;
        }

        return files;
    }

    /**
     * Sorts list by Date
     * @param files
     */
    public static Vector<OCFile> sortOCFilesByDate(Vector<OCFile> files){
        final int multiplier = mSortAscending ? 1 : -1;

        Collections.sort(files, new Comparator<OCFile>() {
            public int compare(OCFile o1, OCFile o2) {
                if (o1.getModificationTimestamp() == 0 || o2.getModificationTimestamp() == 0){
                    return 0;
                } else {
                    Long obj1 = o1.getModificationTimestamp();
                    return multiplier * obj1.compareTo(o2.getModificationTimestamp());
                }
            }
        });

        return files;
    }

    /**
     * Sorts list by Date
     * @param filesArray
     */
    public static File[] sortLocalFilesByDate(File[] filesArray){
        final int multiplier = mSortAscending ? 1 : -1;

        List<File> files = new ArrayList<File>(Arrays.asList(filesArray));

        Collections.sort(files, new Comparator<File>() {
            public int compare(File o1, File o2) {
                if (o1.isDirectory() && o2.isDirectory()) {
                    Long obj1 = o1.lastModified();
                    return multiplier * obj1.compareTo(o2.lastModified());
                }
                else if (o1.isDirectory()) {
                    return -1;
                } else if (o2.isDirectory()) {
                    return 1;
                } else if (o1.lastModified() == 0 || o2.lastModified() == 0){
                    return 0;
                } else {
                    Long obj1 = o1.lastModified();
                    return multiplier * obj1.compareTo(o2.lastModified());
                }
            }
        });

        File[] returnArray = new File[files.size()];
        return files.toArray(returnArray);
    }

    /**
     * Sorts list by Size
     */
    public static Vector<OCFile> sortOCFilesBySize(Vector<OCFile> files){
        final int multiplier = mSortAscending ? 1 : -1;

        Collections.sort(files, new Comparator<OCFile>() {
            public int compare(OCFile o1, OCFile o2) {
                if (o1.isFolder() && o2.isFolder()) {
                    Long obj1 = o1.getFileLength();
                    return multiplier * obj1.compareTo(o2.getFileLength());
                }
                else if (o1.isFolder()) {
                    return -1;
                } else if (o2.isFolder()) {
                    return 1;
                } else if (o1.getFileLength() == 0 || o2.getFileLength() == 0){
                    return 0;
                } else {
                    Long obj1 = o1.getFileLength();
                    return multiplier * obj1.compareTo(o2.getFileLength());
                }
            }
        });

        return files;
    }

    /**
     * Sorts list by Size
     */
    public static File[] sortLocalFilesBySize(File[] filesArray) {
        final int multiplier = mSortAscending ? 1 : -1;

        List<File> files = new ArrayList<File>(Arrays.asList(filesArray));

        Collections.sort(files, new Comparator<File>() {
            public int compare(File o1, File o2) {
                if (o1.isDirectory() && o2.isDirectory()) {
                    Long obj1 = getFolderSize(o1);
                    return multiplier * obj1.compareTo(getFolderSize(o2));
                }
                else if (o1.isDirectory()) {
                    return -1;
                } else if (o2.isDirectory()) {
                    return 1;
                } else if (o1.length() == 0 || o2.length() == 0){
                    return 0;
                } else {
                    Long obj1 = o1.length();
                    return multiplier * obj1.compareTo(o2.length());
                }
            }
        });

        File[] returnArray = new File[files.size()];
        return files.toArray(returnArray);
    }

    /**
     * Sorts list by Name
     * @param files     files to sort
     */
    public static Vector<OCFile> sortOCFilesByName(Vector<OCFile> files){
        final int multiplier = mSortAscending ? 1 : -1;

        Collections.sort(files, new Comparator<OCFile>() {
            public int compare(OCFile o1, OCFile o2) {
                if (o1.isFolder() && o2.isFolder()) {
                    return multiplier * new AlphanumComparator().compare(o1, o2);
                } else if (o1.isFolder()) {
                    return -1;
                } else if (o2.isFolder()) {
                    return 1;
                }
                return multiplier * new AlphanumComparator().compare(o1, o2);
            }
        });
        
        return files;
    }

    /**
     * Sorts list by Name
     * @param filesArray    files to sort
     */
    public static File[] sortLocalFilesByName(File[] filesArray) {
        final int multiplier = mSortAscending ? 1 : -1;

        List<File> files = new ArrayList<File>(Arrays.asList(filesArray));

        Collections.sort(files, new Comparator<File>() {
            public int compare(File o1, File o2) {
                if (o1.isDirectory() && o2.isDirectory()) {
                    return multiplier * o1.getPath().toLowerCase().compareTo(o2.getPath().toLowerCase());
                } else if (o1.isDirectory()) {
                    return -1;
                } else if (o2.isDirectory()) {
                    return 1;
                }
                return multiplier * new AlphanumComparator().compare(o1.getPath().toLowerCase(),
                                                              o2.getPath().toLowerCase());
            }
        });

        File[] returnArray = new File[files.size()];
        return files.toArray(returnArray);
    }

    /**
     * Local Folder size
     * @param dir File
     * @return Size in bytes
     */
    public static long getFolderSize(File dir) {
        if (dir.exists()) {
            long result = 0;
            for (File f : dir.listFiles()) {
                if (f.isDirectory())
                    result += getFolderSize(f);
                else
                    result += f.length();
            }
            return result;
        }
        return 0;
    }

    /**
     * Mimetype String of a file
     * @param path
     * @return
     */
    public static String getMimeTypeFromName(String path) {
        String extension = "";
        int pos = path.lastIndexOf('.');
        if (pos >= 0) {
            extension = path.substring(pos + 1);
        }
        String result = MimeTypeMap.getSingleton().getMimeTypeFromExtension(extension.toLowerCase());
        return (result != null) ? result : "";
    }

    /**
     * Scans the default location for saving local copies of files searching for
     * a 'lost' file with the same full name as the {@link OCFile} received as
     * parameter.
     *
     * This method helps to keep linked local copies of the files when the app is uninstalled, and then
     * reinstalled in the device. OR after the cache of the app was deleted in system settings.
     *
     * The method is assuming that all the local changes in the file where synchronized in the past. This is dangerous,
     * but assuming the contrary could lead to massive unnecessary synchronizations of downloaded file after deleting
     * the app cache.
     *
     * This should be changed in the near future to avoid any chance of data loss, but we need to add some options
     * to limit hard automatic synchronizations to wifi, unless the user wants otherwise.
     *
     * @param file      File to associate a possible 'lost' local file.
     * @param account   Account holding file.
     */
    public static void searchForLocalFileInDefaultPath(OCFile file, Account account) {
        if (file.getStoragePath() == null && !file.isFolder()) {
            File f = new File(FileStorageUtils.getDefaultSavePathFor(account.name, file));
            if (f.exists()) {
                file.setStoragePath(f.getAbsolutePath());
                file.setLastSyncDateForData(f.lastModified());
            }
        }
    }

    public static boolean copyFile(File src, File target) {
        boolean ret = true;

        InputStream in = null;
        OutputStream out = null;

        try {
            in = new FileInputStream(src);
            out = new FileOutputStream(target);
            byte[] buf = new byte[1024];
            int len;
            while ((len = in.read(buf)) > 0) {
                out.write(buf, 0, len);
            }
        } catch (IOException ex) {
            ret = false;
        } finally {
            if (in != null) try {
                in.close();
            } catch (IOException e) {
                Log_OC.e(TAG, "Error closing input stream during copy", e);
            }
            if (out != null) try {
                out.close();
            } catch (IOException e) {
                Log_OC.e(TAG, "Error closing output stream during copy", e);
            }
        }

        return ret;
    }

}<|MERGE_RESOLUTION|>--- conflicted
+++ resolved
@@ -93,11 +93,7 @@
     /**
      * Get local owncloud storage path for accountName.
      */
-<<<<<<< HEAD
-    public static final String getSavePath(String accountName) {
-=======
     public static String getSavePath(String accountName) {
->>>>>>> a638f3c3
         return MainApp.getStoragePath()
                 + File.separator
                 + MainApp.getDataFolder()
@@ -119,11 +115,7 @@
     /**
      * Get absolute path to tmp folder inside datafolder in sd-card for given accountName.
      */
-<<<<<<< HEAD
-    public static final String getTemporalPath(String accountName) {
-=======
     public static String getTemporalPath(String accountName) {
->>>>>>> a638f3c3
         return MainApp.getStoragePath()
                 + File.separator
                 + MainApp.getDataFolder()
@@ -141,20 +133,12 @@
      * @param accountName not used. can thus be null.
      * @return Optimistic number of available bytes (can be less)
      */
-<<<<<<< HEAD
-    public static final long getUsableSpace(String accountName) {
-=======
     public static long getUsableSpace(String accountName) {
->>>>>>> a638f3c3
         File savePath = new File(MainApp.getStoragePath());
         return savePath.getUsableSpace();
     }
     
-<<<<<<< HEAD
-    public static final String getLogPath()  {
-=======
     public static String getLogPath()  {
->>>>>>> a638f3c3
         return MainApp.getStoragePath() + File.separator + MainApp.getDataFolder() + File.separator + "log";
     }
 
