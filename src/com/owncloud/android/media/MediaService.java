--- conflicted
+++ resolved
@@ -39,10 +39,8 @@
 import android.net.wifi.WifiManager.WifiLock;
 import android.os.IBinder;
 import android.os.PowerManager;
-<<<<<<< HEAD
 import android.support.v7.app.AlertDialog;
-=======
->>>>>>> ee28eae2
+import android.support.v7.app.NotificationCompat;
 import android.support.v7.app.NotificationCompat;
 import android.widget.Toast;
 
@@ -153,7 +151,7 @@
 
     /** Notification builder to create notifications, new reuse way since Android 6 */
     private NotificationCompat.Builder mNotificationBuilder;
-    
+
     /**
      * Helper method to get an error message suitable to show to users for errors occurred in media playback,
      * 
