/**
 * ownCloud Android client application
 *
 * @author masensio
 * @author David A. Velasco
 * Copyright (C) 2015 ownCloud Inc.
 * <p>
 * This program is free software: you can redistribute it and/or modify
 * it under the terms of the GNU General Public License version 2,
 * as published by the Free Software Foundation.
 * <p>
 * This program is distributed in the hope that it will be useful,
 * but WITHOUT ANY WARRANTY; without even the implied warranty of
 * MERCHANTABILITY or FITNESS FOR A PARTICULAR PURPOSE.  See the
 * GNU General Public License for more details.
 * <p>
 * You should have received a copy of the GNU General Public License
 * along with this program.  If not, see <http://www.gnu.org/licenses/>.
 */
package com.owncloud.android;

import android.app.Activity;
import android.content.ComponentName;
import android.content.Context;
import android.content.Intent;
import android.content.ServiceConnection;
import android.content.SharedPreferences;
import android.content.pm.PackageInfo;
import android.content.pm.PackageManager;
import android.os.Bundle;
import android.os.Environment;
import android.os.IBinder;
<<<<<<< HEAD
import android.preference.PreferenceManager;
=======
>>>>>>> 6c0e356d
import android.support.multidex.MultiDexApplication;
import android.support.v4.util.Pair;

import com.evernote.android.job.JobManager;
import com.owncloud.android.authentication.PassCodeManager;
import com.owncloud.android.datamodel.SyncedFolder;
import com.owncloud.android.datamodel.SyncedFolderProvider;
import com.owncloud.android.datamodel.ThumbnailsCacheManager;
import com.owncloud.android.db.PreferenceManager;
import com.owncloud.android.lib.common.OwnCloudClientManagerFactory;
import com.owncloud.android.lib.common.OwnCloudClientManagerFactory.Policy;
import com.owncloud.android.lib.common.utils.Log_OC;
import com.owncloud.android.services.NCJobCreator;
import com.owncloud.android.services.observer.SyncedFolderObserverService;
import com.owncloud.android.ui.activity.Preferences;
import com.owncloud.android.ui.activity.WhatsNewActivity;

import java.util.ArrayList;
import java.util.HashMap;
import java.util.List;
import java.util.Map;

import edu.umd.cs.findbugs.annotations.SuppressFBWarnings;


/**
 * Main Application of the project
 *
 * Contains methods to build the "static" strings. These strings were before constants in different
 * classes
 */
public class MainApp extends MultiDexApplication {

    private static final String TAG = MainApp.class.getSimpleName();

    private static final String AUTH_ON = "on";

    @SuppressWarnings("unused")
    private static final String POLICY_SINGLE_SESSION_PER_ACCOUNT = "single session per account";
    @SuppressWarnings("unused")
    private static final String POLICY_ALWAYS_NEW_CLIENT = "always new client";

    private static Context mContext;

    private static String storagePath;

    private static boolean mOnlyOnDevice = false;

    private static SyncedFolderObserverService mObserverService;

    @SuppressWarnings("unused")
    private boolean mBound;

    @SuppressFBWarnings("ST")
    public void onCreate() {
        super.onCreate();
        JobManager.create(this).addJobCreator(new NCJobCreator());
        MainApp.mContext = getApplicationContext();

        SharedPreferences appPrefs =
                PreferenceManager.getDefaultSharedPreferences(getApplicationContext());
        MainApp.storagePath = appPrefs.getString(Preferences.PreferenceKeys.STORAGE_PATH, Environment.
                getExternalStorageDirectory().getAbsolutePath());

        boolean isSamlAuth = AUTH_ON.equals(getString(R.string.auth_method_saml_web_sso));

        OwnCloudClientManagerFactory.setUserAgent(getUserAgent());
        if (isSamlAuth) {
            OwnCloudClientManagerFactory.setDefaultPolicy(Policy.SINGLE_SESSION_PER_ACCOUNT);
        } else {
            OwnCloudClientManagerFactory.setDefaultPolicy(Policy.ALWAYS_NEW_CLIENT);
        }

        // initialise thumbnails cache on background thread
        new ThumbnailsCacheManager.InitDiskCacheTask().execute();

        if (BuildConfig.DEBUG) {

            String dataFolder = getDataFolder();

            // Set folder for store logs
            Log_OC.setLogDataFolder(dataFolder);

            Log_OC.startLogging(MainApp.storagePath);
            Log_OC.d("Debug", "start logging");
        }

        cleanOldEntries();

        Log_OC.d("SyncedFolderObserverService", "Start service SyncedFolderObserverService");
        Intent i = new Intent(this, SyncedFolderObserverService.class);
        startService(i);
        bindService(i, syncedFolderObserverServiceConnection, Context.BIND_AUTO_CREATE);


        // register global protection with pass code
        registerActivityLifecycleCallbacks(new ActivityLifecycleCallbacks() {

            @Override
            public void onActivityCreated(Activity activity, Bundle savedInstanceState) {
                Log_OC.d(activity.getClass().getSimpleName(), "onCreate(Bundle) starting");
                WhatsNewActivity.runIfNeeded(activity);
                PassCodeManager.getPassCodeManager().onActivityCreated(activity);
            }

            @Override
            public void onActivityStarted(Activity activity) {
                Log_OC.d(activity.getClass().getSimpleName(), "onStart() starting");
                PassCodeManager.getPassCodeManager().onActivityStarted(activity);
            }

            @Override
            public void onActivityResumed(Activity activity) {
                Log_OC.d(activity.getClass().getSimpleName(), "onResume() starting");
            }

            @Override
            public void onActivityPaused(Activity activity) {
                Log_OC.d(activity.getClass().getSimpleName(), "onPause() ending");
            }

            @Override
            public void onActivityStopped(Activity activity) {
                Log_OC.d(activity.getClass().getSimpleName(), "onStop() ending");
                PassCodeManager.getPassCodeManager().onActivityStopped(activity);
            }

            @Override
            public void onActivitySaveInstanceState(Activity activity, Bundle outState) {
                Log_OC.d(activity.getClass().getSimpleName(), "onSaveInstanceState(Bundle) starting");
            }

            @Override
            public void onActivityDestroyed(Activity activity) {
                Log_OC.d(activity.getClass().getSimpleName(), "onDestroy() ending");
            }
        });
    }

    public static Context getAppContext() {
        return MainApp.mContext;
    }

    public static String getStoragePath() {
        return MainApp.storagePath;
    }

    public static void setStoragePath(String path) {
        MainApp.storagePath = path;
    }

    // Methods to obtain Strings referring app_name 
    //   From AccountAuthenticator 
    //   public static final String ACCOUNT_TYPE = "owncloud";    
    public static String getAccountType() {
        return getAppContext().getResources().getString(R.string.account_type);
    }

    // Non gradle build systems do not provide BuildConfig.VERSION_CODE
    // so we must fallback to this method :(
    public static int getVersionCode() {
        try {
            String thisPackageName = getAppContext().getPackageName();
            return getAppContext().getPackageManager().getPackageInfo(thisPackageName, 0).versionCode;
        } catch (PackageManager.NameNotFoundException e) {
            return 0;
        }
    }

    //  From AccountAuthenticator 
    //  public static final String AUTHORITY = "org.owncloud";
    public static String getAuthority() {
        return getAppContext().getResources().getString(R.string.authority);
    }

    //  From AccountAuthenticator
    //  public static final String AUTH_TOKEN_TYPE = "org.owncloud";
    public static String getAuthTokenType() {
        return getAppContext().getResources().getString(R.string.authority);
    }

    //  From ProviderMeta 
    //  public static final String DB_FILE = "owncloud.db";
    public static String getDBFile() {
        return getAppContext().getResources().getString(R.string.db_file);
    }

    //  From ProviderMeta
    //  private final String mDatabaseName = "ownCloud";
    public static String getDBName() {
        return getAppContext().getResources().getString(R.string.db_name);
    }

    /**
     * name of data_folder, e.g., "owncloud"
     */
    public static String getDataFolder() {
        return getAppContext().getResources().getString(R.string.data_folder);
    }

    // log_name
    public static String getLogName() {
        return getAppContext().getResources().getString(R.string.log_name);
    }

    public static void showOnlyFilesOnDevice(boolean state) {
        mOnlyOnDevice = state;
    }

    public static boolean isOnlyOnDevice() {
        return mOnlyOnDevice;
    }

    public static SyncedFolderObserverService getSyncedFolderObserverService() {
        return mObserverService;
    }

    // user agent
    public static String getUserAgent() {
        String appString = getAppContext().getResources().getString(R.string.user_agent);
        String packageName = getAppContext().getPackageName();
        String version = "";

        PackageInfo pInfo = null;
        try {
            pInfo = getAppContext().getPackageManager().getPackageInfo(packageName, 0);
            if (pInfo != null) {
                version = pInfo.versionName;
            }
        } catch (PackageManager.NameNotFoundException e) {
            Log_OC.e(TAG, "Trying to get packageName", e.getCause());
        }

        // Mozilla/5.0 (Android) ownCloud-android/1.7.0
        String userAgent = String.format(appString, version);

        return userAgent;
    }

    private void cleanOldEntries() {
<<<<<<< HEAD
        // previous versions of application created broken entries in the syncedfolderprovider
        // database, and this cleans all that and leaves 1 (newest) entry per synced folder

        if (!PreferenceManager.getDefaultSharedPreferences(mContext).getBoolean("legacyClean", false)) {
            SyncedFolderProvider syncedFolderProvider = new SyncedFolderProvider(MainApp.getAppContext().getContentResolver());
=======
        // previous versions of application created broken entries in the SyncedFolderProvider
        // database, and this cleans all that and leaves 1 (newest) entry per synced folder

        if (!PreferenceManager.getLegacyClean(this)) {
            SyncedFolderProvider syncedFolderProvider =
                    new SyncedFolderProvider(MainApp.getAppContext().getContentResolver());
>>>>>>> 6c0e356d

            List<SyncedFolder> syncedFolderList = syncedFolderProvider.getSyncedFolders();
            Map<Pair<String, String>, Long> syncedFolders = new HashMap<>();
            ArrayList<Long> ids = new ArrayList<>();
            for (SyncedFolder syncedFolder : syncedFolderList) {
<<<<<<< HEAD
                Pair<String, String> checkPair = new Pair(syncedFolder.getAccount(), syncedFolder.getLocalPath());
=======
                Pair<String, String> checkPair = new Pair<>(syncedFolder.getAccount(), syncedFolder.getLocalPath());
>>>>>>> 6c0e356d
                if (syncedFolders.containsKey(checkPair)) {
                    if (syncedFolder.getId() > syncedFolders.get(checkPair)) {
                        syncedFolders.put(checkPair, syncedFolder.getId());
                    }
                } else {
                    syncedFolders.put(checkPair, syncedFolder.getId());
                }
            }

            for (Long idValue : syncedFolders.values()) {
                ids.add(idValue);
            }

<<<<<<< HEAD

            if (ids.size() > 0) {
                syncedFolderProvider.deleteOtherSyncedFolders(mContext, ids);
            } else {
                PreferenceManager.getDefaultSharedPreferences(mContext).edit().putBoolean("legacyClean", true).apply();
=======
            if (ids.size() > 0) {
                syncedFolderProvider.deleteSyncedFoldersNotInList(mContext, ids);
            } else {
                PreferenceManager.setLegacyClean(this, true);
>>>>>>> 6c0e356d
            }
        }
    }

    /** Defines callbacks for service binding, passed to bindService() */
    private ServiceConnection syncedFolderObserverServiceConnection = new ServiceConnection() {

        @Override
        public void onServiceConnected(ComponentName className, IBinder service) {
            SyncedFolderObserverService.SyncedFolderObserverBinder binder =
                    (SyncedFolderObserverService.SyncedFolderObserverBinder) service;
            mObserverService = binder.getService();
            mBound = true;
        }

        @Override
        public void onServiceDisconnected(ComponentName arg0) {
            mBound = false;
        }
    };
}<|MERGE_RESOLUTION|>--- conflicted
+++ resolved
@@ -30,10 +30,6 @@
 import android.os.Bundle;
 import android.os.Environment;
 import android.os.IBinder;
-<<<<<<< HEAD
-import android.preference.PreferenceManager;
-=======
->>>>>>> 6c0e356d
 import android.support.multidex.MultiDexApplication;
 import android.support.v4.util.Pair;
 
@@ -274,30 +270,18 @@
     }
 
     private void cleanOldEntries() {
-<<<<<<< HEAD
-        // previous versions of application created broken entries in the syncedfolderprovider
-        // database, and this cleans all that and leaves 1 (newest) entry per synced folder
-
-        if (!PreferenceManager.getDefaultSharedPreferences(mContext).getBoolean("legacyClean", false)) {
-            SyncedFolderProvider syncedFolderProvider = new SyncedFolderProvider(MainApp.getAppContext().getContentResolver());
-=======
         // previous versions of application created broken entries in the SyncedFolderProvider
         // database, and this cleans all that and leaves 1 (newest) entry per synced folder
 
         if (!PreferenceManager.getLegacyClean(this)) {
             SyncedFolderProvider syncedFolderProvider =
                     new SyncedFolderProvider(MainApp.getAppContext().getContentResolver());
->>>>>>> 6c0e356d
 
             List<SyncedFolder> syncedFolderList = syncedFolderProvider.getSyncedFolders();
             Map<Pair<String, String>, Long> syncedFolders = new HashMap<>();
             ArrayList<Long> ids = new ArrayList<>();
             for (SyncedFolder syncedFolder : syncedFolderList) {
-<<<<<<< HEAD
-                Pair<String, String> checkPair = new Pair(syncedFolder.getAccount(), syncedFolder.getLocalPath());
-=======
                 Pair<String, String> checkPair = new Pair<>(syncedFolder.getAccount(), syncedFolder.getLocalPath());
->>>>>>> 6c0e356d
                 if (syncedFolders.containsKey(checkPair)) {
                     if (syncedFolder.getId() > syncedFolders.get(checkPair)) {
                         syncedFolders.put(checkPair, syncedFolder.getId());
@@ -311,18 +295,10 @@
                 ids.add(idValue);
             }
 
-<<<<<<< HEAD
-
-            if (ids.size() > 0) {
-                syncedFolderProvider.deleteOtherSyncedFolders(mContext, ids);
-            } else {
-                PreferenceManager.getDefaultSharedPreferences(mContext).edit().putBoolean("legacyClean", true).apply();
-=======
             if (ids.size() > 0) {
                 syncedFolderProvider.deleteSyncedFoldersNotInList(mContext, ids);
             } else {
                 PreferenceManager.setLegacyClean(this, true);
->>>>>>> 6c0e356d
             }
         }
     }
