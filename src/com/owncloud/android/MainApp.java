--- conflicted
+++ resolved
@@ -31,10 +31,7 @@
 import android.os.Environment;
 import android.os.IBinder;
 import android.preference.PreferenceManager;
-<<<<<<< HEAD
-=======
 import android.support.multidex.MultiDexApplication;
->>>>>>> 549461da
 import android.support.v4.util.Pair;
 
 import com.evernote.android.job.JobManager;
@@ -121,11 +118,7 @@
         }
 
         cleanOldEntries();
-<<<<<<< HEAD
-        
-=======
-
->>>>>>> 549461da
+
         Log_OC.d("SyncedFolderObserverService", "Start service SyncedFolderObserverService");
         Intent i = new Intent(this, SyncedFolderObserverService.class);
         startService(i);
