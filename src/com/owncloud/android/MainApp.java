--- conflicted
+++ resolved
@@ -174,7 +174,6 @@
     public static String getLogName() {
         return getAppContext().getResources().getString(R.string.log_name);
     }
-<<<<<<< HEAD
     
     public static void showOnlyFilesOnDevice(boolean state){
         mOnlyOnDevice = state;
@@ -182,7 +181,7 @@
     
     public static boolean getOnlyOnDevice(){
         return mOnlyOnDevice;
-=======
+    }
 
     // user agent
     public static String getUserAgent() {
@@ -204,6 +203,5 @@
         String userAgent = String.format(appString, version);
 
         return userAgent;
->>>>>>> 07acad20
     }
 }