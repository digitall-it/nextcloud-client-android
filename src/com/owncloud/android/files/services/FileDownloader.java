--- conflicted
+++ resolved
@@ -164,11 +164,7 @@
     public int onStartCommand(Intent intent, int flags, int startId) {
         Log_OC.d(TAG, "Starting command with id " + startId);
 
-<<<<<<< HEAD
-        startForeground(412, mNotification);
-=======
         startForeground(FOREGROUND_SERVICE_ID, mNotification);
->>>>>>> 6c0e356d
 
         if (!intent.hasExtra(EXTRA_ACCOUNT) ||
                 !intent.hasExtra(EXTRA_FILE)
