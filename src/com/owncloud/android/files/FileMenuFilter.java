/**
 *   ownCloud Android client application
 *
 *   @author David A. Velasco
 *   Copyright (C) 2015 ownCloud Inc.
 *
 *   This program is free software: you can redistribute it and/or modify
 *   it under the terms of the GNU General Public License version 2,
 *   as published by the Free Software Foundation.
 *
 *   This program is distributed in the hope that it will be useful,
 *   but WITHOUT ANY WARRANTY; without even the implied warranty of
 *   MERCHANTABILITY or FITNESS FOR A PARTICULAR PURPOSE.  See the
 *   GNU General Public License for more details.
 *
 *   You should have received a copy of the GNU General Public License
 *   along with this program.  If not, see <http://www.gnu.org/licenses/>.
 *
 */

package com.owncloud.android.files;

import java.util.ArrayList;
import java.util.List;

import android.accounts.Account;
import android.content.Context;
import android.view.Menu;
import android.view.MenuItem;

import com.owncloud.android.R;
import com.owncloud.android.authentication.AccountUtils;
import com.owncloud.android.datamodel.OCFile;
import com.owncloud.android.files.services.FileDownloader;
import com.owncloud.android.files.services.FileDownloader.FileDownloaderBinder;
import com.owncloud.android.files.services.FileUploader;
import com.owncloud.android.files.services.FileUploader.FileUploaderBinder;
import com.owncloud.android.services.OperationsService.OperationsServiceBinder;
import com.owncloud.android.ui.activity.ComponentsGetter;

/**
 * Filters out the file actions available in a given {@link Menu} for a given {@link OCFile}
 * according to the current state of the latest. 
 */
public class FileMenuFilter {

    private OCFile mFile;
    private ComponentsGetter mComponentsGetter;
    private Account mAccount;
    private Context mContext;

    /**
     * Constructor
     *
     * @param targetFile        {@link OCFile} target of the action to filter in the {@link Menu}.
     * @param account           ownCloud {@link Account} holding targetFile.
     * @param cg                Accessor to app components, needed to access the
     *                          {@link FileUploader} and {@link FileDownloader} services
     * @param context           Android {@link Context}, needed to access build setup resources.
     */
    public FileMenuFilter(OCFile targetFile, Account account, ComponentsGetter cg,
                          Context context) {
        mFile = targetFile;
        mAccount = account;
        mComponentsGetter = cg;
        mContext = context;
    }


    /**
     * Filters out the file actions available in the passed {@link Menu} taken into account
     * the state of the {@link OCFile} held by the filter.
     *
     * @param menu              Options or context menu to filter.
     */
    public void filter(Menu menu) {
        List<Integer> toShow = new ArrayList<Integer>();
        List<Integer> toHide = new ArrayList<Integer>();

        filter(toShow, toHide);

        MenuItem item = null;
        for (int i : toShow) {
            item = menu.findItem(i);
            if (item != null) {
                item.setVisible(true);
                item.setEnabled(true);
            }
        }

        for (int i : toHide) {
            item = menu.findItem(i);
            if (item != null) {
                item.setVisible(false);
                item.setEnabled(false);
            }
        }
    }


    /**
     * Performs the real filtering, to be applied in the {@link Menu} by the caller methods.
     *
     * Decides what actions must be shown and hidden.
     *
     * @param toShow            List to save the options that must be shown in the menu.
     * @param toHide            List to save the options that must be shown in the menu.
     */
    private void filter(List<Integer> toShow, List <Integer> toHide) {
        boolean synchronizing = false;
        if (mComponentsGetter != null && mFile != null && mAccount != null) {
            OperationsServiceBinder opsBinder = mComponentsGetter.getOperationsServiceBinder();
            FileUploaderBinder uploaderBinder = mComponentsGetter.getFileUploaderBinder();
            FileDownloaderBinder downloaderBinder = mComponentsGetter.getFileDownloaderBinder();
            synchronizing = (
                // comparing local and remote
                (opsBinder != null && opsBinder.isSynchronizing(mAccount, mFile.getRemotePath())) ||
                // downloading
                (downloaderBinder != null && downloaderBinder.isDownloading(mAccount, mFile)) ||
                // uploading
                (uploaderBinder != null && uploaderBinder.isUploading(mAccount, mFile))
            );
        }

        /// decision is taken for each possible action on a file in the menu

        // DOWNLOAD 
        if (mFile == null || mFile.isDown() || mFile.isFolder() || synchronizing) {
            toHide.add(R.id.action_download_file);

        } else {
            toShow.add(R.id.action_download_file);
        }

        // RENAME
        if (mFile == null || synchronizing) {
            toHide.add(R.id.action_rename_file);

        } else {
            toShow.add(R.id.action_rename_file);
        }

        // MOVE & COPY
        if (mFile == null || synchronizing) {
            toHide.add(R.id.action_move);
            toHide.add(R.id.action_copy);
        } else {
            toShow.add(R.id.action_move);
            toShow.add(R.id.action_copy);
        }

        // REMOVE
        if (mFile == null || synchronizing) {
            toHide.add(R.id.action_remove_file);

        } else {
            toShow.add(R.id.action_remove_file);
        }

        // OPEN WITH (different to preview!)
        if (mFile == null || mFile.isFolder() || !mFile.isDown() || synchronizing) {
            toHide.add(R.id.action_open_file_with);

        } else {
            toShow.add(R.id.action_open_file_with);
        }

        // CANCEL SYNCHRONIZATION
        if (mFile == null || !synchronizing) {
            toHide.add(R.id.action_cancel_sync);

        } else {
            toShow.add(R.id.action_cancel_sync);
        }

        // SYNC CONTENTS (BOTH FILE AND FOLDER)
        if (mFile == null || (!mFile.isFolder() && !mFile.isDown()) || synchronizing) {
            toHide.add(R.id.action_sync_file);

        } else {
            toShow.add(R.id.action_sync_file);
        }

        // SHARE FILE
        // TODO add check on SHARE available on server side?
        boolean shareAllowed = (mContext != null  &&
                mContext.getString(R.string.share_feature).equalsIgnoreCase("on"));
        if (!shareAllowed || mFile == null) {
            toHide.add(R.id.action_share_file);
        } else {
            toShow.add(R.id.action_share_file);
        }

        // UNSHARE FILE
        // TODO add check on SHARE available on server side?
        if ( !shareAllowed || (mFile == null || !mFile.isSharedViaLink())) {
            toHide.add(R.id.action_unshare_file);
        } else {
            toShow.add(R.id.action_unshare_file);
        }

        // SHARE FILE, with Users
        if (!shareAllowed ||  mFile == null) {
            toHide.add(R.id.action_share_with_users);
        } else {
            toShow.add(R.id.action_share_with_users);
        }


        // SEE DETAILS
        if (mFile == null || mFile.isFolder()) {
            toHide.add(R.id.action_see_details);
        } else {
            toShow.add(R.id.action_see_details);
        }

        // SEND
        boolean sendAllowed = (mContext != null &&
                mContext.getString(R.string.send_files_to_other_apps).equalsIgnoreCase("on"));
        if (mFile == null || !sendAllowed || mFile.isFolder() || synchronizing) {
            toHide.add(R.id.action_send_file);
        } else {
            toShow.add(R.id.action_send_file);
        }

        // FAVORITES
        if (mFile == null || synchronizing || mFile.isFolder() || mFile.isFavorite()) {
            toHide.add(R.id.action_favorite_file);
        } else {
            toShow.add(R.id.action_favorite_file);
        }

        // UNFAVORITES
        if (mFile == null || synchronizing || mFile.isFolder() || !mFile.isFavorite()) {
            toHide.add(R.id.action_unfavorite_file);
        } else {
            toShow.add(R.id.action_unfavorite_file);
        }

<<<<<<< HEAD
        // STREAM
        if (mFile != null && !mFile.isDown() && (mFile.isAudio() || mFile.isVideo())){
            toShow.add(R.id.action_stream_file);
        } else {
            toHide.add(R.id.action_stream_file);
=======
        // SET PICTURE AS
        if (mFile == null || !mFile.isImage()){
            toHide.add(R.id.action_set_as_wallpaper);
        } else {
            toShow.add(R.id.action_set_as_wallpaper);
>>>>>>> d2a8b81a
        }

    }

}<|MERGE_RESOLUTION|>--- conflicted
+++ resolved
@@ -237,19 +237,18 @@
             toShow.add(R.id.action_unfavorite_file);
         }
 
-<<<<<<< HEAD
         // STREAM
         if (mFile != null && !mFile.isDown() && (mFile.isAudio() || mFile.isVideo())){
             toShow.add(R.id.action_stream_file);
         } else {
             toHide.add(R.id.action_stream_file);
-=======
+        }
+
         // SET PICTURE AS
         if (mFile == null || !mFile.isImage()){
             toHide.add(R.id.action_set_as_wallpaper);
         } else {
             toShow.add(R.id.action_set_as_wallpaper);
->>>>>>> d2a8b81a
         }
 
     }
