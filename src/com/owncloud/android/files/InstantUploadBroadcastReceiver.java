/**
 *  ownCloud Android client application
 *
 *  @author Bartek Przybylski
 *  @author David A. Velasco
 *  Copyright (C) 2012  Bartek Przybylski
 *  Copyright (C) 2016 ownCloud Inc.
 *
 *  This program is free software: you can redistribute it and/or modify
 *  it under the terms of the GNU General Public License version 2,
 *  as published by the Free Software Foundation.
 *
 *  This program is distributed in the hope that it will be useful,
 *  but WITHOUT ANY WARRANTY; without even the implied warranty of
 *  MERCHANTABILITY or FITNESS FOR A PARTICULAR PURPOSE.  See the
 *  GNU General Public License for more details.
 *
 *  You should have received a copy of the GNU General Public License
 *  along with this program.  If not, see <http://www.gnu.org/licenses/>.
 */

package com.owncloud.android.files;

<<<<<<< HEAD
import android.Manifest;
import java.io.File;

import com.owncloud.android.MainApp;
import com.owncloud.android.authentication.AccountUtils;
import com.owncloud.android.db.DbHandler;
import com.owncloud.android.files.services.FileUploader;
import com.owncloud.android.lib.common.utils.Log_OC;
import com.owncloud.android.utils.FileStorageUtils;


=======
>>>>>>> beb10a91
import android.Manifest;
import android.accounts.Account;
import android.content.BroadcastReceiver;
import android.content.Context;
import android.content.Intent;
import android.content.IntentFilter;
import android.content.SharedPreferences;
import android.database.Cursor;
<<<<<<< HEAD
import android.net.ConnectivityManager;
import android.net.NetworkInfo.State;
import android.net.Uri;
import android.os.BatteryManager;
=======
>>>>>>> beb10a91
import android.preference.PreferenceManager;
import android.provider.MediaStore.Images;
import android.provider.MediaStore.Video;
import android.support.v4.content.ContextCompat;

import com.owncloud.android.authentication.AccountUtils;
import com.owncloud.android.db.PreferenceReader;
import com.owncloud.android.files.services.FileUploader;
import com.owncloud.android.lib.common.utils.Log_OC;
import com.owncloud.android.operations.UploadFileOperation;
import com.owncloud.android.utils.FileStorageUtils;

import com.owncloud.android.MainApp;
import com.owncloud.android.authentication.AccountUtils;
import com.owncloud.android.db.DbHandler;
import com.owncloud.android.files.services.FileUploader;
import com.owncloud.android.lib.common.utils.Log_OC;
import com.owncloud.android.utils.FileStorageUtils;

import java.io.File;


public class InstantUploadBroadcastReceiver extends BroadcastReceiver {

    private static String TAG = InstantUploadBroadcastReceiver.class.getName();
    // Image action
    // Unofficial action, works for most devices but not HTC. See: https://github.com/owncloud/android/issues/6
    private static String NEW_PHOTO_ACTION_UNOFFICIAL = "com.android.camera.NEW_PICTURE";
    // Officially supported action since SDK 14:
    // http://developer.android.com/reference/android/hardware/Camera.html#ACTION_NEW_PICTURE
    private static String NEW_PHOTO_ACTION = "android.hardware.action.NEW_PICTURE";
    // Video action
    // Officially supported action since SDK 14:
    // http://developer.android.com/reference/android/hardware/Camera.html#ACTION_NEW_VIDEO
    private static String NEW_VIDEO_ACTION = "android.hardware.action.NEW_VIDEO";

    @Override
    public void onReceive(Context context, Intent intent) {
        Log_OC.d(TAG, "Received: " + intent.getAction());
<<<<<<< HEAD
        if (intent.getAction().equals(android.net.ConnectivityManager.CONNECTIVITY_ACTION) || intent.getAction().equals(Intent.ACTION_POWER_CONNECTED)) {
            handleConnectivityAction(context, intent);
        }else if (intent.getAction().equals(NEW_PHOTO_ACTION_UNOFFICIAL)) {
            handleNewPictureAction(context, intent); 
=======
        if (intent.getAction().equals(NEW_PHOTO_ACTION_UNOFFICIAL)) {
            handleNewPictureAction(context, intent);
>>>>>>> beb10a91
            Log_OC.d(TAG, "UNOFFICIAL processed: com.android.camera.NEW_PICTURE");
        } else if (intent.getAction().equals(NEW_PHOTO_ACTION)) {
            handleNewPictureAction(context, intent);
            Log_OC.d(TAG, "OFFICIAL processed: android.hardware.action.NEW_PICTURE");
        } else if (intent.getAction().equals(NEW_VIDEO_ACTION)) {
            handleNewVideoAction(context, intent);
            Log_OC.d(TAG, "OFFICIAL processed: android.hardware.action.NEW_VIDEO");
        } else {
            Log_OC.e(TAG, "Incorrect intent received: " + intent.getAction());
        }
    }

    /**
     * Because we support NEW_PHOTO_ACTION and NEW_PHOTO_ACTION_UNOFFICIAL it can happen that 
     * handleNewPictureAction is called twice for the same photo. Use this simple static variable to
     * remember last uploaded photo to filter duplicates. Must not be null!
     */
    static String lastUploadedPhotoPath = "";

    private void handleNewPictureAction(Context context, Intent intent) {
        Cursor c = null;
        String file_path = null;
        String file_name = null;
        String mime_type = null;

        Log_OC.i(TAG, "New photo received");

        if (!PreferenceReader.instantPictureUploadEnabled(context)) {
            Log_OC.d(TAG, "Instant picture upload disabled, ignoring new picture");
            return;
        }

        Account account = AccountUtils.getCurrentOwnCloudAccount(context);
        if (account == null) {
            Log_OC.w(TAG, "No account found for instant upload, aborting");
            return;
        }

        String[] CONTENT_PROJECTION = {
                Images.Media.DATA, Images.Media.DISPLAY_NAME, Images.Media.MIME_TYPE, Images.Media.SIZE };

        int permissionCheck = ContextCompat.checkSelfPermission(context,
                Manifest.permission.READ_EXTERNAL_STORAGE);

        if (android.content.pm.PackageManager.PERMISSION_GRANTED != permissionCheck) {
            Log_OC.w(TAG, "Read external storage permission isn't granted, aborting");
            return;
        }

        Uri contentUri = intent.getData();
        if (contentUri == null) {
            Log_OC.e(TAG, "Unexpected NULL URI in Intent: " + intent.toString());
            return;
        }
        c = context.getContentResolver().query(contentUri, CONTENT_PROJECTION, null, null, null);
        if (!c.moveToFirst()) {
            Log_OC.e(TAG, "Couldn't resolve given uri: " + intent.getDataString());
            return;
        }
        file_path = c.getString(c.getColumnIndex(Images.Media.DATA));
        file_name = c.getString(c.getColumnIndex(Images.Media.DISPLAY_NAME));
        mime_type = c.getString(c.getColumnIndex(Images.Media.MIME_TYPE));
        c.close();
<<<<<<< HEAD
        Log_OC.d(TAG, file_path + "");

        // save always temporally the picture to upload
        DbHandler db = new DbHandler(context);
        db.putFileForLater(file_path, account.name, null);
        db.close();

        if (!isOnline(context)
                || (instantPictureUploadViaWiFiOnly(context) && !isConnectedViaWiFi(context))
                || (instantUploadWhenChargingOnly(context) && !isCharging(context))
           ) {
=======

        if (file_path.equals(lastUploadedPhotoPath)) {
            Log_OC.d(TAG, "Duplicate detected: " + file_path + ". Ignore.");
>>>>>>> beb10a91
            return;
        }

        lastUploadedPhotoPath = file_path;
        Log_OC.d(TAG, "Path: " + file_path + "");

        new FileUploader.UploadRequester();

        int behaviour = getUploadBehaviour(context);
        FileUploader.UploadRequester requester = new FileUploader.UploadRequester();
        requester.uploadNewFile(
                context,
                account,
                file_path,
                FileStorageUtils.getInstantUploadFilePath(context, file_name),
                behaviour,
                mime_type,
                true,           // create parent folder if not existent
                UploadFileOperation.CREATED_AS_INSTANT_PICTURE
        );
    }

    private Integer getUploadBehaviour(Context context) {
        SharedPreferences appPreferences = PreferenceManager.getDefaultSharedPreferences(context);
        String behaviour = appPreferences.getString("prefs_instant_behaviour", "NOTHING");

        if (behaviour.equalsIgnoreCase("NOTHING")) {
            Log_OC.d(TAG, "upload file and do nothing");
            return FileUploader.LOCAL_BEHAVIOUR_FORGET;
        } else if (behaviour.equalsIgnoreCase("MOVE")) {
            Log_OC.d(TAG, "upload file and move file to oc folder");
            return FileUploader.LOCAL_BEHAVIOUR_MOVE;
        }
        return null;
    }

    private void handleNewVideoAction(Context context, Intent intent) {
        Cursor c = null;
        String file_path = null;
        String file_name = null;
        String mime_type = null;

        Log_OC.i(TAG, "New video received");

        if (!PreferenceReader.instantVideoUploadEnabled(context)) {
            Log_OC.d(TAG, "Instant video upload disabled, ignoring new video");
            return;
        }

        Account account = AccountUtils.getCurrentOwnCloudAccount(context);
        if (account == null) {
            Log_OC.w(TAG, "No account found for instant upload, aborting");
            return;
        }

        String[] CONTENT_PROJECTION = {Video.Media.DATA, Video.Media.DISPLAY_NAME, Video.Media.MIME_TYPE,
                Video.Media.SIZE};
        c = context.getContentResolver().query(intent.getData(), CONTENT_PROJECTION, null, null, null);
        if (!c.moveToFirst()) {
            Log_OC.e(TAG, "Couldn't resolve given uri: " + intent.getDataString());
            return;
        }
        file_path = c.getString(c.getColumnIndex(Video.Media.DATA));
        file_name = c.getString(c.getColumnIndex(Video.Media.DISPLAY_NAME));
        mime_type = c.getString(c.getColumnIndex(Video.Media.MIME_TYPE));
        c.close();
        Log_OC.d(TAG, file_path + "");

<<<<<<< HEAD
        // save always temporally the picture to upload
        DbHandler db = new DbHandler(context);
        db.putFileForLater(file_path, account.name, null);
        db.close();

        if (!isOnline(context)
                || (instantVideoUploadViaWiFiOnly(context) && !isConnectedViaWiFi(context))
                || (instantVideoUploadWhenChargingOnly(context) && !isCharging(context))
           ) {
            return;
        }

        Intent i = new Intent(context, FileUploader.class);
        i.putExtra(FileUploader.KEY_ACCOUNT, account);
        i.putExtra(FileUploader.KEY_LOCAL_FILE, file_path);
        i.putExtra(FileUploader.KEY_REMOTE_FILE, FileStorageUtils.getInstantVideoUploadFilePath(context, file_name));
        i.putExtra(FileUploader.KEY_UPLOAD_TYPE, FileUploader.UPLOAD_SINGLE_FILE);
        i.putExtra(FileUploader.KEY_MIME_TYPE, mime_type);
        i.putExtra(FileUploader.KEY_INSTANT_UPLOAD, true);

        // instant upload behaviour
        i = addInstantUploadBehaviour(i, context);

        context.startService(i);

    }

    private void handleConnectivityAction(Context context, Intent intent) {
        if (!instantPictureUploadEnabled(context) && !instantVideoUploadEnabled(context)) {
            Log_OC.d(TAG, "Instant upload disabled, don't upload anything");
            return;
        }

        if (instantPictureUploadViaWiFiOnly(context) && !isConnectedViaWiFi(context)){
            Account account = AccountUtils.getCurrentOwnCloudAccount(context);
            if (account == null) {
                Log_OC.w(TAG, "No account found for instant upload, aborting");
                return;
            }

            Intent i = new Intent(context, FileUploader.class);
            i.putExtra(FileUploader.KEY_ACCOUNT, account);
            i.putExtra(FileUploader.KEY_CANCEL_ALL, true);
            context.startService(i);
        }

        if (!intent.hasExtra(ConnectivityManager.EXTRA_NO_CONNECTIVITY)
                && isOnline(context)
                && (!instantUploadWhenChargingOnly(context) || (instantUploadWhenChargingOnly(context) && isCharging(context)))
                && (!instantVideoUploadWhenChargingOnly(context) || (instantVideoUploadWhenChargingOnly(context) && isCharging(context)))
                && (!instantPictureUploadViaWiFiOnly(context) || (instantPictureUploadViaWiFiOnly(context) && isConnectedViaWiFi(context)))
                && (!instantVideoUploadViaWiFiOnly(context) || (instantVideoUploadViaWiFiOnly(context) && isConnectedViaWiFi(context)))
            ) {
            DbHandler db = new DbHandler(context);
            Cursor c = db.getAwaitingFiles();
            if (c.moveToFirst()) {
                do {
                    if (instantPictureUploadViaWiFiOnly(context) &&
                            !isConnectedViaWiFi(context)){
                        break;
                    }

                    String account_name = c.getString(c.getColumnIndex("account"));
                    String file_path = c.getString(c.getColumnIndex("path"));
                    File f = new File(file_path);
                    if (f.exists()) {
                        Account account = new Account(account_name, MainApp.getAccountType());

                        String mimeType = null;
                        try {
                            mimeType = MimeTypeMap.getSingleton().getMimeTypeFromExtension(
                                    f.getName().substring(f.getName().lastIndexOf('.') + 1));

                        } catch (Throwable e) {
                            Log_OC.e(TAG, "Trying to find out MIME type of a file without extension: " + f.getName());
                        }
                        if (mimeType == null)
                            mimeType = "application/octet-stream";

                        Intent i = new Intent(context, FileUploader.class);
                        i.putExtra(FileUploader.KEY_ACCOUNT, account);
                        i.putExtra(FileUploader.KEY_LOCAL_FILE, file_path);
                        i.putExtra(FileUploader.KEY_REMOTE_FILE, FileStorageUtils.getInstantUploadFilePath(context, f.getName()));
                        i.putExtra(FileUploader.KEY_UPLOAD_TYPE, FileUploader.UPLOAD_SINGLE_FILE);
                        i.putExtra(FileUploader.KEY_INSTANT_UPLOAD, true);

                        // instant upload behaviour
                        i = addInstantUploadBehaviour(i, context);

                        context.startService(i);

                    } else {
                        Log_OC.w(TAG, "Instant upload file " + f.getAbsolutePath() + " dont exist anymore");
                    }
                } while (c.moveToNext());
            }
            c.close();
            db.close();
        }
    }

    public static boolean isOnline(Context context) {
        ConnectivityManager cm = (ConnectivityManager) context.getSystemService(Context.CONNECTIVITY_SERVICE);
        return cm.getActiveNetworkInfo() != null && cm.getActiveNetworkInfo().isConnected();
    }

    public static boolean isConnectedViaWiFi(Context context) {
        ConnectivityManager cm = (ConnectivityManager) context.getSystemService(Context.CONNECTIVITY_SERVICE);
        return cm != null && cm.getActiveNetworkInfo() != null
                && cm.getActiveNetworkInfo().getType() == ConnectivityManager.TYPE_WIFI
                && cm.getActiveNetworkInfo().getState() == State.CONNECTED;
    }

    public static boolean isCharging(Context context){
        IntentFilter ifilter = new IntentFilter(Intent.ACTION_BATTERY_CHANGED);
        Intent batteryStatus = context.registerReceiver(null, ifilter);

        int status = 0;
        if (batteryStatus != null) {
            status = batteryStatus.getIntExtra(BatteryManager.EXTRA_STATUS, -1);
        }
        return status == BatteryManager.BATTERY_STATUS_CHARGING ||
                status == BatteryManager.BATTERY_STATUS_FULL;
    }

    public static boolean instantPictureUploadEnabled(Context context) {
        return PreferenceManager.getDefaultSharedPreferences(context).getBoolean("instant_uploading", false);
    }

    public static boolean instantVideoUploadEnabled(Context context) {
        return PreferenceManager.getDefaultSharedPreferences(context).getBoolean("instant_video_uploading", false);
    }

    public static boolean instantPictureUploadViaWiFiOnly(Context context) {
        return PreferenceManager.getDefaultSharedPreferences(context).getBoolean("instant_upload_on_wifi", false);
    }
    
    public static boolean instantVideoUploadViaWiFiOnly(Context context) {
        return PreferenceManager.getDefaultSharedPreferences(context).getBoolean("instant_video_upload_on_wifi", false);
    }
    public static boolean instantUploadWhenChargingOnly(Context context) {
        return PreferenceManager.getDefaultSharedPreferences(context).getBoolean("instant_upload_on_charging", false);
    }
    public static boolean instantVideoUploadWhenChargingOnly(Context context) {
        return PreferenceManager.getDefaultSharedPreferences(context).getBoolean("instant_video_upload_on_charging", false);
    }
=======
        int behaviour = getUploadBehaviour(context);
        FileUploader.UploadRequester requester = new FileUploader.UploadRequester();
        requester.uploadNewFile(
                context,
                account,
                file_path,
                FileStorageUtils.getInstantVideoUploadFilePath(context, file_name),
                behaviour,
                mime_type,
                true,           // create parent folder if not existent
                UploadFileOperation.CREATED_AS_INSTANT_VIDEO
        );
    }

>>>>>>> beb10a91
}<|MERGE_RESOLUTION|>--- conflicted
+++ resolved
@@ -21,20 +21,16 @@
 
 package com.owncloud.android.files;
 
-<<<<<<< HEAD
 import android.Manifest;
 import java.io.File;
 
 import com.owncloud.android.MainApp;
 import com.owncloud.android.authentication.AccountUtils;
-import com.owncloud.android.db.DbHandler;
 import com.owncloud.android.files.services.FileUploader;
 import com.owncloud.android.lib.common.utils.Log_OC;
 import com.owncloud.android.utils.FileStorageUtils;
 
 
-=======
->>>>>>> beb10a91
 import android.Manifest;
 import android.accounts.Account;
 import android.content.BroadcastReceiver;
@@ -43,13 +39,10 @@
 import android.content.IntentFilter;
 import android.content.SharedPreferences;
 import android.database.Cursor;
-<<<<<<< HEAD
 import android.net.ConnectivityManager;
 import android.net.NetworkInfo.State;
 import android.net.Uri;
 import android.os.BatteryManager;
-=======
->>>>>>> beb10a91
 import android.preference.PreferenceManager;
 import android.provider.MediaStore.Images;
 import android.provider.MediaStore.Video;
@@ -64,7 +57,6 @@
 
 import com.owncloud.android.MainApp;
 import com.owncloud.android.authentication.AccountUtils;
-import com.owncloud.android.db.DbHandler;
 import com.owncloud.android.files.services.FileUploader;
 import com.owncloud.android.lib.common.utils.Log_OC;
 import com.owncloud.android.utils.FileStorageUtils;
@@ -89,15 +81,8 @@
     @Override
     public void onReceive(Context context, Intent intent) {
         Log_OC.d(TAG, "Received: " + intent.getAction());
-<<<<<<< HEAD
-        if (intent.getAction().equals(android.net.ConnectivityManager.CONNECTIVITY_ACTION) || intent.getAction().equals(Intent.ACTION_POWER_CONNECTED)) {
-            handleConnectivityAction(context, intent);
-        }else if (intent.getAction().equals(NEW_PHOTO_ACTION_UNOFFICIAL)) {
-            handleNewPictureAction(context, intent); 
-=======
         if (intent.getAction().equals(NEW_PHOTO_ACTION_UNOFFICIAL)) {
             handleNewPictureAction(context, intent);
->>>>>>> beb10a91
             Log_OC.d(TAG, "UNOFFICIAL processed: com.android.camera.NEW_PICTURE");
         } else if (intent.getAction().equals(NEW_PHOTO_ACTION)) {
             handleNewPictureAction(context, intent);
@@ -111,7 +96,7 @@
     }
 
     /**
-     * Because we support NEW_PHOTO_ACTION and NEW_PHOTO_ACTION_UNOFFICIAL it can happen that 
+     * Because we support NEW_PHOTO_ACTION and NEW_PHOTO_ACTION_UNOFFICIAL it can happen that
      * handleNewPictureAction is called twice for the same photo. Use this simple static variable to
      * remember last uploaded photo to filter duplicates. Must not be null!
      */
@@ -161,23 +146,11 @@
         file_name = c.getString(c.getColumnIndex(Images.Media.DISPLAY_NAME));
         mime_type = c.getString(c.getColumnIndex(Images.Media.MIME_TYPE));
         c.close();
-<<<<<<< HEAD
+        
         Log_OC.d(TAG, file_path + "");
-
-        // save always temporally the picture to upload
-        DbHandler db = new DbHandler(context);
-        db.putFileForLater(file_path, account.name, null);
-        db.close();
-
-        if (!isOnline(context)
-                || (instantPictureUploadViaWiFiOnly(context) && !isConnectedViaWiFi(context))
-                || (instantUploadWhenChargingOnly(context) && !isCharging(context))
-           ) {
-=======
 
         if (file_path.equals(lastUploadedPhotoPath)) {
             Log_OC.d(TAG, "Duplicate detected: " + file_path + ". Ignore.");
->>>>>>> beb10a91
             return;
         }
 
@@ -246,154 +219,6 @@
         c.close();
         Log_OC.d(TAG, file_path + "");
 
-<<<<<<< HEAD
-        // save always temporally the picture to upload
-        DbHandler db = new DbHandler(context);
-        db.putFileForLater(file_path, account.name, null);
-        db.close();
-
-        if (!isOnline(context)
-                || (instantVideoUploadViaWiFiOnly(context) && !isConnectedViaWiFi(context))
-                || (instantVideoUploadWhenChargingOnly(context) && !isCharging(context))
-           ) {
-            return;
-        }
-
-        Intent i = new Intent(context, FileUploader.class);
-        i.putExtra(FileUploader.KEY_ACCOUNT, account);
-        i.putExtra(FileUploader.KEY_LOCAL_FILE, file_path);
-        i.putExtra(FileUploader.KEY_REMOTE_FILE, FileStorageUtils.getInstantVideoUploadFilePath(context, file_name));
-        i.putExtra(FileUploader.KEY_UPLOAD_TYPE, FileUploader.UPLOAD_SINGLE_FILE);
-        i.putExtra(FileUploader.KEY_MIME_TYPE, mime_type);
-        i.putExtra(FileUploader.KEY_INSTANT_UPLOAD, true);
-
-        // instant upload behaviour
-        i = addInstantUploadBehaviour(i, context);
-
-        context.startService(i);
-
-    }
-
-    private void handleConnectivityAction(Context context, Intent intent) {
-        if (!instantPictureUploadEnabled(context) && !instantVideoUploadEnabled(context)) {
-            Log_OC.d(TAG, "Instant upload disabled, don't upload anything");
-            return;
-        }
-
-        if (instantPictureUploadViaWiFiOnly(context) && !isConnectedViaWiFi(context)){
-            Account account = AccountUtils.getCurrentOwnCloudAccount(context);
-            if (account == null) {
-                Log_OC.w(TAG, "No account found for instant upload, aborting");
-                return;
-            }
-
-            Intent i = new Intent(context, FileUploader.class);
-            i.putExtra(FileUploader.KEY_ACCOUNT, account);
-            i.putExtra(FileUploader.KEY_CANCEL_ALL, true);
-            context.startService(i);
-        }
-
-        if (!intent.hasExtra(ConnectivityManager.EXTRA_NO_CONNECTIVITY)
-                && isOnline(context)
-                && (!instantUploadWhenChargingOnly(context) || (instantUploadWhenChargingOnly(context) && isCharging(context)))
-                && (!instantVideoUploadWhenChargingOnly(context) || (instantVideoUploadWhenChargingOnly(context) && isCharging(context)))
-                && (!instantPictureUploadViaWiFiOnly(context) || (instantPictureUploadViaWiFiOnly(context) && isConnectedViaWiFi(context)))
-                && (!instantVideoUploadViaWiFiOnly(context) || (instantVideoUploadViaWiFiOnly(context) && isConnectedViaWiFi(context)))
-            ) {
-            DbHandler db = new DbHandler(context);
-            Cursor c = db.getAwaitingFiles();
-            if (c.moveToFirst()) {
-                do {
-                    if (instantPictureUploadViaWiFiOnly(context) &&
-                            !isConnectedViaWiFi(context)){
-                        break;
-                    }
-
-                    String account_name = c.getString(c.getColumnIndex("account"));
-                    String file_path = c.getString(c.getColumnIndex("path"));
-                    File f = new File(file_path);
-                    if (f.exists()) {
-                        Account account = new Account(account_name, MainApp.getAccountType());
-
-                        String mimeType = null;
-                        try {
-                            mimeType = MimeTypeMap.getSingleton().getMimeTypeFromExtension(
-                                    f.getName().substring(f.getName().lastIndexOf('.') + 1));
-
-                        } catch (Throwable e) {
-                            Log_OC.e(TAG, "Trying to find out MIME type of a file without extension: " + f.getName());
-                        }
-                        if (mimeType == null)
-                            mimeType = "application/octet-stream";
-
-                        Intent i = new Intent(context, FileUploader.class);
-                        i.putExtra(FileUploader.KEY_ACCOUNT, account);
-                        i.putExtra(FileUploader.KEY_LOCAL_FILE, file_path);
-                        i.putExtra(FileUploader.KEY_REMOTE_FILE, FileStorageUtils.getInstantUploadFilePath(context, f.getName()));
-                        i.putExtra(FileUploader.KEY_UPLOAD_TYPE, FileUploader.UPLOAD_SINGLE_FILE);
-                        i.putExtra(FileUploader.KEY_INSTANT_UPLOAD, true);
-
-                        // instant upload behaviour
-                        i = addInstantUploadBehaviour(i, context);
-
-                        context.startService(i);
-
-                    } else {
-                        Log_OC.w(TAG, "Instant upload file " + f.getAbsolutePath() + " dont exist anymore");
-                    }
-                } while (c.moveToNext());
-            }
-            c.close();
-            db.close();
-        }
-    }
-
-    public static boolean isOnline(Context context) {
-        ConnectivityManager cm = (ConnectivityManager) context.getSystemService(Context.CONNECTIVITY_SERVICE);
-        return cm.getActiveNetworkInfo() != null && cm.getActiveNetworkInfo().isConnected();
-    }
-
-    public static boolean isConnectedViaWiFi(Context context) {
-        ConnectivityManager cm = (ConnectivityManager) context.getSystemService(Context.CONNECTIVITY_SERVICE);
-        return cm != null && cm.getActiveNetworkInfo() != null
-                && cm.getActiveNetworkInfo().getType() == ConnectivityManager.TYPE_WIFI
-                && cm.getActiveNetworkInfo().getState() == State.CONNECTED;
-    }
-
-    public static boolean isCharging(Context context){
-        IntentFilter ifilter = new IntentFilter(Intent.ACTION_BATTERY_CHANGED);
-        Intent batteryStatus = context.registerReceiver(null, ifilter);
-
-        int status = 0;
-        if (batteryStatus != null) {
-            status = batteryStatus.getIntExtra(BatteryManager.EXTRA_STATUS, -1);
-        }
-        return status == BatteryManager.BATTERY_STATUS_CHARGING ||
-                status == BatteryManager.BATTERY_STATUS_FULL;
-    }
-
-    public static boolean instantPictureUploadEnabled(Context context) {
-        return PreferenceManager.getDefaultSharedPreferences(context).getBoolean("instant_uploading", false);
-    }
-
-    public static boolean instantVideoUploadEnabled(Context context) {
-        return PreferenceManager.getDefaultSharedPreferences(context).getBoolean("instant_video_uploading", false);
-    }
-
-    public static boolean instantPictureUploadViaWiFiOnly(Context context) {
-        return PreferenceManager.getDefaultSharedPreferences(context).getBoolean("instant_upload_on_wifi", false);
-    }
-    
-    public static boolean instantVideoUploadViaWiFiOnly(Context context) {
-        return PreferenceManager.getDefaultSharedPreferences(context).getBoolean("instant_video_upload_on_wifi", false);
-    }
-    public static boolean instantUploadWhenChargingOnly(Context context) {
-        return PreferenceManager.getDefaultSharedPreferences(context).getBoolean("instant_upload_on_charging", false);
-    }
-    public static boolean instantVideoUploadWhenChargingOnly(Context context) {
-        return PreferenceManager.getDefaultSharedPreferences(context).getBoolean("instant_video_upload_on_charging", false);
-    }
-=======
         int behaviour = getUploadBehaviour(context);
         FileUploader.UploadRequester requester = new FileUploader.UploadRequester();
         requester.uploadNewFile(
@@ -408,5 +233,49 @@
         );
     }
 
->>>>>>> beb10a91
+    public static boolean isOnline(Context context) {
+        ConnectivityManager cm = (ConnectivityManager) context.getSystemService(Context.CONNECTIVITY_SERVICE);
+        return cm.getActiveNetworkInfo() != null && cm.getActiveNetworkInfo().isConnected();
+    }
+
+    public static boolean isConnectedViaWiFi(Context context) {
+        ConnectivityManager cm = (ConnectivityManager) context.getSystemService(Context.CONNECTIVITY_SERVICE);
+        return cm != null && cm.getActiveNetworkInfo() != null
+                && cm.getActiveNetworkInfo().getType() == ConnectivityManager.TYPE_WIFI
+                && cm.getActiveNetworkInfo().getState() == State.CONNECTED;
+    }
+
+    public static boolean isCharging(Context context){
+        IntentFilter ifilter = new IntentFilter(Intent.ACTION_BATTERY_CHANGED);
+        Intent batteryStatus = context.registerReceiver(null, ifilter);
+
+        int status = 0;
+        if (batteryStatus != null) {
+            status = batteryStatus.getIntExtra(BatteryManager.EXTRA_STATUS, -1);
+        }
+        return status == BatteryManager.BATTERY_STATUS_CHARGING ||
+                status == BatteryManager.BATTERY_STATUS_FULL;
+    }
+
+    public static boolean instantPictureUploadEnabled(Context context) {
+        return PreferenceManager.getDefaultSharedPreferences(context).getBoolean("instant_uploading", false);
+    }
+
+    public static boolean instantVideoUploadEnabled(Context context) {
+        return PreferenceManager.getDefaultSharedPreferences(context).getBoolean("instant_video_uploading", false);
+    }
+
+    public static boolean instantPictureUploadViaWiFiOnly(Context context) {
+        return PreferenceManager.getDefaultSharedPreferences(context).getBoolean("instant_upload_on_wifi", false);
+    }
+
+    public static boolean instantVideoUploadViaWiFiOnly(Context context) {
+        return PreferenceManager.getDefaultSharedPreferences(context).getBoolean("instant_video_upload_on_wifi", false);
+    }
+    public static boolean instantUploadWhenChargingOnly(Context context) {
+        return PreferenceManager.getDefaultSharedPreferences(context).getBoolean("instant_upload_on_charging", false);
+    }
+    public static boolean instantVideoUploadWhenChargingOnly(Context context) {
+        return PreferenceManager.getDefaultSharedPreferences(context).getBoolean("instant_video_upload_on_charging", false);
+    }
 }