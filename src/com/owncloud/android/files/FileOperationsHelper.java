/**
 *   ownCloud Android client application
 *
 *   @author masensio
 *   @author David A. Velasco
 *   Copyright (C) 2015 ownCloud Inc.
 *
 *   This program is free software: you can redistribute it and/or modify
 *   it under the terms of the GNU General Public License version 2,
 *   as published by the Free Software Foundation.
 *
 *   This program is distributed in the hope that it will be useful,
 *   but WITHOUT ANY WARRANTY; without even the implied warranty of
 *   MERCHANTABILITY or FITNESS FOR A PARTICULAR PURPOSE.  See the
 *   GNU General Public License for more details.
 *
 *   You should have received a copy of the GNU General Public License
 *   along with this program.  If not, see <http://www.gnu.org/licenses/>.
 *
 */

package com.owncloud.android.files;

import android.accounts.Account;
import android.content.ActivityNotFoundException;
import android.content.Context;
import android.content.Intent;
import android.content.pm.PackageManager;
import android.content.pm.ResolveInfo;
import android.net.Uri;
import android.os.Parcelable;
import android.support.v4.app.DialogFragment;
import android.webkit.MimeTypeMap;
import android.widget.Toast;

import com.owncloud.android.R;
import com.owncloud.android.authentication.AccountUtils;
import com.owncloud.android.datamodel.OCFile;
import com.owncloud.android.db.OCUpload;
import com.owncloud.android.files.services.FileDownloader.FileDownloaderBinder;
import com.owncloud.android.files.services.FileUploader;
import com.owncloud.android.files.services.FileUploader.FileUploaderBinder;
import com.owncloud.android.lib.common.network.WebdavUtils;
import com.owncloud.android.lib.common.utils.Log_OC;
import com.owncloud.android.lib.resources.shares.OCShare;
import com.owncloud.android.lib.resources.shares.ShareType;
import com.owncloud.android.lib.resources.status.OwnCloudVersion;
import com.owncloud.android.services.OperationsService;
import com.owncloud.android.services.observer.FileObserverService;
import com.owncloud.android.ui.activity.FileActivity;
import com.owncloud.android.ui.activity.ShareActivity;
import com.owncloud.android.ui.adapter.DiskLruImageCacheFileProvider;
import com.owncloud.android.ui.dialog.ShareLinkToDialog;
import com.owncloud.android.ui.dialog.SharePasswordDialogFragment;

<<<<<<< HEAD
import java.io.File;
import java.util.ArrayList;
=======
>>>>>>> beb10a91
import java.util.List;

/**
 *
 */
public class FileOperationsHelper {

    private static final String TAG = FileOperationsHelper.class.getSimpleName();
    
    private static final String FTAG_CHOOSER_DIALOG = "CHOOSER_DIALOG";

    protected FileActivity mFileActivity = null;

    /// Identifier of operation in progress which result shouldn't be lost 
    private long mWaitingForOpId = Long.MAX_VALUE;

    public FileOperationsHelper(FileActivity fileActivity) {
        mFileActivity = fileActivity;
    }


    public void openFile(OCFile file) {
        if (file != null) {
            String storagePath = file.getStoragePath();
            String encodedStoragePath = WebdavUtils.encodePath(storagePath);

            Intent intentForSavedMimeType = new Intent(Intent.ACTION_VIEW);
            intentForSavedMimeType.setDataAndType(Uri.parse("file://"+ encodedStoragePath),
                    file.getMimetype());
            intentForSavedMimeType.setFlags(
                    Intent.FLAG_GRANT_READ_URI_PERMISSION | Intent.FLAG_GRANT_WRITE_URI_PERMISSION
            );
            
            Intent intentForGuessedMimeType = null;
            if (storagePath.lastIndexOf('.') >= 0) {
                String guessedMimeType = MimeTypeMap.getSingleton().getMimeTypeFromExtension(
                        storagePath.substring(storagePath.lastIndexOf('.') + 1)
                );
                if (guessedMimeType != null && !guessedMimeType.equals(file.getMimetype())) {
                    intentForGuessedMimeType = new Intent(Intent.ACTION_VIEW);
                    intentForGuessedMimeType.setDataAndType(Uri.parse("file://" +
                            encodedStoragePath), guessedMimeType);
                    intentForGuessedMimeType.setFlags(
                            Intent.FLAG_GRANT_READ_URI_PERMISSION |
                                    Intent.FLAG_GRANT_WRITE_URI_PERMISSION
                    );
                }
            }

            Intent openFileWithIntent;
            if (intentForGuessedMimeType != null) {
                openFileWithIntent = intentForGuessedMimeType;
            } else {
                openFileWithIntent = intentForSavedMimeType;
            }

            List<ResolveInfo> launchables = mFileActivity.getPackageManager().
                    queryIntentActivities(openFileWithIntent, PackageManager.GET_INTENT_FILTERS);

            if(launchables != null && launchables.size() > 0) {
                try {
                    mFileActivity.startActivity(
                            Intent.createChooser(
                                    openFileWithIntent, mFileActivity.getString(R.string.actionbar_open_with)
                            )
                    );
                } catch (ActivityNotFoundException anfe) {
                    showNoAppForFileTypeToast(mFileActivity.getApplicationContext());
                }
            } else {
                showNoAppForFileTypeToast(mFileActivity.getApplicationContext());
            }

        } else {
            Log_OC.wtf(TAG, "Trying to open a NULL OCFile");
        }
    }

    /**
     * Displays a toast stating that no application could be found to open the file.
     *
     * @param context the context to be able to show a toast.
     */
    private void showNoAppForFileTypeToast(Context context) {
        Toast.makeText(context,
                R.string.file_list_no_app_for_file_type, Toast.LENGTH_SHORT)
                .show();
    }


    /**
     * Helper method to share a file via a public link. Starts a request to do it in {@link OperationsService}
     *
     * @param file          The file to share.
     * @param password      Optional password to protect the public share.
     */
    public void shareFileViaLink(OCFile file, String password) {
        if (isSharedSupported()) {
            if (file != null) {
                mFileActivity.showLoadingDialog(
                        mFileActivity.getApplicationContext().
                                getString(R.string.wait_a_moment)
                );
                Intent service = new Intent(mFileActivity, OperationsService.class);
                service.setAction(OperationsService.ACTION_CREATE_SHARE_VIA_LINK);
                service.putExtra(OperationsService.EXTRA_ACCOUNT, mFileActivity.getAccount());
                if (password != null && password.length() > 0) {
                    service.putExtra(OperationsService.EXTRA_SHARE_PASSWORD, password);
                }
                service.putExtra(OperationsService.EXTRA_REMOTE_PATH, file.getRemotePath());
                mWaitingForOpId = mFileActivity.getOperationsServiceBinder().queueNewOperation(service);

            } else {
                Log_OC.wtf(TAG, "Trying to share a NULL OCFile");
                // TODO user-level error?
            }

        } else {
            // Show a Message
            Toast t = Toast.makeText(
                    mFileActivity, mFileActivity.getString(R.string.share_link_no_support_share_api),
                    Toast.LENGTH_LONG
            );
            t.show();
        }
    }

    public void getFileWithLink(OCFile file){
        if (isSharedSupported()) {
            if (file != null) {
                mFileActivity.showLoadingDialog(mFileActivity.getApplicationContext().
                        getString(R.string.wait_a_moment));

                Intent service = new Intent(mFileActivity, OperationsService.class);
                service.setAction(OperationsService.ACTION_CREATE_SHARE_VIA_LINK);
                service.putExtra(OperationsService.EXTRA_ACCOUNT, mFileActivity.getAccount());
                service.putExtra(OperationsService.EXTRA_REMOTE_PATH, file.getRemotePath());
                mWaitingForOpId = mFileActivity.getOperationsServiceBinder().queueNewOperation(service);

            } else {
                Log_OC.wtf(TAG, "Trying to share a NULL OCFile");
            }
        } else {
            // Show a Message
            Toast t = Toast.makeText(
                    mFileActivity, mFileActivity.getString(R.string.share_link_no_support_share_api),
                    Toast.LENGTH_LONG
            );
            t.show();
        }
    }

    public void shareFileWithLinkToApp(OCFile file, String password, Intent sendIntent) {
        
        if (file != null) {
            mFileActivity.showLoadingDialog(mFileActivity.getApplicationContext().
                    getString(R.string.wait_a_moment));

            Intent service = new Intent(mFileActivity, OperationsService.class);
            service.setAction(OperationsService.ACTION_CREATE_SHARE_VIA_LINK);
            service.putExtra(OperationsService.EXTRA_ACCOUNT, mFileActivity.getAccount());
            service.putExtra(OperationsService.EXTRA_REMOTE_PATH, file.getRemotePath());
            service.putExtra(OperationsService.EXTRA_SHARE_PASSWORD, password);
            service.putExtra(OperationsService.EXTRA_SEND_INTENT, sendIntent);
            mWaitingForOpId = mFileActivity.getOperationsServiceBinder().queueNewOperation(service);
            
        } else {
            Log_OC.wtf(TAG, "Trying to open a NULL OCFile");
        }
    }

    /**
     * Helper method to share a file with a known sharee. Starts a request to do it in {@link OperationsService}
     *
     * @param file          The file to share.
     * @param shareeName    Name (user name or group name) of the target sharee.
     * @param shareType     The share type determines the sharee type.
     * @param permissions   Permissions to grant to sharee on the shared file.
     */
    public void shareFileWithSharee(OCFile file, String shareeName, ShareType shareType, int permissions) {
        if (file != null) {
            // TODO check capability?
            mFileActivity.showLoadingDialog(mFileActivity.getApplicationContext().
                    getString(R.string.wait_a_moment));

            Intent service = new Intent(mFileActivity, OperationsService.class);
            service.setAction(OperationsService.ACTION_CREATE_SHARE_WITH_SHAREE);
            service.putExtra(OperationsService.EXTRA_ACCOUNT, mFileActivity.getAccount());
            service.putExtra(OperationsService.EXTRA_REMOTE_PATH, file.getRemotePath());
            service.putExtra(OperationsService.EXTRA_SHARE_WITH, shareeName);
            service.putExtra(OperationsService.EXTRA_SHARE_TYPE, shareType);
            service.putExtra(OperationsService.EXTRA_SHARE_PERMISSIONS, permissions);
            mWaitingForOpId = mFileActivity.getOperationsServiceBinder().queueNewOperation(service);

        } else {
            Log_OC.wtf(TAG, "Trying to share a NULL OCFile");
        }
    }


    /**
     * @return 'True' if the server supports the Share API
     */
    public boolean isSharedSupported() {
        if (mFileActivity.getAccount() != null) {
            OwnCloudVersion serverVersion = AccountUtils.getServerVersion(mFileActivity.getAccount());
            return (serverVersion != null && serverVersion.isSharedSupported());
        }
        return false;
    }


    /**
     * Helper method to unshare a file publicly shared via link.
     * Starts a request to do it in {@link OperationsService}
     *
     * @param file      The file to unshare.
     */
    public void unshareFileViaLink(OCFile file) {

        // Unshare the file: Create the intent
        Intent unshareService = new Intent(mFileActivity, OperationsService.class);
        unshareService.setAction(OperationsService.ACTION_UNSHARE);
        unshareService.putExtra(OperationsService.EXTRA_ACCOUNT, mFileActivity.getAccount());
        unshareService.putExtra(OperationsService.EXTRA_REMOTE_PATH, file.getRemotePath());
        unshareService.putExtra(OperationsService.EXTRA_SHARE_TYPE, ShareType.PUBLIC_LINK);
        unshareService.putExtra(OperationsService.EXTRA_SHARE_WITH, "");

        queueShareIntent(unshareService);
    }

    public void unshareFileWithUserOrGroup(OCFile file, ShareType shareType, String userOrGroup){

        // Unshare the file: Create the intent
        Intent unshareService = new Intent(mFileActivity, OperationsService.class);
        unshareService.setAction(OperationsService.ACTION_UNSHARE);
        unshareService.putExtra(OperationsService.EXTRA_ACCOUNT, mFileActivity.getAccount());
        unshareService.putExtra(OperationsService.EXTRA_REMOTE_PATH, file.getRemotePath());
        unshareService.putExtra(OperationsService.EXTRA_SHARE_TYPE, shareType);
        unshareService.putExtra(OperationsService.EXTRA_SHARE_WITH, userOrGroup);

        queueShareIntent(unshareService);
    }


    private void queueShareIntent(Intent shareIntent){
        if (isSharedSupported()) {
            // Unshare the file
            mWaitingForOpId = mFileActivity.getOperationsServiceBinder().
                    queueNewOperation(shareIntent);

            mFileActivity.showLoadingDialog(mFileActivity.getApplicationContext().
                    getString(R.string.wait_a_moment));

        } else {
            // Show a Message
            Toast t = Toast.makeText(mFileActivity,
                    mFileActivity.getString(R.string.share_link_no_support_share_api),
                    Toast.LENGTH_LONG);
            t.show();

        }
    }

    /**
     * Show an instance of {@link ShareType} for sharing or unsharing the {@OCFile} received as parameter.
     *
     * @param file  File to share or unshare.
     */
    public void showShareFile(OCFile file){
        Intent intent = new Intent(mFileActivity, ShareActivity.class);
        intent.putExtra(mFileActivity.EXTRA_FILE, (Parcelable) file);
        intent.putExtra(mFileActivity.EXTRA_ACCOUNT, mFileActivity.getAccount());
        mFileActivity.startActivity(intent);

    }


    /**
     * Starts a dialog that requests a password to the user to protect a share link.
     *
     * @param   file            File which public share will be protected by the requested password
     * @param   createShare     When 'true', the request for password will be followed by the creation of a new
     *                          public link; when 'false', a public share is assumed to exist, and the password
     *                          is bound to it.
     */
    public void requestPasswordForShareViaLink(OCFile file, boolean createShare) {
        SharePasswordDialogFragment dialog =
                SharePasswordDialogFragment.newInstance(file, createShare);
        dialog.show(
                mFileActivity.getSupportFragmentManager(),
                SharePasswordDialogFragment.PASSWORD_FRAGMENT
        );
    }

    /**
     * Updates a public share on a file to set its password.
     * Starts a request to do it in {@link OperationsService}
     *
     * @param file          File which public share will be protected with a password.
     * @param password      Password to set for the public link; null or empty string to clear
     *                      the current password
     */
    public void setPasswordToShareViaLink(OCFile file, String password) {
        // Set password updating share
        Intent updateShareIntent = new Intent(mFileActivity, OperationsService.class);
        updateShareIntent.setAction(OperationsService.ACTION_UPDATE_SHARE);
        updateShareIntent.putExtra(OperationsService.EXTRA_ACCOUNT, mFileActivity.getAccount());
        updateShareIntent.putExtra(OperationsService.EXTRA_REMOTE_PATH, file.getRemotePath());
        updateShareIntent.putExtra(
                OperationsService.EXTRA_SHARE_PASSWORD,
                (password == null) ? "" : password
        );

        queueShareIntent(updateShareIntent);
    }


    /**
     * Updates a public share on a file to set its expiration date.
     * Starts a request to do it in {@link OperationsService}
     *
     * @param file                      File which public share will be constrained with an expiration date.
     * @param expirationTimeInMillis    Expiration date to set. A negative value clears the current expiration
     *                                  date, leaving the link unrestricted. Zero makes no change.
     */
    public void setExpirationDateToShareViaLink(OCFile file, long expirationTimeInMillis) {
        Intent updateShareIntent = new Intent(mFileActivity, OperationsService.class);
        updateShareIntent.setAction(OperationsService.ACTION_UPDATE_SHARE);
        updateShareIntent.putExtra(OperationsService.EXTRA_ACCOUNT, mFileActivity.getAccount());
        updateShareIntent.putExtra(OperationsService.EXTRA_REMOTE_PATH, file.getRemotePath());
        updateShareIntent.putExtra(
                OperationsService.EXTRA_SHARE_EXPIRATION_DATE_IN_MILLIS,
                expirationTimeInMillis
        );
        queueShareIntent(updateShareIntent);
    }


    /**
     * Updates a share on a file to set its access permissions.
     * Starts a request to do it in {@link OperationsService}
     *
     * @param share                     {@link OCShare} instance which permissions will be updated.
     * @param permissions               New permissions to set. A value <= 0 makes no update.
     */
    public void setPermissionsToShare(OCShare share, int permissions) {
        Intent updateShareIntent = new Intent(mFileActivity, OperationsService.class);
        updateShareIntent.setAction(OperationsService.ACTION_UPDATE_SHARE);
        updateShareIntent.putExtra(OperationsService.EXTRA_ACCOUNT, mFileActivity.getAccount());
        updateShareIntent.putExtra(OperationsService.EXTRA_SHARE_ID, share.getId());
        updateShareIntent.putExtra(
                OperationsService.EXTRA_SHARE_PERMISSIONS,
                permissions
        );
        queueShareIntent(updateShareIntent);
    }


    /**
     * @return 'True' if the server supports the Search Users API
     */
    public boolean isSearchUsersSupportedSupported() {
        if (mFileActivity.getAccount() != null) {
            OwnCloudVersion serverVersion = AccountUtils.getServerVersion(mFileActivity.getAccount());
            return (serverVersion != null && serverVersion.isSearchUsersSupported());
        }
        return false;
    }

    public void sendDownloadedFile(OCFile file) {
        if (file != null) {
            String storagePath = file.getStoragePath();
            String encodedStoragePath = WebdavUtils.encodePath(storagePath);
            Intent sendIntent = new Intent(android.content.Intent.ACTION_SEND);
            // set MimeType
            sendIntent.setType(file.getMimetype());
            sendIntent.putExtra(Intent.EXTRA_STREAM, Uri.parse("file://" + encodedStoragePath));
            sendIntent.putExtra(Intent.ACTION_SEND, true);      // Send Action

            // Show dialog, without the own app
            String[] packagesToExclude = new String[]{mFileActivity.getPackageName()};
            DialogFragment chooserDialog = ShareLinkToDialog.newInstance(sendIntent, packagesToExclude);
            chooserDialog.show(mFileActivity.getSupportFragmentManager(), FTAG_CHOOSER_DIALOG);

        } else {
            Log_OC.wtf(TAG, "Trying to send a NULL OCFile");
        }
    }

    public void setPictureAs(OCFile file) {
        if (file != null){
            if (file.isDown()) {
                File externalFile = new File(file.getStoragePath());
                Uri sendUri = Uri.fromFile(externalFile);
                Intent intent = new Intent(Intent.ACTION_ATTACH_DATA);
                intent.setDataAndType(sendUri, file.getMimetype());
                intent.putExtra("mimeType", file.getMimetype());
                mFileActivity.startActivityForResult(Intent.createChooser(intent,
                                                    mFileActivity.getString(R.string.set_as)), 200);
            } else {
                // TODO re-enable after resized images is available
                Uri sendUri = Uri.parse("content://" + DiskLruImageCacheFileProvider.AUTHORITY + file.getRemotePath());
                Intent intent = new Intent(Intent.ACTION_ATTACH_DATA);
                intent.setDataAndType(sendUri, file.getMimetype());
                intent.putExtra("mimeType", file.getMimetype());
                mFileActivity.startActivityForResult(Intent.createChooser(intent, "Set As"), 200);

//                Intent sendIntent = new Intent(android.content.Intent.ACTION_SEND);
//                // set MimeType
//                sendIntent.setType(file.getMimetype());
////            sendIntent.putExtra(Intent.EXTRA_STREAM, Uri.parse("content://" + DiskLruImageCacheFileProvider.AUTHORITY + "/#" + file.getRemoteId() + "#" + file.getFileName()));
//                sendIntent.putExtra(Intent.EXTRA_STREAM, Uri.parse("content://" + DiskLruImageCacheFileProvider.AUTHORITY + file.getRemotePath()));
//                sendIntent.putExtra(Intent.ACTION_SEND, true);      // Send Action
//
//                // Show dialog, without the own app
//                String[] packagesToExclude = new String[] { mFileActivity.getPackageName() };
//                DialogFragment chooserDialog = ShareLinkToDialog.newInstance(sendIntent, packagesToExclude, file);
//                chooserDialog.show(mFileActivity.getSupportFragmentManager(), FTAG_CHOOSER_DIALOG);
            }
        } else {
            Log_OC.wtf(TAG, "Trying to send a NULL OCFile");
        }
    }

    public void sendCachedImage(OCFile file) {
        if (file != null) {
            Intent sendIntent = new Intent(android.content.Intent.ACTION_SEND);
            // set MimeType
            sendIntent.setType(file.getMimetype());
//            sendIntent.putExtra(Intent.EXTRA_STREAM, Uri.parse("content://" + DiskLruImageCacheFileProvider.AUTHORITY + "/#" + file.getRemoteId() + "#" + file.getFileName()));
            sendIntent.putExtra(Intent.EXTRA_STREAM, Uri.parse("content://" + DiskLruImageCacheFileProvider.AUTHORITY + file.getRemotePath()));
            sendIntent.putExtra(Intent.ACTION_SEND, true);      // Send Action

            // Show dialog, without the own app
            String[] packagesToExclude = new String[] { mFileActivity.getPackageName() };
            DialogFragment chooserDialog = ShareLinkToDialog.newInstance(sendIntent, packagesToExclude);
            chooserDialog.show(mFileActivity.getSupportFragmentManager(), FTAG_CHOOSER_DIALOG);
        } else {
            Log_OC.wtf(TAG, "Trying to send a NULL OCFile");
        }
    }

    public void syncFiles(ArrayList<OCFile> files) {
        for (OCFile file: files) {
            syncFile(file);
        }
    }

    /**
     * Request the synchronization of a file or folder with the OC server, including its contents.
     *
     * @param file          The file or folder to synchronize
     */
    public void syncFile(OCFile file) {
        if (!file.isFolder()){
            Intent intent = new Intent(mFileActivity, OperationsService.class);
            intent.setAction(OperationsService.ACTION_SYNC_FILE);
            intent.putExtra(OperationsService.EXTRA_ACCOUNT, mFileActivity.getAccount());
            intent.putExtra(OperationsService.EXTRA_REMOTE_PATH, file.getRemotePath());
            intent.putExtra(OperationsService.EXTRA_SYNC_FILE_CONTENTS, true);
            mWaitingForOpId = mFileActivity.getOperationsServiceBinder().queueNewOperation(intent);
            mFileActivity.showLoadingDialog(mFileActivity.getApplicationContext().
                    getString(R.string.wait_a_moment));

        } else {
            Intent intent = new Intent(mFileActivity, OperationsService.class);
            intent.setAction(OperationsService.ACTION_SYNC_FOLDER);
            intent.putExtra(OperationsService.EXTRA_ACCOUNT, mFileActivity.getAccount());
            intent.putExtra(OperationsService.EXTRA_REMOTE_PATH, file.getRemotePath());
            mFileActivity.startService(intent);

        }
    }

    public void toggleFavorites(ArrayList<OCFile> files, boolean isFavorite){
        for (OCFile file: files) {
            toggleFavorite(file, isFavorite);
        }
    }

    public void toggleFavorite(OCFile file, boolean isFavorite) {
        file.setFavorite(isFavorite);
        mFileActivity.getStorageManager().saveFile(file);

        /// register the OCFile instance in the observer service to monitor local updates
        Intent observedFileIntent = FileObserverService.makeObservedFileIntent(
                mFileActivity,
                file,
                mFileActivity.getAccount(),
                isFavorite);
        mFileActivity.startService(observedFileIntent);

        /// immediate content synchronization
        if (file.isFavorite()) {
            syncFile(file);
        }
    }
    
    public void renameFile(OCFile file, String newFilename) {
        // RenameFile
        Intent service = new Intent(mFileActivity, OperationsService.class);
        service.setAction(OperationsService.ACTION_RENAME);
        service.putExtra(OperationsService.EXTRA_ACCOUNT, mFileActivity.getAccount());
        service.putExtra(OperationsService.EXTRA_REMOTE_PATH, file.getRemotePath());
        service.putExtra(OperationsService.EXTRA_NEWNAME, newFilename);
        mWaitingForOpId = mFileActivity.getOperationsServiceBinder().queueNewOperation(service);
        
        mFileActivity.showLoadingDialog(mFileActivity.getApplicationContext().
                getString(R.string.wait_a_moment));
    }


    public void removeFile(OCFile file, boolean onlyLocalCopy) {
        // RemoveFile
        Intent service = new Intent(mFileActivity, OperationsService.class);
        service.setAction(OperationsService.ACTION_REMOVE);
        service.putExtra(OperationsService.EXTRA_ACCOUNT, mFileActivity.getAccount());
        service.putExtra(OperationsService.EXTRA_REMOTE_PATH, file.getRemotePath());
        service.putExtra(OperationsService.EXTRA_REMOVE_ONLY_LOCAL, onlyLocalCopy);
        mWaitingForOpId =  mFileActivity.getOperationsServiceBinder().queueNewOperation(service);
        
        mFileActivity.showLoadingDialog(mFileActivity.getApplicationContext().
                getString(R.string.wait_a_moment));
    }


    public void createFolder(String remotePath, boolean createFullPath) {
        // Create Folder
        Intent service = new Intent(mFileActivity, OperationsService.class);
        service.setAction(OperationsService.ACTION_CREATE_FOLDER);
        service.putExtra(OperationsService.EXTRA_ACCOUNT, mFileActivity.getAccount());
        service.putExtra(OperationsService.EXTRA_REMOTE_PATH, remotePath);
        service.putExtra(OperationsService.EXTRA_CREATE_FULL_PATH, createFullPath);
        mWaitingForOpId =  mFileActivity.getOperationsServiceBinder().queueNewOperation(service);
        
        mFileActivity.showLoadingDialog(mFileActivity.getApplicationContext().
                getString(R.string.wait_a_moment));
    }

    /**
     * Retry uploading a failed or cancelled upload with force.
     */
    public void retryUpload(OCUpload upload) {
        Account account = mFileActivity.getAccount();
        FileUploader.UploadRequester requester = new FileUploader.UploadRequester();
        requester.retry(mFileActivity, account, upload);
    }

    /**
     * Cancel the transference in downloads (files/folders) and file uploads
     * @param file OCFile
     */
    public void cancelTransference(OCFile file) {
        Account account = mFileActivity.getAccount();
        if (file.isFolder()) {
            OperationsService.OperationsServiceBinder opsBinder =
                    mFileActivity.getOperationsServiceBinder();
            if (opsBinder != null) {
                opsBinder.cancel(account, file);
            }
        }

        // for both files and folders
        FileDownloaderBinder downloaderBinder = mFileActivity.getFileDownloaderBinder();
        if (downloaderBinder != null && downloaderBinder.isDownloading(account, file)) {
            downloaderBinder.cancel(account, file);
        }
        FileUploaderBinder uploaderBinder = mFileActivity.getFileUploaderBinder();
        if (uploaderBinder != null && uploaderBinder.isUploading(account, file)) {
            uploaderBinder.cancel(account, file);
        }
    }

    /**
     * Start move file operation
     *
     * @param newfile     File where it is going to be moved
     * @param currentFile File with the previous info
     */
    public void moveFile(OCFile newfile, OCFile currentFile) {
        // Move files
        Intent service = new Intent(mFileActivity, OperationsService.class);
        service.setAction(OperationsService.ACTION_MOVE_FILE);
        service.putExtra(OperationsService.EXTRA_NEW_PARENT_PATH, newfile.getRemotePath());
        service.putExtra(OperationsService.EXTRA_REMOTE_PATH, currentFile.getRemotePath());
        service.putExtra(OperationsService.EXTRA_ACCOUNT, mFileActivity.getAccount());
        mWaitingForOpId =  mFileActivity.getOperationsServiceBinder().queueNewOperation(service);

        // TODO Tobi loading dialog?
//        mFileActivity.showLoadingDialog(mFileActivity.getApplicationContext().
//                getString(R.string.wait_a_moment));
    }

    /**
     * Start copy file operation
     *
     * @param newfile     File where it is going to be moved
     * @param currentFile File with the previous info
     */
    public void copyFile(OCFile newfile, OCFile currentFile) {
        // Copy files
        Intent service = new Intent(mFileActivity, OperationsService.class);
        service.setAction(OperationsService.ACTION_COPY_FILE);
        service.putExtra(OperationsService.EXTRA_NEW_PARENT_PATH, newfile.getRemotePath());
        service.putExtra(OperationsService.EXTRA_REMOTE_PATH, currentFile.getRemotePath());
        service.putExtra(OperationsService.EXTRA_ACCOUNT, mFileActivity.getAccount());
        mWaitingForOpId = mFileActivity.getOperationsServiceBinder().queueNewOperation(service);

        mFileActivity.showLoadingDialog(mFileActivity.getApplicationContext().
                getString(R.string.wait_a_moment));
    }

    public long getOpIdWaitingFor() {
        return mWaitingForOpId;
    }


    public void setOpIdWaitingFor(long waitingForOpId) {
        mWaitingForOpId = waitingForOpId;
    }

    /**
     *  @return 'True' if the server doesn't need to check forbidden characters
     */
    public boolean isVersionWithForbiddenCharacters() {
        if (mFileActivity.getAccount() != null) {
            OwnCloudVersion serverVersion =
                    AccountUtils.getServerVersion(mFileActivity.getAccount());
            return (serverVersion != null && serverVersion.isVersionWithForbiddenCharacters());
        }
        return false;
    }

}<|MERGE_RESOLUTION|>--- conflicted
+++ resolved
@@ -53,11 +53,8 @@
 import com.owncloud.android.ui.dialog.ShareLinkToDialog;
 import com.owncloud.android.ui.dialog.SharePasswordDialogFragment;
 
-<<<<<<< HEAD
 import java.io.File;
 import java.util.ArrayList;
-=======
->>>>>>> beb10a91
 import java.util.List;
 
 /**
@@ -66,7 +63,7 @@
 public class FileOperationsHelper {
 
     private static final String TAG = FileOperationsHelper.class.getSimpleName();
-    
+
     private static final String FTAG_CHOOSER_DIALOG = "CHOOSER_DIALOG";
 
     protected FileActivity mFileActivity = null;
