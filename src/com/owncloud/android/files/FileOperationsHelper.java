--- conflicted
+++ resolved
@@ -248,7 +248,6 @@
         }
     }
 
-<<<<<<< HEAD
     public void sendCachedImage(OCFile file) {
         if (file != null) {
             Intent sendIntent = new Intent(android.content.Intent.ACTION_SEND);
@@ -273,9 +272,6 @@
         }
     }
 
-    public void syncFile(OCFile file) {
-        if (!file.isFolder()) {
-=======
     /**
      * Request the synchronization of a file or folder with the OC server, including its contents.
      *
@@ -283,7 +279,6 @@
      */
     public void syncFile(OCFile file) {
         if (!file.isFolder()){
->>>>>>> bba29647
             Intent intent = new Intent(mFileActivity, OperationsService.class);
             intent.setAction(OperationsService.ACTION_SYNC_FILE);
             intent.putExtra(OperationsService.EXTRA_ACCOUNT, mFileActivity.getAccount());
