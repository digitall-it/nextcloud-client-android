--- conflicted
+++ resolved
@@ -25,7 +25,6 @@
 import android.content.ActivityNotFoundException;
 import android.content.Context;
 import android.content.Intent;
-import android.graphics.Bitmap;
 import android.content.pm.PackageManager;
 import android.content.pm.ResolveInfo;
 import android.net.Uri;
@@ -34,15 +33,10 @@
 import android.webkit.MimeTypeMap;
 import android.widget.Toast;
 
-import com.owncloud.android.MainApp;
 import com.owncloud.android.R;
 import com.owncloud.android.authentication.AccountUtils;
 import com.owncloud.android.datamodel.OCFile;
-<<<<<<< HEAD
 import com.owncloud.android.db.OCUpload;
-=======
-import com.owncloud.android.datamodel.ThumbnailsCacheManager;
->>>>>>> a4798e3c
 import com.owncloud.android.files.services.FileDownloader.FileDownloaderBinder;
 import com.owncloud.android.files.services.FileUploader;
 import com.owncloud.android.files.services.FileUploader.FileUploaderBinder;
@@ -54,16 +48,12 @@
 import com.owncloud.android.services.OperationsService;
 import com.owncloud.android.services.observer.FileObserverService;
 import com.owncloud.android.ui.activity.FileActivity;
-import com.owncloud.android.ui.adapter.DiskLruImageCacheFileProvider;
 import com.owncloud.android.ui.activity.ShareActivity;
 import com.owncloud.android.ui.adapter.DiskLruImageCacheFileProvider;
 import com.owncloud.android.ui.dialog.ShareLinkToDialog;
 import com.owncloud.android.ui.dialog.SharePasswordDialogFragment;
 
-<<<<<<< HEAD
 import java.io.File;
-=======
->>>>>>> a4798e3c
 import java.util.ArrayList;
 import java.util.Collection;
 import java.util.List;
@@ -489,7 +479,6 @@
         }
     }
 
-<<<<<<< HEAD
     public void setPictureAs(OCFile file) {
         if (file != null){
             if (file.isDown()) {
@@ -499,7 +488,7 @@
                 intent.setDataAndType(sendUri, file.getMimetype());
                 intent.putExtra("mimeType", file.getMimetype());
                 mFileActivity.startActivityForResult(Intent.createChooser(intent,
-                                                    mFileActivity.getString(R.string.set_as)), 200);
+                        mFileActivity.getString(R.string.set_as)), 200);
             } else {
                 // TODO re-enable after resized images is available
                 Uri sendUri = Uri.parse("content://" + DiskLruImageCacheFileProvider.AUTHORITY + file.getRemotePath());
@@ -525,6 +514,18 @@
         }
     }
 
+//    public void sendCachedImage(OCFile file) {
+//        if (file != null) {
+//            Intent sendIntent = new Intent(android.content.Intent.ACTION_SEND);
+//            // set MimeType
+//            sendIntent.setType(file.getMimetype());
+////            sendIntent.putExtra(Intent.EXTRA_STREAM, Uri.parse("content://" + DiskLruImageCacheFileProvider.AUTHORITY + "/#" + file.getRemoteId() + "#" + file.getFileName()));
+//            sendIntent.putExtra(Intent.EXTRA_STREAM, Uri.parse("content://" + DiskLruImageCacheFileProvider.AUTHORITY + file.getRemotePath()));
+//            sendIntent.putExtra(Intent.ACTION_SEND, true);      // Send Action
+//        }
+//    }
+
+
     public void sendCachedImage(OCFile file) {
         if (file != null) {
             Intent sendIntent = new Intent(android.content.Intent.ACTION_SEND);
@@ -543,8 +544,6 @@
         }
     }
 
-    public void syncFiles(Collection<OCFile> files) {
-=======
     public void sendDownloadedFiles(ArrayList<OCFile> files) {
             ArrayList<Uri> uriList = new ArrayList<Uri>();
 
@@ -565,32 +564,15 @@
             sendIntent.putExtra(Intent.ACTION_SEND, true);      // Send Action
 
             // Show dialog, without the own app
-            String[] packagesToExclude = new String[]{mFileActivity.getPackageName()};
-            // TODO TOBI Wofür ist das?
-            DialogFragment chooserDialog = ShareLinkToDialog.newInstance(sendIntent,
-                    packagesToExclude);
+            String[] packagesToExclude = new String[] { mFileActivity.getPackageName() };
+            DialogFragment chooserDialog = ShareLinkToDialog.newInstance(sendIntent, packagesToExclude);
             chooserDialog.show(mFileActivity.getSupportFragmentManager(), FTAG_CHOOSER_DIALOG);
     }
-
-    public void syncFiles(ArrayList<OCFile> files) {
->>>>>>> a4798e3c
+    public void syncFiles(Collection<OCFile> files) {
         for (OCFile file: files) {
             syncFile(file);
         }
     }
-<<<<<<< HEAD
-=======
-    public void sendCachedImage(OCFile file) {
-        if (file != null) {
-            Intent sendIntent = new Intent(android.content.Intent.ACTION_SEND);
-            // set MimeType
-            sendIntent.setType(file.getMimetype());
-//            sendIntent.putExtra(Intent.EXTRA_STREAM, Uri.parse("content://" + DiskLruImageCacheFileProvider.AUTHORITY + "/#" + file.getRemoteId() + "#" + file.getFileName()));
-            sendIntent.putExtra(Intent.EXTRA_STREAM, Uri.parse("content://" + DiskLruImageCacheFileProvider.AUTHORITY + file.getRemotePath()));
-            sendIntent.putExtra(Intent.ACTION_SEND, true);      // Send Action
-        }
-    }
->>>>>>> a4798e3c
 
     /**
      * Request the synchronization of a file or folder with the OC server, including its contents.
@@ -606,13 +588,8 @@
             intent.putExtra(OperationsService.EXTRA_SYNC_FILE_CONTENTS, true);
             mWaitingForOpId = mFileActivity.getOperationsServiceBinder().queueNewOperation(intent);
             mFileActivity.showLoadingDialog(mFileActivity.getApplicationContext().
-<<<<<<< HEAD
-                getString(R.string.wait_a_moment));
-            
-=======
                     getString(R.string.wait_a_moment));
 
->>>>>>> a4798e3c
         } else {
             Intent intent = new Intent(mFileActivity, OperationsService.class);
             intent.setAction(OperationsService.ACTION_SYNC_FOLDER);
@@ -728,9 +705,8 @@
         service.putExtra(OperationsService.EXTRA_ACCOUNT, mFileActivity.getAccount());
         mWaitingForOpId =  mFileActivity.getOperationsServiceBinder().queueNewOperation(service);
 
-        // TODO Tobi loading dialog?
-//        mFileActivity.showLoadingDialog(mFileActivity.getApplicationContext().
-//                getString(R.string.wait_a_moment));
+        mFileActivity.showLoadingDialog(mFileActivity.getApplicationContext().
+                getString(R.string.wait_a_moment));
     }
 
     /**
