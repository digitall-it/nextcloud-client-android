/**
 *   ownCloud Android client application
 *
 *   @author masensio
 *   @author David A. Velasco
 *   Copyright (C) 2015 ownCloud Inc.
 *
 *   This program is free software: you can redistribute it and/or modify
 *   it under the terms of the GNU General Public License version 2,
 *   as published by the Free Software Foundation.
 *
 *   This program is distributed in the hope that it will be useful,
 *   but WITHOUT ANY WARRANTY; without even the implied warranty of
 *   MERCHANTABILITY or FITNESS FOR A PARTICULAR PURPOSE.  See the
 *   GNU General Public License for more details.
 *
 *   You should have received a copy of the GNU General Public License
 *   along with this program.  If not, see <http://www.gnu.org/licenses/>.
 *
 */

package com.owncloud.android.files;

import android.accounts.Account;
import android.content.ActivityNotFoundException;
import android.content.Context;
import android.content.Intent;
import android.graphics.Bitmap;
import android.content.pm.PackageManager;
import android.content.pm.ResolveInfo;
import android.net.Uri;
import android.support.v4.app.DialogFragment;
import android.webkit.MimeTypeMap;
import android.widget.Toast;

import com.owncloud.android.MainApp;
import com.owncloud.android.R;
import com.owncloud.android.authentication.AccountUtils;
import com.owncloud.android.datamodel.OCFile;
import com.owncloud.android.datamodel.ThumbnailsCacheManager;
import com.owncloud.android.files.services.FileDownloader.FileDownloaderBinder;
import com.owncloud.android.files.services.FileUploader.FileUploaderBinder;
import com.owncloud.android.lib.common.network.WebdavUtils;
import com.owncloud.android.lib.common.utils.Log_OC;
import com.owncloud.android.lib.resources.shares.OCShare;
import com.owncloud.android.lib.resources.shares.ShareType;
import com.owncloud.android.lib.resources.status.OwnCloudVersion;
import com.owncloud.android.services.OperationsService;
import com.owncloud.android.services.observer.FileObserverService;
import com.owncloud.android.ui.activity.FileActivity;
import com.owncloud.android.ui.adapter.DiskLruImageCacheFileProvider;
import com.owncloud.android.ui.activity.ShareActivity;
import com.owncloud.android.ui.dialog.ShareLinkToDialog;
import com.owncloud.android.ui.dialog.SharePasswordDialogFragment;

<<<<<<< HEAD
import java.io.ByteArrayOutputStream;
import java.io.File;
import java.io.FileNotFoundException;
import java.io.FileOutputStream;
import java.io.IOException;

import org.apache.http.protocol.HTTP;
=======
>>>>>>> 5d8e0447

import java.util.List;

import java.util.ArrayList;

/**
 *
 */
public class FileOperationsHelper {

    private static final String TAG = FileOperationsHelper.class.getName();

    private static final String FTAG_CHOOSER_DIALOG = "CHOOSER_DIALOG";

    protected FileActivity mFileActivity = null;

    /// Identifier of operation in progress which result shouldn't be lost 
    private long mWaitingForOpId = Long.MAX_VALUE;

    public FileOperationsHelper(FileActivity fileActivity) {
        mFileActivity = fileActivity;
    }


    public void openFile(OCFile file) {
        if (file != null) {
            String storagePath = file.getStoragePath();
            String encodedStoragePath = WebdavUtils.encodePath(storagePath);

            Intent intentForSavedMimeType = new Intent(Intent.ACTION_VIEW);
            intentForSavedMimeType.setDataAndType(Uri.parse("file://"+ encodedStoragePath),
                    file.getMimetype());
            intentForSavedMimeType.setFlags(
                    Intent.FLAG_GRANT_READ_URI_PERMISSION | Intent.FLAG_GRANT_WRITE_URI_PERMISSION
            );
            
            Intent intentForGuessedMimeType = null;
            if (storagePath.lastIndexOf('.') >= 0) {
                String guessedMimeType = MimeTypeMap.getSingleton().getMimeTypeFromExtension(
                        storagePath.substring(storagePath.lastIndexOf('.') + 1)
                );
                if (guessedMimeType != null && !guessedMimeType.equals(file.getMimetype())) {
                    intentForGuessedMimeType = new Intent(Intent.ACTION_VIEW);
                    intentForGuessedMimeType.
                            setDataAndType(Uri.parse("file://"+ encodedStoragePath),
                                    guessedMimeType);
                    intentForGuessedMimeType.setFlags(
                            Intent.FLAG_GRANT_READ_URI_PERMISSION |
                                    Intent.FLAG_GRANT_WRITE_URI_PERMISSION
                    );
                }
            }

            Intent openFileWithIntent;
            if (intentForGuessedMimeType != null) {
                openFileWithIntent = intentForGuessedMimeType;
            } else {
                openFileWithIntent = intentForSavedMimeType;
            }

            List<ResolveInfo> launchables = mFileActivity.getPackageManager().
                    queryIntentActivities(openFileWithIntent, PackageManager.GET_INTENT_FILTERS);

            if(launchables != null && launchables.size() > 0) {
                try {
                    mFileActivity.startActivity(
                            Intent.createChooser(
                                    openFileWithIntent, mFileActivity.getString(R.string.actionbar_open_with)
                            )
                    );
                } catch (ActivityNotFoundException anfe) {
                    showNoAppForFileTypeToast(mFileActivity.getApplicationContext());
                }
            } else {
                showNoAppForFileTypeToast(mFileActivity.getApplicationContext());
            }

        } else {
            Log_OC.wtf(TAG, "Trying to open a NULL OCFile");
        }
    }

    /**
     * Displays a toast stating that no application could be found to open the file.
     *
     * @param context the context to be able to show a toast.
     */
    private void showNoAppForFileTypeToast(Context context) {
        Toast.makeText(context,
                R.string.file_list_no_app_for_file_type, Toast.LENGTH_SHORT)
                .show();
    }


    /**
     * Helper method to share a file via a public link. Starts a request to do it in {@link OperationsService}
     *
     * @param file          The file to share.
     * @param password      Optional password to protect the public share.
     */
    public void shareFileViaLink(OCFile file, String password) {
        if (isSharedSupported()) {
            if (file != null) {
                mFileActivity.showLoadingDialog(
                        mFileActivity.getApplicationContext().
                                getString(R.string.wait_a_moment)
                );
                Intent service = new Intent(mFileActivity, OperationsService.class);
                service.setAction(OperationsService.ACTION_CREATE_SHARE_VIA_LINK);
                service.putExtra(OperationsService.EXTRA_ACCOUNT, mFileActivity.getAccount());
                if (password != null && password.length() > 0) {
                    service.putExtra(OperationsService.EXTRA_SHARE_PASSWORD, password);
                }
                service.putExtra(OperationsService.EXTRA_REMOTE_PATH, file.getRemotePath());
                mWaitingForOpId = mFileActivity.getOperationsServiceBinder().queueNewOperation(service);

            } else {
                Log_OC.wtf(TAG, "Trying to share a NULL OCFile");
                // TODO user-level error?
            }

        } else {
            // Show a Message
            Toast t = Toast.makeText(
                    mFileActivity, mFileActivity.getString(R.string.share_link_no_support_share_api),
                    Toast.LENGTH_LONG
            );
            t.show();
        }
    }

    public void getFileWithLink(OCFile file){
        if (isSharedSupported()) {
            if (file != null) {
                mFileActivity.showLoadingDialog(mFileActivity.getApplicationContext().
                        getString(R.string.wait_a_moment));

                Intent service = new Intent(mFileActivity, OperationsService.class);
                service.setAction(OperationsService.ACTION_CREATE_SHARE_VIA_LINK);
                service.putExtra(OperationsService.EXTRA_ACCOUNT, mFileActivity.getAccount());
                service.putExtra(OperationsService.EXTRA_REMOTE_PATH, file.getRemotePath());
                mWaitingForOpId = mFileActivity.getOperationsServiceBinder().queueNewOperation(service);

            } else {
                Log_OC.wtf(TAG, "Trying to share a NULL OCFile");
            }
        } else {
            // Show a Message
            Toast t = Toast.makeText(
                    mFileActivity, mFileActivity.getString(R.string.share_link_no_support_share_api),
                    Toast.LENGTH_LONG
            );
            t.show();
        }
    }

    public void shareFileWithLinkToApp(OCFile file, String password, Intent sendIntent) {
        
        if (file != null) {
            mFileActivity.showLoadingDialog(mFileActivity.getApplicationContext().
                    getString(R.string.wait_a_moment));

            Intent service = new Intent(mFileActivity, OperationsService.class);
            service.setAction(OperationsService.ACTION_CREATE_SHARE_VIA_LINK);
            service.putExtra(OperationsService.EXTRA_ACCOUNT, mFileActivity.getAccount());
            service.putExtra(OperationsService.EXTRA_REMOTE_PATH, file.getRemotePath());
            service.putExtra(OperationsService.EXTRA_SHARE_PASSWORD, password);
            service.putExtra(OperationsService.EXTRA_SEND_INTENT, sendIntent);
            mWaitingForOpId = mFileActivity.getOperationsServiceBinder().queueNewOperation(service);
            
        } else {
            Log_OC.wtf(TAG, "Trying to open a NULL OCFile");
        }
    }

    /**
     * Helper method to share a file with a known sharee. Starts a request to do it in {@link OperationsService}
     *
     * @param file          The file to share.
     * @param shareeName    Name (user name or group name) of the target sharee.
     * @param shareType     The share type determines the sharee type.
     * @param permissions   Permissions to grant to sharee on the shared file.
     */
    public void shareFileWithSharee(OCFile file, String shareeName, ShareType shareType, int permissions) {
        if (file != null) {
            // TODO check capability?
            mFileActivity.showLoadingDialog(mFileActivity.getApplicationContext().
                    getString(R.string.wait_a_moment));

            Intent service = new Intent(mFileActivity, OperationsService.class);
            service.setAction(OperationsService.ACTION_CREATE_SHARE_WITH_SHAREE);
            service.putExtra(OperationsService.EXTRA_ACCOUNT, mFileActivity.getAccount());
            service.putExtra(OperationsService.EXTRA_REMOTE_PATH, file.getRemotePath());
            service.putExtra(OperationsService.EXTRA_SHARE_WITH, shareeName);
            service.putExtra(OperationsService.EXTRA_SHARE_TYPE, shareType);
            service.putExtra(OperationsService.EXTRA_SHARE_PERMISSIONS, permissions);
            mWaitingForOpId = mFileActivity.getOperationsServiceBinder().queueNewOperation(service);

        } else {
            Log_OC.wtf(TAG, "Trying to share a NULL OCFile");
        }
    }


    /**
     * @return 'True' if the server supports the Share API
     */
    public boolean isSharedSupported() {
        if (mFileActivity.getAccount() != null) {
            OwnCloudVersion serverVersion = AccountUtils.getServerVersion(mFileActivity.getAccount());
            return (serverVersion != null && serverVersion.isSharedSupported());
        }
        return false;
    }


    /**
     * Helper method to unshare a file publicly shared via link.
     * Starts a request to do it in {@link OperationsService}
     *
     * @param file      The file to unshare.
     */
    public void unshareFileViaLink(OCFile file) {

        // Unshare the file: Create the intent
        Intent unshareService = new Intent(mFileActivity, OperationsService.class);
        unshareService.setAction(OperationsService.ACTION_UNSHARE);
        unshareService.putExtra(OperationsService.EXTRA_ACCOUNT, mFileActivity.getAccount());
        unshareService.putExtra(OperationsService.EXTRA_REMOTE_PATH, file.getRemotePath());
        unshareService.putExtra(OperationsService.EXTRA_SHARE_TYPE, ShareType.PUBLIC_LINK);
        unshareService.putExtra(OperationsService.EXTRA_SHARE_WITH, "");

        queueShareIntent(unshareService);
    }

    public void unshareFileWithUserOrGroup(OCFile file, ShareType shareType, String userOrGroup){

        // Unshare the file: Create the intent
        Intent unshareService = new Intent(mFileActivity, OperationsService.class);
        unshareService.setAction(OperationsService.ACTION_UNSHARE);
        unshareService.putExtra(OperationsService.EXTRA_ACCOUNT, mFileActivity.getAccount());
        unshareService.putExtra(OperationsService.EXTRA_REMOTE_PATH, file.getRemotePath());
        unshareService.putExtra(OperationsService.EXTRA_SHARE_TYPE, shareType);
        unshareService.putExtra(OperationsService.EXTRA_SHARE_WITH, userOrGroup);

        queueShareIntent(unshareService);
    }


    private void queueShareIntent(Intent shareIntent){
        if (isSharedSupported()) {
            // Unshare the file
            mWaitingForOpId = mFileActivity.getOperationsServiceBinder().
                    queueNewOperation(shareIntent);

            mFileActivity.showLoadingDialog(mFileActivity.getApplicationContext().
                    getString(R.string.wait_a_moment));

        } else {
            // Show a Message
            Toast t = Toast.makeText(mFileActivity,
                    mFileActivity.getString(R.string.share_link_no_support_share_api),
                    Toast.LENGTH_LONG);
            t.show();

        }
    }

    /**
     * Show an instance of {@link ShareType} for sharing or unsharing the {@OCFile} received as parameter.
     *
     * @param file  File to share or unshare.
     */
    public void showShareFile(OCFile file){
        Intent intent = new Intent(mFileActivity, ShareActivity.class);
        intent.putExtra(mFileActivity.EXTRA_FILE, file);
        intent.putExtra(mFileActivity.EXTRA_ACCOUNT, mFileActivity.getAccount());
        mFileActivity.startActivity(intent);

    }


    /**
     * Starts a dialog that requests a password to the user to protect a share link.
     *
     * @param   file            File which public share will be protected by the requested password
     * @param   createShare     When 'true', the request for password will be followed by the creation of a new
     *                          public link; when 'false', a public share is assumed to exist, and the password
     *                          is bound to it.
     */
    public void requestPasswordForShareViaLink(OCFile file, boolean createShare) {
        SharePasswordDialogFragment dialog =
                SharePasswordDialogFragment.newInstance(file, createShare);
        dialog.show(
                mFileActivity.getSupportFragmentManager(),
                SharePasswordDialogFragment.PASSWORD_FRAGMENT
        );
    }

    /**
     * Updates a public share on a file to set its password.
     * Starts a request to do it in {@link OperationsService}
     *
     * @param file          File which public share will be protected with a password.
     * @param password      Password to set for the public link; null or empty string to clear
     *                      the current password
     */
    public void setPasswordToShareViaLink(OCFile file, String password) {
        // Set password updating share
        Intent updateShareIntent = new Intent(mFileActivity, OperationsService.class);
        updateShareIntent.setAction(OperationsService.ACTION_UPDATE_SHARE);
        updateShareIntent.putExtra(OperationsService.EXTRA_ACCOUNT, mFileActivity.getAccount());
        updateShareIntent.putExtra(OperationsService.EXTRA_REMOTE_PATH, file.getRemotePath());
        updateShareIntent.putExtra(
                OperationsService.EXTRA_SHARE_PASSWORD,
                (password == null) ? "" : password
        );

        queueShareIntent(updateShareIntent);
    }


    /**
     * Updates a public share on a file to set its expiration date.
     * Starts a request to do it in {@link OperationsService}
     *
     * @param file                      File which public share will be constrained with an expiration date.
     * @param expirationTimeInMillis    Expiration date to set. A negative value clears the current expiration
     *                                  date, leaving the link unrestricted. Zero makes no change.
     */
    public void setExpirationDateToShareViaLink(OCFile file, long expirationTimeInMillis) {
        Intent updateShareIntent = new Intent(mFileActivity, OperationsService.class);
        updateShareIntent.setAction(OperationsService.ACTION_UPDATE_SHARE);
        updateShareIntent.putExtra(OperationsService.EXTRA_ACCOUNT, mFileActivity.getAccount());
        updateShareIntent.putExtra(OperationsService.EXTRA_REMOTE_PATH, file.getRemotePath());
        updateShareIntent.putExtra(
                OperationsService.EXTRA_SHARE_EXPIRATION_DATE_IN_MILLIS,
                expirationTimeInMillis
        );
        queueShareIntent(updateShareIntent);
    }


    /**
     * Updates a share on a file to set its access permissions.
     * Starts a request to do it in {@link OperationsService}
     *
     * @param share                     {@link OCShare} instance which permissions will be updated.
     * @param permissions               New permissions to set. A value <= 0 makes no update.
     */
    public void setPermissionsToShare(OCShare share, int permissions) {
        Intent updateShareIntent = new Intent(mFileActivity, OperationsService.class);
        updateShareIntent.setAction(OperationsService.ACTION_UPDATE_SHARE);
        updateShareIntent.putExtra(OperationsService.EXTRA_ACCOUNT, mFileActivity.getAccount());
        updateShareIntent.putExtra(OperationsService.EXTRA_SHARE_ID, share.getId());
        updateShareIntent.putExtra(
                OperationsService.EXTRA_SHARE_PERMISSIONS,
                permissions
        );
        queueShareIntent(updateShareIntent);
    }


    /**
     * @return 'True' if the server supports the Search Users API
     */
    public boolean isSearchUsersSupportedSupported() {
        if (mFileActivity.getAccount() != null) {
            OwnCloudVersion serverVersion = AccountUtils.getServerVersion(mFileActivity.getAccount());
            return (serverVersion != null && serverVersion.isSearchUsersSupported());
        }
        return false;
    }

    public void sendImages(ArrayList<OCFile> files){
        ArrayList<Uri> uriList = new ArrayList<Uri>();

        for (OCFile file: files){
            if (file != null){
                if (file.isDown()) {
                    String storagePath = file.getStoragePath();
                    String encodedStoragePath = WebdavUtils.encodePath(storagePath);
                    uriList.add(Uri.parse("file://" + encodedStoragePath));
                } else {
                    uriList.add(Uri.parse("content://" +
                            DiskLruImageCacheFileProvider.AUTHORITY +
                            file.getRemotePath()));
                }
            } else {
                Log_OC.wtf(TAG, "Trying to send a NULL OCFile");
            }
        }

        Intent sendIntent = new Intent(Intent.ACTION_SEND_MULTIPLE);
        // set MimeType
        sendIntent.setType(files.get(0).getMimetype());
        sendIntent.putParcelableArrayListExtra(Intent.EXTRA_STREAM, uriList);
        sendIntent.putExtra(Intent.ACTION_SEND, true);      // Send Action

        // Show dialog, without the own app
        String[] packagesToExclude = new String[]{mFileActivity.getPackageName()};
        // TODO TOBI Wofür ist das?
        DialogFragment chooserDialog = ShareLinkToDialog.newInstance(sendIntent,
                packagesToExclude, files.get(0));
        chooserDialog.show(mFileActivity.getSupportFragmentManager(), FTAG_CHOOSER_DIALOG);
    }

    public void sendDownloadedFile(OCFile file) {
        if (file != null) {
            String storagePath = file.getStoragePath();
            String encodedStoragePath = WebdavUtils.encodePath(storagePath);
            Intent sendIntent = new Intent(android.content.Intent.ACTION_SEND);
            // set MimeType
            sendIntent.setType(file.getMimetype());
            sendIntent.putExtra(Intent.EXTRA_STREAM, Uri.parse("file://" + encodedStoragePath));
            sendIntent.putExtra(Intent.ACTION_SEND, true);      // Send Action

            // Show dialog, without the own app
            String[] packagesToExclude = new String[]{mFileActivity.getPackageName()};
            DialogFragment chooserDialog = ShareLinkToDialog.newInstance(sendIntent, packagesToExclude);
            chooserDialog.show(mFileActivity.getSupportFragmentManager(), FTAG_CHOOSER_DIALOG);

        } else {
            Log_OC.wtf(TAG, "Trying to send a NULL OCFile");
        }
    }

    public void sendDownloadedFiles(ArrayList<OCFile> files) {
            ArrayList<Uri> uriList = new ArrayList<Uri>();

            for (OCFile file: files){
                if (file != null){
                    String storagePath = file.getStoragePath();
                    String encodedStoragePath = WebdavUtils.encodePath(storagePath);
                    uriList.add(Uri.parse("file://" + encodedStoragePath));
                } else {
                    Log_OC.wtf(TAG, "Trying to send a NULL OCFile");
                }
            }

            Intent sendIntent = new Intent(Intent.ACTION_SEND_MULTIPLE);
            // set MimeType
            sendIntent.setType(files.get(0).getMimetype());
            sendIntent.putParcelableArrayListExtra(Intent.EXTRA_STREAM, uriList);
            sendIntent.putExtra(Intent.ACTION_SEND, true);      // Send Action

            // Show dialog, without the own app
            String[] packagesToExclude = new String[]{mFileActivity.getPackageName()};
            // TODO TOBI Wofür ist das?
            DialogFragment chooserDialog = ShareLinkToDialog.newInstance(sendIntent,
                    packagesToExclude, files.get(0));
            chooserDialog.show(mFileActivity.getSupportFragmentManager(), FTAG_CHOOSER_DIALOG);
    }

    public void syncFiles(ArrayList<OCFile> files) {
        for (OCFile file: files) {
            syncFile(file);
        }
    }
    public void sendCachedImage(OCFile file) {
        if (file != null) {
            Intent sendIntent = new Intent(android.content.Intent.ACTION_SEND);
            // set MimeType
            sendIntent.setType(file.getMimetype());
//            sendIntent.putExtra(Intent.EXTRA_STREAM, Uri.parse("content://" + DiskLruImageCacheFileProvider.AUTHORITY + "/#" + file.getRemoteId() + "#" + file.getFileName()));
            sendIntent.putExtra(Intent.EXTRA_STREAM, Uri.parse("content://" + DiskLruImageCacheFileProvider.AUTHORITY + file.getRemotePath()));
            sendIntent.putExtra(Intent.ACTION_SEND, true);      // Send Action
        }
    }
    

    /**
     * Request the synchronization of a file or folder with the OC server, including its contents.
     *
     * @param file          The file or folder to synchronize
     */
    public void syncFile(OCFile file) {
        if (!file.isFolder()){
            Intent intent = new Intent(mFileActivity, OperationsService.class);
            intent.setAction(OperationsService.ACTION_SYNC_FILE);
            intent.putExtra(OperationsService.EXTRA_ACCOUNT, mFileActivity.getAccount());
            intent.putExtra(OperationsService.EXTRA_REMOTE_PATH, file.getRemotePath());
            intent.putExtra(OperationsService.EXTRA_SYNC_FILE_CONTENTS, true);
            mWaitingForOpId = mFileActivity.getOperationsServiceBinder().queueNewOperation(intent);
            mFileActivity.showLoadingDialog(mFileActivity.getApplicationContext().
                    getString(R.string.wait_a_moment));
            
        } else {
            Intent intent = new Intent(mFileActivity, OperationsService.class);
            intent.setAction(OperationsService.ACTION_SYNC_FOLDER);
            intent.putExtra(OperationsService.EXTRA_ACCOUNT, mFileActivity.getAccount());
            intent.putExtra(OperationsService.EXTRA_REMOTE_PATH, file.getRemotePath());
            mFileActivity.startService(intent);

        }
    }

    public void toggleFavorites(ArrayList<OCFile> files, boolean isFavorite){
        for (OCFile file: files) {
            toggleFavorite(file, isFavorite);
        }
    }

    public void toggleFavorite(OCFile file, boolean isFavorite) {
        file.setFavorite(isFavorite);
        mFileActivity.getStorageManager().saveFile(file);

        /// register the OCFile instance in the observer service to monitor local updates
        Intent observedFileIntent = FileObserverService.makeObservedFileIntent(
                mFileActivity,
                file,
                mFileActivity.getAccount(),
                isFavorite);
        mFileActivity.startService(observedFileIntent);

        /// immediate content synchronization
        if (file.isFavorite()) {
            syncFile(file);
        }
    }
    
    public void renameFile(OCFile file, String newFilename) {
        // RenameFile
        Intent service = new Intent(mFileActivity, OperationsService.class);
        service.setAction(OperationsService.ACTION_RENAME);
        service.putExtra(OperationsService.EXTRA_ACCOUNT, mFileActivity.getAccount());
        service.putExtra(OperationsService.EXTRA_REMOTE_PATH, file.getRemotePath());
        service.putExtra(OperationsService.EXTRA_NEWNAME, newFilename);
        mWaitingForOpId = mFileActivity.getOperationsServiceBinder().queueNewOperation(service);
        
        mFileActivity.showLoadingDialog(mFileActivity.getApplicationContext().
                getString(R.string.wait_a_moment));
    }


    public void removeFile(OCFile file, boolean onlyLocalCopy) {
        // RemoveFile
        Intent service = new Intent(mFileActivity, OperationsService.class);
        service.setAction(OperationsService.ACTION_REMOVE);
        service.putExtra(OperationsService.EXTRA_ACCOUNT, mFileActivity.getAccount());
        service.putExtra(OperationsService.EXTRA_REMOTE_PATH, file.getRemotePath());
        service.putExtra(OperationsService.EXTRA_REMOVE_ONLY_LOCAL, onlyLocalCopy);
        mWaitingForOpId =  mFileActivity.getOperationsServiceBinder().queueNewOperation(service);
        
        mFileActivity.showLoadingDialog(mFileActivity.getApplicationContext().
                getString(R.string.wait_a_moment));
    }


    public void createFolder(String remotePath, boolean createFullPath) {
        // Create Folder
        Intent service = new Intent(mFileActivity, OperationsService.class);
        service.setAction(OperationsService.ACTION_CREATE_FOLDER);
        service.putExtra(OperationsService.EXTRA_ACCOUNT, mFileActivity.getAccount());
        service.putExtra(OperationsService.EXTRA_REMOTE_PATH, remotePath);
        service.putExtra(OperationsService.EXTRA_CREATE_FULL_PATH, createFullPath);
        mWaitingForOpId =  mFileActivity.getOperationsServiceBinder().queueNewOperation(service);
        
        mFileActivity.showLoadingDialog(mFileActivity.getApplicationContext().
                getString(R.string.wait_a_moment));
    }

    /**
     * Cancel the transference in downloads (files/folders) and file uploads
     * @param file OCFile
     */
    public void cancelTransference(OCFile file) {
        Account account = mFileActivity.getAccount();
        if (file.isFolder()) {
            OperationsService.OperationsServiceBinder opsBinder =
                    mFileActivity.getOperationsServiceBinder();
            if (opsBinder != null) {
                opsBinder.cancel(account, file);
            }
        }

        // for both files and folders
        FileDownloaderBinder downloaderBinder = mFileActivity.getFileDownloaderBinder();
        if (downloaderBinder != null && downloaderBinder.isDownloading(account, file)) {
            downloaderBinder.cancel(account, file);
        }
        FileUploaderBinder uploaderBinder = mFileActivity.getFileUploaderBinder();
        if (uploaderBinder != null && uploaderBinder.isUploading(account, file)) {
            uploaderBinder.cancel(account, file);
        }
    }

    /**
     * Start move file operation
     *
     * @param newfile     File where it is going to be moved
     * @param currentFile File with the previous info
     */
    public void moveFile(OCFile newfile, OCFile currentFile) {
        // Move files
        Intent service = new Intent(mFileActivity, OperationsService.class);
        service.setAction(OperationsService.ACTION_MOVE_FILE);
        service.putExtra(OperationsService.EXTRA_NEW_PARENT_PATH, newfile.getRemotePath());
        service.putExtra(OperationsService.EXTRA_REMOTE_PATH, currentFile.getRemotePath());
        service.putExtra(OperationsService.EXTRA_ACCOUNT, mFileActivity.getAccount());
        mWaitingForOpId =  mFileActivity.getOperationsServiceBinder().queueNewOperation(service);

        mFileActivity.showLoadingDialog(mFileActivity.getApplicationContext().
                getString(R.string.wait_a_moment));
    }

    /**
     * Start copy file operation
     *
     * @param newfile     File where it is going to be moved
     * @param currentFile File with the previous info
     */
    public void copyFile(OCFile newfile, OCFile currentFile) {
        // Copy files
        Intent service = new Intent(mFileActivity, OperationsService.class);
        service.setAction(OperationsService.ACTION_COPY_FILE);
        service.putExtra(OperationsService.EXTRA_NEW_PARENT_PATH, newfile.getRemotePath());
        service.putExtra(OperationsService.EXTRA_REMOTE_PATH, currentFile.getRemotePath());
        service.putExtra(OperationsService.EXTRA_ACCOUNT, mFileActivity.getAccount());
        mWaitingForOpId = mFileActivity.getOperationsServiceBinder().queueNewOperation(service);

        mFileActivity.showLoadingDialog(mFileActivity.getApplicationContext().
                getString(R.string.wait_a_moment));
    }

    public long getOpIdWaitingFor() {
        return mWaitingForOpId;
    }


    public void setOpIdWaitingFor(long waitingForOpId) {
        mWaitingForOpId = waitingForOpId;
    }

    /**
     *  @return 'True' if the server doesn't need to check forbidden characters
     */
    public boolean isVersionWithForbiddenCharacters() {
        if (mFileActivity.getAccount() != null) {
            OwnCloudVersion serverVersion =
                    AccountUtils.getServerVersion(mFileActivity.getAccount());
            return (serverVersion != null && serverVersion.isVersionWithForbiddenCharacters());
        }
        return false;
    }

}<|MERGE_RESOLUTION|>--- conflicted
+++ resolved
@@ -53,7 +53,6 @@
 import com.owncloud.android.ui.dialog.ShareLinkToDialog;
 import com.owncloud.android.ui.dialog.SharePasswordDialogFragment;
 
-<<<<<<< HEAD
 import java.io.ByteArrayOutputStream;
 import java.io.File;
 import java.io.FileNotFoundException;
@@ -61,8 +60,6 @@
 import java.io.IOException;
 
 import org.apache.http.protocol.HTTP;
-=======
->>>>>>> 5d8e0447
 
 import java.util.List;
 
@@ -532,7 +529,7 @@
             sendIntent.putExtra(Intent.ACTION_SEND, true);      // Send Action
         }
     }
-    
+
 
     /**
      * Request the synchronization of a file or folder with the OC server, including its contents.
