/**
 *   ownCloud Android client application
 *
 *   @author masensio
 *   @author David A. Velasco
 *   Copyright (C) 2015 ownCloud Inc.
 *
 *   This program is free software: you can redistribute it and/or modify
 *   it under the terms of the GNU General Public License version 2,
 *   as published by the Free Software Foundation.
 *
 *   This program is distributed in the hope that it will be useful,
 *   but WITHOUT ANY WARRANTY; without even the implied warranty of
 *   MERCHANTABILITY or FITNESS FOR A PARTICULAR PURPOSE.  See the
 *   GNU General Public License for more details.
 *
 *   You should have received a copy of the GNU General Public License
 *   along with this program.  If not, see <http://www.gnu.org/licenses/>.
 *
 */

package com.owncloud.android.files;

import android.accounts.Account;
import android.content.ActivityNotFoundException;
import android.content.Context;
import android.content.Intent;
import android.content.pm.PackageManager;
import android.content.pm.ResolveInfo;
import android.graphics.Bitmap;
import android.net.Uri;
import android.support.v4.app.DialogFragment;
import android.webkit.MimeTypeMap;
import android.widget.Toast;

import com.owncloud.android.MainApp;
import com.owncloud.android.R;
import com.owncloud.android.authentication.AccountUtils;
import com.owncloud.android.datamodel.OCFile;
import com.owncloud.android.datamodel.ThumbnailsCacheManager;
import com.owncloud.android.files.services.FileDownloader.FileDownloaderBinder;
import com.owncloud.android.files.services.FileUploader.FileUploaderBinder;
import com.owncloud.android.lib.common.network.WebdavUtils;
import com.owncloud.android.lib.common.utils.Log_OC;
import com.owncloud.android.lib.resources.status.OwnCloudVersion;
import com.owncloud.android.services.OperationsService;
import com.owncloud.android.services.observer.FileObserverService;
import com.owncloud.android.ui.activity.FileActivity;
import com.owncloud.android.ui.adapter.DiskLruImageCacheFileProvider;
import com.owncloud.android.ui.dialog.ShareLinkToDialog;

import org.apache.http.protocol.HTTP;

import java.io.File;
import java.util.List;

import java.io.ByteArrayOutputStream;
import java.io.File;
import java.io.FileNotFoundException;
import java.io.FileOutputStream;
import java.io.IOException;

import java.util.ArrayList;

/**
 *
 */
public class FileOperationsHelper {

    private static final String TAG = FileOperationsHelper.class.getName();

    private static final String FTAG_CHOOSER_DIALOG = "CHOOSER_DIALOG";

    protected FileActivity mFileActivity = null;

    /// Identifier of operation in progress which result shouldn't be lost 
    private long mWaitingForOpId = Long.MAX_VALUE;

    public FileOperationsHelper(FileActivity fileActivity) {
        mFileActivity = fileActivity;
    }


    public void openFile(OCFile file) {
        if (file != null) {
            String storagePath = file.getStoragePath();
            String encodedStoragePath = WebdavUtils.encodePath(storagePath);

            Intent intentForSavedMimeType = new Intent(Intent.ACTION_VIEW);
            intentForSavedMimeType.setDataAndType(Uri.parse("file://"+ encodedStoragePath), file.getMimetype());
            intentForSavedMimeType.setFlags(
                    Intent.FLAG_GRANT_READ_URI_PERMISSION | Intent.FLAG_GRANT_WRITE_URI_PERMISSION
            );
            
            Intent intentForGuessedMimeType = null;
            if (storagePath.lastIndexOf('.') >= 0) {
                String guessedMimeType = MimeTypeMap.getSingleton().getMimeTypeFromExtension(
                        storagePath.substring(storagePath.lastIndexOf('.') + 1)
                );
                if (guessedMimeType != null && !guessedMimeType.equals(file.getMimetype())) {
                    intentForGuessedMimeType = new Intent(Intent.ACTION_VIEW);
                    intentForGuessedMimeType.setDataAndType(Uri.parse("file://"+ encodedStoragePath), guessedMimeType);
                    intentForGuessedMimeType.setFlags(
                            Intent.FLAG_GRANT_READ_URI_PERMISSION | Intent.FLAG_GRANT_WRITE_URI_PERMISSION
                    );
                }
            }

            Intent openFileWithIntent;
            if (intentForGuessedMimeType != null) {
                openFileWithIntent = intentForGuessedMimeType;
            } else {
                openFileWithIntent = intentForSavedMimeType;
            }

            List<ResolveInfo> launchables = mFileActivity.getPackageManager().
                    queryIntentActivities(openFileWithIntent, PackageManager.GET_INTENT_FILTERS);

            if(launchables != null && launchables.size() > 0) {
                try {
                    mFileActivity.startActivity(
                            Intent.createChooser(
                                    openFileWithIntent, mFileActivity.getString(R.string.actionbar_open_with)
                            )
                    );
                } catch (ActivityNotFoundException anfe) {
                    showNoAppForFileTypeToast(mFileActivity.getApplicationContext());
                }
            } else {
                showNoAppForFileTypeToast(mFileActivity.getApplicationContext());
            }

        } else {
            Log_OC.wtf(TAG, "Trying to open a NULL OCFile");
        }
    }

    /**
     * Displays a toast stating that no application could be found to open the file.
     *
     * @param context the context to be able to show a toast.
     */
    private void showNoAppForFileTypeToast(Context context) {
        Toast.makeText(context,
                R.string.file_list_no_app_for_file_type, Toast.LENGTH_SHORT)
                .show();
    }

    public void shareFileWithLink(OCFile file) {

        if (isSharedSupported()) {
            if (file != null) {
                String link = "https://fake.url";
                Intent intent = createShareWithLinkIntent(link);
                String[] packagesToExclude = new String[]{mFileActivity.getPackageName()};
                DialogFragment chooserDialog = ShareLinkToDialog.newInstance(intent, packagesToExclude, file);
                chooserDialog.show(mFileActivity.getSupportFragmentManager(), FTAG_CHOOSER_DIALOG);

            } else {
                Log_OC.wtf(TAG, "Trying to share a NULL OCFile");
            }

        } else {
            // Show a Message
            Toast t = Toast.makeText(
                    mFileActivity, mFileActivity.getString(R.string.share_link_no_support_share_api), Toast.LENGTH_LONG
            );
            t.show();
        }
    }


    public void shareFileWithLinkToApp(OCFile file, String password, Intent sendIntent) {
        
        if (file != null) {
            mFileActivity.showLoadingDialog();

            Intent service = new Intent(mFileActivity, OperationsService.class);
            service.setAction(OperationsService.ACTION_CREATE_SHARE);
            service.putExtra(OperationsService.EXTRA_ACCOUNT, mFileActivity.getAccount());
            service.putExtra(OperationsService.EXTRA_REMOTE_PATH, file.getRemotePath());
            service.putExtra(OperationsService.EXTRA_PASSWORD_SHARE, password);
            service.putExtra(OperationsService.EXTRA_SEND_INTENT, sendIntent);
            mWaitingForOpId = mFileActivity.getOperationsServiceBinder().queueNewOperation(service);
            
        } else {
            Log_OC.wtf(TAG, "Trying to open a NULL OCFile");
        }
    }


    private Intent createShareWithLinkIntent(String link) {
        Intent intentToShareLink = new Intent(Intent.ACTION_SEND);
        intentToShareLink.putExtra(Intent.EXTRA_TEXT, link);
        intentToShareLink.setType(HTTP.PLAIN_TEXT_TYPE);
        return intentToShareLink;
    }


    /**
     * @return 'True' if the server supports the Share API
     */
    public boolean isSharedSupported() {
        if (mFileActivity.getAccount() != null) {
            OwnCloudVersion serverVersion = AccountUtils.getServerVersion(mFileActivity.getAccount());
            return (serverVersion != null && serverVersion.isSharedSupported());
        }
        return false;
    }


    public void unshareFileWithLink(OCFile file) {

        if (isSharedSupported()) {
            // Unshare the file
            Intent service = new Intent(mFileActivity, OperationsService.class);
            service.setAction(OperationsService.ACTION_UNSHARE);
            service.putExtra(OperationsService.EXTRA_ACCOUNT, mFileActivity.getAccount());
            service.putExtra(OperationsService.EXTRA_REMOTE_PATH, file.getRemotePath());
            mWaitingForOpId = mFileActivity.getOperationsServiceBinder().queueNewOperation(service);
            
            mFileActivity.showLoadingDialog();

        } else {
            // Show a Message
            Toast t = Toast.makeText(mFileActivity, mFileActivity.getString(R.string.share_link_no_support_share_api), Toast.LENGTH_LONG);
            t.show();

        }
    }

    public void sendDownloadedFile(OCFile file) {
        if (file != null) {
            String storagePath = file.getStoragePath();
            String encodedStoragePath = WebdavUtils.encodePath(storagePath);
            Intent sendIntent = new Intent(android.content.Intent.ACTION_SEND);
            // set MimeType
            sendIntent.setType(file.getMimetype());
            sendIntent.putExtra(Intent.EXTRA_STREAM, Uri.parse("file://" + encodedStoragePath));
            sendIntent.putExtra(Intent.ACTION_SEND, true);      // Send Action

            // Show dialog, without the own app
            String[] packagesToExclude = new String[]{mFileActivity.getPackageName()};
            DialogFragment chooserDialog = ShareLinkToDialog.newInstance(sendIntent, packagesToExclude, file);
            chooserDialog.show(mFileActivity.getSupportFragmentManager(), FTAG_CHOOSER_DIALOG);

        } else {
            Log_OC.wtf(TAG, "Trying to send a NULL OCFile");
        }
    }

<<<<<<< HEAD
    public void sendCachedImage(OCFile file) {
        if (file != null) {
            Intent sendIntent = new Intent(android.content.Intent.ACTION_SEND);
            // set MimeType
            sendIntent.setType(file.getMimetype());
//            sendIntent.putExtra(Intent.EXTRA_STREAM, Uri.parse("content://" + DiskLruImageCacheFileProvider.AUTHORITY + "/#" + file.getRemoteId() + "#" + file.getFileName()));
            sendIntent.putExtra(Intent.EXTRA_STREAM, Uri.parse("content://" + DiskLruImageCacheFileProvider.AUTHORITY + file.getRemotePath()));
            sendIntent.putExtra(Intent.ACTION_SEND, true);      // Send Action

            // Show dialog, without the own app
            String[] packagesToExclude = new String[] { mFileActivity.getPackageName() };
            DialogFragment chooserDialog = ShareLinkToDialog.newInstance(sendIntent, packagesToExclude, file);
            chooserDialog.show(mFileActivity.getSupportFragmentManager(), FTAG_CHOOSER_DIALOG);
=======
    public void setPictureAs(OCFile file) {
        if (file != null) {
            if (file.isDown()) {
                File externalFile=new File(file.getStoragePath());
                Uri sendUri = Uri.fromFile(externalFile);
                Intent intent = new Intent(Intent.ACTION_ATTACH_DATA);
                intent.setDataAndType(sendUri, file.getMimetype());
                intent.putExtra("mimeType", file.getMimetype());
                mFileActivity.startActivityForResult(Intent.createChooser(intent, "Set As"), 200);
            } else {
                // TODO re-enable after resized images is available
//                Intent sendIntent = new Intent(android.content.Intent.ACTION_SEND);
//                // set MimeType
//                sendIntent.setType(file.getMimetype());
////            sendIntent.putExtra(Intent.EXTRA_STREAM, Uri.parse("content://" + DiskLruImageCacheFileProvider.AUTHORITY + "/#" + file.getRemoteId() + "#" + file.getFileName()));
//                sendIntent.putExtra(Intent.EXTRA_STREAM, Uri.parse("content://" + DiskLruImageCacheFileProvider.AUTHORITY + file.getRemotePath()));
//                sendIntent.putExtra(Intent.ACTION_SEND, true);      // Send Action
//
//                // Show dialog, without the own app
//                String[] packagesToExclude = new String[] { mFileActivity.getPackageName() };
//                DialogFragment chooserDialog = ShareLinkToDialog.newInstance(sendIntent, packagesToExclude, file);
//                chooserDialog.show(mFileActivity.getSupportFragmentManager(), FTAG_CHOOSER_DIALOG);
            }
>>>>>>> 597d5640
        } else {
            Log_OC.wtf(TAG, "Trying to send a NULL OCFile");
        }
    }

<<<<<<< HEAD
    public void syncFiles(ArrayList<OCFile> files) {
        for (OCFile file: files) {
            syncFile(file);
        }
    }

=======
>>>>>>> 597d5640
    /**
     * Request the synchronization of a file or folder with the OC server, including its contents.
     *
     * @param file          The file or folder to synchronize
     */
    public void syncFile(OCFile file) {
        if (!file.isFolder()){
            Intent intent = new Intent(mFileActivity, OperationsService.class);
            intent.setAction(OperationsService.ACTION_SYNC_FILE);
            intent.putExtra(OperationsService.EXTRA_ACCOUNT, mFileActivity.getAccount());
            intent.putExtra(OperationsService.EXTRA_REMOTE_PATH, file.getRemotePath());
            intent.putExtra(OperationsService.EXTRA_SYNC_FILE_CONTENTS, true);
            mWaitingForOpId = mFileActivity.getOperationsServiceBinder().queueNewOperation(intent);
            mFileActivity.showLoadingDialog();

        } else {
            Intent intent = new Intent(mFileActivity, OperationsService.class);
            intent.setAction(OperationsService.ACTION_SYNC_FOLDER);
            intent.putExtra(OperationsService.EXTRA_ACCOUNT, mFileActivity.getAccount());
            intent.putExtra(OperationsService.EXTRA_REMOTE_PATH, file.getRemotePath());
            mFileActivity.startService(intent);

        }
    }

    public void toggleFavorites(ArrayList<OCFile> files, boolean isFavorite){
        for (OCFile file: files) {
            toggleFavorite(file, isFavorite);
        }
    }

    public void toggleFavorite(OCFile file, boolean isFavorite) {
        file.setFavorite(isFavorite);
        mFileActivity.getStorageManager().saveFile(file);

        /// register the OCFile instance in the observer service to monitor local updates
        Intent observedFileIntent = FileObserverService.makeObservedFileIntent(
                mFileActivity,
                file,
                mFileActivity.getAccount(),
                isFavorite);
        mFileActivity.startService(observedFileIntent);

        /// immediate content synchronization
        if (file.isFavorite()) {
            syncFile(file);
        }
    }
    
    public void renameFile(OCFile file, String newFilename) {
        // RenameFile
        Intent service = new Intent(mFileActivity, OperationsService.class);
        service.setAction(OperationsService.ACTION_RENAME);
        service.putExtra(OperationsService.EXTRA_ACCOUNT, mFileActivity.getAccount());
        service.putExtra(OperationsService.EXTRA_REMOTE_PATH, file.getRemotePath());
        service.putExtra(OperationsService.EXTRA_NEWNAME, newFilename);
        mWaitingForOpId = mFileActivity.getOperationsServiceBinder().queueNewOperation(service);
        
        mFileActivity.showLoadingDialog();
    }


    public void removeFile(OCFile file, boolean onlyLocalCopy) {
        // RemoveFile
        Intent service = new Intent(mFileActivity, OperationsService.class);
        service.setAction(OperationsService.ACTION_REMOVE);
        service.putExtra(OperationsService.EXTRA_ACCOUNT, mFileActivity.getAccount());
        service.putExtra(OperationsService.EXTRA_REMOTE_PATH, file.getRemotePath());
        service.putExtra(OperationsService.EXTRA_REMOVE_ONLY_LOCAL, onlyLocalCopy);
        mWaitingForOpId =  mFileActivity.getOperationsServiceBinder().queueNewOperation(service);
        
        mFileActivity.showLoadingDialog();
    }


    public void createFolder(String remotePath, boolean createFullPath) {
        // Create Folder
        Intent service = new Intent(mFileActivity, OperationsService.class);
        service.setAction(OperationsService.ACTION_CREATE_FOLDER);
        service.putExtra(OperationsService.EXTRA_ACCOUNT, mFileActivity.getAccount());
        service.putExtra(OperationsService.EXTRA_REMOTE_PATH, remotePath);
        service.putExtra(OperationsService.EXTRA_CREATE_FULL_PATH, createFullPath);
        mWaitingForOpId =  mFileActivity.getOperationsServiceBinder().queueNewOperation(service);
        
        mFileActivity.showLoadingDialog();
    }

    /**
     * Cancel the transference in downloads (files/folders) and file uploads
     * @param file OCFile
     */
    public void cancelTransference(OCFile file) {
        Account account = mFileActivity.getAccount();
        if (file.isFolder()) {
            OperationsService.OperationsServiceBinder opsBinder = mFileActivity.getOperationsServiceBinder();
            if (opsBinder != null) {
                opsBinder.cancel(account, file);
            }
        }

        // for both files and folders
        FileDownloaderBinder downloaderBinder = mFileActivity.getFileDownloaderBinder();
        if (downloaderBinder != null && downloaderBinder.isDownloading(account, file)) {
            downloaderBinder.cancel(account, file);
        }
        FileUploaderBinder uploaderBinder = mFileActivity.getFileUploaderBinder();
        if (uploaderBinder != null && uploaderBinder.isUploading(account, file)) {
            uploaderBinder.cancel(account, file);
        }
    }

    /**
     * Start move file operation
     *
     * @param newfile     File where it is going to be moved
     * @param currentFile File with the previous info
     */
    public void moveFile(OCFile newfile, OCFile currentFile) {
        // Move files
        Intent service = new Intent(mFileActivity, OperationsService.class);
        service.setAction(OperationsService.ACTION_MOVE_FILE);
        service.putExtra(OperationsService.EXTRA_NEW_PARENT_PATH, newfile.getRemotePath());
        service.putExtra(OperationsService.EXTRA_REMOTE_PATH, currentFile.getRemotePath());
        service.putExtra(OperationsService.EXTRA_ACCOUNT, mFileActivity.getAccount());
        mWaitingForOpId =  mFileActivity.getOperationsServiceBinder().queueNewOperation(service);

        // TODO Tobi loading dialog?
        // mFileActivity.showLoadingDialog();
    }

    /**
     * Start copy file operation
     *
     * @param newfile     File where it is going to be moved
     * @param currentFile File with the previous info
     */
    public void copyFile(OCFile newfile, OCFile currentFile) {
        // Copy files
        Intent service = new Intent(mFileActivity, OperationsService.class);
        service.setAction(OperationsService.ACTION_COPY_FILE);
        service.putExtra(OperationsService.EXTRA_NEW_PARENT_PATH, newfile.getRemotePath());
        service.putExtra(OperationsService.EXTRA_REMOTE_PATH, currentFile.getRemotePath());
        service.putExtra(OperationsService.EXTRA_ACCOUNT, mFileActivity.getAccount());
        mWaitingForOpId = mFileActivity.getOperationsServiceBinder().queueNewOperation(service);

        mFileActivity.showLoadingDialog();
    }

    public long getOpIdWaitingFor() {
        return mWaitingForOpId;
    }


    public void setOpIdWaitingFor(long waitingForOpId) {
        mWaitingForOpId = waitingForOpId;
    }

    /**
     *  @return 'True' if the server doesn't need to check forbidden characters
     */
    public boolean isVersionWithForbiddenCharacters() {
        if (mFileActivity.getAccount() != null) {
            OwnCloudVersion serverVersion = AccountUtils.getServerVersion(mFileActivity.getAccount());
            return (serverVersion != null && serverVersion.isVersionWithForbiddenCharacters());
        }
        return false;
    }
}<|MERGE_RESOLUTION|>--- conflicted
+++ resolved
@@ -249,7 +249,19 @@
         }
     }
 
-<<<<<<< HEAD
+    public void setPictureAs(OCFile file) {
+        if (file != null || file.isDown()) {
+            File externalFile=new File(file.getStoragePath());
+            Uri sendUri = Uri.fromFile(externalFile);
+            Intent intent = new Intent(Intent.ACTION_ATTACH_DATA);
+            intent.setDataAndType(sendUri, file.getMimetype());
+            intent.putExtra("mimeType", file.getMimetype());
+            mFileActivity.startActivityForResult(Intent.createChooser(intent, "Set As"), 200);
+        } else {
+            Log_OC.wtf(TAG, "Trying to send a NULL OCFile");
+        }
+    }
+
     public void sendCachedImage(OCFile file) {
         if (file != null) {
             Intent sendIntent = new Intent(android.content.Intent.ACTION_SEND);
@@ -263,45 +275,17 @@
             String[] packagesToExclude = new String[] { mFileActivity.getPackageName() };
             DialogFragment chooserDialog = ShareLinkToDialog.newInstance(sendIntent, packagesToExclude, file);
             chooserDialog.show(mFileActivity.getSupportFragmentManager(), FTAG_CHOOSER_DIALOG);
-=======
-    public void setPictureAs(OCFile file) {
-        if (file != null) {
-            if (file.isDown()) {
-                File externalFile=new File(file.getStoragePath());
-                Uri sendUri = Uri.fromFile(externalFile);
-                Intent intent = new Intent(Intent.ACTION_ATTACH_DATA);
-                intent.setDataAndType(sendUri, file.getMimetype());
-                intent.putExtra("mimeType", file.getMimetype());
-                mFileActivity.startActivityForResult(Intent.createChooser(intent, "Set As"), 200);
-            } else {
-                // TODO re-enable after resized images is available
-//                Intent sendIntent = new Intent(android.content.Intent.ACTION_SEND);
-//                // set MimeType
-//                sendIntent.setType(file.getMimetype());
-////            sendIntent.putExtra(Intent.EXTRA_STREAM, Uri.parse("content://" + DiskLruImageCacheFileProvider.AUTHORITY + "/#" + file.getRemoteId() + "#" + file.getFileName()));
-//                sendIntent.putExtra(Intent.EXTRA_STREAM, Uri.parse("content://" + DiskLruImageCacheFileProvider.AUTHORITY + file.getRemotePath()));
-//                sendIntent.putExtra(Intent.ACTION_SEND, true);      // Send Action
-//
-//                // Show dialog, without the own app
-//                String[] packagesToExclude = new String[] { mFileActivity.getPackageName() };
-//                DialogFragment chooserDialog = ShareLinkToDialog.newInstance(sendIntent, packagesToExclude, file);
-//                chooserDialog.show(mFileActivity.getSupportFragmentManager(), FTAG_CHOOSER_DIALOG);
-            }
->>>>>>> 597d5640
         } else {
             Log_OC.wtf(TAG, "Trying to send a NULL OCFile");
         }
     }
 
-<<<<<<< HEAD
     public void syncFiles(ArrayList<OCFile> files) {
         for (OCFile file: files) {
             syncFile(file);
         }
     }
 
-=======
->>>>>>> 597d5640
     /**
      * Request the synchronization of a file or folder with the OC server, including its contents.
      *
