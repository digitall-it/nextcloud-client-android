/**
 *   ownCloud Android client application
 *
 *   @author Tobias Kaminsky
 *   @author David A. Velasco
 *   Copyright (C) 2015 ownCloud Inc.
 *
 *   This program is free software: you can redistribute it and/or modify
 *   it under the terms of the GNU General Public License version 2,
 *   as published by the Free Software Foundation.
 *
 *   This program is distributed in the hope that it will be useful,
 *   but WITHOUT ANY WARRANTY; without even the implied warranty of
 *   MERCHANTABILITY or FITNESS FOR A PARTICULAR PURPOSE.  See the
 *   GNU General Public License for more details.
 *
 *   You should have received a copy of the GNU General Public License
 *   along with this program.  If not, see <http://www.gnu.org/licenses/>.
 *
 */

package com.owncloud.android.datamodel;

import java.io.File;
import java.io.InputStream;
import java.lang.ref.WeakReference;
import java.net.FileNameMap;
import java.net.URLConnection;

import org.apache.commons.httpclient.HttpStatus;
import org.apache.commons.httpclient.methods.GetMethod;

import android.accounts.Account;
import android.accounts.AccountManager;
import android.content.Context;
import android.content.res.Resources;
import android.graphics.Bitmap;
import android.graphics.Bitmap.CompressFormat;
import android.graphics.BitmapFactory;
import android.graphics.Point;
import android.graphics.Canvas;
import android.graphics.Paint;
import android.graphics.drawable.BitmapDrawable;
import android.graphics.drawable.Drawable;
import android.media.Image;
import android.media.ThumbnailUtils;
import android.net.Uri;
import android.os.AsyncTask;
<<<<<<< HEAD
import android.view.Display;
import android.view.View;
import android.view.WindowManager;
=======
import android.view.MenuItem;
>>>>>>> 00d44033
import android.widget.ImageView;
import android.widget.ProgressBar;

import com.owncloud.android.MainApp;
import com.owncloud.android.R;
import com.owncloud.android.authentication.AccountUtils;
import com.owncloud.android.lib.common.OwnCloudAccount;
import com.owncloud.android.lib.common.OwnCloudClient;
import com.owncloud.android.lib.common.OwnCloudClientManagerFactory;
import com.owncloud.android.lib.common.utils.Log_OC;
import com.owncloud.android.lib.resources.status.OwnCloudVersion;
import com.owncloud.android.ui.adapter.DiskLruImageCache;
import com.owncloud.android.utils.BitmapUtils;
import com.owncloud.android.utils.DisplayUtils;
import com.owncloud.android.utils.DisplayUtils.AvatarGenerationListener;

import org.apache.commons.httpclient.HttpStatus;
import org.apache.commons.httpclient.methods.GetMethod;

import java.io.File;
import java.io.InputStream;
import java.lang.ref.WeakReference;
import com.owncloud.android.utils.FileStorageUtils;

/**
 * Manager for concurrent access to thumbnails cache.
 */
public class ThumbnailsCacheManager {
    
    private static final String TAG = ThumbnailsCacheManager.class.getSimpleName();
    
    private static final String CACHE_FOLDER = "thumbnailCache";

    private static final Object mThumbnailsDiskCacheLock = new Object();
    private static DiskLruImageCache mThumbnailCache = null;
    private static boolean mThumbnailCacheStarting = true;
    
    private static final int DISK_CACHE_SIZE = 1024 * 1024 * 10; // 10MB
    private static final CompressFormat mCompressFormat = CompressFormat.JPEG;
    private static final int mCompressQuality = 70;
    private static OwnCloudClient mClient = null;

    public static Bitmap mDefaultImg = 
            BitmapFactory.decodeResource(
                    MainApp.getAppContext().getResources(),
                    R.drawable.file_image
            );

    public static Bitmap mDefaultVideo =
            BitmapFactory.decodeResource(
                    MainApp.getAppContext().getResources(),
                    R.drawable.file_movie
            );

    
    public static class InitDiskCacheTask extends AsyncTask<File, Void, Void> {

        @Override
        protected Void doInBackground(File... params) {
            synchronized (mThumbnailsDiskCacheLock) {
                mThumbnailCacheStarting = true;

                if (mThumbnailCache == null) {
                    try {
                        // Check if media is mounted or storage is built-in, if so, 
                        // try and use external cache dir; otherwise use internal cache dir
                        final String cachePath = 
                                MainApp.getAppContext().getExternalCacheDir().getPath() + 
                                File.separator + CACHE_FOLDER;
                        Log_OC.d(TAG, "create dir: " + cachePath);
                        final File diskCacheDir = new File(cachePath);
                        mThumbnailCache = new DiskLruImageCache(
                                diskCacheDir, 
                                DISK_CACHE_SIZE, 
                                mCompressFormat, 
                                mCompressQuality
                        );
                    } catch (Exception e) {
                        Log_OC.d(TAG, "Thumbnail cache could not be opened ", e);
                        mThumbnailCache = null;
                    }
                }
                mThumbnailCacheStarting = false; // Finished initialization
                mThumbnailsDiskCacheLock.notifyAll(); // Wake any waiting threads
            }
            return null;
        }
    }
    
    
    public static void addBitmapToCache(String key, Bitmap bitmap) {
        synchronized (mThumbnailsDiskCacheLock) {
            if (mThumbnailCache != null) {
                mThumbnailCache.put(key, bitmap);
            }
        }
    }


    public static Bitmap getBitmapFromDiskCache(String key) {
        synchronized (mThumbnailsDiskCacheLock) {
            // Wait while disk cache is started from background thread
            while (mThumbnailCacheStarting) {
                try {
                    mThumbnailsDiskCacheLock.wait();
                } catch (InterruptedException e) {
                    Log_OC.e(TAG, "Wait in mThumbnailsDiskCacheLock was interrupted", e);
                }
            }
            if (mThumbnailCache != null) {
                return mThumbnailCache.getBitmap(key);
            }
        }
        return null;
    }

    public static class ThumbnailGenerationTask extends AsyncTask<Object, Void, Bitmap> {
        private final WeakReference<ImageView> mImageViewReference;
        private WeakReference<ProgressBar> mProgressWheelRef;
        private static Account mAccount;
        private Object mFile;
<<<<<<< HEAD
        private Boolean mIsThumbnail;
=======
        private String mImageKey = null;
>>>>>>> 00d44033
        private FileDataStorageManager mStorageManager;

        public ThumbnailGenerationTask(ImageView imageView, FileDataStorageManager storageManager,
                                       Account account) {
            // Use a WeakReference to ensure the ImageView can be garbage collected
            mImageViewReference = new WeakReference<ImageView>(imageView);
            if (storageManager == null)
                throw new IllegalArgumentException("storageManager must not be NULL");
            mStorageManager = storageManager;
            mAccount = account;
        }

<<<<<<< HEAD
        public ThumbnailGenerationTask(ImageView imageView, FileDataStorageManager storageManager,
                                       Account account, ProgressBar progressWheel) {
            this(imageView, storageManager, account);
            mProgressWheelRef = new WeakReference<ProgressBar>(progressWheel);
=======
        public ThumbnailGenerationTask(FileDataStorageManager storageManager, Account account){
            if (storageManager == null)
                throw new IllegalArgumentException("storageManager must not be NULL");
            mStorageManager = storageManager;
            mAccount = account;
            mImageViewReference = null;
>>>>>>> 00d44033
        }

        public ThumbnailGenerationTask(ImageView imageView) {
            // Use a WeakReference to ensure the ImageView can be garbage collected
            mImageViewReference = new WeakReference<ImageView>(imageView);
        }

        @Override
        protected Bitmap doInBackground(Object... params) {
            Bitmap thumbnail = null;

            try {
                if (mAccount != null) {
                    OwnCloudAccount ocAccount = new OwnCloudAccount(
                            mAccount,
                            MainApp.getAppContext()
                    );
                    mClient = OwnCloudClientManagerFactory.getDefaultSingleton().
                            getClientFor(ocAccount, MainApp.getAppContext());
                }

                mFile = params[0];
<<<<<<< HEAD
                mIsThumbnail = (Boolean) params[1];

                
                if (mFile instanceof OCFile) {
                    thumbnail = doOCFileInBackground(mIsThumbnail);
                }  else if (mFile instanceof File) {
                    thumbnail = doFileInBackground(mIsThumbnail);
                } else {
                    // do nothing
=======
                if (params.length == 2){
                    mImageKey = (String) params[1];
                }
                
                if (mFile instanceof OCFile) {
                    thumbnail = doOCFileInBackground();

                    if (((OCFile) mFile).isVideo() && thumbnail != null){
                        thumbnail = addVideoOverlay(thumbnail);
                    }
                }  else if (mFile instanceof File) {
                    thumbnail = doFileInBackground();

                    String url = ((File) mFile).getAbsolutePath();
                    String mMimeType = FileStorageUtils.getMimeTypeFromName(url);

                    if (mMimeType != null && mMimeType.startsWith("video/") && thumbnail != null){
                        thumbnail = addVideoOverlay(thumbnail);
                    }
                //} else {  do nothing
>>>>>>> 00d44033
                }

                }catch(Throwable t){
                    // the app should never break due to a problem with thumbnails
                    Log_OC.e(TAG, "Generation of thumbnail for " + mFile + " failed", t);
                    if (t instanceof OutOfMemoryError) {
                        System.gc();
                    }
                }

            return thumbnail;
        }

        protected void onPostExecute(Bitmap bitmap){
            if (bitmap != null && mImageViewReference != null) {
                final ImageView imageView = mImageViewReference.get();
                final ThumbnailGenerationTask bitmapWorkerTask = getBitmapWorkerTask(imageView);
                if (this == bitmapWorkerTask) {
                    String tagId = "";
                    if (mFile instanceof OCFile){
                        tagId = String.valueOf(((OCFile)mFile).getFileId());
                    } else if (mFile instanceof File){
                        tagId = String.valueOf(mFile.hashCode());
                    }
                    if (String.valueOf(imageView.getTag()).equals(tagId)) {
                        if (mProgressWheelRef != null) {
                            final ProgressBar progressWheel = mProgressWheelRef.get();
                            if (progressWheel != null) {
                                progressWheel.setVisibility(View.GONE);
                            }
                        }
                        imageView.setImageBitmap(bitmap);
                        // imageView.setVisibility(View.VISIBLE);
                    }
                }
            }
        }

        /**
         * Add thumbnail to cache
         * @param imageKey: thumb key
         * @param bitmap:   image for extracting thumbnail
         * @param path:     image path
         * @param pxW:       thumbnail width
         * @param pxH:       thumbnail height
         * @return Bitmap
         */
        private Bitmap addThumbnailToCache(String imageKey, Bitmap bitmap, String path, int pxW, int pxH){

            Bitmap thumbnail = ThumbnailUtils.extractThumbnail(bitmap, pxW, pxH);

            // Rotate image, obeying exif tag
            thumbnail = BitmapUtils.rotateImage(thumbnail,path);

            // Add thumbnail to cache
            addBitmapToCache(imageKey, thumbnail);

            return thumbnail;
        }

        /**
         * Converts size of file icon from dp to pixel
         * @return int
         */
        private int getThumbnailDimension(){
            // Converts dp to pixel
            Resources r = MainApp.getAppContext().getResources();
            return Math.round(r.getDimension(R.dimen.file_icon_size_grid));
        }

        private Point getScreenDimension(){
            WindowManager wm = (WindowManager) MainApp.getAppContext().getSystemService(Context.WINDOW_SERVICE);
            Display display = wm.getDefaultDisplay();
            Point test = new Point();
            display.getSize(test);
            return test;
        }

        private Bitmap doOCFileInBackground(Boolean isThumbnail) {
            Bitmap thumbnail = null;
            OCFile file = (OCFile)mFile;

            // distinguish between thumbnail and resized image
            String temp = String.valueOf(file.getRemoteId());
            if (isThumbnail){
                temp = "t" + temp;
            } else {
                temp = "r" + temp;
            }

            final String imageKey = temp;

            // Check disk cache in background thread
            thumbnail = getBitmapFromDiskCache(imageKey);

            // Not found in disk cache
            if (thumbnail == null || file.needsUpdateThumbnail()) {
                int pxW = 0;
                int pxH = 0;
                if (mIsThumbnail) {
                    pxW = pxH = getThumbnailDimension();
                } else {
                    Point p = getScreenDimension();
                    pxW = p.x;
                    pxH = p.y;
                }

                if (file.isDown()) {
                    Bitmap bitmap = BitmapUtils.decodeSampledBitmapFromFile(
                            file.getStoragePath(), pxW, pxH);

                    if (bitmap != null) {
                        // Handle PNG
                        if (file.getMimetype().equalsIgnoreCase("image/png")) {
                            bitmap = handlePNG(bitmap, pxW);
                        }

                        thumbnail = addThumbnailToCache(imageKey, bitmap, file.getStoragePath(), pxW, pxH);

                        file.setNeedsUpdateThumbnail(false);
                        mStorageManager.saveFile(file);
                    }

                } else {
                    // Download thumbnail from server
                    OwnCloudVersion serverOCVersion = AccountUtils.getServerVersion(mAccount);
                    if (mClient != null && serverOCVersion != null) {
                        if (serverOCVersion.supportsRemoteThumbnails()) {
                            GetMethod get = null;
                            try {
                                if (mIsThumbnail) {
                                    String uri = mClient.getBaseUri() + "" +
                                            "/index.php/apps/files/api/v1/thumbnail/" +
                                            pxW + "/" + pxH + Uri.encode(file.getRemotePath(), "/");
                                    Log_OC.d("Thumbnail", "URI: " + uri);
                                    get = new GetMethod(uri);
                                    get.setRequestHeader("Cookie",
                                            "nc_sameSiteCookielax=true;nc_sameSiteCookiestrict=true");
                                    int status = mClient.executeMethod(get);
                                    if (status == HttpStatus.SC_OK) {
                                        InputStream inputStream = get.getResponseBodyAsStream();
                                        Bitmap bitmap = BitmapFactory.decodeStream(inputStream);
                                        thumbnail = ThumbnailUtils.extractThumbnail(bitmap, pxW, pxH);
                                    }
                                } else {
                                    String uri = mClient.getBaseUri() + "" +
                                            "/index.php/apps/gallery/api/preview/" +
                                            Integer.parseInt(file.getRemoteId().substring(0,8)) +
                                            "/" + pxW + "/" + pxH;
                                    Log_OC.d("Thumbnail", "FileName: " + file.getFileName() + " Download URI: " + uri);
                                    get = new GetMethod(uri);
                                    get.setRequestHeader("Cookie",
                                            "nc_sameSiteCookielax=true;nc_sameSiteCookiestrict=true");
                                    int status = mClient.executeMethod(get);
                                    if (status == HttpStatus.SC_OK) {
                                        InputStream inputStream = get.getResponseBodyAsStream();
                                        Bitmap bitmap = BitmapFactory.decodeStream(inputStream);
                                        // Download via gallery app
                                        thumbnail = bitmap;
                                    }
                                }

                                // Handle PNG
                                if (file.getMimetype().equalsIgnoreCase("image/png")) {
                                    thumbnail = handlePNG(thumbnail, pxW);
                                }

                                // Add thumbnail to cache
                                if (thumbnail != null) {
                                    addBitmapToCache(imageKey, thumbnail);
                                }
                            } catch (Exception e) {
                                e.printStackTrace();
                            } finally {
                                if (get != null) {
                                    get.releaseConnection();
                                }
                            }
                        } else {
                            Log_OC.d(TAG, "Server too old");
                        }
                    }
                }
            }

            return thumbnail;

        }

<<<<<<< HEAD
        private Bitmap handlePNG(Bitmap bitmap, int px){
            Bitmap resultBitmap = Bitmap.createBitmap(px,
                    px,
                    Bitmap.Config.ARGB_8888);
            Canvas c = new Canvas(resultBitmap);

            c.drawColor(MainApp.getAppContext().getResources().
                    getColor(R.color.background_color));
            c.drawBitmap(bitmap, 0, 0, null);

            return resultBitmap;
        }

        private Bitmap doFileInBackground(Boolean mIsThumbnail) {
            File file = (File)mFile;

            // distinguish between thumbnail and resized image
            String temp = String.valueOf(file.hashCode());
            if (mIsThumbnail){
                temp = "t" + temp;
            } else {
                temp = "r" + temp;
            }

            final String imageKey = temp;
=======
        private Bitmap doFileInBackground() {
            File file = (File)mFile;

            final String imageKey;
            if (mImageKey != null) {
                imageKey = mImageKey;
            } else {
                imageKey = String.valueOf(file.hashCode());
            }
>>>>>>> 00d44033

            // Check disk cache in background thread
            Bitmap thumbnail = getBitmapFromDiskCache(imageKey);

            // Not found in disk cache
            if (thumbnail == null) {
                int pxW = 0;
                int pxH = 0;
                if (mIsThumbnail) {
                    pxW = pxH = getThumbnailDimension();
                } else {
                    Point p = getScreenDimension();
                    pxW = p.x;
                    pxH = p.y;
                }

                Bitmap bitmap = BitmapUtils.decodeSampledBitmapFromFile(
                        file.getAbsolutePath(), pxW, pxH);

                if (bitmap != null) {
                    thumbnail = addThumbnailToCache(imageKey, bitmap, file.getPath(), pxW, pxH);
                }
            }
            return thumbnail;
        }

    }

    public static class AvatarGenerationTask extends AsyncTask<String, Void, Bitmap> {
        private final WeakReference<AvatarGenerationListener> mAvatarGenerationListener;
        private final Object mCallContext;
        private Account mAccount;
        private String mUsername;


        public AvatarGenerationTask(AvatarGenerationListener avatarGenerationListener, Object callContext,
                                    FileDataStorageManager storageManager, Account account) {
            mAvatarGenerationListener = new WeakReference<>(avatarGenerationListener);
            mCallContext = callContext;
            if (storageManager == null)
                throw new IllegalArgumentException("storageManager must not be NULL");
            mAccount = account;
        }

        @Override
        protected Bitmap doInBackground(String... params) {
            Bitmap thumbnail = null;

            try {
                if (mAccount != null) {
                    OwnCloudAccount ocAccount = new OwnCloudAccount(mAccount,
                            MainApp.getAppContext());
                    mClient = OwnCloudClientManagerFactory.getDefaultSingleton().
                            getClientFor(ocAccount, MainApp.getAppContext());
                }

                mUsername = params[0];
                thumbnail = doAvatarInBackground();

            } catch(Throwable t){
                // the app should never break due to a problem with avatars
                Log_OC.e(TAG, "Generation of avatar for " + mUsername + " failed", t);
                if (t instanceof OutOfMemoryError) {
                    System.gc();
                }
            }

            return thumbnail;
        }

        protected void onPostExecute(Bitmap bitmap) {
            if (bitmap != null) {
                if (mAvatarGenerationListener != null) {
                    AvatarGenerationListener listener = mAvatarGenerationListener.get();
                    AvatarGenerationTask avatarWorkerTask = getAvatarWorkerTask(mCallContext);
                    if (this == avatarWorkerTask) {
                        if (listener.shouldCallGeneratedCallback(mUsername, mCallContext)) {
                            listener.avatarGenerated(new BitmapDrawable(bitmap), mCallContext);
                        }
                    }
                }
            }
        }

        /**
         * Add thumbnail to cache
         * @param imageKey: thumb key
         * @param bitmap:   image for extracting thumbnail
         * @param path:     image path
         * @param px:       thumbnail dp
         * @return Bitmap
         */
        private Bitmap addThumbnailToCache(String imageKey, Bitmap bitmap, String path, int px){

            Bitmap thumbnail = ThumbnailUtils.extractThumbnail(bitmap, px, px);

            // Rotate image, obeying exif tag
            thumbnail = BitmapUtils.rotateImage(thumbnail,path);

            // Add thumbnail to cache
            addBitmapToCache(imageKey, thumbnail);

            return thumbnail;
        }

        /**
         * Converts size of file icon from dp to pixel
         * @return int
         */
        private int getAvatarDimension(){
            // Converts dp to pixel
            Resources r = MainApp.getAppContext().getResources();
            return Math.round(r.getDimension(R.dimen.file_avatar_size));
        }

        private Bitmap doAvatarInBackground() {
            String username = (String) mUsername;

            final String imageKey = "a_" + username;

            // Check disk cache in background thread
            Bitmap avatar = getBitmapFromDiskCache(imageKey);

            // Not found in disk cache
            if (avatar == null) {

                int px = getAvatarDimension();

                // Download avatar from server
                OwnCloudVersion serverOCVersion = AccountUtils.getServerVersion(mAccount);
                if (mClient != null && serverOCVersion != null) {
                    if (serverOCVersion.supportsRemoteThumbnails()) {
                        GetMethod get = null;
                        try {
                            String uri = mClient.getBaseUri() + "" +
                                    "/index.php/avatar/" + AccountUtils.getAccountUsername(username) + "/" + px;
                            Log_OC.d("Avatar", "URI: " + uri);
                            get = new GetMethod(uri);
                            int status = mClient.executeMethod(get);
                            if (status == HttpStatus.SC_OK) {
                                InputStream inputStream = get.getResponseBodyAsStream();
                                Bitmap bitmap = BitmapFactory.decodeStream(inputStream);
                                avatar = ThumbnailUtils.extractThumbnail(bitmap, px, px);

                                // Add avatar to cache
                                if (avatar != null) {
                                    avatar = handlePNG(avatar, px);
                                    addBitmapToCache(imageKey, avatar);
                                }
                            } else {
                                mClient.exhaustResponse(get.getResponseBodyAsStream());
                            }
                        } catch (Exception e) {
                            Log_OC.e(TAG, "Error downloading avatar", e);
                        } finally {
                            if (get != null) {
                                get.releaseConnection();
                            }
                        }
                    } else {
                        Log_OC.d(TAG, "Server too old");
                    }
                }
            }
            return avatar;
        }
    }

    public static boolean cancelPotentialThumbnailWork(Object file, ImageView imageView) {
        final ThumbnailGenerationTask bitmapWorkerTask = getBitmapWorkerTask(imageView);

        if (bitmapWorkerTask != null) {
            final Object bitmapData = bitmapWorkerTask.mFile;
            // If bitmapData is not yet set or it differs from the new data
            if (bitmapData == null || bitmapData != file) {
                // Cancel previous task
                bitmapWorkerTask.cancel(true);
                Log_OC.v(TAG, "Cancelled generation of thumbnail for a reused imageView");
            } else {
                // The same work is already in progress
                return false;
            }
        }
        // No task associated with the ImageView, or an existing task was cancelled
        return true;
    }

    public static boolean cancelPotentialAvatarWork(Object file, Object callContext) {
        if (callContext instanceof ImageView)
            return cancelPotentialAvatarWork(file, (ImageView)callContext);
        else if (callContext instanceof MenuItem)
            return cancelPotentialAvatarWork(file, (MenuItem)callContext);

        return false;
    }

    public static boolean cancelPotentialAvatarWork(Object file, ImageView imageView) {
        final AvatarGenerationTask avatarWorkerTask = getAvatarWorkerTask(imageView);

        if (avatarWorkerTask != null) {
            final Object usernameData = avatarWorkerTask.mUsername;
            // If usernameData is not yet set or it differs from the new data
            if (usernameData == null || usernameData != file) {
                // Cancel previous task
                avatarWorkerTask.cancel(true);
                Log_OC.v(TAG, "Cancelled generation of avatar for a reused imageView");
            } else {
                // The same work is already in progress
                return false;
            }
        }
        // No task associated with the ImageView, or an existing task was cancelled
        return true;
    }

    public static boolean cancelPotentialAvatarWork(Object file, MenuItem menuItem) {
        final AvatarGenerationTask avatarWorkerTask = getAvatarWorkerTask(menuItem);

        if (avatarWorkerTask != null) {
            final Object usernameData = avatarWorkerTask.mUsername;
            // If usernameData is not yet set or it differs from the new data
            if (usernameData == null || usernameData != file) {
                // Cancel previous task
                avatarWorkerTask.cancel(true);
                Log_OC.v(TAG, "Cancelled generation of avatar for a reused imageView");
            } else {
                // The same work is already in progress
                return false;
            }
        }
        // No task associated with the ImageView, or an existing task was cancelled
        return true;
    }

    public static ThumbnailGenerationTask getBitmapWorkerTask(ImageView imageView) {
        if (imageView != null) {
            final Drawable drawable = imageView.getDrawable();
            if (drawable instanceof AsyncThumbnailDrawable) {
                final AsyncThumbnailDrawable asyncDrawable = (AsyncThumbnailDrawable) drawable;
                return asyncDrawable.getBitmapWorkerTask();
            }
        }
        return null;
    }

    public static Bitmap addVideoOverlay(Bitmap thumbnail){
        Bitmap playButton = BitmapFactory.decodeResource(MainApp.getAppContext().getResources(),
                R.drawable.view_play);

        Bitmap resizedPlayButton = Bitmap.createScaledBitmap(playButton,
                (int) (thumbnail.getWidth() * 0.3),
                (int) (thumbnail.getHeight() * 0.3), true);

        Bitmap resultBitmap = Bitmap.createBitmap(thumbnail.getWidth(),
                thumbnail.getHeight(),
                Bitmap.Config.ARGB_8888);

        Canvas c = new Canvas(resultBitmap);

        // compute visual center of play button, according to resized image
        int x1 = resizedPlayButton.getWidth();
        int y1 = resizedPlayButton.getHeight() / 2;
        int x2 = 0;
        int y2 = resizedPlayButton.getWidth();
        int x3 = 0;
        int y3 = 0;

        double ym = ( ((Math.pow(x3,2) - Math.pow(x1,2) + Math.pow(y3,2) - Math.pow(y1,2)) *
                (x2 - x1)) - (Math.pow(x2,2) - Math.pow(x1,2) + Math.pow(y2,2) -
                Math.pow(y1,2)) * (x3 - x1) )  /  (2 * ( ((y3 - y1) * (x2 - x1)) -
                ((y2 - y1) * (x3 - x1)) ));
        double xm = ( (Math.pow(x2,2) - Math.pow(x1,2)) + (Math.pow(y2,2) - Math.pow(y1,2)) -
                (2*ym*(y2 - y1)) ) / (2*(x2 - x1));

        // offset to top left
        double ox = - xm;
        double oy = thumbnail.getHeight() - ym;


        c.drawBitmap(thumbnail, 0, 0, null);

        Paint p = new Paint();
        p.setAlpha(230);

        c.drawBitmap(resizedPlayButton, (float) ((thumbnail.getWidth() / 2) + ox),
                (float) ((thumbnail.getHeight() / 2) - ym), p);

        return resultBitmap;
    }

    public static AvatarGenerationTask getAvatarWorkerTask(Object callContext) {
        if (callContext instanceof ImageView)
            return getAvatarWorkerTask(((ImageView)callContext).getDrawable());
        else if (callContext instanceof MenuItem)
            return getAvatarWorkerTask(((MenuItem)callContext).getIcon());

        return null;
    }

    private static AvatarGenerationTask getAvatarWorkerTask(Drawable drawable) {
        if (drawable instanceof AsyncAvatarDrawable) {
            final AsyncAvatarDrawable asyncDrawable = (AsyncAvatarDrawable) drawable;
            return asyncDrawable.getAvatarWorkerTask();
        }
        return null;
    }

    public static class AsyncThumbnailDrawable extends BitmapDrawable {
        private final WeakReference<ThumbnailGenerationTask> bitmapWorkerTaskReference;

        public AsyncThumbnailDrawable(
                Resources res, Bitmap bitmap, ThumbnailGenerationTask bitmapWorkerTask
        ) {

            super(res, bitmap);
            bitmapWorkerTaskReference = new WeakReference<>(bitmapWorkerTask);
        }

        public ThumbnailGenerationTask getBitmapWorkerTask() {
            return bitmapWorkerTaskReference.get();
        }
    }

    public static class AsyncAvatarDrawable extends BitmapDrawable {
        private final WeakReference<AvatarGenerationTask> avatarWorkerTaskReference;

        public AsyncAvatarDrawable(
                Resources res, Bitmap bitmap, AvatarGenerationTask avatarWorkerTask
        ) {

            super(res, bitmap);
            avatarWorkerTaskReference =
                    new WeakReference<AvatarGenerationTask>(avatarWorkerTask);
        }

        public AvatarGenerationTask getAvatarWorkerTask() {
            return avatarWorkerTaskReference.get();
        }
    }

    private static Bitmap handlePNG(Bitmap bitmap, int px){
        Bitmap resultBitmap = Bitmap.createBitmap(px,
                px,
                Bitmap.Config.ARGB_8888);
        Canvas c = new Canvas(resultBitmap);

        c.drawColor(MainApp.getAppContext().getResources().
                getColor(R.color.background_color));
        c.drawBitmap(bitmap, 0, 0, null);

        return resultBitmap;
    }
}<|MERGE_RESOLUTION|>--- conflicted
+++ resolved
@@ -46,13 +46,10 @@
 import android.media.ThumbnailUtils;
 import android.net.Uri;
 import android.os.AsyncTask;
-<<<<<<< HEAD
+import android.view.MenuItem;
 import android.view.Display;
 import android.view.View;
 import android.view.WindowManager;
-=======
-import android.view.MenuItem;
->>>>>>> 00d44033
 import android.widget.ImageView;
 import android.widget.ProgressBar;
 
@@ -107,7 +104,7 @@
                     R.drawable.file_movie
             );
 
-    
+
     public static class InitDiskCacheTask extends AsyncTask<File, Void, Void> {
 
         @Override
@@ -174,11 +171,8 @@
         private WeakReference<ProgressBar> mProgressWheelRef;
         private static Account mAccount;
         private Object mFile;
-<<<<<<< HEAD
+        private String mImageKey = null;
         private Boolean mIsThumbnail;
-=======
-        private String mImageKey = null;
->>>>>>> 00d44033
         private FileDataStorageManager mStorageManager;
 
         public ThumbnailGenerationTask(ImageView imageView, FileDataStorageManager storageManager,
@@ -191,19 +185,18 @@
             mAccount = account;
         }
 
-<<<<<<< HEAD
-        public ThumbnailGenerationTask(ImageView imageView, FileDataStorageManager storageManager,
-                                       Account account, ProgressBar progressWheel) {
-            this(imageView, storageManager, account);
-            mProgressWheelRef = new WeakReference<ProgressBar>(progressWheel);
-=======
         public ThumbnailGenerationTask(FileDataStorageManager storageManager, Account account){
             if (storageManager == null)
                 throw new IllegalArgumentException("storageManager must not be NULL");
             mStorageManager = storageManager;
             mAccount = account;
             mImageViewReference = null;
->>>>>>> 00d44033
+        }
+
+        public ThumbnailGenerationTask(ImageView imageView, FileDataStorageManager storageManager,
+                                       Account account, ProgressBar progressWheel) {
+            this(imageView, storageManager, account);
+            mProgressWheelRef = new WeakReference<ProgressBar>(progressWheel);
         }
 
         public ThumbnailGenerationTask(ImageView imageView) {
@@ -226,29 +219,20 @@
                 }
 
                 mFile = params[0];
-<<<<<<< HEAD
                 mIsThumbnail = (Boolean) params[1];
 
-                
+                if (params.length == 3){
+                    mImageKey = (String) params[2];
+                }
+
                 if (mFile instanceof OCFile) {
                     thumbnail = doOCFileInBackground(mIsThumbnail);
+
+                    if (((OCFile) mFile).isVideo() && thumbnail != null){
+                        thumbnail = addVideoOverlay(thumbnail);
+                    }
                 }  else if (mFile instanceof File) {
                     thumbnail = doFileInBackground(mIsThumbnail);
-                } else {
-                    // do nothing
-=======
-                if (params.length == 2){
-                    mImageKey = (String) params[1];
-                }
-                
-                if (mFile instanceof OCFile) {
-                    thumbnail = doOCFileInBackground();
-
-                    if (((OCFile) mFile).isVideo() && thumbnail != null){
-                        thumbnail = addVideoOverlay(thumbnail);
-                    }
-                }  else if (mFile instanceof File) {
-                    thumbnail = doFileInBackground();
 
                     String url = ((File) mFile).getAbsolutePath();
                     String mMimeType = FileStorageUtils.getMimeTypeFromName(url);
@@ -257,7 +241,6 @@
                         thumbnail = addVideoOverlay(thumbnail);
                     }
                 //} else {  do nothing
->>>>>>> 00d44033
                 }
 
                 }catch(Throwable t){
@@ -407,7 +390,8 @@
                                             "/index.php/apps/gallery/api/preview/" +
                                             Integer.parseInt(file.getRemoteId().substring(0,8)) +
                                             "/" + pxW + "/" + pxH;
-                                    Log_OC.d("Thumbnail", "FileName: " + file.getFileName() + " Download URI: " + uri);
+                                    Log_OC.d("Thumbnail", "FileName: " + file.getFileName() +
+                                            " Download URI: " + uri);
                                     get = new GetMethod(uri);
                                     get.setRequestHeader("Cookie",
                                             "nc_sameSiteCookielax=true;nc_sameSiteCookiestrict=true");
@@ -447,34 +431,7 @@
 
         }
 
-<<<<<<< HEAD
-        private Bitmap handlePNG(Bitmap bitmap, int px){
-            Bitmap resultBitmap = Bitmap.createBitmap(px,
-                    px,
-                    Bitmap.Config.ARGB_8888);
-            Canvas c = new Canvas(resultBitmap);
-
-            c.drawColor(MainApp.getAppContext().getResources().
-                    getColor(R.color.background_color));
-            c.drawBitmap(bitmap, 0, 0, null);
-
-            return resultBitmap;
-        }
-
         private Bitmap doFileInBackground(Boolean mIsThumbnail) {
-            File file = (File)mFile;
-
-            // distinguish between thumbnail and resized image
-            String temp = String.valueOf(file.hashCode());
-            if (mIsThumbnail){
-                temp = "t" + temp;
-            } else {
-                temp = "r" + temp;
-            }
-
-            final String imageKey = temp;
-=======
-        private Bitmap doFileInBackground() {
             File file = (File)mFile;
 
             final String imageKey;
@@ -483,7 +440,13 @@
             } else {
                 imageKey = String.valueOf(file.hashCode());
             }
->>>>>>> 00d44033
+
+            // distinguish between thumbnail and resized image
+            if (mIsThumbnail){
+                mImageKey = "t" + mImageKey;
+            } else {
+                mImageKey = "r" + mImageKey;
+            }
 
             // Check disk cache in background thread
             Bitmap thumbnail = getBitmapFromDiskCache(imageKey);
