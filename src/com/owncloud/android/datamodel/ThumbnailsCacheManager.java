/**
 *   ownCloud Android client application
 *
 *   @author Tobias Kaminsky
 *   @author David A. Velasco
 *   Copyright (C) 2015 ownCloud Inc.
 *
 *   This program is free software: you can redistribute it and/or modify
 *   it under the terms of the GNU General Public License version 2,
 *   as published by the Free Software Foundation.
 *
 *   This program is distributed in the hope that it will be useful,
 *   but WITHOUT ANY WARRANTY; without even the implied warranty of
 *   MERCHANTABILITY or FITNESS FOR A PARTICULAR PURPOSE.  See the
 *   GNU General Public License for more details.
 *
 *   You should have received a copy of the GNU General Public License
 *   along with this program.  If not, see <http://www.gnu.org/licenses/>.
 *
 */

package com.owncloud.android.datamodel;

import android.accounts.Account;
import android.content.Context;
import android.content.SharedPreferences;
import android.content.res.Resources;
import android.graphics.Bitmap;
import android.graphics.Bitmap.CompressFormat;
import android.graphics.BitmapFactory;
import android.graphics.Canvas;
import android.graphics.Paint;
import android.graphics.Point;
import android.graphics.drawable.BitmapDrawable;
import android.graphics.drawable.Drawable;
import android.media.ThumbnailUtils;
import android.net.Uri;
import android.os.AsyncTask;
import android.view.Display;
import android.view.MenuItem;
import android.view.View;
import android.view.WindowManager;
import android.preference.PreferenceManager;
import android.widget.ImageView;
import android.widget.ProgressBar;

import com.owncloud.android.MainApp;
import com.owncloud.android.R;
import com.owncloud.android.authentication.AccountUtils;
import com.owncloud.android.lib.common.OwnCloudAccount;
import com.owncloud.android.lib.common.OwnCloudClient;
import com.owncloud.android.lib.common.OwnCloudClientManagerFactory;
import com.owncloud.android.lib.common.utils.Log_OC;
import com.owncloud.android.lib.resources.status.OwnCloudVersion;
import com.owncloud.android.ui.adapter.DiskLruImageCache;
import com.owncloud.android.utils.BitmapUtils;
import com.owncloud.android.utils.DisplayUtils.AvatarGenerationListener;
import com.owncloud.android.utils.FileStorageUtils;
<<<<<<< HEAD
import com.owncloud.android.utils.MimeTypeUtil;
=======
import com.owncloud.android.utils.MimetypeIconUtil;
>>>>>>> 3c62f412

import org.apache.commons.httpclient.HttpStatus;
import org.apache.commons.httpclient.methods.GetMethod;

import java.io.File;
import java.io.InputStream;
import java.lang.ref.WeakReference;

/**
 * Manager for concurrent access to thumbnails cache.
 */
public class ThumbnailsCacheManager {
    
    private static final String TAG = ThumbnailsCacheManager.class.getSimpleName();
    
    private static final String CACHE_FOLDER = "thumbnailCache";
    private static final Integer CACHE_SIZE_MB = 10;

    private static final Object mThumbnailsDiskCacheLock = new Object();
    private static DiskLruImageCache mThumbnailCache = null;
    private static boolean mThumbnailCacheStarting = true;

    private static final CompressFormat mCompressFormat = CompressFormat.JPEG;
    private static final int mCompressQuality = 70;
    private static OwnCloudClient mClient = null;

    public static Bitmap mDefaultImg = 
            BitmapFactory.decodeResource(
                    MainApp.getAppContext().getResources(),
                    R.drawable.file_image
            );

    public static Bitmap mDefaultVideo =
            BitmapFactory.decodeResource(
                    MainApp.getAppContext().getResources(),
                    R.drawable.file_movie
            );


    public static class InitDiskCacheTask extends AsyncTask<File, Void, Void> {

        @Override
        protected Void doInBackground(File... params) {
            synchronized (mThumbnailsDiskCacheLock) {
                mThumbnailCacheStarting = true;

                if (mThumbnailCache == null) {
                    try {
                        SharedPreferences appPrefs =
                                PreferenceManager.getDefaultSharedPreferences(MainApp.getAppContext());
                        // due to backward compatibility
                        Integer cacheSize = CACHE_SIZE_MB * 1024 * 1024;
                        try {
                            cacheSize = appPrefs.getInt("pref_cache_size", cacheSize);
                        } catch (ClassCastException e) {
                            String temp = appPrefs.getString("pref_cache_size",
                                    cacheSize.toString());
                            cacheSize = Integer.decode(temp) * 1024 * 1024;
                        }

                        // Check if media is mounted or storage is built-in, if so,
                        // try and use external cache dir; otherwise use internal cache dir
                        final String cachePath = 
                                MainApp.getAppContext().getExternalCacheDir().getPath() + 
                                File.separator + CACHE_FOLDER;
                        Log_OC.d(TAG, "create dir: " + cachePath);
                        final File diskCacheDir = new File(cachePath);
                        mThumbnailCache = new DiskLruImageCache(
                                diskCacheDir, 
                                cacheSize,
                                mCompressFormat, 
                                mCompressQuality
                        );
                    } catch (Exception e) {
                        Log_OC.d(TAG, "Thumbnail cache could not be opened ", e);
                        mThumbnailCache = null;
                    }
                }
                mThumbnailCacheStarting = false; // Finished initialization
                mThumbnailsDiskCacheLock.notifyAll(); // Wake any waiting threads
            }
            return null;
        }
    }

    /**
     * Converts size of file icon from dp to pixel
     * @return int
     */
    private static int getThumbnailDimension(){
        // Converts dp to pixel
        Resources r = MainApp.getAppContext().getResources();
        return Math.round(r.getDimension(R.dimen.file_icon_size_grid));
    }

    /**
     * Add thumbnail to cache
     * @param imageKey: thumb key
     * @param bitmap:   image for extracting thumbnail
     * @param path:     image path
     * @param px:       thumbnail dp
     * @return Bitmap
     */
    private static Bitmap addThumbnailToCache(String imageKey, Bitmap bitmap, String path, int px){

        Bitmap thumbnail = ThumbnailUtils.extractThumbnail(bitmap, px, px);

        // Rotate image, obeying exif tag
        thumbnail = BitmapUtils.rotateImage(thumbnail,path);

        // Add thumbnail to cache
        addBitmapToCache(imageKey, thumbnail);

        return thumbnail;
    }
    
    public static void addBitmapToCache(String key, Bitmap bitmap) {
        synchronized (mThumbnailsDiskCacheLock) {
            if (mThumbnailCache != null) {
                mThumbnailCache.put(key, bitmap);
            }
        }
    }

    public static Bitmap getBitmapFromDiskCache(String key) {
        synchronized (mThumbnailsDiskCacheLock) {
            // Wait while disk cache is started from background thread
            while (mThumbnailCacheStarting) {
                try {
                    mThumbnailsDiskCacheLock.wait();
                } catch (InterruptedException e) {
                    Log_OC.e(TAG, "Wait in mThumbnailsDiskCacheLock was interrupted", e);
                }
            }
            if (mThumbnailCache != null) {
                return mThumbnailCache.getBitmap(key);
            }
        }
        return null;
    }

    /**
     * Sets max size of cache
     * @param maxSize in MB
     * @return
     */
    public static boolean setMaxSize(long maxSize){
        if (mThumbnailCache != null){
            mThumbnailCache.setMaxSize(maxSize * 1024 * 1024);
            return true;
        } else {
            return false;
        }
    }

    /**
     * Shows max cache size
     * @return max cache size in MB.
     */
    public static long getMaxSize(){
        if (mThumbnailCache == null) {
            new ThumbnailsCacheManager.InitDiskCacheTask().execute();
        }
        return mThumbnailCache.getMaxSize() / 1024 / 1024;
    }

    public static class ThumbnailGenerationTask extends AsyncTask<Object, Void, Bitmap> {
        private final WeakReference<ImageView> mImageViewReference;
        private WeakReference<ProgressBar> mProgressWheelRef;
        private static Account mAccount;
        private Object mFile;
        private Boolean mIsThumbnail;
        private String mImageKey = null;
        private FileDataStorageManager mStorageManager;

        public ThumbnailGenerationTask(ImageView imageView, FileDataStorageManager storageManager,
                                       Account account) {
            // Use a WeakReference to ensure the ImageView can be garbage collected
            mImageViewReference = new WeakReference<ImageView>(imageView);
            if (storageManager == null)
                throw new IllegalArgumentException("storageManager must not be NULL");
            mStorageManager = storageManager;
            mAccount = account;
        }

        public ThumbnailGenerationTask(FileDataStorageManager storageManager, Account account){
            if (storageManager == null)
                throw new IllegalArgumentException("storageManager must not be NULL");
            mStorageManager = storageManager;
            mAccount = account;
            mImageViewReference = null;
        }

        public ThumbnailGenerationTask(ImageView imageView, FileDataStorageManager storageManager,
                                       Account account, ProgressBar progressWheel) {
            this(imageView, storageManager, account);
            mProgressWheelRef = new WeakReference<ProgressBar>(progressWheel);
        }

        public ThumbnailGenerationTask(ImageView imageView) {
            // Use a WeakReference to ensure the ImageView can be garbage collected
            mImageViewReference = new WeakReference<ImageView>(imageView);
        }

        @Override
        protected Bitmap doInBackground(Object... params) {
            Bitmap thumbnail = null;

            try {
                if (mAccount != null) {
                    OwnCloudAccount ocAccount = new OwnCloudAccount(
                            mAccount,
                            MainApp.getAppContext()
                    );
                    mClient = OwnCloudClientManagerFactory.getDefaultSingleton().
                            getClientFor(ocAccount, MainApp.getAppContext());
                }

                mFile = params[0];
                mIsThumbnail = (Boolean) params[1];

                if (params.length == 3){
                    mImageKey = (String) params[2];
                }

                if (mFile instanceof OCFile) {
                    thumbnail = doOCFileInBackground(mIsThumbnail);

                    if (MimeTypeUtil.isVideo((OCFile) mFile) && thumbnail != null) {
                        thumbnail = addVideoOverlay(thumbnail);
                    }
                }  else if (mFile instanceof File) {
                    thumbnail = doFileInBackground(mIsThumbnail);

                    String url = ((File) mFile).getAbsolutePath();
                    String mMimeType = FileStorageUtils.getMimeTypeFromName(url);

                    if (MimeTypeUtil.isVideo(mMimeType) && thumbnail != null) {
                        thumbnail = addVideoOverlay(thumbnail);
                    }
                //} else {  do nothing
                }

                }catch(Throwable t){
                    // the app should never break due to a problem with thumbnails
                    Log_OC.e(TAG, "Generation of thumbnail for " + mFile + " failed", t);
                    if (t instanceof OutOfMemoryError) {
                        System.gc();
                    }
                }

            return thumbnail;
        }

        protected void onPostExecute(Bitmap bitmap){
            if (bitmap != null && mImageViewReference != null) {
                final ImageView imageView = mImageViewReference.get();
                final ThumbnailGenerationTask bitmapWorkerTask = getBitmapWorkerTask(imageView);
                if (this == bitmapWorkerTask) {
                    String tagId = "";
                    if (mFile instanceof OCFile){
                        tagId = String.valueOf(((OCFile)mFile).getFileId());
                    } else if (mFile instanceof File){
                        tagId = String.valueOf(mFile.hashCode());
                    }
                    if (String.valueOf(imageView.getTag()).equals(tagId)) {
                        if (mProgressWheelRef != null) {
                            final ProgressBar progressWheel = mProgressWheelRef.get();
                            if (progressWheel != null) {
                                progressWheel.setVisibility(View.GONE);
                            }
                        }
                        imageView.setImageBitmap(bitmap);
                    }
                }
            }
        }

        /**
<<<<<<< HEAD
         * Add thumbnail to cache
         * @param imageKey: thumb key
         * @param bitmap:   image for extracting thumbnail
         * @param path:     image path
         * @param pxW:      thumbnail width in pixel
         * @param pxH:      thumbnail height in pixel
         * @return Bitmap
         */
        private Bitmap addThumbnailToCache(String imageKey, Bitmap bitmap, String path,
                                           int pxW, int pxH){

            Bitmap thumbnail = ThumbnailUtils.extractThumbnail(bitmap, pxW, pxH);

            // Rotate image, obeying exif tag
            thumbnail = BitmapUtils.rotateImage(thumbnail,path);

            // Add thumbnail to cache
            addBitmapToCache(imageKey, thumbnail);

            return thumbnail;
        }

        /**
=======
>>>>>>> 3c62f412
         * Converts size of file icon from dp to pixel
         * @return int
         */
        private int getThumbnailDimension(){
            // Converts dp to pixel
            Resources r = MainApp.getAppContext().getResources();
            return Math.round(r.getDimension(R.dimen.file_icon_size_grid));
        }

        private Point getScreenDimension(){
            WindowManager wm = (WindowManager) MainApp.getAppContext().
                    getSystemService(Context.WINDOW_SERVICE);
            Display display = wm.getDefaultDisplay();
            Point test = new Point();
            display.getSize(test);
            return test;
        }

        private Bitmap doOCFileInBackground(Boolean isThumbnail) {
            Bitmap thumbnail = null;
            OCFile file = (OCFile)mFile;

            // distinguish between thumbnail and resized image
            String temp = String.valueOf(file.getRemoteId());
            if (isThumbnail){
                temp = "t" + temp;
            } else {
                temp = "r" + temp;
            }

            final String imageKey = temp;

            // Check disk cache in background thread
            thumbnail = getBitmapFromDiskCache(imageKey);

            // Not found in disk cache
            if (thumbnail == null || file.needsUpdateThumbnail()) {
                int pxW = 0;
                int pxH = 0;
                if (mIsThumbnail) {
                    pxW = pxH = getThumbnailDimension();
                } else {
                    Point p = getScreenDimension();
                    pxW = p.x;
                    pxH = p.y;
                }

                if (file.isDown()) {
                    Bitmap bitmap = BitmapUtils.decodeSampledBitmapFromFile(
                            file.getStoragePath(), pxW, pxH);

                    if (bitmap != null) {
                        // Handle PNG
                        if (file.getMimetype().equalsIgnoreCase("image/png")) {
                            bitmap = handlePNG(bitmap, pxW);
                        }

                        thumbnail = addThumbnailToCache(imageKey, bitmap, file.getStoragePath(),
                                pxW, pxH);

                        file.setNeedsUpdateThumbnail(false);
                        mStorageManager.saveFile(file);
                    }

                } else {
                    // Download thumbnail from server
                    OwnCloudVersion serverOCVersion = AccountUtils.getServerVersion(mAccount);
                    if (mClient != null && serverOCVersion != null) {
                        if (serverOCVersion.supportsRemoteThumbnails()) {
                            GetMethod get = null;
                            try {
                                if (mIsThumbnail) {
                                    String uri = mClient.getBaseUri() + "" +
                                            "/index.php/apps/files/api/v1/thumbnail/" +
                                            pxW + "/" + pxH + Uri.encode(file.getRemotePath(), "/");
                                    Log_OC.d("Thumbnail", "URI: " + uri);
                                    get = new GetMethod(uri);
                                    get.setRequestHeader("Cookie",
                                            "nc_sameSiteCookielax=true;nc_sameSiteCookiestrict=true");
                                    int status = mClient.executeMethod(get);
                                    if (status == HttpStatus.SC_OK) {
                                        InputStream inputStream = get.getResponseBodyAsStream();
                                        Bitmap bitmap = BitmapFactory.decodeStream(inputStream);
                                        thumbnail = ThumbnailUtils.extractThumbnail(bitmap, pxW, pxH);
                                    }
                                } else {
                                    String uri = mClient.getBaseUri() + "" +
                                            "/index.php/apps/gallery/api/preview/" +
                                            Integer.parseInt(file.getRemoteId().substring(0,8)) +
                                            "/" + pxW + "/" + pxH;
                                    Log_OC.d("Thumbnail", "FileName: " + file.getFileName() +
                                            " Download URI: " + uri);
                                    get = new GetMethod(uri);
                                    get.setRequestHeader("Cookie",
                                            "nc_sameSiteCookielax=true;nc_sameSiteCookiestrict=true");
                                    int status = mClient.executeMethod(get);
                                    if (status == HttpStatus.SC_OK) {
                                        InputStream inputStream = get.getResponseBodyAsStream();
                                        Bitmap bitmap = BitmapFactory.decodeStream(inputStream);
                                        // Download via gallery app
                                        thumbnail = bitmap;
                                    }
                                }

                                // Handle PNG
                                if (file.getMimetype().equalsIgnoreCase("image/png")) {
                                    thumbnail = handlePNG(thumbnail, pxW);
                                }

                                // Add thumbnail to cache
                                if (thumbnail != null) {
                                    addBitmapToCache(imageKey, thumbnail);
                                }
                            } catch (Exception e) {
                                e.printStackTrace();
                            } finally {
                                if (get != null) {
                                    get.releaseConnection();
                                }
                            }
                        } else {
                            Log_OC.d(TAG, "Server too old");
                        }
                    }
                }
            }

            return thumbnail;

        }

        private Bitmap doFileInBackground(Boolean mIsThumbnail) {
            File file = (File)mFile;

            final String imageKey;
            if (mImageKey != null) {
                imageKey = mImageKey;
            } else {
                imageKey = String.valueOf(file.hashCode());
            }

            // distinguish between thumbnail and resized image
            if (mIsThumbnail){
                mImageKey = "t" + mImageKey;
            } else {
                mImageKey = "r" + mImageKey;
            }

            // Check disk cache in background thread
            Bitmap thumbnail = getBitmapFromDiskCache(imageKey);

            // Not found in disk cache
            if (thumbnail == null) {
                int pxW = 0;
                int pxH = 0;
                if (mIsThumbnail) {
                    pxW = pxH = getThumbnailDimension();
                } else {
                    Point p = getScreenDimension();
                    pxW = p.x;
                    pxH = p.y;
                }

                Bitmap bitmap = BitmapUtils.decodeSampledBitmapFromFile(
                        file.getAbsolutePath(), pxW, pxH);

                if (bitmap != null) {
                    thumbnail = addThumbnailToCache(imageKey, bitmap, file.getPath(), pxW, pxH);
                }
            }
            return thumbnail;
        }

    }

    public static class MediaThumbnailGenerationTask extends AsyncTask<Object, Void, Bitmap> {
        private final WeakReference<ImageView> mImageViewReference;
        private File mFile;
        private String mImageKey = null;

        public MediaThumbnailGenerationTask(ImageView imageView) {
            // Use a WeakReference to ensure the ImageView can be garbage collected
            mImageViewReference = new WeakReference<>(imageView);
        }

        @Override
        protected Bitmap doInBackground(Object... params) {
            Bitmap thumbnail = null;

            try {
                if (params[0] instanceof File) {
                    mFile = (File) params[0];
                    if (params.length == 2) {
                        mImageKey = (String) params[1];
                    }

                    if (BitmapUtils.isImage(mFile)) {
                        thumbnail = doFileInBackground(mFile);
                    }
                }
            } catch (Throwable t) {
                // the app should never break due to a problem with thumbnails
                Log_OC.e(TAG, "Generation of thumbnail for " + mFile.getAbsolutePath() + " failed", t);
                if (t instanceof OutOfMemoryError) {
                    System.gc();
                }
            }

            return thumbnail;
        }

        protected void onPostExecute(Bitmap bitmap) {
            String tagId = "";
            final ImageView imageView = mImageViewReference.get();
            if (imageView != null) {
                if (mFile != null) {
                    tagId = String.valueOf(mFile.hashCode());
                }

                if (bitmap != null) {
                    if (tagId.equals(String.valueOf(imageView.getTag()))) {
                        imageView.setImageBitmap(bitmap);
                    }
                } else {
                    if (mFile != null) {
                        if (mFile.isDirectory()) {
                            imageView.setImageResource(R.drawable.ic_menu_archive);
                        } else {
                            if (BitmapUtils.isVideo(mFile)) {
                                imageView.setImageBitmap(ThumbnailsCacheManager.mDefaultVideo);
                            } else {
                                imageView.setImageResource(MimetypeIconUtil.getFileTypeIconId(null, mFile.getName()));
                            }
                        }
                    }
                }
            }
        }

        private Bitmap doFileInBackground(File file) {
            final String imageKey;

            if (mImageKey != null) {
                imageKey = mImageKey;
            } else {
                imageKey = String.valueOf(file.hashCode());
            }

            // Check disk cache in background thread
            Bitmap thumbnail = getBitmapFromDiskCache(imageKey);

            // Not found in disk cache
            if (thumbnail == null) {

                int px = getThumbnailDimension();

                Bitmap bitmap = BitmapUtils.decodeSampledBitmapFromFile(file.getAbsolutePath(), px, px);

                if (bitmap != null) {
                    thumbnail = addThumbnailToCache(imageKey, bitmap, file.getPath(), px);
                }
            }
            return thumbnail;
        }
    }

    public static class AvatarGenerationTask extends AsyncTask<String, Void, Bitmap> {
        private final WeakReference<AvatarGenerationListener> mAvatarGenerationListener;
        private final Object mCallContext;
        private Account mAccount;
        private String mUsername;


        public AvatarGenerationTask(AvatarGenerationListener avatarGenerationListener, Object callContext,
                                    FileDataStorageManager storageManager, Account account) {
            mAvatarGenerationListener = new WeakReference<>(avatarGenerationListener);
            mCallContext = callContext;
            if (storageManager == null)
                throw new IllegalArgumentException("storageManager must not be NULL");
            mAccount = account;
        }

        @Override
        protected Bitmap doInBackground(String... params) {
            Bitmap thumbnail = null;

            try {
                if (mAccount != null) {
                    OwnCloudAccount ocAccount = new OwnCloudAccount(mAccount,
                            MainApp.getAppContext());
                    mClient = OwnCloudClientManagerFactory.getDefaultSingleton().
                            getClientFor(ocAccount, MainApp.getAppContext());
                }

                mUsername = params[0];
                thumbnail = doAvatarInBackground();

            } catch(Throwable t){
                // the app should never break due to a problem with avatars
                Log_OC.e(TAG, "Generation of avatar for " + mUsername + " failed", t);
                if (t instanceof OutOfMemoryError) {
                    System.gc();
                }
            }

            return thumbnail;
        }

        protected void onPostExecute(Bitmap bitmap) {
            if (bitmap != null) {
                if (mAvatarGenerationListener != null) {
                    AvatarGenerationListener listener = mAvatarGenerationListener.get();
                    AvatarGenerationTask avatarWorkerTask = getAvatarWorkerTask(mCallContext);
                    if (this == avatarWorkerTask) {
                        if (listener.shouldCallGeneratedCallback(mUsername, mCallContext)) {
                            listener.avatarGenerated(new BitmapDrawable(bitmap), mCallContext);
                        }
                    }
                }
            }
        }

        /**
         * Add thumbnail to cache
         * @param imageKey: thumb key
         * @param bitmap:   image for extracting thumbnail
         * @param path:     image path
         * @param px:       thumbnail dp
         * @return Bitmap
         */
        private Bitmap addThumbnailToCache(String imageKey, Bitmap bitmap, String path, int px){

            Bitmap thumbnail = ThumbnailUtils.extractThumbnail(bitmap, px, px);

            // Rotate image, obeying exif tag
            thumbnail = BitmapUtils.rotateImage(thumbnail,path);

            // Add thumbnail to cache
            addBitmapToCache(imageKey, thumbnail);

            return thumbnail;
        }

        /**
         * Converts size of file icon from dp to pixel
         * @return int
         */
        private int getAvatarDimension(){
            // Converts dp to pixel
            Resources r = MainApp.getAppContext().getResources();
            return Math.round(r.getDimension(R.dimen.file_avatar_size));
        }

        private Bitmap doAvatarInBackground() {
            String username = (String) mUsername;

            final String imageKey = "a_" + username;

            // Check disk cache in background thread
            Bitmap avatar = getBitmapFromDiskCache(imageKey);

            // Not found in disk cache
            if (avatar == null) {

                int px = getAvatarDimension();

                // Download avatar from server
                OwnCloudVersion serverOCVersion = AccountUtils.getServerVersion(mAccount);
                if (mClient != null && serverOCVersion != null) {
                    if (serverOCVersion.supportsRemoteThumbnails()) {
                        GetMethod get = null;
                        try {
                            String uri = mClient.getBaseUri() + "" +
                                    "/index.php/avatar/" + AccountUtils.getAccountUsername(username) + "/" + px;
                            Log_OC.d("Avatar", "URI: " + uri);
                            get = new GetMethod(uri);
                            int status = mClient.executeMethod(get);
                            if (status == HttpStatus.SC_OK) {
                                InputStream inputStream = get.getResponseBodyAsStream();
                                Bitmap bitmap = BitmapFactory.decodeStream(inputStream);
                                avatar = ThumbnailUtils.extractThumbnail(bitmap, px, px);

                                // Add avatar to cache
                                if (avatar != null) {
                                    avatar = handlePNG(avatar, px);
                                    addBitmapToCache(imageKey, avatar);
                                }
                            } else {
                                mClient.exhaustResponse(get.getResponseBodyAsStream());
                            }
                        } catch (Exception e) {
                            Log_OC.e(TAG, "Error downloading avatar", e);
                        } finally {
                            if (get != null) {
                                get.releaseConnection();
                            }
                        }
                    } else {
                        Log_OC.d(TAG, "Server too old");
                    }
                }
            }
            return avatar;
        }
    }

    public static boolean cancelPotentialThumbnailWork(Object file, ImageView imageView) {
        final ThumbnailGenerationTask bitmapWorkerTask = getBitmapWorkerTask(imageView);

        if (bitmapWorkerTask != null) {
            final Object bitmapData = bitmapWorkerTask.mFile;
            // If bitmapData is not yet set or it differs from the new data
            if (bitmapData == null || bitmapData != file) {
                // Cancel previous task
                bitmapWorkerTask.cancel(true);
                Log_OC.v(TAG, "Cancelled generation of thumbnail for a reused imageView");
            } else {
                // The same work is already in progress
                return false;
            }
        }
        // No task associated with the ImageView, or an existing task was cancelled
        return true;
    }

    public static boolean cancelPotentialAvatarWork(Object file, Object callContext) {
        if (callContext instanceof ImageView)
            return cancelPotentialAvatarWork(file, (ImageView)callContext);
        else if (callContext instanceof MenuItem)
            return cancelPotentialAvatarWork(file, (MenuItem)callContext);

        return false;
    }

    public static boolean cancelPotentialAvatarWork(Object file, ImageView imageView) {
        final AvatarGenerationTask avatarWorkerTask = getAvatarWorkerTask(imageView);

        if (avatarWorkerTask != null) {
            final Object usernameData = avatarWorkerTask.mUsername;
            // If usernameData is not yet set or it differs from the new data
            if (usernameData == null || usernameData != file) {
                // Cancel previous task
                avatarWorkerTask.cancel(true);
                Log_OC.v(TAG, "Cancelled generation of avatar for a reused imageView");
            } else {
                // The same work is already in progress
                return false;
            }
        }
        // No task associated with the ImageView, or an existing task was cancelled
        return true;
    }

    public static boolean cancelPotentialAvatarWork(Object file, MenuItem menuItem) {
        final AvatarGenerationTask avatarWorkerTask = getAvatarWorkerTask(menuItem);

        if (avatarWorkerTask != null) {
            final Object usernameData = avatarWorkerTask.mUsername;
            // If usernameData is not yet set or it differs from the new data
            if (usernameData == null || usernameData != file) {
                // Cancel previous task
                avatarWorkerTask.cancel(true);
                Log_OC.v(TAG, "Cancelled generation of avatar for a reused imageView");
            } else {
                // The same work is already in progress
                return false;
            }
        }
        // No task associated with the ImageView, or an existing task was cancelled
        return true;
    }

    public static ThumbnailGenerationTask getBitmapWorkerTask(ImageView imageView) {
        if (imageView != null) {
            final Drawable drawable = imageView.getDrawable();
            if (drawable instanceof AsyncThumbnailDrawable) {
                final AsyncThumbnailDrawable asyncDrawable = (AsyncThumbnailDrawable) drawable;
                return asyncDrawable.getBitmapWorkerTask();
            }
        }
        return null;
    }

    public static Bitmap addVideoOverlay(Bitmap thumbnail){
        Bitmap playButton = BitmapFactory.decodeResource(MainApp.getAppContext().getResources(),
                R.drawable.view_play);

        Bitmap resizedPlayButton = Bitmap.createScaledBitmap(playButton,
                (int) (thumbnail.getWidth() * 0.3),
                (int) (thumbnail.getHeight() * 0.3), true);

        Bitmap resultBitmap = Bitmap.createBitmap(thumbnail.getWidth(),
                thumbnail.getHeight(),
                Bitmap.Config.ARGB_8888);

        Canvas c = new Canvas(resultBitmap);

        // compute visual center of play button, according to resized image
        int x1 = resizedPlayButton.getWidth();
        int y1 = resizedPlayButton.getHeight() / 2;
        int x2 = 0;
        int y2 = resizedPlayButton.getWidth();
        int x3 = 0;
        int y3 = 0;

        double ym = ( ((Math.pow(x3,2) - Math.pow(x1,2) + Math.pow(y3,2) - Math.pow(y1,2)) *
                (x2 - x1)) - (Math.pow(x2,2) - Math.pow(x1,2) + Math.pow(y2,2) -
                Math.pow(y1,2)) * (x3 - x1) )  /  (2 * ( ((y3 - y1) * (x2 - x1)) -
                ((y2 - y1) * (x3 - x1)) ));
        double xm = ( (Math.pow(x2,2) - Math.pow(x1,2)) + (Math.pow(y2,2) - Math.pow(y1,2)) -
                (2*ym*(y2 - y1)) ) / (2*(x2 - x1));

        // offset to top left
        double ox = - xm;
        double oy = thumbnail.getHeight() - ym;


        c.drawBitmap(thumbnail, 0, 0, null);

        Paint p = new Paint();
        p.setAlpha(230);

        c.drawBitmap(resizedPlayButton, (float) ((thumbnail.getWidth() / 2) + ox),
                (float) ((thumbnail.getHeight() / 2) - ym), p);

        return resultBitmap;
    }

    public static AvatarGenerationTask getAvatarWorkerTask(Object callContext) {
        if (callContext instanceof ImageView)
            return getAvatarWorkerTask(((ImageView)callContext).getDrawable());
        else if (callContext instanceof MenuItem)
            return getAvatarWorkerTask(((MenuItem)callContext).getIcon());

        return null;
    }

    private static AvatarGenerationTask getAvatarWorkerTask(Drawable drawable) {
        if (drawable instanceof AsyncAvatarDrawable) {
            final AsyncAvatarDrawable asyncDrawable = (AsyncAvatarDrawable) drawable;
            return asyncDrawable.getAvatarWorkerTask();
        }
        return null;
    }

    public static class AsyncThumbnailDrawable extends BitmapDrawable {
        private final WeakReference<ThumbnailGenerationTask> bitmapWorkerTaskReference;

        public AsyncThumbnailDrawable(
                Resources res, Bitmap bitmap, ThumbnailGenerationTask bitmapWorkerTask
        ) {

            super(res, bitmap);
            bitmapWorkerTaskReference = new WeakReference<>(bitmapWorkerTask);
        }

        public ThumbnailGenerationTask getBitmapWorkerTask() {
            return bitmapWorkerTaskReference.get();
        }
    }

    public static class AsyncMediaThumbnailDrawable extends BitmapDrawable {
        private final WeakReference<MediaThumbnailGenerationTask> bitmapWorkerTaskReference;

        public AsyncMediaThumbnailDrawable(
                Resources res, Bitmap bitmap, MediaThumbnailGenerationTask bitmapWorkerTask
        ) {

            super(res, bitmap);
            bitmapWorkerTaskReference = new WeakReference<>(bitmapWorkerTask);
        }

        public MediaThumbnailGenerationTask getBitmapWorkerTask() {
            return bitmapWorkerTaskReference.get();
        }
    }

    public static class AsyncAvatarDrawable extends BitmapDrawable {
        private final WeakReference<AvatarGenerationTask> avatarWorkerTaskReference;

        public AsyncAvatarDrawable(
                Resources res, Bitmap bitmap, AvatarGenerationTask avatarWorkerTask
        ) {

            super(res, bitmap);
            avatarWorkerTaskReference =
                    new WeakReference<AvatarGenerationTask>(avatarWorkerTask);
        }

        public AvatarGenerationTask getAvatarWorkerTask() {
            return avatarWorkerTaskReference.get();
        }
    }

    private static Bitmap handlePNG(Bitmap bitmap, int px){
        Bitmap resultBitmap = Bitmap.createBitmap(px,
                px,
                Bitmap.Config.ARGB_8888);
        Canvas c = new Canvas(resultBitmap);

        c.drawColor(MainApp.getAppContext().getResources().
                getColor(R.color.background_color));
        c.drawBitmap(bitmap, 0, 0, null);

        return resultBitmap;
    }
}<|MERGE_RESOLUTION|>--- conflicted
+++ resolved
@@ -56,11 +56,7 @@
 import com.owncloud.android.utils.BitmapUtils;
 import com.owncloud.android.utils.DisplayUtils.AvatarGenerationListener;
 import com.owncloud.android.utils.FileStorageUtils;
-<<<<<<< HEAD
 import com.owncloud.android.utils.MimeTypeUtil;
-=======
-import com.owncloud.android.utils.MimetypeIconUtil;
->>>>>>> 3c62f412
 
 import org.apache.commons.httpclient.HttpStatus;
 import org.apache.commons.httpclient.methods.GetMethod;
@@ -185,6 +181,7 @@
         }
     }
 
+
     public static Bitmap getBitmapFromDiskCache(String key) {
         synchronized (mThumbnailsDiskCacheLock) {
             // Wait while disk cache is started from background thread
@@ -340,7 +337,6 @@
         }
 
         /**
-<<<<<<< HEAD
          * Add thumbnail to cache
          * @param imageKey: thumb key
          * @param bitmap:   image for extracting thumbnail
@@ -364,8 +360,6 @@
         }
 
         /**
-=======
->>>>>>> 3c62f412
          * Converts size of file icon from dp to pixel
          * @return int
          */
