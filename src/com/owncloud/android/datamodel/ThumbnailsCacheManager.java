/**
 *   ownCloud Android client application
 *
 *   @author Tobias Kaminsky
 *   @author David A. Velasco
 *   Copyright (C) 2015 ownCloud Inc.
 *
 *   This program is free software: you can redistribute it and/or modify
 *   it under the terms of the GNU General Public License version 2,
 *   as published by the Free Software Foundation.
 *
 *   This program is distributed in the hope that it will be useful,
 *   but WITHOUT ANY WARRANTY; without even the implied warranty of
 *   MERCHANTABILITY or FITNESS FOR A PARTICULAR PURPOSE.  See the
 *   GNU General Public License for more details.
 *
 *   You should have received a copy of the GNU General Public License
 *   along with this program.  If not, see <http://www.gnu.org/licenses/>.
 *
 */

package com.owncloud.android.datamodel;

import java.io.File;
import java.io.InputStream;
import java.lang.ref.WeakReference;

import org.apache.commons.httpclient.HttpStatus;
import org.apache.commons.httpclient.methods.GetMethod;

import android.accounts.Account;
import android.accounts.AccountManager;
import android.content.Context;
import android.content.res.Resources;
import android.graphics.Bitmap;
import android.graphics.Bitmap.CompressFormat;
import android.graphics.BitmapFactory;
import android.graphics.Canvas;
import android.graphics.Point;
import android.graphics.drawable.BitmapDrawable;
import android.graphics.drawable.ColorDrawable;
import android.graphics.drawable.Drawable;
import android.media.ThumbnailUtils;
import android.net.Uri;
import android.os.AsyncTask;
import android.view.Display;
import android.view.View;
import android.view.WindowManager;
import android.widget.ImageView;
import android.widget.ProgressBar;

import com.owncloud.android.MainApp;
import com.owncloud.android.R;
import com.owncloud.android.authentication.AccountUtils;
import com.owncloud.android.lib.common.OwnCloudAccount;
import com.owncloud.android.lib.common.OwnCloudClient;
import com.owncloud.android.lib.common.OwnCloudClientManagerFactory;
import com.owncloud.android.lib.common.utils.Log_OC;
import com.owncloud.android.lib.resources.status.OwnCloudVersion;
import com.owncloud.android.ui.adapter.DiskLruImageCache;
import com.owncloud.android.utils.BitmapUtils;
import com.owncloud.android.utils.DisplayUtils;

/**
 * Manager for concurrent access to thumbnails cache.
 */
public class ThumbnailsCacheManager {
    
    private static final String TAG = ThumbnailsCacheManager.class.getSimpleName();
    
    private static final String CACHE_FOLDER = "thumbnailCache";

    private static final Object mThumbnailsDiskCacheLock = new Object();
    private static DiskLruImageCache mThumbnailCache = null;
    private static boolean mThumbnailCacheStarting = true;
    
    private static final int DISK_CACHE_SIZE = 1024 * 1024 * 10; // 10MB
    private static final CompressFormat mCompressFormat = CompressFormat.JPEG;
    private static final int mCompressQuality = 70;
    private static OwnCloudClient mClient = null;

    public static Bitmap mDefaultImg = 
            BitmapFactory.decodeResource(
                    MainApp.getAppContext().getResources(),
                    R.drawable.file_image
            );

    
    public static class InitDiskCacheTask extends AsyncTask<File, Void, Void> {

        @Override
        protected Void doInBackground(File... params) {
            synchronized (mThumbnailsDiskCacheLock) {
                mThumbnailCacheStarting = true;

                if (mThumbnailCache == null) {
                    try {
                        // Check if media is mounted or storage is built-in, if so, 
                        // try and use external cache dir; otherwise use internal cache dir
                        final String cachePath = 
                                MainApp.getAppContext().getExternalCacheDir().getPath() + 
                                File.separator + CACHE_FOLDER;
                        Log_OC.d(TAG, "create dir: " + cachePath);
                        final File diskCacheDir = new File(cachePath);
                        mThumbnailCache = new DiskLruImageCache(
                                diskCacheDir, 
                                DISK_CACHE_SIZE, 
                                mCompressFormat, 
                                mCompressQuality
                        );
                    } catch (Exception e) {
                        Log_OC.d(TAG, "Thumbnail cache could not be opened ", e);
                        mThumbnailCache = null;
                    }
                }
                mThumbnailCacheStarting = false; // Finished initialization
                mThumbnailsDiskCacheLock.notifyAll(); // Wake any waiting threads
            }
            return null;
        }
    }
    
    
    public static void addBitmapToCache(String key, Bitmap bitmap) {
        synchronized (mThumbnailsDiskCacheLock) {
            if (mThumbnailCache != null) {
                mThumbnailCache.put(key, bitmap);
            }
        }
    }


    public static Bitmap getBitmapFromDiskCache(String key) {
        synchronized (mThumbnailsDiskCacheLock) {
            // Wait while disk cache is started from background thread
            while (mThumbnailCacheStarting) {
                try {
                    mThumbnailsDiskCacheLock.wait();
                } catch (InterruptedException e) {
                    Log_OC.e(TAG, "Wait in mThumbnailsDiskCacheLock was interrupted", e);
                }
            }
            if (mThumbnailCache != null) {
                return mThumbnailCache.getBitmap(key);
            }
        }
        return null;
    }

    /**
     * Sets max size of cache
     * @param maxSize in MB
     * @return
     */
    public static boolean setMaxSize(long maxSize){
        if (mThumbnailCache != null){
            mThumbnailCache.setMaxSize(maxSize * 1024 * 1024);
            return true;
        } else {
            return false;
        }
    }

    public static long getMaxSize(){
        if (mThumbnailCache != null) {
            return mThumbnailCache.getMaxSize();
        } else {
            return -1l;
        }
    }

    public static class ThumbnailGenerationTask extends AsyncTask<Object, Void, Bitmap> {
        private final WeakReference<ImageView> mImageViewReference;
        private WeakReference<ProgressBar> mProgressWheelRef;
        private static Account mAccount;
        private Object mFile;
        private Boolean mIsThumbnail;
        private FileDataStorageManager mStorageManager;

        public ThumbnailGenerationTask(ImageView imageView, FileDataStorageManager storageManager,
                                       Account account) {
            // Use a WeakReference to ensure the ImageView can be garbage collected
            mImageViewReference = new WeakReference<ImageView>(imageView);
            if (storageManager == null)
                throw new IllegalArgumentException("storageManager must not be NULL");
            mStorageManager = storageManager;
            mAccount = account;
        }

        public ThumbnailGenerationTask(ImageView imageView, FileDataStorageManager storageManager,
                                       Account account, ProgressBar progressWheel) {
        this(imageView, storageManager, account);
        mProgressWheelRef = new WeakReference<ProgressBar>(progressWheel);
        }

        public ThumbnailGenerationTask(ImageView imageView) {
            // Use a WeakReference to ensure the ImageView can be garbage collected
            mImageViewReference = new WeakReference<ImageView>(imageView);
        }

        @Override
        protected Bitmap doInBackground(Object... params) {
            Bitmap thumbnail = null;

            try {
                if (mAccount != null) {
                    OwnCloudAccount ocAccount = new OwnCloudAccount(mAccount,
                            MainApp.getAppContext());
                    mClient = OwnCloudClientManagerFactory.getDefaultSingleton().
                            getClientFor(ocAccount, MainApp.getAppContext());
                }

                mFile = params[0];
                mIsThumbnail = (Boolean) params[1];

                
                if (mFile instanceof OCFile) {
                    thumbnail = doOCFileInBackground(mIsThumbnail);
                }  else if (mFile instanceof File) {
                    thumbnail = doFileInBackground(mIsThumbnail);
                } else {
                    // do nothing
                }

                }catch(Throwable t){
                    // the app should never break due to a problem with thumbnails
                    Log_OC.e(TAG, "Generation of thumbnail for " + mFile + " failed", t);
                    if (t instanceof OutOfMemoryError) {
                        System.gc();
                    }
                }

            return thumbnail;
        }

        protected void onPostExecute(Bitmap bitmap){
            if (bitmap != null) {
                final ImageView imageView = mImageViewReference.get();
                final ThumbnailGenerationTask bitmapWorkerTask = getBitmapWorkerTask(imageView);
                if (this == bitmapWorkerTask) {
                    String tagId = "";
                    if (mFile instanceof OCFile){
                        tagId = String.valueOf(((OCFile)mFile).getFileId());
                    } else if (mFile instanceof File){
                        tagId = String.valueOf(mFile.hashCode());
                    }
                    if (String.valueOf(imageView.getTag()).equals(tagId)) {
                        if (mProgressWheelRef != null) {
                            final ProgressBar progressWheel = mProgressWheelRef.get();
                            if (progressWheel != null) {
                                progressWheel.setVisibility(View.GONE);
                            }
                        }
                        imageView.setImageBitmap(bitmap);
                        imageView.setVisibility(View.VISIBLE);
                    }
                }
            }
        }

        /**
         * Add thumbnail to cache
         * @param imageKey: thumb key
         * @param bitmap:   image for extracting thumbnail
         * @param path:     image path
         * @param pxW:       thumbnail width
         * @param pxH:       thumbnail height
         * @return Bitmap
         */
        private Bitmap addThumbnailToCache(String imageKey, Bitmap bitmap, String path, int pxW, int pxH){

            Bitmap thumbnail = ThumbnailUtils.extractThumbnail(bitmap, pxW, pxH);

            // Rotate image, obeying exif tag
            thumbnail = BitmapUtils.rotateImage(thumbnail,path);

            // Add thumbnail to cache
            addBitmapToCache(imageKey, thumbnail);

            return thumbnail;
        }

        /**
         * Converts size of file icon from dp to pixel
         * @return int
         */
        private int getThumbnailDimension(){
            // Converts dp to pixel
            Resources r = MainApp.getAppContext().getResources();
            return Math.round(r.getDimension(R.dimen.file_icon_size_grid));
        }

        private Point getScreenDimension(){
            WindowManager wm = (WindowManager) MainApp.getAppContext().getSystemService(Context.WINDOW_SERVICE);
            Display display = wm.getDefaultDisplay();
            Point test = new Point();
            display.getSize(test);
            return test;
        }

        private Bitmap doOCFileInBackground(Boolean isThumbnail) {
            Bitmap thumbnail = null;
            OCFile file = (OCFile)mFile;

            // distinguish between thumbnail and resized image
            String temp = String.valueOf(file.getRemoteId());
            if (isThumbnail){
                temp = "t" + temp;
            } else {
                temp = "r" + temp;
            }

            final String imageKey = temp;

            // Check disk cache in background thread
            thumbnail = getBitmapFromDiskCache(imageKey);

            // Not found in disk cache
            if (thumbnail == null || file.needsUpdateThumbnail()) {
                int pxW = 0;
                int pxH = 0;
                if (mIsThumbnail) {
                    pxW = pxH = getThumbnailDimension();
                } else {
                    Point p = getScreenDimension();
                    pxW = p.x;
                    pxH = p.y;
                }

                if (file.isDown()) {
                    Bitmap tempBitmap = BitmapUtils.decodeSampledBitmapFromFile(
                            file.getStoragePath(), pxW, pxH);
                    Bitmap bitmap = ThumbnailUtils.extractThumbnail(tempBitmap, pxW, pxH);

                    if (bitmap != null) {
                        // Handle PNG
                        if (file.getMimetype().equalsIgnoreCase("image/png")) {
                            bitmap = handlePNG(bitmap, pxW);
                        }

                        thumbnail = addThumbnailToCache(imageKey, bitmap,
                                                        file.getStoragePath(), pxW, pxH);

                        file.setNeedsUpdateThumbnail(false);
                        mStorageManager.saveFile(file);
                    }

                } else {
                    // Download thumbnail from server
                    OwnCloudVersion serverOCVersion = AccountUtils.getServerVersion(mAccount);
                    if (mClient != null && serverOCVersion != null) {
                        if (serverOCVersion.supportsRemoteThumbnails()) {
                            try {
<<<<<<< HEAD
                                if (mIsThumbnail) {
                                    String uri = mClient.getBaseUri() + "" +
                                            "/index.php/apps/files/api/v1/thumbnail/" +
                                            pxW + "/" + pxH + Uri.encode(file.getRemotePath(), "/");
                                    Log_OC.d("Thumbnail", "Download URI: " + uri);
                                    GetMethod get = new GetMethod(uri);
                                    int status = mClient.executeMethod(get);
                                    if (status == HttpStatus.SC_OK) {
                                        InputStream inputStream = get.getResponseBodyAsStream();
                                        Bitmap bitmap = BitmapFactory.decodeStream(inputStream);
                                        thumbnail = ThumbnailUtils.extractThumbnail(bitmap, pxW, pxH);
                                    } else {
                                        Log_OC.d(TAG, "Status: " + status);
                                    }
                                } else {
                                    String gallery = "";
                                    if (serverOCVersion.supportsNativeGallery()){
                                        gallery = "gallery";
=======
                                String uri = mClient.getBaseUri() + "" +
                                        "/index.php/apps/files/api/v1/thumbnail/" +
                                        pxW + "/" + pxH + Uri.encode(file.getRemotePath(), "/");
                                Log_OC.d("Thumbnail", "URI: " + uri);
                                GetMethod get = new GetMethod(uri);
                                int status = mClient.executeMethod(get);
                                if (status == HttpStatus.SC_OK) {
//                                    byte[] bytes = get.getResponseBody();
//                                    Bitmap bitmap = BitmapFactory.decodeByteArray(bytes, 0,
//                                            bytes.length);
                                    InputStream inputStream = get.getResponseBodyAsStream();
                                    Bitmap bitmap = BitmapFactory.decodeStream(inputStream);
                                    thumbnail = ThumbnailUtils.extractThumbnail(bitmap, pxW, pxH);
                                    byte[] bytes = get.getResponseBody();

                                    if (mIsThumbnail) {
                                        thumbnail = ThumbnailUtils.extractThumbnail(bitmap, pxW, pxH);
>>>>>>> cf22541d
                                    } else {
                                        gallery = "galleryplus";
                                    }

                                    String uri = mClient.getBaseUri() +
                                            "/index.php/apps/" + gallery + "/api/preview/" + Integer.parseInt(file.getRemoteId().substring(0,8)) +
                                            "/" + pxW + "/" + pxH;
                                    Log_OC.d("Thumbnail", "FileName: " + file.getFileName() + " Download URI: " + uri);
                                    GetMethod get = new GetMethod(uri);
                                    int status = mClient.executeMethod(get);
                                    if (status == HttpStatus.SC_OK) {
                                        InputStream inputStream = get.getResponseBodyAsStream();
                                        Bitmap bitmap = BitmapFactory.decodeStream(inputStream);
                                        // Download via gallery app
                                        thumbnail = bitmap;
                                    }
                                }

                                // Handle PNG
                                if (thumbnail != null && file.getMimetype().equalsIgnoreCase("image/png")) {
                                    thumbnail = handlePNG(thumbnail, pxW);
                                }

                                // Add thumbnail to cache
                                if (thumbnail != null) {
                                    addBitmapToCache(imageKey, thumbnail);
                                }
                            } catch (Exception e) {
                                e.printStackTrace();
                            }
                        } else {
                            Log_OC.d(TAG, "Server too old");
                        }
                    }
                }
            }

            return thumbnail;

        }

        private Bitmap handlePNG(Bitmap bitmap, int px){
            Bitmap resultBitmap = Bitmap.createBitmap(px,
                    px,
                    Bitmap.Config.ARGB_8888);
            Canvas c = new Canvas(resultBitmap);

            c.drawColor(MainApp.getAppContext().getResources().
                    getColor(R.color.background_color));
            c.drawBitmap(bitmap, 0, 0, null);

            return resultBitmap;
        }

        private Bitmap doFileInBackground(Boolean mIsThumbnail) {
            File file = (File)mFile;

            // distinguish between thumbnail and resized image
            String temp = String.valueOf(file.hashCode());
            if (mIsThumbnail){
                temp = "t" + temp;
            } else {
                temp = "r" + temp;
            }

            final String imageKey = temp;

            // Check disk cache in background thread
            Bitmap thumbnail = getBitmapFromDiskCache(imageKey);

            // Not found in disk cache
            if (thumbnail == null) {
                int pxW = 0;
                int pxH = 0;
                if (mIsThumbnail) {
                    pxW = pxH = getThumbnailDimension();
                } else {
                    Point p = getScreenDimension();
                    pxW = p.x;
                    pxH = p.y;
                }

                Bitmap bitmap = BitmapUtils.decodeSampledBitmapFromFile(
                        file.getAbsolutePath(), pxW, pxH);

                if (bitmap != null) {
                    thumbnail = addThumbnailToCache(imageKey, bitmap, file.getPath(), pxW, pxH);
                }
            }
            return thumbnail;
        }

    }

    public static boolean cancelPotentialWork(Object file, ImageView imageView) {
        final ThumbnailGenerationTask bitmapWorkerTask = getBitmapWorkerTask(imageView);

        if (bitmapWorkerTask != null) {
            final Object bitmapData = bitmapWorkerTask.mFile;
            // If bitmapData is not yet set or it differs from the new data
            if (bitmapData == null || bitmapData != file) {
                // Cancel previous task
                bitmapWorkerTask.cancel(true);
                Log_OC.v(TAG, "Cancelled generation of thumbnail for a reused imageView");
            } else {
                // The same work is already in progress
                return false;
            }
        }
        // No task associated with the ImageView, or an existing task was cancelled
        return true;
    }

    public static ThumbnailGenerationTask getBitmapWorkerTask(ImageView imageView) {
        if (imageView != null) {
            final Drawable drawable = imageView.getDrawable();
            if (drawable instanceof AsyncDrawable) {
                final AsyncDrawable asyncDrawable = (AsyncDrawable) drawable;
                return asyncDrawable.getBitmapWorkerTask();
            }
        }
        return null;
    }

    public static class AsyncDrawable extends BitmapDrawable {
        private final WeakReference<ThumbnailGenerationTask> bitmapWorkerTaskReference;

        public AsyncDrawable(
                Resources res, Bitmap bitmap, ThumbnailGenerationTask bitmapWorkerTask
        ) {

            super(res, bitmap);
            bitmapWorkerTaskReference =
                    new WeakReference<ThumbnailGenerationTask>(bitmapWorkerTask);
        }

        public ThumbnailGenerationTask getBitmapWorkerTask() {
            return bitmapWorkerTaskReference.get();
        }
    }
}<|MERGE_RESOLUTION|>--- conflicted
+++ resolved
@@ -351,7 +351,6 @@
                     if (mClient != null && serverOCVersion != null) {
                         if (serverOCVersion.supportsRemoteThumbnails()) {
                             try {
-<<<<<<< HEAD
                                 if (mIsThumbnail) {
                                     String uri = mClient.getBaseUri() + "" +
                                             "/index.php/apps/files/api/v1/thumbnail/" +
@@ -370,25 +369,6 @@
                                     String gallery = "";
                                     if (serverOCVersion.supportsNativeGallery()){
                                         gallery = "gallery";
-=======
-                                String uri = mClient.getBaseUri() + "" +
-                                        "/index.php/apps/files/api/v1/thumbnail/" +
-                                        pxW + "/" + pxH + Uri.encode(file.getRemotePath(), "/");
-                                Log_OC.d("Thumbnail", "URI: " + uri);
-                                GetMethod get = new GetMethod(uri);
-                                int status = mClient.executeMethod(get);
-                                if (status == HttpStatus.SC_OK) {
-//                                    byte[] bytes = get.getResponseBody();
-//                                    Bitmap bitmap = BitmapFactory.decodeByteArray(bytes, 0,
-//                                            bytes.length);
-                                    InputStream inputStream = get.getResponseBodyAsStream();
-                                    Bitmap bitmap = BitmapFactory.decodeStream(inputStream);
-                                    thumbnail = ThumbnailUtils.extractThumbnail(bitmap, pxW, pxH);
-                                    byte[] bytes = get.getResponseBody();
-
-                                    if (mIsThumbnail) {
-                                        thumbnail = ThumbnailUtils.extractThumbnail(bitmap, pxW, pxH);
->>>>>>> cf22541d
                                     } else {
                                         gallery = "galleryplus";
                                     }
