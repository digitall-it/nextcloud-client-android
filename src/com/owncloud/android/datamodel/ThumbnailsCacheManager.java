--- conflicted
+++ resolved
@@ -44,11 +44,8 @@
 import android.media.ThumbnailUtils;
 import android.net.Uri;
 import android.os.AsyncTask;
-<<<<<<< HEAD
+import android.view.MenuItem;
 import android.preference.PreferenceManager;
-=======
-import android.view.MenuItem;
->>>>>>> 655bb633
 import android.widget.ImageView;
 
 import com.owncloud.android.MainApp;
@@ -85,7 +82,7 @@
     private static final Object mThumbnailsDiskCacheLock = new Object();
     private static DiskLruImageCache mThumbnailCache = null;
     private static boolean mThumbnailCacheStarting = true;
-    
+
     private static final CompressFormat mCompressFormat = CompressFormat.JPEG;
     private static final int mCompressQuality = 70;
     private static OwnCloudClient mClient = null;
@@ -102,7 +99,7 @@
                     R.drawable.file_movie
             );
 
-    
+
     public static class InitDiskCacheTask extends AsyncTask<File, Void, Void> {
 
         @Override
@@ -124,7 +121,7 @@
                             cacheSize = Integer.decode(temp) * 1024 * 1024;
                         }
 
-                        // Check if media is mounted or storage is built-in, if so, 
+                        // Check if media is mounted or storage is built-in, if so,
                         // try and use external cache dir; otherwise use internal cache dir
                         final String cachePath = 
                                 MainApp.getAppContext().getExternalCacheDir().getPath() + 
@@ -250,7 +247,7 @@
                 if (params.length == 2){
                     mImageKey = (String) params[1];
                 }
-                
+
                 if (mFile instanceof OCFile) {
                     thumbnail = doOCFileInBackground();
 
