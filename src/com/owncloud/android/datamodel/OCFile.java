--- conflicted
+++ resolved
@@ -567,23 +567,16 @@
         this.mRemoteId = remoteId;
     }
 
-<<<<<<< HEAD
     public boolean isDownloading() {
         return mIsDownloading;
     }
 
     public void setDownloading(boolean isDownloading) {
         this.mIsDownloading = isDownloading;
-=======
+    }
+
     public boolean isSynchronizing() {
         // TODO real implementation
         return false;
     }
-
-    public boolean isDownloading() {
-        // TODO real implementation
-        return false;
->>>>>>> d2883905
-    }
-
 }