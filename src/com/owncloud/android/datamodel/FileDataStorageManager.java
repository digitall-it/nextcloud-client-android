/**
 *   ownCloud Android client application
 *
 *   Copyright (C) 2012  Bartek Przybylski
 *   Copyright (C) 2015 ownCloud Inc.
 *
 *   This program is free software: you can redistribute it and/or modify
 *   it under the terms of the GNU General Public License version 2,
 *   as published by the Free Software Foundation.
 *
 *   This program is distributed in the hope that it will be useful,
 *   but WITHOUT ANY WARRANTY; without even the implied warranty of
 *   MERCHANTABILITY or FITNESS FOR A PARTICULAR PURPOSE.  See the
 *   GNU General Public License for more details.
 *
 *   You should have received a copy of the GNU General Public License
 *   along with this program.  If not, see <http://www.gnu.org/licenses/>.
 *
 */

package com.owncloud.android.datamodel;

import android.accounts.Account;
import android.content.ContentProviderClient;
import android.content.ContentProviderOperation;
import android.content.ContentProviderResult;
import android.content.ContentResolver;
import android.content.ContentUris;
import android.content.ContentValues;
import android.content.Intent;
import android.content.OperationApplicationException;
import android.database.Cursor;
import android.net.Uri;
import android.os.RemoteException;
import android.provider.MediaStore;

import com.owncloud.android.MainApp;
import com.owncloud.android.db.ProviderMeta.ProviderTableMeta;
import com.owncloud.android.lib.common.utils.Log_OC;
import com.owncloud.android.lib.resources.shares.OCShare;
import com.owncloud.android.lib.resources.shares.ShareType;
import com.owncloud.android.lib.resources.status.CapabilityBooleanType;
import com.owncloud.android.lib.resources.status.OCCapability;
import com.owncloud.android.utils.FileStorageUtils;
import com.owncloud.android.utils.MimeType;

import java.io.File;
import java.util.ArrayList;
import java.util.Collection;
import java.util.Collections;
import java.util.HashSet;
import java.util.Iterator;
import java.util.List;
import java.util.Set;
import java.util.Vector;

public class FileDataStorageManager {

    public static final int ROOT_PARENT_ID = 0;

    private ContentResolver mContentResolver;
    private ContentProviderClient mContentProviderClient;
    private Account mAccount;

    private static String TAG = FileDataStorageManager.class.getSimpleName();


    public FileDataStorageManager(Account account, ContentResolver cr) {
        mContentProviderClient = null;
        mContentResolver = cr;
        mAccount = account;
    }

    public FileDataStorageManager(Account account, ContentProviderClient cp) {
        mContentProviderClient = cp;
        mContentResolver = null;
        mAccount = account;
    }


    public void setAccount(Account account) {
        mAccount = account;
    }

    public Account getAccount() {
        return mAccount;
    }

    public ContentResolver getContentResolver() {
        return mContentResolver;
    }

    public ContentProviderClient getContentProviderClient() {
        return mContentProviderClient;
    }


    public OCFile getFileByPath(String path) {
        Cursor c = getFileCursorForValue(ProviderTableMeta.FILE_PATH, path);
        OCFile file = null;
        if (c.moveToFirst()) {
            file = createFileInstance(c);
        }
        c.close();
        if (file == null && OCFile.ROOT_PATH.equals(path)) {
            return createRootDir(); // root should always exist
        }
        return file;
    }


    public OCFile getFileById(long id) {
        Cursor c = getFileCursorForValue(ProviderTableMeta._ID, String.valueOf(id));
        OCFile file = null;
        if (c.moveToFirst()) {
            file = createFileInstance(c);
        }
        c.close();
        return file;
    }

    public OCFile getFileByLocalPath(String path) {
        Cursor c = getFileCursorForValue(ProviderTableMeta.FILE_STORAGE_PATH, path);
        OCFile file = null;
        if (c.moveToFirst()) {
            file = createFileInstance(c);
        }
        c.close();
        return file;
    }

    public boolean fileExists(long id) {
        return fileExists(ProviderTableMeta._ID, String.valueOf(id));
    }

    public boolean fileExists(String path) {
        return fileExists(ProviderTableMeta.FILE_PATH, path);
    }


    public Vector<OCFile> getFolderContent(OCFile f, boolean onlyOnDevice) {
        if (f != null && f.isFolder() && f.getFileId() != -1) {
            return getFolderContent(f.getFileId(), onlyOnDevice);

        } else {
            return new Vector<OCFile>();
        }
    }


    public Vector<OCFile> getFolderImages(OCFile folder, boolean onlyOnDevice) {
        Vector<OCFile> ret = new Vector<OCFile>();
        if (folder != null) {
            // TODO better implementation, filtering in the access to database instead of here
            Vector<OCFile> tmp = getFolderContent(folder, onlyOnDevice);
            OCFile current = null;
            for (int i=0; i<tmp.size(); i++) {
                current = tmp.get(i);
                if (current.isImage()) {
                    ret.add(current);
                }
            }
        }
        return ret;
    }

    public boolean saveFile(OCFile file) {
        boolean overriden = false;
        ContentValues cv = new ContentValues();
        cv.put(ProviderTableMeta.FILE_MODIFIED, file.getModificationTimestamp());
        cv.put(
                ProviderTableMeta.FILE_MODIFIED_AT_LAST_SYNC_FOR_DATA,
                file.getModificationTimestampAtLastSyncForData()
        );
        cv.put(ProviderTableMeta.FILE_CREATION, file.getCreationTimestamp());
        cv.put(ProviderTableMeta.FILE_CONTENT_LENGTH, file.getFileLength());
        cv.put(ProviderTableMeta.FILE_CONTENT_TYPE, file.getMimetype());
        cv.put(ProviderTableMeta.FILE_NAME, file.getFileName());
        cv.put(ProviderTableMeta.FILE_PARENT, file.getParentId());
        cv.put(ProviderTableMeta.FILE_PATH, file.getRemotePath());
        if (!file.isFolder())
            cv.put(ProviderTableMeta.FILE_STORAGE_PATH, file.getStoragePath());
        cv.put(ProviderTableMeta.FILE_ACCOUNT_OWNER, mAccount.name);
        cv.put(ProviderTableMeta.FILE_LAST_SYNC_DATE, file.getLastSyncDateForProperties());
        cv.put(ProviderTableMeta.FILE_LAST_SYNC_DATE_FOR_DATA, file.getLastSyncDateForData());
        cv.put(ProviderTableMeta.FILE_KEEP_IN_SYNC, file.isFavorite() ? 1 : 0);
        cv.put(ProviderTableMeta.FILE_ETAG, file.getEtag());
        cv.put(ProviderTableMeta.FILE_SHARED_VIA_LINK, file.isSharedViaLink() ? 1 : 0);
        cv.put(ProviderTableMeta.FILE_SHARED_WITH_SHAREE, file.isSharedWithSharee() ? 1 : 0);
        cv.put(ProviderTableMeta.FILE_PUBLIC_LINK, file.getPublicLink());
        cv.put(ProviderTableMeta.FILE_PERMISSIONS, file.getPermissions());
        cv.put(ProviderTableMeta.FILE_REMOTE_ID, file.getRemoteId());
        cv.put(ProviderTableMeta.FILE_UPDATE_THUMBNAIL, file.needsUpdateThumbnail());
        cv.put(ProviderTableMeta.FILE_IS_DOWNLOADING, file.isDownloading());
        cv.put(ProviderTableMeta.FILE_ETAG_IN_CONFLICT, file.getEtagInConflict());

        boolean sameRemotePath = fileExists(file.getRemotePath());
        if (sameRemotePath ||
                fileExists(file.getFileId())) {  // for renamed files; no more delete and create

            OCFile oldFile;
            if (sameRemotePath) {
                oldFile = getFileByPath(file.getRemotePath());
                file.setFileId(oldFile.getFileId());
            } else {
                oldFile = getFileById(file.getFileId());
            }

            overriden = true;
            if (getContentResolver() != null) {
                getContentResolver().update(ProviderTableMeta.CONTENT_URI, cv,
                        ProviderTableMeta._ID + "=?",
                        new String[]{String.valueOf(file.getFileId())});
            } else {
                try {
                    getContentProviderClient().update(ProviderTableMeta.CONTENT_URI,
                            cv, ProviderTableMeta._ID + "=?",
                            new String[]{String.valueOf(file.getFileId())});
                } catch (RemoteException e) {
                    Log_OC.e(TAG,
                            "Fail to insert insert file to database "
                                    + e.getMessage());
                }
            }
        } else {
            Uri result_uri = null;
            if (getContentResolver() != null) {
                result_uri = getContentResolver().insert(
                        ProviderTableMeta.CONTENT_URI_FILE, cv);
            } else {
                try {
                    result_uri = getContentProviderClient().insert(
                            ProviderTableMeta.CONTENT_URI_FILE, cv);
                } catch (RemoteException e) {
                    Log_OC.e(TAG,
                            "Fail to insert insert file to database "
                                    + e.getMessage());
                }
            }
            if (result_uri != null) {
                long new_id = Long.parseLong(result_uri.getPathSegments()
                        .get(1));
                file.setFileId(new_id);
            }
        }

        return overriden;
    }


    public void saveNewFile(OCFile newFile) {
        String remoteParentPath = new File(newFile.getRemotePath()).getParent();
        remoteParentPath = remoteParentPath.endsWith(OCFile.PATH_SEPARATOR) ?
                remoteParentPath : remoteParentPath + OCFile.PATH_SEPARATOR;
        OCFile parent = getFileByPath(remoteParentPath);
        if (parent != null) {
            newFile.setParentId(parent.getFileId());
            saveFile(newFile);
        } else {
            throw new IllegalArgumentException("Saving a new file in an unexisting folder");
        }
    }


    /**
     * Inserts or updates the list of files contained in a given folder.
     * <p/>
     * CALLER IS THE RESPONSIBLE FOR GRANTING RIGHT UPDATE OF INFORMATION, NOT THIS METHOD.
     * HERE ONLY DATA CONSISTENCY SHOULD BE GRANTED
     *
     * @param folder
     * @param updatedFiles
     * @param filesToRemove
     */
    public void saveFolder(
            OCFile folder, Collection<OCFile> updatedFiles, Collection<OCFile> filesToRemove
    ) {

        Log_OC.d(TAG,  "Saving folder " + folder.getRemotePath() + " with " + updatedFiles.size()
                + " children and " + filesToRemove.size() + " files to remove");

        ArrayList<ContentProviderOperation> operations =
                new ArrayList<ContentProviderOperation>(updatedFiles.size());

        // prepare operations to insert or update files to save in the given folder
        for (OCFile file : updatedFiles) {
            ContentValues cv = new ContentValues();
            cv.put(ProviderTableMeta.FILE_MODIFIED, file.getModificationTimestamp());
            cv.put(
                    ProviderTableMeta.FILE_MODIFIED_AT_LAST_SYNC_FOR_DATA,
                    file.getModificationTimestampAtLastSyncForData()
            );
            cv.put(ProviderTableMeta.FILE_CREATION, file.getCreationTimestamp());
            cv.put(ProviderTableMeta.FILE_CONTENT_LENGTH, file.getFileLength());
            cv.put(ProviderTableMeta.FILE_CONTENT_TYPE, file.getMimetype());
            cv.put(ProviderTableMeta.FILE_NAME, file.getFileName());
            //cv.put(ProviderTableMeta.FILE_PARENT, file.getParentId());
            cv.put(ProviderTableMeta.FILE_PARENT, folder.getFileId());
            cv.put(ProviderTableMeta.FILE_PATH, file.getRemotePath());
            if (!file.isFolder()) {
                cv.put(ProviderTableMeta.FILE_STORAGE_PATH, file.getStoragePath());
            }
            cv.put(ProviderTableMeta.FILE_ACCOUNT_OWNER, mAccount.name);
            cv.put(ProviderTableMeta.FILE_LAST_SYNC_DATE, file.getLastSyncDateForProperties());
            cv.put(ProviderTableMeta.FILE_LAST_SYNC_DATE_FOR_DATA, file.getLastSyncDateForData());
            cv.put(ProviderTableMeta.FILE_KEEP_IN_SYNC, file.isFavorite() ? 1 : 0);
            cv.put(ProviderTableMeta.FILE_ETAG, file.getEtag());
            cv.put(ProviderTableMeta.FILE_SHARED_VIA_LINK, file.isSharedViaLink() ? 1 : 0);
            cv.put(ProviderTableMeta.FILE_SHARED_WITH_SHAREE, file.isSharedWithSharee() ? 1 : 0);
            cv.put(ProviderTableMeta.FILE_PUBLIC_LINK, file.getPublicLink());
            cv.put(ProviderTableMeta.FILE_PERMISSIONS, file.getPermissions());
            cv.put(ProviderTableMeta.FILE_REMOTE_ID, file.getRemoteId());
            cv.put(ProviderTableMeta.FILE_UPDATE_THUMBNAIL, file.needsUpdateThumbnail());
            cv.put(ProviderTableMeta.FILE_IS_DOWNLOADING, file.isDownloading());
            cv.put(ProviderTableMeta.FILE_ETAG_IN_CONFLICT, file.getEtagInConflict());

            boolean existsByPath = fileExists(file.getRemotePath());
            if (existsByPath || fileExists(file.getFileId())) {
                // updating an existing file
                operations.add(ContentProviderOperation.newUpdate(ProviderTableMeta.CONTENT_URI).
                        withValues(cv).
                        withSelection(ProviderTableMeta._ID + "=?",
                                new String[]{String.valueOf(file.getFileId())})
                        .build());

            } else {
                // adding a new file
                operations.add(ContentProviderOperation.newInsert(ProviderTableMeta.CONTENT_URI).
                        withValues(cv).build());
            }
        }

        // prepare operations to remove files in the given folder
        String where = ProviderTableMeta.FILE_ACCOUNT_OWNER + "=?" + " AND " +
                ProviderTableMeta.FILE_PATH + "=?";
        String [] whereArgs = null;
        for (OCFile file : filesToRemove) {
            if (file.getParentId() == folder.getFileId()) {
                whereArgs = new String[]{mAccount.name, file.getRemotePath()};
                if (file.isFolder()) {
                    operations.add(ContentProviderOperation.newDelete(
                            ContentUris.withAppendedId(
                                    ProviderTableMeta.CONTENT_URI_DIR, file.getFileId()
                            )
                    ).withSelection(where, whereArgs).build());

                    File localFolder =
                            new File(FileStorageUtils.getDefaultSavePathFor(mAccount.name, file));
                    if (localFolder.exists()) {
                        removeLocalFolder(localFolder);
                    }
                } else {
                    operations.add(ContentProviderOperation.newDelete(
                            ContentUris.withAppendedId(
                                    ProviderTableMeta.CONTENT_URI_FILE, file.getFileId()
                            )
                    ).withSelection(where, whereArgs).build());

                    if (file.isDown()) {
                        String path = file.getStoragePath();
                        new File(path).delete();
                        triggerMediaScan(path); // notify MediaScanner about removed file
                    }
                }
            }
        }

        // update metadata of folder
        ContentValues cv = new ContentValues();
        cv.put(ProviderTableMeta.FILE_MODIFIED, folder.getModificationTimestamp());
        cv.put(
                ProviderTableMeta.FILE_MODIFIED_AT_LAST_SYNC_FOR_DATA,
                folder.getModificationTimestampAtLastSyncForData()
        );
        cv.put(ProviderTableMeta.FILE_CREATION, folder.getCreationTimestamp());
        cv.put(ProviderTableMeta.FILE_CONTENT_LENGTH, 0);
        cv.put(ProviderTableMeta.FILE_CONTENT_TYPE, folder.getMimetype());
        cv.put(ProviderTableMeta.FILE_NAME, folder.getFileName());
        cv.put(ProviderTableMeta.FILE_PARENT, folder.getParentId());
        cv.put(ProviderTableMeta.FILE_PATH, folder.getRemotePath());
        cv.put(ProviderTableMeta.FILE_ACCOUNT_OWNER, mAccount.name);
        cv.put(ProviderTableMeta.FILE_LAST_SYNC_DATE, folder.getLastSyncDateForProperties());
        cv.put(ProviderTableMeta.FILE_LAST_SYNC_DATE_FOR_DATA, folder.getLastSyncDateForData());
        cv.put(ProviderTableMeta.FILE_KEEP_IN_SYNC, folder.isFavorite() ? 1 : 0);
        cv.put(ProviderTableMeta.FILE_ETAG, folder.getEtag());
        cv.put(ProviderTableMeta.FILE_SHARED_VIA_LINK, folder.isSharedViaLink() ? 1 : 0);
        cv.put(ProviderTableMeta.FILE_SHARED_WITH_SHAREE, folder.isSharedWithSharee() ? 1 : 0);
        cv.put(ProviderTableMeta.FILE_PUBLIC_LINK, folder.getPublicLink());
        cv.put(ProviderTableMeta.FILE_PERMISSIONS, folder.getPermissions());
        cv.put(ProviderTableMeta.FILE_REMOTE_ID, folder.getRemoteId());

        operations.add(ContentProviderOperation.newUpdate(ProviderTableMeta.CONTENT_URI).
                withValues(cv).
                withSelection(ProviderTableMeta._ID + "=?",
                        new String[]{String.valueOf(folder.getFileId())})
                .build());

        // apply operations in batch
        ContentProviderResult[] results = null;
        Log_OC.d(TAG, "Sending " + operations.size() + " operations to FileContentProvider");
        try {
            if (getContentResolver() != null) {
                results = getContentResolver().applyBatch(MainApp.getAuthority(), operations);

            } else {
                results = getContentProviderClient().applyBatch(operations);
            }

        } catch (OperationApplicationException e) {
            Log_OC.e(TAG, "Exception in batch of operations " + e.getMessage());

        } catch (RemoteException e) {
            Log_OC.e(TAG, "Exception in batch of operations  " + e.getMessage());
        }

        // update new id in file objects for insertions
        if (results != null) {
            long newId;
            Iterator<OCFile> filesIt = updatedFiles.iterator();
            OCFile file = null;
            for (int i = 0; i < results.length; i++) {
                if (filesIt.hasNext()) {
                    file = filesIt.next();
                } else {
                    file = null;
                }
                if (results[i].uri != null) {
                    newId = Long.parseLong(results[i].uri.getPathSegments().get(1));
                    //updatedFiles.get(i).setFileId(newId);
                    if (file != null) {
                        file.setFileId(newId);
                    }
                }
            }
        }

    }


    public boolean removeFile(OCFile file, boolean removeDBData, boolean removeLocalCopy) {
        boolean success = false;
        if (file != null) {
            if (file.isFolder()) {
                success = removeFolder(file, removeDBData, removeLocalCopy);

            } else {
                if (removeDBData) {
                    //Uri file_uri = Uri.withAppendedPath(ProviderTableMeta.CONTENT_URI_FILE,
                    // ""+file.getFileId());
                    Uri file_uri = ContentUris.withAppendedId(ProviderTableMeta.CONTENT_URI_FILE,
                            file.getFileId());
                    String where = ProviderTableMeta.FILE_ACCOUNT_OWNER + "=?" + " AND " +
                            ProviderTableMeta.FILE_PATH + "=?";
                    String[] whereArgs = new String[]{mAccount.name, file.getRemotePath()};
                    int deleted = 0;
                    if (getContentProviderClient() != null) {
                        try {
                            deleted = getContentProviderClient().delete(file_uri, where, whereArgs);
                        } catch (RemoteException e) {
                            e.printStackTrace();
                        }
                    } else {
                        deleted = getContentResolver().delete(file_uri, where, whereArgs);
                    }
                    success &= (deleted > 0);
                }
                String localPath = file.getStoragePath();
                if (removeLocalCopy && file.isDown() && localPath != null && success) {
                    success = new File(localPath).delete();
                    if (success) {
                        deleteFileInMediaScan(localPath);
                    }
                    if (!removeDBData && success) {
                        // maybe unnecessary, but should be checked TODO remove if unnecessary
                        file.setStoragePath(null);
                        saveFile(file);
                        saveConflict(file, null);
                    }
                }
            }
        }

        return success;
    }


    public boolean removeFolder(OCFile folder, boolean removeDBData, boolean removeLocalContent) {
        boolean success = false;
        if (folder != null && folder.isFolder()) {
            if (removeDBData && folder.getFileId() != -1) {
                success = removeFolderInDb(folder);
            }
            if (removeLocalContent && success) {
                success = removeLocalFolder(folder);
            }
        }

        return success;
    }

    private boolean removeFolderInDb(OCFile folder) {
        Uri folder_uri = Uri.withAppendedPath(ProviderTableMeta.CONTENT_URI_DIR, "" +
                folder.getFileId());   // URI for recursive deletion
        String where = ProviderTableMeta.FILE_ACCOUNT_OWNER + "=?" + " AND " +
                ProviderTableMeta.FILE_PATH + "=?";
        String [] whereArgs = new String[]{mAccount.name, folder.getRemotePath()};
        int deleted = 0;
        if (getContentProviderClient() != null) {
            try {
                deleted = getContentProviderClient().delete(folder_uri, where, whereArgs);
            } catch (RemoteException e) {
                e.printStackTrace();
            }
        } else {
            deleted = getContentResolver().delete(folder_uri, where, whereArgs);
        }
        return deleted > 0;
    }

    private boolean removeLocalFolder(OCFile folder) {
        boolean success = true;
        String localFolderPath = FileStorageUtils.getDefaultSavePathFor(mAccount.name, folder);
        File localFolder = new File(localFolderPath);
        if (localFolder.exists()) {
            // stage 1: remove the local files already registered in the files database
            Vector<OCFile> files = getFolderContent(folder.getFileId(), false);
            if (files != null) {
                for (OCFile file : files) {
                    if (file.isFolder()) {
                        success &= removeLocalFolder(file);
                    } else {
                        if (file.isDown()) {
                            File localFile = new File(file.getStoragePath());
                            success &= localFile.delete();
                            if (success) {
                                // notify MediaScanner about removed file
                                deleteFileInMediaScan(file.getStoragePath());
                                file.setStoragePath(null);
                                saveFile(file);
                            }
                        }
                    }
                }
            }

            // stage 2: remove the folder itself and any local file inside out of sync; 
            //          for instance, after clearing the app cache or reinstalling
            success &= removeLocalFolder(localFolder);
        }
        return success;
    }

    private boolean removeLocalFolder(File localFolder) {
        boolean success = true;
        File[] localFiles = localFolder.listFiles();
        if (localFiles != null) {
            for (File localFile : localFiles) {
                if (localFile.isDirectory()) {
                    success &= removeLocalFolder(localFile);
                } else {
                    String path = localFile.getAbsolutePath();
                    success &= localFile.delete();
                }
            }
        }
        success &= localFolder.delete();
        return success;
    }


    /**
     * Updates database and file system for a file or folder that was moved to a different location.
     *
     * TODO explore better (faster) implementations
     * TODO throw exceptions up !
     */
    public void moveLocalFile(OCFile file, String targetPath, String targetParentPath) {

        if (file != null && file.fileExists() && !OCFile.ROOT_PATH.equals(file.getFileName())) {

            OCFile targetParent = getFileByPath(targetParentPath);
            if (targetParent == null) {
                throw new IllegalStateException(
                        "Parent folder of the target path does not exist!!");
            }

            /// 1. get all the descendants of the moved element in a single QUERY
            Cursor c = null;
            if (getContentProviderClient() != null) {
                try {
                    c = getContentProviderClient().query(
                            ProviderTableMeta.CONTENT_URI,
                            null,
                            ProviderTableMeta.FILE_ACCOUNT_OWNER + "=? AND " +
                                    ProviderTableMeta.FILE_PATH + " LIKE ? ",
                            new String[]{
                                    mAccount.name,
                                    file.getRemotePath() + "%"
                            },
                            ProviderTableMeta.FILE_PATH + " ASC "
                    );
                } catch (RemoteException e) {
                    Log_OC.e(TAG, e.getMessage());
                }

            } else {
                c = getContentResolver().query(
                        ProviderTableMeta.CONTENT_URI,
                        null,
                        ProviderTableMeta.FILE_ACCOUNT_OWNER + "=? AND " +
                                ProviderTableMeta.FILE_PATH + " LIKE ? ",
                        new String[]{
                                mAccount.name,
                                file.getRemotePath() + "%"
                        },
                        ProviderTableMeta.FILE_PATH + " ASC "
                );
            }

            /// 2. prepare a batch of update operations to change all the descendants
            ArrayList<ContentProviderOperation> operations =
                    new ArrayList<ContentProviderOperation>(c.getCount());
            String defaultSavePath = FileStorageUtils.getSavePath(mAccount.name);
            List<String> originalPathsToTriggerMediaScan = new ArrayList<String>();
            List<String> newPathsToTriggerMediaScan = new ArrayList<String>();
            if (c.moveToFirst()) {
                int lengthOfOldPath = file.getRemotePath().length();
                int lengthOfOldStoragePath = defaultSavePath.length() + lengthOfOldPath;
                do {
                    ContentValues cv = new ContentValues(); // keep construction in the loop
                    OCFile child = createFileInstance(c);
                    cv.put(
                            ProviderTableMeta.FILE_PATH,
                            targetPath + child.getRemotePath().substring(lengthOfOldPath)
                    );
                    if (child.getStoragePath() != null &&
                            child.getStoragePath().startsWith(defaultSavePath)) {
                        // update link to downloaded content - but local move is not done here!
                        String targetLocalPath = defaultSavePath + targetPath +
                                child.getStoragePath().substring(lengthOfOldStoragePath);

                        cv.put(ProviderTableMeta.FILE_STORAGE_PATH, targetLocalPath);

                        originalPathsToTriggerMediaScan.add(child.getStoragePath());
                        newPathsToTriggerMediaScan.add(targetLocalPath);

                    }
                    if (child.getRemotePath().equals(file.getRemotePath())) {
                        cv.put(
                                ProviderTableMeta.FILE_PARENT,
                                targetParent.getFileId()
                        );
                    }
                    operations.add(
                            ContentProviderOperation.newUpdate(ProviderTableMeta.CONTENT_URI).
                                    withValues(cv).
                                    withSelection(
                                            ProviderTableMeta._ID + "=?",
                                            new String[]{String.valueOf(child.getFileId())}
                                    )
                                    .build());

                } while (c.moveToNext());
            }
            c.close();

            /// 3. apply updates in batch
            try {
                if (getContentResolver() != null) {
                    getContentResolver().applyBatch(MainApp.getAuthority(), operations);

                } else {
                    getContentProviderClient().applyBatch(operations);
                }

            } catch (Exception e) {
                Log_OC.e(TAG, "Fail to update " + file.getFileId() + " and descendants in database",
                        e);
            }

            /// 4. move in local file system 
            String originalLocalPath = FileStorageUtils.getDefaultSavePathFor(mAccount.name, file);
            String targetLocalPath = defaultSavePath + targetPath;
            File localFile = new File(originalLocalPath);
            boolean renamed = false;
            if (localFile.exists()) {
                File targetFile = new File(targetLocalPath);
                File targetFolder = targetFile.getParentFile();
                if (!targetFolder.exists()) {
                    targetFolder.mkdirs();
                }
                renamed = localFile.renameTo(targetFile);
            }

            if (renamed) {
                Iterator<String> it = originalPathsToTriggerMediaScan.iterator();
                while (it.hasNext()) {
                    // Notify MediaScanner about removed file
                    deleteFileInMediaScan(it.next());
                }
                it = newPathsToTriggerMediaScan.iterator();
                while (it.hasNext()) {
                    // Notify MediaScanner about new file/folder
                    triggerMediaScan(it.next());
                }
            }
        }

    }

    public void copyLocalFile(OCFile file, String targetPath) {

        if (file != null && file.fileExists() && !OCFile.ROOT_PATH.equals(file.getFileName())) {
            String localPath = FileStorageUtils.getDefaultSavePathFor(mAccount.name, file);
            File localFile = new File(localPath);
            boolean copied = false;
            String defaultSavePath = FileStorageUtils.getSavePath(mAccount.name);
            if (localFile.exists()) {
                File targetFile = new File(defaultSavePath + targetPath);
                File targetFolder = targetFile.getParentFile();
                if (!targetFolder.exists()) {
                    targetFolder.mkdirs();
                }
                copied = FileStorageUtils.copyFile(localFile, targetFile);
            }
            Log_OC.d(TAG, "Local file COPIED : " + copied);
        }
    }

    public void migrateStoredFiles(String srcPath, String dstPath) throws Exception {
        Cursor c = null;
        if (getContentResolver() != null) {
            c = getContentResolver().query(ProviderTableMeta.CONTENT_URI_FILE,
                    null,
                    ProviderTableMeta.FILE_STORAGE_PATH  + " IS NOT NULL",
                    null,
                    null);

        } else {
            try {
                c = getContentProviderClient().query(ProviderTableMeta.CONTENT_URI_FILE,
                        new String[]{ProviderTableMeta._ID, ProviderTableMeta.FILE_STORAGE_PATH},
                        ProviderTableMeta.FILE_STORAGE_PATH + " IS NOT NULL",
                        null,
                        null);
            } catch (RemoteException e) {
                Log_OC.e(TAG, e.getMessage());
                throw e;
            }
        }

        ArrayList<ContentProviderOperation> operations =
                new ArrayList<ContentProviderOperation>(c.getCount());
        if (c.moveToFirst()) {
            do {
                ContentValues cv = new ContentValues();
                long fileId = c.getLong(c.getColumnIndex(ProviderTableMeta._ID));
                String oldFileStoragePath = c.getString(c.getColumnIndex(ProviderTableMeta.FILE_STORAGE_PATH));
<<<<<<< HEAD

                if (oldFileStoragePath.startsWith(srcPath)) {

                    cv.put(
                            ProviderTableMeta.FILE_STORAGE_PATH,
                            oldFileStoragePath.replaceFirst(srcPath, dstPath));

=======

                if (oldFileStoragePath.startsWith(srcPath)) {

                    cv.put(
                            ProviderTableMeta.FILE_STORAGE_PATH,
                            oldFileStoragePath.replaceFirst(srcPath, dstPath));

>>>>>>> 84d06d8b
                    operations.add(
                            ContentProviderOperation.newUpdate(ProviderTableMeta.CONTENT_URI).
                                    withValues(cv).
                                    withSelection(
                                            ProviderTableMeta._ID + "=?",
                                            new String[]{String.valueOf(fileId)}
                                    )
                                    .build());
                }

            } while (c.moveToNext());
        }
        c.close();

        /// 3. apply updates in batch
        if (getContentResolver() != null) {
            getContentResolver().applyBatch(MainApp.getAuthority(), operations);
        } else {
            getContentProviderClient().applyBatch(operations);
        }
    }

    private Vector<OCFile> getFolderContent(long parentId, boolean onlyOnDevice) {

        Vector<OCFile> ret = new Vector<OCFile>();

        Uri req_uri = Uri.withAppendedPath(
                ProviderTableMeta.CONTENT_URI_DIR,
                String.valueOf(parentId));
        Cursor c = null;

        if (getContentProviderClient() != null) {
            try {
                c = getContentProviderClient().query(req_uri, null,
                        ProviderTableMeta.FILE_PARENT + "=?",
                        new String[]{String.valueOf(parentId)}, null);
            } catch (RemoteException e) {
                Log_OC.e(TAG, e.getMessage());
                return ret;
            }
        } else {
            c = getContentResolver().query(req_uri, null,
                    ProviderTableMeta.FILE_PARENT + "=?",
                    new String[]{String.valueOf(parentId)}, null);
        }

        if (c.moveToFirst()) {
            do {
                OCFile child = createFileInstance(c);
                 if (child.isFolder() || !onlyOnDevice || onlyOnDevice && child.isDown()){
                ret.add(child);
                 }
            } while (c.moveToNext());
        }

        c.close();

        Collections.sort(ret);

        return ret;
    }


    private OCFile createRootDir() {
        OCFile file = new OCFile(OCFile.ROOT_PATH);
        file.setMimetype(MimeType.DIRECTORY);
        file.setParentId(FileDataStorageManager.ROOT_PARENT_ID);
        saveFile(file);
        return file;
    }

    private boolean fileExists(String cmp_key, String value) {
        Cursor c;
        if (getContentResolver() != null) {
            c = getContentResolver()
                    .query(ProviderTableMeta.CONTENT_URI,
                            null,
                            cmp_key + "=? AND "
                                    + ProviderTableMeta.FILE_ACCOUNT_OWNER
                                    + "=?",
                            new String[]{value, mAccount.name}, null);
        } else {
            try {
                c = getContentProviderClient().query(
                        ProviderTableMeta.CONTENT_URI,
                        null,
                        cmp_key + "=? AND "
                                + ProviderTableMeta.FILE_ACCOUNT_OWNER + "=?",
                        new String[]{value, mAccount.name}, null);
            } catch (RemoteException e) {
                Log_OC.e(TAG,
                        "Couldn't determine file existance, assuming non existance: "
                                + e.getMessage());
                return false;
            }
        }
        boolean retval = c.moveToFirst();
        c.close();
        return retval;
    }

    private Cursor getFileCursorForValue(String key, String value) {
        Cursor c = null;
        if (getContentResolver() != null) {
            c = getContentResolver()
                    .query(ProviderTableMeta.CONTENT_URI,
                            null,
                            key + "=? AND "
                                    + ProviderTableMeta.FILE_ACCOUNT_OWNER
                                    + "=?",
                            new String[]{value, mAccount.name}, null);
        } else {
            try {
                c = getContentProviderClient().query(
                        ProviderTableMeta.CONTENT_URI,
                        null,
                        key + "=? AND " + ProviderTableMeta.FILE_ACCOUNT_OWNER
                                + "=?", new String[]{value, mAccount.name},
                        null);
            } catch (RemoteException e) {
                Log_OC.e(TAG, "Could not get file details: " + e.getMessage());
                c = null;
            }
        }
        return c;
    }


    private OCFile createFileInstance(Cursor c) {
        OCFile file = null;
        if (c != null) {
            file = new OCFile(c.getString(c
                    .getColumnIndex(ProviderTableMeta.FILE_PATH)));
            file.setFileId(c.getLong(c.getColumnIndex(ProviderTableMeta._ID)));
            file.setParentId(c.getLong(c
                    .getColumnIndex(ProviderTableMeta.FILE_PARENT)));
            file.setMimetype(c.getString(c
                    .getColumnIndex(ProviderTableMeta.FILE_CONTENT_TYPE)));
            if (!file.isFolder()) {
                file.setStoragePath(c.getString(c
                        .getColumnIndex(ProviderTableMeta.FILE_STORAGE_PATH)));
                if (file.getStoragePath() == null) {
                    // try to find existing file and bind it with current account; 
                    // with the current update of SynchronizeFolderOperation, this won't be 
                    // necessary anymore after a full synchronization of the account
                    File f = new File(FileStorageUtils.getDefaultSavePathFor(mAccount.name, file));
                    if (f.exists()) {
                        file.setStoragePath(f.getAbsolutePath());
                        file.setLastSyncDateForData(f.lastModified());
                    }
                }
            }
            file.setFileLength(c.getLong(c
                    .getColumnIndex(ProviderTableMeta.FILE_CONTENT_LENGTH)));
            file.setCreationTimestamp(c.getLong(c
                    .getColumnIndex(ProviderTableMeta.FILE_CREATION)));
            file.setModificationTimestamp(c.getLong(c
                    .getColumnIndex(ProviderTableMeta.FILE_MODIFIED)));
            file.setModificationTimestampAtLastSyncForData(c.getLong(c
                    .getColumnIndex(ProviderTableMeta.FILE_MODIFIED_AT_LAST_SYNC_FOR_DATA)));
            file.setLastSyncDateForProperties(c.getLong(c
                    .getColumnIndex(ProviderTableMeta.FILE_LAST_SYNC_DATE)));
            file.setLastSyncDateForData(c.getLong(c.
                    getColumnIndex(ProviderTableMeta.FILE_LAST_SYNC_DATE_FOR_DATA)));
            file.setFavorite(c.getInt(
                    c.getColumnIndex(ProviderTableMeta.FILE_KEEP_IN_SYNC)) == 1 ? true : false);
            file.setEtag(c.getString(c.getColumnIndex(ProviderTableMeta.FILE_ETAG)));
            file.setShareViaLink(c.getInt(
                    c.getColumnIndex(ProviderTableMeta.FILE_SHARED_VIA_LINK)) == 1 ? true : false);
            file.setShareWithSharee(c.getInt(
                    c.getColumnIndex(ProviderTableMeta.FILE_SHARED_WITH_SHAREE)) == 1 ? true : false);
            file.setPublicLink(c.getString(c.getColumnIndex(ProviderTableMeta.FILE_PUBLIC_LINK)));
            file.setPermissions(c.getString(c.getColumnIndex(ProviderTableMeta.FILE_PERMISSIONS)));
            file.setRemoteId(c.getString(c.getColumnIndex(ProviderTableMeta.FILE_REMOTE_ID)));
            file.setNeedsUpdateThumbnail(c.getInt(
                    c.getColumnIndex(ProviderTableMeta.FILE_UPDATE_THUMBNAIL)) == 1 ? true : false);
            file.setDownloading(c.getInt(
                    c.getColumnIndex(ProviderTableMeta.FILE_IS_DOWNLOADING)) == 1 ? true : false);
            file.setEtagInConflict(c.getString(c.getColumnIndex(ProviderTableMeta.FILE_ETAG_IN_CONFLICT)));

        }
        return file;
    }

    // Methods for Shares
    public boolean saveShare(OCShare share) {
        boolean overriden = false;
        ContentValues cv = new ContentValues();
        cv.put(ProviderTableMeta.OCSHARES_FILE_SOURCE, share.getFileSource());
        cv.put(ProviderTableMeta.OCSHARES_ITEM_SOURCE, share.getItemSource());
        cv.put(ProviderTableMeta.OCSHARES_SHARE_TYPE, share.getShareType().getValue());
        cv.put(ProviderTableMeta.OCSHARES_SHARE_WITH, share.getShareWith());
        cv.put(ProviderTableMeta.OCSHARES_PATH, share.getPath());
        cv.put(ProviderTableMeta.OCSHARES_PERMISSIONS, share.getPermissions());
        cv.put(ProviderTableMeta.OCSHARES_SHARED_DATE, share.getSharedDate());
        cv.put(ProviderTableMeta.OCSHARES_EXPIRATION_DATE, share.getExpirationDate());
        cv.put(ProviderTableMeta.OCSHARES_TOKEN, share.getToken());
        cv.put(
                ProviderTableMeta.OCSHARES_SHARE_WITH_DISPLAY_NAME,
                share.getSharedWithDisplayName()
        );
        cv.put(ProviderTableMeta.OCSHARES_IS_DIRECTORY, share.isFolder() ? 1 : 0);
        cv.put(ProviderTableMeta.OCSHARES_USER_ID, share.getUserId());
        cv.put(ProviderTableMeta.OCSHARES_ID_REMOTE_SHARED, share.getRemoteId());
        cv.put(ProviderTableMeta.OCSHARES_ACCOUNT_OWNER, mAccount.name);

        if (shareExistsForRemoteId(share.getRemoteId())) {// for renamed files; no more delete and create
            overriden = true;
            if (getContentResolver() != null) {
                getContentResolver().update(ProviderTableMeta.CONTENT_URI_SHARE, cv,
                        ProviderTableMeta.OCSHARES_ID_REMOTE_SHARED + "=?",
                        new String[]{String.valueOf(share.getRemoteId())});
            } else {
                try {
                    getContentProviderClient().update(ProviderTableMeta.CONTENT_URI_SHARE,
                            cv, ProviderTableMeta.OCSHARES_ID_REMOTE_SHARED + "=?",
                            new String[]{String.valueOf(share.getRemoteId())});
                } catch (RemoteException e) {
                    Log_OC.e(TAG,
                            "Fail to insert insert file to database "
                                    + e.getMessage());
                }
            }
        } else {
            Uri result_uri = null;
            if (getContentResolver() != null) {
                result_uri = getContentResolver().insert(
                        ProviderTableMeta.CONTENT_URI_SHARE, cv);
            } else {
                try {
                    result_uri = getContentProviderClient().insert(
                            ProviderTableMeta.CONTENT_URI_SHARE, cv);
                } catch (RemoteException e) {
                    Log_OC.e(TAG,
                            "Fail to insert insert file to database "
                                    + e.getMessage());
                }
            }
            if (result_uri != null) {
                long new_id = Long.parseLong(result_uri.getPathSegments()
                        .get(1));
                share.setId(new_id);
            }
        }

        return overriden;
    }

    /**
     * Retrieves an stored {@link OCShare} given its id.
     *
     * @param id    Identifier.
     * @return      Stored {@link OCShare} given its id.
     */
    public OCShare getShareById(long id) {
        OCShare share = null;
        Cursor c = getShareCursorForValue(
                ProviderTableMeta._ID,
                String.valueOf(id)
        );
        if (c != null) {
            if (c.moveToFirst()) {
                share = createShareInstance(c);
            }
            c.close();
        }
        return share;
    }


    /**
     * Checks the existance of an stored {@link OCShare} matching the given remote id (not to be confused with
     * the local id) in the current account.
     *
     * @param remoteId      Remote of the share in the server.
     * @return              'True' if a matching {@link OCShare} is stored in the current account.
     */
    private boolean shareExistsForRemoteId(long remoteId) {
        return shareExistsForValue(ProviderTableMeta.OCSHARES_ID_REMOTE_SHARED, String.valueOf(remoteId));
    }


    /**
     * Checks the existance of an stored {@link OCShare} in the current account
     * matching a given column and a value for that column
     *
     * @param key           Name of the column to match.
     * @param value         Value of the column to match.
     * @return              'True' if a matching {@link OCShare} is stored in the current account.
     */
    private boolean shareExistsForValue(String key, String value) {
        Cursor c = getShareCursorForValue(key, value);
        boolean retval = c.moveToFirst();
        c.close();
        return retval;
    }


    /**
     * Gets a {@link Cursor} for an stored {@link OCShare} in the current account
     * matching a given column and a value for that column
     *
     * @param key           Name of the column to match.
     * @param value         Value of the column to match.
     * @return              'True' if a matching {@link OCShare} is stored in the current account.
     */
    private Cursor getShareCursorForValue(String key, String value) {
        Cursor c;
        if (getContentResolver() != null) {
            c = getContentResolver()
                    .query(ProviderTableMeta.CONTENT_URI_SHARE,
                            null,
                            key + "=? AND "
                                + ProviderTableMeta.OCSHARES_ACCOUNT_OWNER + "=?",
                            new String[]{value, mAccount.name},
                            null
                    );
        } else {
            try {
                c = getContentProviderClient().query(
                        ProviderTableMeta.CONTENT_URI_SHARE,
                        null,
                        key + "=? AND "
                                + ProviderTableMeta.OCSHARES_ACCOUNT_OWNER + "=?",
                        new String[]{value, mAccount.name},
                        null
                );
            } catch (RemoteException e) {
                Log_OC.w(TAG,
                        "Could not get details, assuming share does not exist: "+ e.getMessage());
                c = null;
            }
        }
        return c;
    }



    /**
     * Get first share bound to a file with a known path and given {@link ShareType}.
     *
     * @param path          Path of the file.
     * @param type          Type of the share to get
     * @param shareWith     Target of the share. Ignored in type is {@link ShareType#PUBLIC_LINK}
     * @return              First {@OCShare} instance found in DB bound to the file in 'path'
     */
    public OCShare getFirstShareByPathAndType(String path, ShareType type, String shareWith) {
        Cursor c = null;
        if (shareWith == null) {
            shareWith = "";
        }

        String selection = ProviderTableMeta.OCSHARES_PATH + "=? AND "
                + ProviderTableMeta.OCSHARES_SHARE_TYPE + "=? AND "
                + ProviderTableMeta.OCSHARES_ACCOUNT_OWNER + "=?" ;
        if (!ShareType.PUBLIC_LINK.equals(type)) {
            selection += " AND " + ProviderTableMeta.OCSHARES_SHARE_WITH + "=?";
        }

        String [] selectionArgs;
        if (ShareType.PUBLIC_LINK.equals(type)) {
            selectionArgs = new String[]{
                    path,
                    Integer.toString(type.getValue()),
                    mAccount.name
            };
        } else {
            selectionArgs = new String[]{
                    path,
                    Integer.toString(type.getValue()),
                    mAccount.name,
                    shareWith
            };
        }

        if (getContentResolver() != null) {
            c = getContentResolver().query(
                    ProviderTableMeta.CONTENT_URI_SHARE,
                    null,
                    selection, selectionArgs,
                    null);
        } else {
            try {
                c = getContentProviderClient().query(
                        ProviderTableMeta.CONTENT_URI_SHARE,
                        null,
                        selection, selectionArgs,
                        null);

            } catch (RemoteException e) {
                Log_OC.e(TAG, "Could not get file details: " + e.getMessage());
                c = null;
            }
        }
        OCShare share = null;
        if (c.moveToFirst()) {
            share = createShareInstance(c);
        }
        c.close();
        return share;
    }

    private OCShare createShareInstance(Cursor c) {
        OCShare share = null;
        if (c != null) {
            share = new OCShare(c.getString(c
                    .getColumnIndex(ProviderTableMeta.OCSHARES_PATH)));
            share.setId(c.getLong(c.getColumnIndex(ProviderTableMeta._ID)));
            share.setFileSource(c.getLong(c
                    .getColumnIndex(ProviderTableMeta.OCSHARES_ITEM_SOURCE)));
            share.setShareType(ShareType.fromValue(c.getInt(c
                    .getColumnIndex(ProviderTableMeta.OCSHARES_SHARE_TYPE))));
            share.setShareWith(c.getString(c
                    .getColumnIndex(ProviderTableMeta.OCSHARES_SHARE_WITH)));
            share.setPermissions(c.getInt(c
                    .getColumnIndex(ProviderTableMeta.OCSHARES_PERMISSIONS)));
            share.setSharedDate(c.getLong(c
                    .getColumnIndex(ProviderTableMeta.OCSHARES_SHARED_DATE)));
            share.setExpirationDate(c.getLong(c
                    .getColumnIndex(ProviderTableMeta.OCSHARES_EXPIRATION_DATE)));
            share.setToken(c.getString(c
                    .getColumnIndex(ProviderTableMeta.OCSHARES_TOKEN)));
            share.setSharedWithDisplayName(c.getString(c
                    .getColumnIndex(ProviderTableMeta.OCSHARES_SHARE_WITH_DISPLAY_NAME)));
            share.setIsFolder(c.getInt(
                    c.getColumnIndex(ProviderTableMeta.OCSHARES_IS_DIRECTORY)) == 1);
            share.setUserId(c.getLong(c.getColumnIndex(ProviderTableMeta.OCSHARES_USER_ID)));
            share.setIdRemoteShared(c.getLong(
                    c.getColumnIndex(ProviderTableMeta.OCSHARES_ID_REMOTE_SHARED)));
        }
        return share;
    }

    private void resetShareFlagsInAllFiles() {
        ContentValues cv = new ContentValues();
        cv.put(ProviderTableMeta.FILE_SHARED_VIA_LINK, false);
        cv.put(ProviderTableMeta.FILE_SHARED_WITH_SHAREE, false);
        cv.put(ProviderTableMeta.FILE_PUBLIC_LINK, "");
        String where = ProviderTableMeta.FILE_ACCOUNT_OWNER + "=?";
        String[] whereArgs = new String[]{mAccount.name};

        if (getContentResolver() != null) {
            getContentResolver().update(ProviderTableMeta.CONTENT_URI, cv, where, whereArgs);

        } else {
            try {
                getContentProviderClient().update(ProviderTableMeta.CONTENT_URI, cv, where,
                        whereArgs);
            } catch (RemoteException e) {
                Log_OC.e(TAG, "Exception in resetShareFlagsInAllFiles" + e.getMessage());
            }
        }
    }

    private void resetShareFlagsInFolder(OCFile folder) {
        ContentValues cv = new ContentValues();
        cv.put(ProviderTableMeta.FILE_SHARED_VIA_LINK, false);
        cv.put(ProviderTableMeta.FILE_SHARED_WITH_SHAREE, false);
        cv.put(ProviderTableMeta.FILE_PUBLIC_LINK, "");
        String where = ProviderTableMeta.FILE_ACCOUNT_OWNER + "=? AND " +
                ProviderTableMeta.FILE_PARENT + "=?";
        String [] whereArgs = new String[] { mAccount.name , String.valueOf(folder.getFileId()) };

        if (getContentResolver() != null) {
            getContentResolver().update(ProviderTableMeta.CONTENT_URI, cv, where, whereArgs);

        } else {
            try {
                getContentProviderClient().update(ProviderTableMeta.CONTENT_URI, cv, where,
                        whereArgs);
            } catch (RemoteException e) {
                Log_OC.e(TAG, "Exception in resetShareFlagsInFolder " + e.getMessage());
            }
        }
    }

    private void resetShareFlagInAFile(String filePath){
        ContentValues cv = new ContentValues();
        cv.put(ProviderTableMeta.FILE_SHARED_VIA_LINK, false);
        cv.put(ProviderTableMeta.FILE_SHARED_WITH_SHAREE, false);
        cv.put(ProviderTableMeta.FILE_PUBLIC_LINK, "");
        String where = ProviderTableMeta.FILE_ACCOUNT_OWNER + "=? AND " +
                ProviderTableMeta.FILE_PATH+ "=?";
        String [] whereArgs = new String[] { mAccount.name , filePath };

        if (getContentResolver() != null) {
            getContentResolver().update(ProviderTableMeta.CONTENT_URI, cv, where, whereArgs);

        } else {
            try {
                getContentProviderClient().update(ProviderTableMeta.CONTENT_URI, cv, where,
                        whereArgs);
            } catch (RemoteException e) {
                Log_OC.e(TAG, "Exception in resetShareFlagsInFolder " + e.getMessage());
            }
        }
    }

    private void cleanShares() {
        String where = ProviderTableMeta.OCSHARES_ACCOUNT_OWNER + "=?";
        String[] whereArgs = new String[]{mAccount.name};

        if (getContentResolver() != null) {
            getContentResolver().delete(ProviderTableMeta.CONTENT_URI_SHARE, where, whereArgs);

        } else {
            try {
                getContentProviderClient().delete(ProviderTableMeta.CONTENT_URI_SHARE, where,
                        whereArgs);
            } catch (RemoteException e) {
                Log_OC.e(TAG, "Exception in cleanShares" + e.getMessage());
            }
        }
    }

    public void saveShares(Collection<OCShare> shares) {
        cleanShares();
        if (shares != null) {
            ArrayList<ContentProviderOperation> operations =
                    new ArrayList<ContentProviderOperation>(shares.size());

            // prepare operations to insert or update files to save in the given folder
            for (OCShare share : shares) {
                ContentValues cv = new ContentValues();
                cv.put(ProviderTableMeta.OCSHARES_FILE_SOURCE, share.getFileSource());
                cv.put(ProviderTableMeta.OCSHARES_ITEM_SOURCE, share.getItemSource());
                cv.put(ProviderTableMeta.OCSHARES_SHARE_TYPE, share.getShareType().getValue());
                cv.put(ProviderTableMeta.OCSHARES_SHARE_WITH, share.getShareWith());
                cv.put(ProviderTableMeta.OCSHARES_PATH, share.getPath());
                cv.put(ProviderTableMeta.OCSHARES_PERMISSIONS, share.getPermissions());
                cv.put(ProviderTableMeta.OCSHARES_SHARED_DATE, share.getSharedDate());
                cv.put(ProviderTableMeta.OCSHARES_EXPIRATION_DATE, share.getExpirationDate());
                cv.put(ProviderTableMeta.OCSHARES_TOKEN, share.getToken());
                cv.put(
                        ProviderTableMeta.OCSHARES_SHARE_WITH_DISPLAY_NAME,
                        share.getSharedWithDisplayName()
                );
                cv.put(ProviderTableMeta.OCSHARES_IS_DIRECTORY, share.isFolder() ? 1 : 0);
                cv.put(ProviderTableMeta.OCSHARES_USER_ID, share.getUserId());
                cv.put(ProviderTableMeta.OCSHARES_ID_REMOTE_SHARED, share.getRemoteId());
                cv.put(ProviderTableMeta.OCSHARES_ACCOUNT_OWNER, mAccount.name);

                if (shareExistsForRemoteId(share.getRemoteId())) {
                    // updating an existing file
                    operations.add(
                            ContentProviderOperation.newUpdate(ProviderTableMeta.CONTENT_URI_SHARE).
                                    withValues(cv).
                                    withSelection(ProviderTableMeta.OCSHARES_ID_REMOTE_SHARED + "=?",
                                            new String[]{String.valueOf(share.getRemoteId())})
                                    .build());
                } else {
                    // adding a new file
                    operations.add(
                            ContentProviderOperation.newInsert(ProviderTableMeta.CONTENT_URI_SHARE).
                                    withValues(cv).
                                    build()
                    );
                }
            }

            // apply operations in batch
            if (operations.size() > 0) {
                @SuppressWarnings("unused")
                ContentProviderResult[] results = null;
                Log_OC.d(TAG, "Sending " + operations.size() +
                        " operations to FileContentProvider");
                try {
                    if (getContentResolver() != null) {
                        results = getContentResolver().applyBatch(MainApp.getAuthority(),
                                operations);
                    } else {
                        results = getContentProviderClient().applyBatch(operations);
                    }

                } catch (OperationApplicationException e) {
                    Log_OC.e(TAG, "Exception in batch of operations " + e.getMessage());

                } catch (RemoteException e) {
                    Log_OC.e(TAG, "Exception in batch of operations  " + e.getMessage());
                }
            }
        }

    }

    public void updateSharedFiles(Collection<OCFile> sharedFiles) {
        resetShareFlagsInAllFiles();

        if (sharedFiles != null) {
            ArrayList<ContentProviderOperation> operations =
                    new ArrayList<ContentProviderOperation>(sharedFiles.size());

            // prepare operations to insert or update files to save in the given folder
            for (OCFile file : sharedFiles) {
                ContentValues cv = new ContentValues();
                cv.put(ProviderTableMeta.FILE_MODIFIED, file.getModificationTimestamp());
                cv.put(
                        ProviderTableMeta.FILE_MODIFIED_AT_LAST_SYNC_FOR_DATA,
                        file.getModificationTimestampAtLastSyncForData()
                );
                cv.put(ProviderTableMeta.FILE_CREATION, file.getCreationTimestamp());
                cv.put(ProviderTableMeta.FILE_CONTENT_LENGTH, file.getFileLength());
                cv.put(ProviderTableMeta.FILE_CONTENT_TYPE, file.getMimetype());
                cv.put(ProviderTableMeta.FILE_NAME, file.getFileName());
                cv.put(ProviderTableMeta.FILE_PARENT, file.getParentId());
                cv.put(ProviderTableMeta.FILE_PATH, file.getRemotePath());
                if (!file.isFolder()) {
                    cv.put(ProviderTableMeta.FILE_STORAGE_PATH, file.getStoragePath());
                }
                cv.put(ProviderTableMeta.FILE_ACCOUNT_OWNER, mAccount.name);
                cv.put(ProviderTableMeta.FILE_LAST_SYNC_DATE, file.getLastSyncDateForProperties());
                cv.put(
                        ProviderTableMeta.FILE_LAST_SYNC_DATE_FOR_DATA,
                        file.getLastSyncDateForData()
                );
                cv.put(ProviderTableMeta.FILE_KEEP_IN_SYNC, file.isFavorite() ? 1 : 0);
                cv.put(ProviderTableMeta.FILE_ETAG, file.getEtag());
                cv.put(ProviderTableMeta.FILE_SHARED_VIA_LINK, file.isSharedViaLink() ? 1 : 0);
                cv.put(ProviderTableMeta.FILE_SHARED_WITH_SHAREE, file.isSharedWithSharee() ? 1 : 0);
                cv.put(ProviderTableMeta.FILE_PUBLIC_LINK, file.getPublicLink());
                cv.put(ProviderTableMeta.FILE_PERMISSIONS, file.getPermissions());
                cv.put(ProviderTableMeta.FILE_REMOTE_ID, file.getRemoteId());
                cv.put(
                        ProviderTableMeta.FILE_UPDATE_THUMBNAIL,
                        file.needsUpdateThumbnail() ? 1 : 0
                );
                cv.put(
                        ProviderTableMeta.FILE_IS_DOWNLOADING,
                        file.isDownloading() ? 1 : 0
                );
                cv.put(ProviderTableMeta.FILE_ETAG_IN_CONFLICT, file.getEtagInConflict());

                boolean existsByPath = fileExists(file.getRemotePath());
                if (existsByPath || fileExists(file.getFileId())) {
                    // updating an existing file
                    operations.add(
                            ContentProviderOperation.newUpdate(ProviderTableMeta.CONTENT_URI).
                                    withValues(cv).
                                    withSelection(ProviderTableMeta._ID + "=?",
                                            new String[]{String.valueOf(file.getFileId())})
                                    .build());

                } else {
                    // adding a new file
                    operations.add(
                            ContentProviderOperation.newInsert(ProviderTableMeta.CONTENT_URI).
                                    withValues(cv).
                                    build()
                    );
                }
            }

            // apply operations in batch
            if (operations.size() > 0) {
                @SuppressWarnings("unused")
                ContentProviderResult[] results = null;
                Log_OC.d(TAG, "Sending " + operations.size() +
                        " operations to FileContentProvider");
                try {
                    if (getContentResolver() != null) {
                        results = getContentResolver().applyBatch(MainApp.getAuthority(), operations);
                    } else {
                        results = getContentProviderClient().applyBatch(operations);
                    }

                } catch (OperationApplicationException e) {
                    Log_OC.e(TAG, "Exception in batch of operations " + e.getMessage());

                } catch (RemoteException e) {
                    Log_OC.e(TAG, "Exception in batch of operations  " + e.getMessage());
                }
            }
        }

    }

    public void removeShare(OCShare share) {
        Uri share_uri = ProviderTableMeta.CONTENT_URI_SHARE;
        String where = ProviderTableMeta.OCSHARES_ACCOUNT_OWNER + "=?" + " AND " +
                ProviderTableMeta._ID + "=?";
        String [] whereArgs = new String[]{mAccount.name, Long.toString(share.getId())};
        if (getContentProviderClient() != null) {
            try {
                getContentProviderClient().delete(share_uri, where, whereArgs);
            } catch (RemoteException e) {
                e.printStackTrace();
            }
        } else {
            getContentResolver().delete(share_uri, where, whereArgs);
        }
    }

    public void saveSharesDB(ArrayList<OCShare> shares) {
        ArrayList<ContentProviderOperation> operations = new ArrayList<ContentProviderOperation>();

        // Reset flags & Remove shares for this files
        String filePath = "";
        for (OCShare share: shares) {
            if (filePath != share.getPath()){
                filePath = share.getPath();
                resetShareFlagInAFile(filePath);
                operations = prepareRemoveSharesInFile(filePath, operations);
            }
        }

       // Add operations to insert shares
       operations = prepareInsertShares(shares, operations);

        // apply operations in batch
        if (operations.size() > 0) {
            Log_OC.d(TAG, "Sending " + operations.size() + " operations to FileContentProvider");
            try {
                if (getContentResolver() != null) {
                    getContentResolver().applyBatch(MainApp.getAuthority(), operations);

                } else {
                    getContentProviderClient().applyBatch(operations);
                }

            } catch (OperationApplicationException e) {
                Log_OC.e(TAG, "Exception in batch of operations " + e.getMessage());

            } catch (RemoteException e) {
                Log_OC.e(TAG, "Exception in batch of operations  " + e.getMessage());
            }
        }

//        // TODO: review if it is needed
//        // Update shared files
//        ArrayList<OCFile> sharedFiles = new ArrayList<OCFile>();
//
//        for (OCShare share : shares) {
//            // Get the path
//            String path = share.getPath();
//            if (share.isFolder()) {
//                path = path + FileUtils.PATH_SEPARATOR;
//            }
//
//            // Update OCFile with data from share: ShareByLink, publicLink and
//            OCFile file = getFileByPath(path);
//            if (file != null) {
//                if (share.getShareType().equals(ShareType.PUBLIC_LINK)) {
//                    file.setShareViaLink(true);
//                    sharedFiles.add(file);
//                }
//            }
//        }
//
//        // TODO: Review
//        updateSharedFiles(sharedFiles);
    }

    public void removeSharesForFile(String remotePath) {
        resetShareFlagInAFile(remotePath);
        ArrayList<ContentProviderOperation> operations = new ArrayList<ContentProviderOperation>();
        operations = prepareRemoveSharesInFile(remotePath, operations);
        // apply operations in batch
        if (operations.size() > 0) {
            Log_OC.d(TAG, "Sending " + operations.size() + " operations to FileContentProvider");
            try {
                if (getContentResolver() != null) {
                    getContentResolver().applyBatch(MainApp.getAuthority(), operations);

                } else {
                    getContentProviderClient().applyBatch(operations);
                }

            } catch (OperationApplicationException e) {
                Log_OC.e(TAG, "Exception in batch of operations " + e.getMessage());

            } catch (RemoteException e) {
                Log_OC.e(TAG, "Exception in batch of operations  " + e.getMessage());
            }
        }
    }


    public void saveSharesInFolder(ArrayList<OCShare> shares, OCFile folder) {
        resetShareFlagsInFolder(folder);
        ArrayList<ContentProviderOperation> operations = new ArrayList<ContentProviderOperation>();
        operations = prepareRemoveSharesInFolder(folder, operations);

        if (shares != null) {
            // prepare operations to insert or update files to save in the given folder
            operations = prepareInsertShares(shares, operations);
        }

        // apply operations in batch
        if (operations.size() > 0) {
            Log_OC.d(TAG, "Sending " + operations.size() + " operations to FileContentProvider");
            try {
                if (getContentResolver() != null) {
                    getContentResolver().applyBatch(MainApp.getAuthority(), operations);

                } else {

                    getContentProviderClient().applyBatch(operations);
                }

            } catch (OperationApplicationException e) {
                Log_OC.e(TAG, "Exception in batch of operations " + e.getMessage());

            } catch (RemoteException e) {

            }
        }

    }

    /**
     * Prepare operations to insert or update files to save in the given folder
     * @param shares        List of shares to insert
     * @param operations    List of operations
     * @return
     */
    private ArrayList<ContentProviderOperation> prepareInsertShares(
            ArrayList<OCShare> shares, ArrayList<ContentProviderOperation> operations) {

        if (shares != null) {
            // prepare operations to insert or update files to save in the given folder
            for (OCShare share : shares) {
                ContentValues cv = new ContentValues();
                cv.put(ProviderTableMeta.OCSHARES_FILE_SOURCE, share.getFileSource());
                cv.put(ProviderTableMeta.OCSHARES_ITEM_SOURCE, share.getItemSource());
                cv.put(ProviderTableMeta.OCSHARES_SHARE_TYPE, share.getShareType().getValue());
                cv.put(ProviderTableMeta.OCSHARES_SHARE_WITH, share.getShareWith());
                cv.put(ProviderTableMeta.OCSHARES_PATH, share.getPath());
                cv.put(ProviderTableMeta.OCSHARES_PERMISSIONS, share.getPermissions());
                cv.put(ProviderTableMeta.OCSHARES_SHARED_DATE, share.getSharedDate());
                cv.put(ProviderTableMeta.OCSHARES_EXPIRATION_DATE, share.getExpirationDate());
                cv.put(ProviderTableMeta.OCSHARES_TOKEN, share.getToken());
                cv.put(
                        ProviderTableMeta.OCSHARES_SHARE_WITH_DISPLAY_NAME,
                        share.getSharedWithDisplayName()
                );
                cv.put(ProviderTableMeta.OCSHARES_IS_DIRECTORY, share.isFolder() ? 1 : 0);
                cv.put(ProviderTableMeta.OCSHARES_USER_ID, share.getUserId());
                cv.put(ProviderTableMeta.OCSHARES_ID_REMOTE_SHARED, share.getRemoteId());
                cv.put(ProviderTableMeta.OCSHARES_ACCOUNT_OWNER, mAccount.name);

                // adding a new share resource
                operations.add(
                        ContentProviderOperation.newInsert(ProviderTableMeta.CONTENT_URI_SHARE).
                                withValues(cv).
                                build()
                );
            }
        }
        return operations;
    }

    private ArrayList<ContentProviderOperation> prepareRemoveSharesInFolder(
            OCFile folder, ArrayList<ContentProviderOperation> preparedOperations) {
        if (folder != null) {
            String where = ProviderTableMeta.OCSHARES_PATH + "=?" + " AND "
                    + ProviderTableMeta.OCSHARES_ACCOUNT_OWNER + "=?";
            String [] whereArgs = new String[]{ "", mAccount.name };

            Vector<OCFile> files = getFolderContent(folder, false);

            for (OCFile file : files) {
                whereArgs[0] = file.getRemotePath();
                preparedOperations.add(
                        ContentProviderOperation.newDelete(ProviderTableMeta.CONTENT_URI_SHARE).
                                withSelection(where, whereArgs).
                                build()
                );
            }
        }
        return preparedOperations;

    }

    private ArrayList<ContentProviderOperation> prepareRemoveSharesInFile(
            String filePath, ArrayList<ContentProviderOperation> preparedOperations) {

        String where = ProviderTableMeta.OCSHARES_PATH + "=?" + " AND "
                + ProviderTableMeta.OCSHARES_ACCOUNT_OWNER + "=?";
        String[] whereArgs = new String[]{filePath, mAccount.name};

        preparedOperations.add(
                ContentProviderOperation.newDelete(ProviderTableMeta.CONTENT_URI_SHARE).
                        withSelection(where, whereArgs).
                        build()
        );

        return preparedOperations;

    }

    public ArrayList<OCShare> getSharesWithForAFile(String filePath, String accountName){
        // Condition
        String where = ProviderTableMeta.OCSHARES_PATH + "=?" + " AND "
                + ProviderTableMeta.OCSHARES_ACCOUNT_OWNER + "=?"+ "AND"
                + " (" + ProviderTableMeta.OCSHARES_SHARE_TYPE + "=? OR "
                + ProviderTableMeta.OCSHARES_SHARE_TYPE +  "=? OR "
                + ProviderTableMeta.OCSHARES_SHARE_TYPE + "=? ) ";
        String [] whereArgs = new String[]{ filePath, accountName ,
                Integer.toString(ShareType.USER.getValue()),
                Integer.toString(ShareType.GROUP.getValue()),
                Integer.toString(ShareType.FEDERATED.getValue())};

        Cursor c = null;
        if (getContentResolver() != null) {
            c = getContentResolver().query(
                    ProviderTableMeta.CONTENT_URI_SHARE,
                    null, where, whereArgs, null);
        } else {
            try {
                c = getContentProviderClient().query(
                        ProviderTableMeta.CONTENT_URI_SHARE,
                        null, where, whereArgs, null);

            } catch (RemoteException e) {
                Log_OC.e(TAG, "Could not get list of shares with: " + e.getMessage());
                c = null;
            }
        }
        ArrayList<OCShare> shares = new ArrayList<OCShare>();
        OCShare share = null;
        if (c.moveToFirst()) {
            do {
                share = createShareInstance(c);
                shares.add(share);
                // }
            } while (c.moveToNext());
        }
        c.close();

        return shares;
    }

    public static void triggerMediaScan(String path) {
        if (path != null) {
            Intent intent = new Intent(Intent.ACTION_MEDIA_SCANNER_SCAN_FILE);
            intent.setData(Uri.fromFile(new File(path)));
            MainApp.getAppContext().sendBroadcast(intent);
        }
    }

    public void deleteFileInMediaScan(String path) {

        String mimetypeString = FileStorageUtils.getMimeTypeFromName(path);
        ContentResolver contentResolver = getContentResolver();

        if (contentResolver != null) {
            if (mimetypeString.startsWith("image/")) {
                // Images
                contentResolver.delete(MediaStore.Images.Media.EXTERNAL_CONTENT_URI,
                        MediaStore.Images.Media.DATA + "=?", new String[]{path});
            } else if (mimetypeString.startsWith("audio/")) {
                // Audio
                contentResolver.delete(MediaStore.Audio.Media.EXTERNAL_CONTENT_URI,
                        MediaStore.Audio.Media.DATA + "=?", new String[]{path});
            } else if (mimetypeString.startsWith("video/")) {
                // Video
                contentResolver.delete(MediaStore.Video.Media.EXTERNAL_CONTENT_URI,
                        MediaStore.Video.Media.DATA + "=?", new String[]{path});
            }
        } else {
            ContentProviderClient contentProviderClient = getContentProviderClient();
            try {
                if (mimetypeString.startsWith("image/")) {
                    // Images
                    contentProviderClient.delete(MediaStore.Images.Media.EXTERNAL_CONTENT_URI,
                            MediaStore.Images.Media.DATA + "=?", new String[]{path});
                } else if (mimetypeString.startsWith("audio/")) {
                    // Audio
                    contentProviderClient.delete(MediaStore.Audio.Media.EXTERNAL_CONTENT_URI,
                            MediaStore.Audio.Media.DATA + "=?", new String[]{path});
                } else if (mimetypeString.startsWith("video/")) {
                    // Video
                    contentProviderClient.delete(MediaStore.Video.Media.EXTERNAL_CONTENT_URI,
                            MediaStore.Video.Media.DATA + "=?", new String[]{path});
                }
            } catch (RemoteException e) {
                Log_OC.e(TAG, "Exception deleting media file in MediaStore " + e.getMessage());
            }
        }

    }

    public void saveConflict(OCFile file, String etagInConflict) {
        if (!file.isDown()) {
            etagInConflict = null;
        }
        ContentValues cv = new ContentValues();
        cv.put(ProviderTableMeta.FILE_ETAG_IN_CONFLICT, etagInConflict);
        int updated = 0;
        if (getContentResolver() != null) {
            updated = getContentResolver().update(
                    ProviderTableMeta.CONTENT_URI_FILE,
                    cv,
                    ProviderTableMeta._ID + "=?",
                    new String[] { String.valueOf(file.getFileId())}
            );
        } else {
            try {
                updated = getContentProviderClient().update(
                        ProviderTableMeta.CONTENT_URI_FILE,
                        cv,
                        ProviderTableMeta._ID + "=?",
                        new String[]{String.valueOf(file.getFileId())}
                );
            } catch (RemoteException e) {
                Log_OC.e(TAG, "Failed saving conflict in database " + e.getMessage());
            }
        }

        Log_OC.d(TAG, "Number of files updated with CONFLICT: " + updated);

        if (updated > 0) {
            if (etagInConflict != null) {
                /// set conflict in all ancestor folders

                long parentId = file.getParentId();
                Set<String> ancestorIds = new HashSet<String>();
                while (parentId != FileDataStorageManager.ROOT_PARENT_ID) {
                    ancestorIds.add(Long.toString(parentId));
                    parentId = getFileById(parentId).getParentId();
                }

                if (ancestorIds.size() > 0) {
                    StringBuffer whereBuffer = new StringBuffer();
                    whereBuffer.append(ProviderTableMeta._ID).append(" IN (");
                    for (int i = 0; i < ancestorIds.size() - 1; i++) {
                        whereBuffer.append("?,");
                    }
                    whereBuffer.append("?");
                    whereBuffer.append(")");

                    if (getContentResolver() != null) {
                        updated = getContentResolver().update(
                                ProviderTableMeta.CONTENT_URI_FILE,
                                cv,
                                whereBuffer.toString(),
                                ancestorIds.toArray(new String[]{})
                        );
                    } else {
                        try {
                            updated = getContentProviderClient().update(
                                    ProviderTableMeta.CONTENT_URI_FILE,
                                    cv,
                                    whereBuffer.toString(),
                                    ancestorIds.toArray(new String[]{})
                            );
                        } catch (RemoteException e) {
                            Log_OC.e(TAG, "Failed saving conflict in database " + e.getMessage());
                        }
                    }
                } // else file is ROOT folder, no parent to set in conflict

            } else {
                /// update conflict in ancestor folders
                // (not directly unset; maybe there are more conflicts below them)
                String parentPath = file.getRemotePath();
                if (parentPath.endsWith(OCFile.PATH_SEPARATOR)) {
                    parentPath = parentPath.substring(0, parentPath.length() - 1);
                }
                parentPath = parentPath.substring(0, parentPath.lastIndexOf(OCFile.PATH_SEPARATOR) + 1);

                Log_OC.d(TAG, "checking parents to remove conflict; STARTING with " + parentPath);
                while (parentPath.length() > 0) {

                    String whereForDescencentsInConflict =
                            ProviderTableMeta.FILE_ETAG_IN_CONFLICT + " IS NOT NULL AND " +
                                    ProviderTableMeta.FILE_CONTENT_TYPE + " != 'DIR' AND " +
                                    ProviderTableMeta.FILE_ACCOUNT_OWNER + " = ? AND " +
                                    ProviderTableMeta.FILE_PATH + " LIKE ?";
                    Cursor descendentsInConflict = null;
                    if (getContentResolver() != null) {
                        descendentsInConflict = getContentResolver().query(
                                ProviderTableMeta.CONTENT_URI_FILE,
                                new String[]{ProviderTableMeta._ID},
                                whereForDescencentsInConflict,
                                new String[]{mAccount.name, parentPath + "%"},
                                null
                        );
                    } else {
                        try {
                            descendentsInConflict = getContentProviderClient().query(
                                    ProviderTableMeta.CONTENT_URI_FILE,
                                    new String[]{ProviderTableMeta._ID},
                                    whereForDescencentsInConflict,
                                    new String[]{mAccount.name, parentPath + "%"},
                                    null
                            );
                        } catch (RemoteException e) {
                            Log_OC.e(TAG, "Failed querying for descendents in conflict " + e.getMessage());
                        }
                    }
                    if (descendentsInConflict == null || descendentsInConflict.getCount() == 0) {
                        Log_OC.d(TAG, "NO MORE conflicts in " + parentPath);
                        if (getContentResolver() != null) {
                            updated = getContentResolver().update(
                                    ProviderTableMeta.CONTENT_URI_FILE,
                                    cv,
                                    ProviderTableMeta.FILE_ACCOUNT_OWNER + "=? AND " +
                                            ProviderTableMeta.FILE_PATH + "=?",
                                    new String[]{mAccount.name, parentPath}
                            );
                        } else {
                            try {
                                updated = getContentProviderClient().update(
                                        ProviderTableMeta.CONTENT_URI_FILE,
                                        cv,
                                        ProviderTableMeta.FILE_ACCOUNT_OWNER + "=? AND " +
                                                ProviderTableMeta.FILE_PATH + "=?"
                                        , new String[]{mAccount.name, parentPath}
                                );
                            } catch (RemoteException e) {
                                Log_OC.e(TAG, "Failed saving conflict in database " + e.getMessage());
                            }
                        }

                    } else {
                        Log_OC.d(TAG, "STILL " + descendentsInConflict.getCount() + " in " + parentPath);
                    }

                    if (descendentsInConflict != null) {
                        descendentsInConflict.close();
                    }

                    parentPath = parentPath.substring(0, parentPath.length() - 1);  // trim last /
                    parentPath = parentPath.substring(0, parentPath.lastIndexOf(OCFile.PATH_SEPARATOR) + 1);
                    Log_OC.d(TAG, "checking parents to remove conflict; NEXT " + parentPath);
                }
            }
        }

    }

    public OCCapability saveCapabilities(OCCapability capability){

        // Prepare capabilities data
        ContentValues cv = new ContentValues();
        cv.put(ProviderTableMeta.CAPABILITIES_ACCOUNT_NAME, mAccount.name);
        cv.put(ProviderTableMeta.CAPABILITIES_VERSION_MAYOR, capability.getVersionMayor());
        cv.put(ProviderTableMeta.CAPABILITIES_VERSION_MINOR, capability.getVersionMinor());
        cv.put(ProviderTableMeta.CAPABILITIES_VERSION_MICRO, capability.getVersionMicro());
        cv.put(ProviderTableMeta.CAPABILITIES_VERSION_STRING, capability.getVersionString());
        cv.put(ProviderTableMeta.CAPABILITIES_VERSION_EDITION, capability.getVersionEdition());
        cv.put(ProviderTableMeta.CAPABILITIES_CORE_POLLINTERVAL, capability.getCorePollinterval());
        cv.put(ProviderTableMeta.CAPABILITIES_SHARING_API_ENABLED, capability.getFilesSharingApiEnabled().getValue());
        cv.put(ProviderTableMeta.CAPABILITIES_SHARING_PUBLIC_ENABLED,
                capability.getFilesSharingPublicEnabled().getValue());
        cv.put(ProviderTableMeta.CAPABILITIES_SHARING_PUBLIC_PASSWORD_ENFORCED,
                capability.getFilesSharingPublicPasswordEnforced().getValue());
        cv.put(ProviderTableMeta.CAPABILITIES_SHARING_PUBLIC_EXPIRE_DATE_ENABLED,
                capability.getFilesSharingPublicExpireDateEnabled().getValue());
        cv.put(ProviderTableMeta.CAPABILITIES_SHARING_PUBLIC_EXPIRE_DATE_DAYS,
                capability.getFilesSharingPublicExpireDateDays());
        cv.put(ProviderTableMeta.CAPABILITIES_SHARING_PUBLIC_EXPIRE_DATE_ENFORCED,
                capability.getFilesSharingPublicExpireDateEnforced().getValue());
        cv.put(ProviderTableMeta.CAPABILITIES_SHARING_PUBLIC_SEND_MAIL,
                capability.getFilesSharingPublicSendMail().getValue());
        cv.put(ProviderTableMeta.CAPABILITIES_SHARING_PUBLIC_UPLOAD,
                capability.getFilesSharingPublicUpload().getValue());
        cv.put(ProviderTableMeta.CAPABILITIES_SHARING_USER_SEND_MAIL,
                capability.getFilesSharingUserSendMail().getValue());
        cv.put(ProviderTableMeta.CAPABILITIES_SHARING_RESHARING, capability.getFilesSharingResharing().getValue());
        cv.put(ProviderTableMeta.CAPABILITIES_SHARING_FEDERATION_OUTGOING,
                capability.getFilesSharingFederationOutgoing().getValue());
        cv.put(ProviderTableMeta.CAPABILITIES_SHARING_FEDERATION_INCOMING,
                capability.getFilesSharingFederationIncoming().getValue());
        cv.put(ProviderTableMeta.CAPABILITIES_FILES_BIGFILECHUNKING, capability.getFilesBigFileChuncking().getValue());
        cv.put(ProviderTableMeta.CAPABILITIES_FILES_UNDELETE, capability.getFilesUndelete().getValue());
        cv.put(ProviderTableMeta.CAPABILITIES_FILES_VERSIONING, capability.getFilesVersioning().getValue());
        cv.put(ProviderTableMeta.CAPABILITIES_FILES_DROP, capability.getFilesFileDrop().getValue());

        if (capabilityExists(mAccount.name)) {
            if (getContentResolver() != null) {
                getContentResolver().update(ProviderTableMeta.CONTENT_URI_CAPABILITIES, cv,
                        ProviderTableMeta.CAPABILITIES_ACCOUNT_NAME + "=?",
                        new String[]{mAccount.name});
            } else {
                try {
                    getContentProviderClient().update(ProviderTableMeta.CONTENT_URI_CAPABILITIES,
                            cv, ProviderTableMeta.CAPABILITIES_ACCOUNT_NAME + "=?",
                            new String[]{mAccount.name});
                } catch (RemoteException e) {
                    Log_OC.e(TAG,
                            "Fail to insert insert file to database "
                                    + e.getMessage());
                }
            }
        } else {
            Uri result_uri = null;
            if (getContentResolver() != null) {
                result_uri = getContentResolver().insert(
                        ProviderTableMeta.CONTENT_URI_CAPABILITIES, cv);
            } else {
                try {
                    result_uri = getContentProviderClient().insert(
                            ProviderTableMeta.CONTENT_URI_CAPABILITIES, cv);
                } catch (RemoteException e) {
                    Log_OC.e(TAG,
                            "Fail to insert insert capability to database "
                                    + e.getMessage());
                }
            }
            if (result_uri != null) {
                long new_id = Long.parseLong(result_uri.getPathSegments()
                        .get(1));
                capability.setId(new_id);
                capability.setAccountName(mAccount.name);
            }
        }

        return capability;
    }

    private boolean capabilityExists(String accountName) {
        Cursor c = getCapabilityCursorForAccount(accountName);
        boolean exists = false;
        if (c != null) {
            exists = c.moveToFirst();
            c.close();
        }
        return exists;
    }

    private Cursor getCapabilityCursorForAccount(String accountName){
        Cursor c = null;
        if (getContentResolver() != null) {
            c = getContentResolver()
                    .query(ProviderTableMeta.CONTENT_URI_CAPABILITIES,
                            null,
                            ProviderTableMeta.CAPABILITIES_ACCOUNT_NAME + "=? ",
                            new String[]{accountName}, null);
        } else {
            try {
                c = getContentProviderClient().query(
                        ProviderTableMeta.CONTENT_URI_CAPABILITIES,
                        null,
                        ProviderTableMeta.CAPABILITIES_ACCOUNT_NAME + "=? ",
                        new String[]{accountName}, null);
            } catch (RemoteException e) {
                Log_OC.e(TAG,
                        "Couldn't determine capability existance, assuming non existance: "
                                + e.getMessage());
            }
        }

        return c;

    }
    public OCCapability getCapability(String accountName){
        OCCapability capability = null;
        Cursor c = getCapabilityCursorForAccount(accountName);

        if (c.moveToFirst()) {
            capability = createCapabilityInstance(c);
        } else {
            capability = new OCCapability();    // return default with all UNKNOWN
        }
        c.close();
        return capability;
    }

    private OCCapability createCapabilityInstance(Cursor c) {
        OCCapability capability = null;
        if (c != null) {
            capability = new OCCapability();
            capability.setId(c.getLong(c.getColumnIndex(ProviderTableMeta._ID)));
            capability.setAccountName(c.getString(c
                    .getColumnIndex(ProviderTableMeta.CAPABILITIES_ACCOUNT_NAME)));
            capability.setVersionMayor(c.getInt(c
                    .getColumnIndex(ProviderTableMeta.CAPABILITIES_VERSION_MAYOR)));
            capability.setVersionMinor(c.getInt(c
                    .getColumnIndex(ProviderTableMeta.CAPABILITIES_VERSION_MINOR)));
            capability.setVersionMicro(c.getInt(c
                    .getColumnIndex(ProviderTableMeta.CAPABILITIES_VERSION_MICRO)));
            capability.setVersionString(c.getString(c
                    .getColumnIndex(ProviderTableMeta.CAPABILITIES_VERSION_STRING)));
            capability.setVersionEdition(c.getString(c
                    .getColumnIndex(ProviderTableMeta.CAPABILITIES_VERSION_EDITION)));
            capability.setCorePollinterval(c.getInt(c
                    .getColumnIndex(ProviderTableMeta.CAPABILITIES_CORE_POLLINTERVAL)));
            capability.setFilesSharingApiEnabled(CapabilityBooleanType.fromValue(c.getInt(c
                    .getColumnIndex(ProviderTableMeta.CAPABILITIES_SHARING_API_ENABLED))));
            capability.setFilesSharingPublicEnabled(CapabilityBooleanType.fromValue(c.getInt(c
                    .getColumnIndex(ProviderTableMeta.CAPABILITIES_SHARING_PUBLIC_ENABLED))));
            capability.setFilesSharingPublicPasswordEnforced(CapabilityBooleanType.fromValue(c.getInt(c
                    .getColumnIndex(ProviderTableMeta.CAPABILITIES_SHARING_PUBLIC_PASSWORD_ENFORCED))));
            capability.setFilesSharingPublicExpireDateEnabled(CapabilityBooleanType.fromValue(c.getInt(c
                    .getColumnIndex(ProviderTableMeta.CAPABILITIES_SHARING_PUBLIC_EXPIRE_DATE_ENABLED))));
            capability.setFilesSharingPublicExpireDateDays(c.getInt(c
                    .getColumnIndex(ProviderTableMeta.CAPABILITIES_SHARING_PUBLIC_EXPIRE_DATE_DAYS)));
            capability.setFilesSharingPublicExpireDateEnforced(CapabilityBooleanType.fromValue(c.getInt(c
                    .getColumnIndex(ProviderTableMeta.CAPABILITIES_SHARING_PUBLIC_EXPIRE_DATE_ENFORCED))));
            capability.setFilesSharingPublicSendMail(CapabilityBooleanType.fromValue(c.getInt(c
                    .getColumnIndex(ProviderTableMeta.CAPABILITIES_SHARING_PUBLIC_SEND_MAIL))));
            capability.setFilesSharingPublicUpload(CapabilityBooleanType.fromValue(c.getInt(c
                    .getColumnIndex(ProviderTableMeta.CAPABILITIES_SHARING_PUBLIC_UPLOAD))));
            capability.setFilesSharingUserSendMail(CapabilityBooleanType.fromValue(c.getInt(c
                    .getColumnIndex(ProviderTableMeta.CAPABILITIES_SHARING_USER_SEND_MAIL))));
            capability.setFilesSharingResharing(CapabilityBooleanType.fromValue(c.getInt(c
                    .getColumnIndex(ProviderTableMeta.CAPABILITIES_SHARING_RESHARING))));
            capability.setFilesSharingFederationOutgoing(CapabilityBooleanType.fromValue(c.getInt(c
                    .getColumnIndex(ProviderTableMeta.CAPABILITIES_SHARING_FEDERATION_OUTGOING))));
            capability.setFilesSharingFederationIncoming(CapabilityBooleanType.fromValue(c.getInt(c
                    .getColumnIndex(ProviderTableMeta.CAPABILITIES_SHARING_FEDERATION_INCOMING))));
            capability.setFilesBigFileChuncking(CapabilityBooleanType.fromValue(c.getInt(c
                    .getColumnIndex(ProviderTableMeta.CAPABILITIES_FILES_BIGFILECHUNKING))));
            capability.setFilesUndelete(CapabilityBooleanType.fromValue(c.getInt(c
                    .getColumnIndex(ProviderTableMeta.CAPABILITIES_FILES_UNDELETE))));
            capability.setFilesVersioning(CapabilityBooleanType.fromValue(c.getInt(c
                    .getColumnIndex(ProviderTableMeta.CAPABILITIES_FILES_VERSIONING))));
            capability.setFilesFileDrop(CapabilityBooleanType.fromValue(c.getInt(c
                    .getColumnIndex(ProviderTableMeta.CAPABILITIES_FILES_DROP))));

        }
        return capability;
    }

}<|MERGE_RESOLUTION|>--- conflicted
+++ resolved
@@ -756,7 +756,6 @@
                 ContentValues cv = new ContentValues();
                 long fileId = c.getLong(c.getColumnIndex(ProviderTableMeta._ID));
                 String oldFileStoragePath = c.getString(c.getColumnIndex(ProviderTableMeta.FILE_STORAGE_PATH));
-<<<<<<< HEAD
 
                 if (oldFileStoragePath.startsWith(srcPath)) {
 
@@ -764,15 +763,6 @@
                             ProviderTableMeta.FILE_STORAGE_PATH,
                             oldFileStoragePath.replaceFirst(srcPath, dstPath));
 
-=======
-
-                if (oldFileStoragePath.startsWith(srcPath)) {
-
-                    cv.put(
-                            ProviderTableMeta.FILE_STORAGE_PATH,
-                            oldFileStoragePath.replaceFirst(srcPath, dstPath));
-
->>>>>>> 84d06d8b
                     operations.add(
                             ContentProviderOperation.newUpdate(ProviderTableMeta.CONTENT_URI).
                                     withValues(cv).
