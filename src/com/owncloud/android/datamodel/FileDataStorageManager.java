--- conflicted
+++ resolved
@@ -705,18 +705,6 @@
     }
 
     public void migrateStoredFiles(String srcPath, String dstPath) throws Exception {
-<<<<<<< HEAD
-        Cursor cursor = null;
-        if (getContentResolver() != null) {
-            cursor = getContentResolver().query(ProviderTableMeta.CONTENT_URI_FILE,
-                    null,
-                    ProviderTableMeta.FILE_STORAGE_PATH  + " IS NOT NULL",
-                    null,
-                    null);
-
-        } else {
-            try {
-=======
         Cursor cursor;
         try {
             if (getContentResolver() != null) {
@@ -727,18 +715,11 @@
                         null);
 
             } else {
->>>>>>> 125197ea
                 cursor = getContentProviderClient().query(ProviderTableMeta.CONTENT_URI_FILE,
                         new String[]{ProviderTableMeta._ID, ProviderTableMeta.FILE_STORAGE_PATH},
                         ProviderTableMeta.FILE_STORAGE_PATH + " IS NOT NULL",
                         null,
                         null);
-<<<<<<< HEAD
-            } catch (RemoteException e) {
-                Log_OC.e(TAG, e.getMessage(), e);
-                throw e;
-=======
->>>>>>> 125197ea
             }
         } catch (RemoteException e) {
             Log_OC.e(TAG, e.getMessage(), e);
