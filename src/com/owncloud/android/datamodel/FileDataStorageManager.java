--- conflicted
+++ resolved
@@ -735,7 +735,6 @@
                     ProviderTableMeta.FILE_STORAGE_PATH  + " IS NOT NULL",
                     null,
                     null);
-<<<<<<< HEAD
 
         } else {
             try {
@@ -779,63 +778,6 @@
         c.close();
 
         /// 3. apply updates in batch
-        try {
-            if (getContentResolver() != null) {
-                getContentResolver().applyBatch(MainApp.getAuthority(), operations);
-
-            } else {
-                getContentProviderClient().applyBatch(operations);
-=======
-
-        } else {
-            try {
-                c = getContentProviderClient().query(ProviderTableMeta.CONTENT_URI_FILE,
-                        new String[]{ProviderTableMeta._ID, ProviderTableMeta.FILE_STORAGE_PATH},
-                        ProviderTableMeta.FILE_STORAGE_PATH + " IS NOT NULL",
-                        null,
-                        null);
-            } catch (RemoteException e) {
-                Log_OC.e(TAG, e.getMessage());
-                throw e;
->>>>>>> 4bb1071e
-            }
-
-<<<<<<< HEAD
-        } catch (Exception e) {
-            throw e;
-        }
-    }
-
-=======
-        ArrayList<ContentProviderOperation> operations =
-                new ArrayList<ContentProviderOperation>(c.getCount());
-        if (c.moveToFirst()) {
-            do {
-                ContentValues cv = new ContentValues();
-                long fileId = c.getLong(c.getColumnIndex(ProviderTableMeta._ID));
-                String oldFileStoragePath = c.getString(c.getColumnIndex(ProviderTableMeta.FILE_STORAGE_PATH));
-
-                if (oldFileStoragePath.startsWith(srcPath)) {
-
-                    cv.put(
-                            ProviderTableMeta.FILE_STORAGE_PATH,
-                            oldFileStoragePath.replaceFirst(srcPath, dstPath));
-
-                    operations.add(
-                            ContentProviderOperation.newUpdate(ProviderTableMeta.CONTENT_URI).
-                                    withValues(cv).
-                                    withSelection(
-                                            ProviderTableMeta._ID + "=?",
-                                            new String[]{String.valueOf(fileId)}
-                                    )
-                                    .build());
-                }
-
-            } while (c.moveToNext());
-        }
-        c.close();
-
-        /// 3. apply updates in batch
         if (getContentResolver() != null) {
             getContentResolver().applyBatch(MainApp.getAuthority(), operations);
         } else {
@@ -843,7 +785,6 @@
         }
     }
 
->>>>>>> 4bb1071e
     private Vector<OCFile> getFolderContent(long parentId, boolean onlyOnDevice) {
 
         Vector<OCFile> ret = new Vector<OCFile>();
