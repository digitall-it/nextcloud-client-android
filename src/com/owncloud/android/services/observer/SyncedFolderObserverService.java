/**
 * Nextcloud Android client application
 *
 * @author Tobias Kaminsky
 * @author Andy Scherzinger
 * @author Mario Danic
 * Copyright (C) 2016 Tobias Kaminsky, Andy Scherzinger
 * Copyright (C) 2017 Mario Danic
 * <p>
 * This program is free software: you can redistribute it and/or modify
 * it under the terms of the GNU Affero General Public License as published by
 * the Free Software Foundation, either version 3 of the License, or
 * at your option) any later version.
 * <p>
 * This program is distributed in the hope that it will be useful,
 * but WITHOUT ANY WARRANTY; without even the implied warranty of
 * MERCHANTABILITY or FITNESS FOR A PARTICULAR PURPOSE.  See the
 * GNU Affero General Public License for more details.
 * <p>
 * You should have received a copy of the GNU Affero General Public License
 * along with this program.  If not, see <http://www.gnu.org/licenses/>.
 */
package com.owncloud.android.services.observer;

import android.app.Service;
import android.content.Intent;
import android.os.Binder;
import android.os.IBinder;

import com.owncloud.android.MainApp;
import com.owncloud.android.datamodel.SerializablePair;
import com.owncloud.android.datamodel.SyncedFolder;
import com.owncloud.android.datamodel.SyncedFolderProvider;
import com.owncloud.android.lib.common.utils.Log_OC;
import com.owncloud.android.services.FileAlterationMagicListener;

import org.apache.commons.io.FileUtils;
import org.apache.commons.io.monitor.FileAlterationMonitor;
import org.apache.commons.io.monitor.FileEntry;

import java.io.EOFException;
import java.io.File;
import java.io.FileFilter;
import java.io.FileInputStream;
import java.io.FileNotFoundException;
import java.io.FileOutputStream;
import java.io.IOException;
import java.io.ObjectInputStream;
import java.io.ObjectOutputStream;
import java.util.HashMap;
import java.util.concurrent.CopyOnWriteArrayList;

public class SyncedFolderObserverService extends Service {
    private static final String TAG = "SyncedFolderObserverService";
    private SyncedFolderProvider mProvider;
    private HashMap<SyncedFolder, FileAlterationMagicObserver> syncedFolderMap = new HashMap<>();
    private final IBinder mBinder = new SyncedFolderObserverBinder();
    private FileAlterationMonitor monitor;
    private FileFilter fileFilter;
    private CopyOnWriteArrayList<SerializablePair<SyncedFolder, FileEntry>> pairArrayList = new CopyOnWriteArrayList<>();
    private File file;

    @Override
    public void onCreate() {
        mProvider = new SyncedFolderProvider(MainApp.getAppContext().getContentResolver());
        monitor = new FileAlterationMonitor();

        fileFilter = new FileFilter() {
            @Override
            public boolean accept(File pathname) {
                return !pathname.getName().startsWith(".") && !pathname.getName().endsWith(".tmp");
            }
        };

        file = new File(MainApp.getAppContext().getExternalFilesDir(null).getAbsolutePath() + File.separator +
                "nc_persistence");

        boolean readPerstistanceEntries = false;

        if (file.exists()) {
            FileInputStream fis = null;
            try {
                fis = new FileInputStream(file);
                ObjectInputStream ois = new ObjectInputStream(fis);
                boolean cont = true;
                while (cont) {
                    Object obj = ois.readObject();
                    if (obj != null)
                        pairArrayList.add((SerializablePair<SyncedFolder, FileEntry>) obj);
                    else
                        cont = false;
                }

                readPerstistanceEntries = true;
            } catch (FileNotFoundException e) {
                Log_OC.d(TAG, "Failed with FileNotFound while reading persistence file");
            } catch (EOFException e) {
                Log_OC.d(TAG, "Failed with EOFException while reading persistence file");
                readPerstistanceEntries = true;
            } catch (IOException e) {
                Log_OC.d(TAG, "Failed with IOException while reading persistence file");
            } catch (ClassNotFoundException e) {
                Log_OC.d(TAG, "Failed with ClassNotFound while reading persistence file");
            } finally {
                try {
                    if (fis != null) {
                        fis.close();
                    }
                } catch (IOException e) {
                    Log_OC.d(TAG, "Failed with closing FIS");
                }
            }

        }

        Log_OC.d(TAG, "start");
        if (pairArrayList.size() == 0) {
            for (SyncedFolder syncedFolder : mProvider.getSyncedFolders()) {
                if (syncedFolder.isEnabled() && !syncedFolderMap.containsKey(syncedFolder)) {
                    Log_OC.d(TAG, "start observer: " + syncedFolder.getLocalPath());
                    FileAlterationMagicObserver observer = new FileAlterationMagicObserver(new File(
                            syncedFolder.getLocalPath()), fileFilter);

                    try {
                        observer.init();
                        SerializablePair<SyncedFolder, FileEntry> pair = new SerializablePair<>(syncedFolder,
                                observer.getRootEntry());
                        pairArrayList.add(pair);
                    } catch (Exception e) {
                        Log_OC.d(TAG, "Failed getting an observer to intialize");
                    }

                    observer.addListener(new FileAlterationMagicListener(syncedFolder));
                    monitor.addObserver(observer);
                    syncedFolderMap.put(syncedFolder, observer);
                }
            }
        } else {
            for (int i = 0; i < pairArrayList.size(); i++) {
                SyncedFolder syncFolder = pairArrayList.get(i).getKey();
                for (SyncedFolder syncedFolder : mProvider.getSyncedFolders()) {
                    if (syncFolder.getId() == syncedFolder.getId()) {
                        syncFolder = syncedFolder;
                        pairArrayList.set(i, new SerializablePair<SyncedFolder, FileEntry>(syncFolder,
                                pairArrayList.get(i).getValue()));
                        break;
                    }
                }

<<<<<<< HEAD
                if (syncFolder.isEnabled()) {
                    FileAlterationMagicObserver observer = new FileAlterationMagicObserver(new File(
                            syncFolder.getLocalPath()), fileFilter);
                    observer.setRootEntry(pairArrayList.get(i).getValue());

                    observer.addListener(new FileAlterationMagicListener(syncFolder));
                    monitor.addObserver(observer);
                    syncedFolderMap.put(syncFolder, observer);
                } else {
                    pairArrayList.remove(i);

                }
=======
                FileAlterationMagicObserver observer = new FileAlterationMagicObserver(new File(
                        syncFolder.getLocalPath()), fileFilter);
                observer.setRootEntry(pairArrayList.get(i).getValue());

                observer.addListener(new FileAlterationMagicListener(syncFolder));
                monitor.addObserver(observer);
                syncedFolderMap.put(syncFolder, observer);

>>>>>>> 2fb5b3c3
            }
        }

        writePersistenceEntries(readPerstistanceEntries, file);

        try {
            monitor.start();
        } catch (Exception e) {
            Log_OC.d(TAG, "Something went very wrong at onStartCommand");
        }

    }

    @Override
    public int onStartCommand(Intent intent, int flags, int startId) {
        return Service.START_NOT_STICKY;
    }

    private void writePersistenceEntries(boolean readPerstistanceEntries, File file) {
        FileOutputStream fos = null;

        try {
            if (pairArrayList.size() > 0 && !readPerstistanceEntries) {
                File newFile = new File(file.getAbsolutePath());
                if (!newFile.exists()) {
                    newFile.createNewFile();
                }
                fos = new FileOutputStream(new File(file.getAbsolutePath()), false);
                ObjectOutputStream os = new ObjectOutputStream(fos);
                for (int i = 0; i < pairArrayList.size(); i++) {
                    os.writeObject(pairArrayList.get(i));
                }
                os.close();
            } else if (file.exists() && pairArrayList.size() == 0) {
                FileUtils.deleteQuietly(file);
            }

            if (fos != null) {
                fos.close();
            }

        } catch (FileNotFoundException e) {
            Log_OC.d(TAG, "Failed writing to nc_sync_persistance file via FileNotFound");
        } catch (IOException e) {
            Log_OC.d(TAG, "Failed writing to nc_sync_persistance file via IOException");
        }


    }

    public void syncToDisk(boolean destructive) {
        for (SyncedFolder syncedFolder : syncedFolderMap.keySet()) {
            FileAlterationMagicObserver obs = syncedFolderMap.get(syncedFolder);
            for (int i = 0; i < pairArrayList.size(); i++) {
                SyncedFolder pairSyncedFolder = pairArrayList.get(i).getKey();
                if (pairSyncedFolder.equals(syncedFolder)) {
                    SerializablePair<SyncedFolder, FileEntry> newPairEntry = new SerializablePair<>(syncedFolder,
                            obs.getRootEntry());
                    pairArrayList.set(i, newPairEntry);
                    break;
                }
            }

            if (destructive) {
                monitor.removeObserver(obs);
                syncedFolderMap.remove(obs);
            }

            try {
                obs.destroy();
            } catch (Exception e) {
                Log_OC.d(TAG, "Something went very wrong at onDestroy");
            }
        }

        if (destructive) {
            try {
                monitor.stop();
            } catch (Exception e) {
                Log_OC.d(TAG, "Something went very wrong at onDestroy");
            }
        }
        writePersistenceEntries(false, file);
    }

    @Override
    public void onDestroy() {
        syncToDisk(true);
    }

    /**
     * Restart oberver if it is enabled
     * If syncedFolder exists already, use it, otherwise create new observer
     *
     * @param syncedFolder
     */

    public void restartObserver(SyncedFolder syncedFolder) {
        FileAlterationMagicObserver fileAlterationObserver;
        Log_OC.d(TAG, "stop observer: " + syncedFolder.getLocalPath());

        SyncedFolder syncy = null;
        for (SyncedFolder syncyFolder : syncedFolderMap.keySet()) {
            if (syncyFolder.getId() == syncedFolder.getId()) {
                syncy = syncyFolder;
                break;
            }
        }


        if (syncedFolder.isEnabled()) {
            if (syncy != null) {
                Log_OC.d(TAG, "start observer Restart: " + syncedFolder.getLocalPath() + " " + syncedFolder.getAccount());
                fileAlterationObserver = syncedFolderMap.get(syncy);
                monitor.removeObserver(fileAlterationObserver);
                fileAlterationObserver.removeListener(null);
                fileAlterationObserver.addListener(new FileAlterationMagicListener(syncedFolder));
                syncedFolderMap.remove(syncy);
                syncedFolderMap.put(syncedFolder, fileAlterationObserver);
                monitor.addObserver(fileAlterationObserver);

                // remove it from the paired array list
                for (int i = 0; i < pairArrayList.size(); i++) {
                    if (syncy.getId() == pairArrayList.get(i).getKey().getId()) {
                        pairArrayList.remove(i);
                        break;
                    }
                }

                pairArrayList.add(new SerializablePair<SyncedFolder, FileEntry>(syncedFolder,
                        fileAlterationObserver.getRootEntry()));

            } else {
                Log_OC.d(TAG, "start observer Restart noMap: " + syncedFolder.getLocalPath() + " " + syncedFolder.getAccount());

                fileAlterationObserver = new FileAlterationMagicObserver(new File(syncedFolder.getLocalPath()),
                        fileFilter);

                try {
                    fileAlterationObserver.init();
                    SerializablePair<SyncedFolder, FileEntry> pair = new SerializablePair<>(syncedFolder,
                            fileAlterationObserver.getRootEntry());
                    pairArrayList.add(pair);
                } catch (Exception e) {
                    Log_OC.d(TAG, "Failed getting an observer to intialize");
                }

                fileAlterationObserver.addListener(new FileAlterationMagicListener(syncedFolder));
                monitor.addObserver(fileAlterationObserver);
                try {
                    syncedFolderMap.put(syncedFolder, fileAlterationObserver);
                } catch (Exception e) {
                    Log_OC.d(TAG, "Something went very wrong on RestartObserver");
                }

            }
        } else {
            fileAlterationObserver = syncedFolderMap.get(syncy);
            monitor.removeObserver(fileAlterationObserver);

            try {
                fileAlterationObserver.destroy();
            } catch (Exception e) {
                Log_OC.d(TAG, "Something went very wrong at onDestroy");
            }

            // remove it from the paired array list
            for (int i = 0; i < pairArrayList.size(); i++) {
                if (syncy.getId() == pairArrayList.get(i).getKey().getId()) {
                    pairArrayList.remove(i);
                    break;
                }
            }
            syncedFolderMap.remove(syncy);
        }

        writePersistenceEntries(false, file);
    }

    @Override
    public IBinder onBind(Intent arg0) {
        return mBinder;
    }

    public class SyncedFolderObserverBinder extends Binder {
        public SyncedFolderObserverService getService() {
            return SyncedFolderObserverService.this;
        }
    }

}<|MERGE_RESOLUTION|>--- conflicted
+++ resolved
@@ -147,20 +147,6 @@
                     }
                 }
 
-<<<<<<< HEAD
-                if (syncFolder.isEnabled()) {
-                    FileAlterationMagicObserver observer = new FileAlterationMagicObserver(new File(
-                            syncFolder.getLocalPath()), fileFilter);
-                    observer.setRootEntry(pairArrayList.get(i).getValue());
-
-                    observer.addListener(new FileAlterationMagicListener(syncFolder));
-                    monitor.addObserver(observer);
-                    syncedFolderMap.put(syncFolder, observer);
-                } else {
-                    pairArrayList.remove(i);
-
-                }
-=======
                 FileAlterationMagicObserver observer = new FileAlterationMagicObserver(new File(
                         syncFolder.getLocalPath()), fileFilter);
                 observer.setRootEntry(pairArrayList.get(i).getValue());
@@ -169,7 +155,6 @@
                 monitor.addObserver(observer);
                 syncedFolderMap.put(syncFolder, observer);
 
->>>>>>> 2fb5b3c3
             }
         }
 
