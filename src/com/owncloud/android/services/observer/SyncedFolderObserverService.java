/**
 * Nextcloud Android client application
 *
 * @author Tobias Kaminsky
 * @author Andy Scherzinger
 * @author Mario Danic
 * Copyright (C) 2016 Tobias Kaminsky, Andy Scherzinger
 * Copyright (C) 2017 Mario Danic
<<<<<<< HEAD
 *
=======
 * <p>
>>>>>>> 42342f4b
 * This program is free software: you can redistribute it and/or modify
 * it under the terms of the GNU Affero General Public License as published by
 * the Free Software Foundation, either version 3 of the License, or
 * at your option) any later version.
<<<<<<< HEAD
 *
=======
 * <p>
>>>>>>> 42342f4b
 * This program is distributed in the hope that it will be useful,
 * but WITHOUT ANY WARRANTY; without even the implied warranty of
 * MERCHANTABILITY or FITNESS FOR A PARTICULAR PURPOSE.  See the
 * GNU Affero General Public License for more details.
<<<<<<< HEAD
 *
=======
 * <p>
>>>>>>> 42342f4b
 * You should have received a copy of the GNU Affero General Public License
 * along with this program.  If not, see <http://www.gnu.org/licenses/>.
 */
package com.owncloud.android.services.observer;

import android.app.Service;
import android.content.Intent;
import android.os.Binder;
import android.os.IBinder;

import com.owncloud.android.MainApp;
import com.owncloud.android.datamodel.SerializablePair;
import com.owncloud.android.datamodel.SyncedFolder;
import com.owncloud.android.datamodel.SyncedFolderProvider;
import com.owncloud.android.lib.common.utils.Log_OC;
import com.owncloud.android.services.FileAlterationMagicListener;

import org.apache.commons.io.FileUtils;
import org.apache.commons.io.monitor.FileAlterationMonitor;
import org.apache.commons.io.monitor.FileEntry;

<<<<<<< HEAD
=======
import java.io.EOFException;
>>>>>>> 42342f4b
import java.io.File;
import java.io.FileFilter;
import java.io.FileInputStream;
import java.io.FileNotFoundException;
import java.io.FileOutputStream;
import java.io.IOException;
import java.io.ObjectInputStream;
import java.io.ObjectOutputStream;
import java.util.HashMap;
import java.util.concurrent.CopyOnWriteArrayList;

public class SyncedFolderObserverService extends Service {
    private static final String TAG = "SyncedFolderObserverService";
    private SyncedFolderProvider mProvider;
    private HashMap<SyncedFolder, FileAlterationMagicObserver> syncedFolderMap = new HashMap<>();
    private final IBinder mBinder = new SyncedFolderObserverBinder();
    private FileAlterationMonitor monitor;
    private FileFilter fileFilter;
    private CopyOnWriteArrayList<SerializablePair<SyncedFolder, FileEntry>> pairArrayList = new CopyOnWriteArrayList<>();
    private File file;

    @Override
    public void onCreate() {
        mProvider = new SyncedFolderProvider(MainApp.getAppContext().getContentResolver());
        monitor = new FileAlterationMonitor();

        fileFilter = new FileFilter() {
            @Override
            public boolean accept(File pathname) {
                return !pathname.getName().startsWith(".") && !pathname.getName().endsWith(".tmp");
            }
        };

        file = new File(MainApp.getAppContext().getExternalFilesDir(null).getAbsolutePath() + File.separator +
                "nc_persistence");

        boolean readPerstistanceEntries = false;

        if (file.exists()) {
            FileInputStream fis = null;
            try {
                fis = new FileInputStream(file);
                ObjectInputStream ois = new ObjectInputStream(fis);
                boolean cont = true;
                while (cont) {
                    Object obj = ois.readObject();
                    if (obj != null)
                        pairArrayList.add((SerializablePair<SyncedFolder, FileEntry>) obj);
                    else
                        cont = false;
                }

                readPerstistanceEntries = true;
            } catch (FileNotFoundException e) {
                Log_OC.d(TAG, "Failed with FileNotFound while reading persistence file");
            } catch (EOFException e) {
                Log_OC.d(TAG, "Failed with EOFException while reading persistence file");
                readPerstistanceEntries = true;
            } catch (IOException e) {
                Log_OC.d(TAG, "Failed with IOException while reading persistence file");
            } catch (ClassNotFoundException e) {
                Log_OC.d(TAG, "Failed with ClassNotFound while reading persistence file");
            } finally {
                try {
                    if (fis != null) {
                        fis.close();
                    }
                } catch (IOException e) {
                    Log_OC.d(TAG, "Failed with closing FIS");
                }
            }

        }

        Log_OC.d(TAG, "start");
        if (pairArrayList.size() == 0) {
            for (SyncedFolder syncedFolder : mProvider.getSyncedFolders()) {
                if (syncedFolder.isEnabled() && !syncedFolderMap.containsKey(syncedFolder)) {
                    Log_OC.d(TAG, "start observer: " + syncedFolder.getLocalPath());
                    FileAlterationMagicObserver observer = new FileAlterationMagicObserver(new File(
                            syncedFolder.getLocalPath()), fileFilter);

                    try {
                        observer.init();
                        SerializablePair<SyncedFolder, FileEntry> pair = new SerializablePair<>(syncedFolder,
                                observer.getRootEntry());
                        pairArrayList.add(pair);
                    } catch (Exception e) {
                        Log_OC.d(TAG, "Failed getting an observer to intialize");
                    }

                    observer.addListener(new FileAlterationMagicListener(syncedFolder));
                    monitor.addObserver(observer);
                    syncedFolderMap.put(syncedFolder, observer);
                }
            }
        } else {
            for (int i = 0; i < pairArrayList.size(); i++) {
                SyncedFolder syncFolder = pairArrayList.get(i).getKey();
                for (SyncedFolder syncedFolder : mProvider.getSyncedFolders()) {
                    if (syncFolder.getId() == syncedFolder.getId()) {
                        syncFolder = syncedFolder;
                        pairArrayList.set(i, new SerializablePair<SyncedFolder, FileEntry>(syncFolder,
                                pairArrayList.get(i).getValue()));
                        break;
                    }
                }

                FileAlterationMagicObserver observer = new FileAlterationMagicObserver(new File(
                        syncFolder.getLocalPath()), fileFilter);
                observer.setRootEntry(pairArrayList.get(i).getValue());

                observer.addListener(new FileAlterationMagicListener(syncFolder));
                monitor.addObserver(observer);
                syncedFolderMap.put(syncFolder, observer);

            }
        }

        writePersistenceEntries(readPerstistanceEntries, file);

        try {
            monitor.start();
        } catch (Exception e) {
            Log_OC.d(TAG, "Something went very wrong at onStartCommand");
        }

    }

    @Override
    public int onStartCommand(Intent intent, int flags, int startId) {
<<<<<<< HEAD
        monitor = new FileAlterationMonitor();

        fileFilter = new FileFilter() {
            @Override
            public boolean accept(File pathname) {
                return !pathname.getName().startsWith(".") && !pathname.getName().endsWith(".tmp");
            }
        };

        file = new File(MainApp.getAppContext().getExternalFilesDir(null).getAbsolutePath() + File.separator +
                "nc_persistence");

        boolean readPerstistanceEntries = false;

        if (file.exists() ) {
            FileInputStream fis = null;
            try {
                fis = new FileInputStream(file);
                ObjectInputStream ois = new ObjectInputStream(fis);
                boolean cont = true;
                while(cont){
                    Object obj = ois.readObject();
                    if(obj != null)
                        pairArrayList.add((SerializablePair<SyncedFolder, FileEntry>) obj);
                    else
                        cont = false;
                }

                readPerstistanceEntries = true;
            } catch (FileNotFoundException e) {
                Log_OC.d(TAG, "Failed with FileNotFound while reading persistence file");
            } catch (IOException e) {
                Log_OC.d(TAG, "Failed with IOException while reading persistence file");
            } catch (ClassNotFoundException e) {
                Log_OC.d(TAG, "Failed with ClassNotFound while reading persistence file");
            } finally {
                try {
                    if (fis != null) {
                        fis.close();
                    }
                } catch (IOException e) {
                    Log_OC.d(TAG, "Failed with closing FIS");
                }
            }

        }

        Log_OC.d(TAG, "start");
        if (pairArrayList.size() == 0) {
            for (SyncedFolder syncedFolder : mProvider.getSyncedFolders()) {
                if (syncedFolder.isEnabled() && !syncedFolderMap.containsKey(syncedFolder.getLocalPath())) {
                    Log_OC.d(TAG, "start observer: " + syncedFolder.getLocalPath());
                    FileAlterationMagicObserver observer = new FileAlterationMagicObserver(new File(
                            syncedFolder.getLocalPath()), fileFilter);

                    try {
                        observer.init();
                        SerializablePair<SyncedFolder, FileEntry> pair = new SerializablePair<>(syncedFolder,
                                observer.getRootEntry());
                        pairArrayList.add(pair);
                    } catch (Exception e) {
                        Log_OC.d(TAG, "Failed getting an observer to intialize");
                    }

                    observer.addListener(new FileAlterationMagicListener(syncedFolder));
                    monitor.addObserver(observer);
                    syncedFolderMap.put(syncedFolder, observer);
                }
            }
        } else {
            for(int i = 0; i < pairArrayList.size(); i++) {
                SyncedFolder syncFolder = pairArrayList.get(i).getKey();
                FileAlterationMagicObserver observer = new FileAlterationMagicObserver(new File(
                        syncFolder.getLocalPath()), fileFilter);
                observer.setRootEntry(pairArrayList.get(i).getValue());

                observer.addListener(new FileAlterationMagicListener(syncFolder));
                monitor.addObserver(observer);
                syncedFolderMap.put(syncFolder, observer);

=======
        return Service.START_NOT_STICKY;
    }

    private void writePersistenceEntries(boolean readPerstistanceEntries, File file) {
        FileOutputStream fos = null;

        try {
            if (pairArrayList.size() > 0 && !readPerstistanceEntries) {
                File newFile = new File(file.getAbsolutePath());
                if (!newFile.exists()) {
                    newFile.createNewFile();
                }
                fos = new FileOutputStream(new File(file.getAbsolutePath()), false);
                ObjectOutputStream os = new ObjectOutputStream(fos);
                for (int i = 0; i < pairArrayList.size(); i++) {
                    os.writeObject(pairArrayList.get(i));
                }
                os.close();
            } else if (file.exists() && pairArrayList.size() == 0) {
                FileUtils.deleteQuietly(file);
            }

            if (fos != null) {
                fos.close();
>>>>>>> 42342f4b
            }

        } catch (FileNotFoundException e) {
            Log_OC.d(TAG, "Failed writing to nc_sync_persistance file via FileNotFound");
        } catch (IOException e) {
            Log_OC.d(TAG, "Failed writing to nc_sync_persistance file via IOException");
        }

<<<<<<< HEAD
        writePersistenceEntries(readPerstistanceEntries, file);

        try {
            monitor.start();
        } catch (Exception e) {
            Log_OC.d(TAG, "Something went very wrong at onStartCommand");
        }


        return Service.START_NOT_STICKY;
=======

    }

    public void syncToDisk(boolean destructive) {
        for (SyncedFolder syncedFolder : syncedFolderMap.keySet()) {
            FileAlterationMagicObserver obs = syncedFolderMap.get(syncedFolder);
            for (int i = 0; i < pairArrayList.size(); i++) {
                SyncedFolder pairSyncedFolder = pairArrayList.get(i).getKey();
                if (pairSyncedFolder.equals(syncedFolder)) {
                    SerializablePair<SyncedFolder, FileEntry> newPairEntry = new SerializablePair<>(syncedFolder,
                            obs.getRootEntry());
                    pairArrayList.set(i, newPairEntry);
                    break;
                }
            }

            if (destructive) {
                monitor.removeObserver(obs);
                syncedFolderMap.remove(obs);
            }

            try {
                obs.destroy();
            } catch (Exception e) {
                Log_OC.d(TAG, "Something went very wrong at onDestroy");
            }
        }

        if (destructive) {
            try {
                monitor.stop();
            } catch (Exception e) {
                Log_OC.d(TAG, "Something went very wrong at onDestroy");
            }
        }
        writePersistenceEntries(false, file);
>>>>>>> 42342f4b
    }

    private void writePersistenceEntries(boolean readPerstistanceEntries, File file) {
        FileOutputStream fos = null;

        try {
            if (pairArrayList.size() > 0 && !readPerstistanceEntries) {
                File newFile = new File(file.getAbsolutePath());
                if (!newFile.exists()) {
                    newFile.createNewFile();
                }
                fos = new FileOutputStream (new File(file.getAbsolutePath()), false);
                ObjectOutputStream os = new ObjectOutputStream(fos);
                for (int i = 0; i < pairArrayList.size(); i++) {
                    os.writeObject(pairArrayList.get(i));
                }
                os.close();
            } else if (file.exists() && pairArrayList.size() == 0) {
                FileUtils.deleteQuietly(file);
            }

            if (fos != null) {
                fos.close();
            }

        } catch (FileNotFoundException e) {
            Log_OC.d(TAG, "Failed writing to nc_sync_persistance file via FileNotFound");
        } catch (IOException e) {
            Log_OC.d(TAG, "Failed writing to nc_sync_persistance file via IOException");
        }


    }

    @Override
    public void onDestroy() {
<<<<<<< HEAD

        for (SyncedFolder syncedFolder : syncedFolderMap.keySet()) {
            FileAlterationMagicObserver obs = syncedFolderMap.get(syncedFolder);
            for (int i = 0; i < pairArrayList.size(); i++) {
                SyncedFolder pairSyncedFolder = pairArrayList.get(i).getKey();
                if (pairSyncedFolder.equals(syncedFolder)) {
                    SerializablePair<SyncedFolder, FileEntry> newPairEntry = new SerializablePair<>(syncedFolder,
                            obs.getRootEntry());
                    pairArrayList.set(i, newPairEntry);
                    break;
                }
            }
            monitor.removeObserver(obs);
            syncedFolderMap.remove(obs);

            try {
                obs.destroy();
            } catch (Exception e) {
                Log_OC.d(TAG, "Something went very wrong at onDestroy");
            }
        }

        writePersistenceEntries(false, file);
=======
        syncToDisk(true);
>>>>>>> 42342f4b
    }

    /**
     * Restart oberver if it is enabled
     * If syncedFolder exists already, use it, otherwise create new observer
     *
     * @param syncedFolder
     */

    public void restartObserver(SyncedFolder syncedFolder) {
        FileAlterationMagicObserver fileAlterationObserver;
<<<<<<< HEAD
        if (syncedFolderMap.containsKey(syncedFolder)) {
            Log_OC.d(TAG, "stop observer: " + syncedFolder.getLocalPath());
            fileAlterationObserver = syncedFolderMap.get(syncedFolder);
            monitor.removeObserver(fileAlterationObserver);
            try {
                fileAlterationObserver.destroy();
            } catch (Exception e) {
                Log_OC.d(TAG, "Something went very wrong at onDestroy");
            }

            // remove it from the paired array list
            for (int i = 0; i < pairArrayList.size(); i++) {
                if (syncedFolder.equals(pairArrayList.get(i).getKey())) {
                    pairArrayList.remove(i);
                    break;
                }
            }
            syncedFolderMap.remove(syncedFolder);
=======
        Log_OC.d(TAG, "stop observer: " + syncedFolder.getLocalPath());

        SyncedFolder syncy = null;
        for (SyncedFolder syncyFolder : syncedFolderMap.keySet()) {
            if (syncyFolder.getId() == syncedFolder.getId()) {
                syncy = syncyFolder;
                break;
            }
>>>>>>> 42342f4b
        }


        if (syncedFolder.isEnabled()) {
<<<<<<< HEAD
            Log_OC.d(TAG, "start observer: " + syncedFolder.getLocalPath());
            if (syncedFolderMap.containsKey(syncedFolder)) {
                fileAlterationObserver = syncedFolderMap.get(syncedFolder);
                if (fileAlterationObserver.getListeners() == null) {
                    fileAlterationObserver.addListener(new FileAlterationMagicListener(syncedFolder));
                }
                monitor.addObserver(fileAlterationObserver);
            } else {
=======
            if (syncy != null) {
                Log_OC.d(TAG, "start observer Restart: " + syncedFolder.getLocalPath() + " " + syncedFolder.getAccount());
                fileAlterationObserver = syncedFolderMap.get(syncy);
                monitor.removeObserver(fileAlterationObserver);
                fileAlterationObserver.removeListener(null);
                fileAlterationObserver.addListener(new FileAlterationMagicListener(syncedFolder));
                syncedFolderMap.remove(syncy);
                syncedFolderMap.put(syncedFolder, fileAlterationObserver);
                monitor.addObserver(fileAlterationObserver);

                // remove it from the paired array list
                for (int i = 0; i < pairArrayList.size(); i++) {
                    if (syncy.getId() == pairArrayList.get(i).getKey().getId()) {
                        pairArrayList.remove(i);
                        break;
                    }
                }

                pairArrayList.add(new SerializablePair<SyncedFolder, FileEntry>(syncedFolder,
                        fileAlterationObserver.getRootEntry()));

            } else {
                Log_OC.d(TAG, "start observer Restart noMap: " + syncedFolder.getLocalPath() + " " + syncedFolder.getAccount());

>>>>>>> 42342f4b
                fileAlterationObserver = new FileAlterationMagicObserver(new File(syncedFolder.getLocalPath()),
                        fileFilter);

                try {
                    fileAlterationObserver.init();
                    SerializablePair<SyncedFolder, FileEntry> pair = new SerializablePair<>(syncedFolder,
                            fileAlterationObserver.getRootEntry());
                    pairArrayList.add(pair);
                } catch (Exception e) {
                    Log_OC.d(TAG, "Failed getting an observer to intialize");
                }

                fileAlterationObserver.addListener(new FileAlterationMagicListener(syncedFolder));
                monitor.addObserver(fileAlterationObserver);
                try {
                    syncedFolderMap.put(syncedFolder, fileAlterationObserver);
                } catch (Exception e) {
                    Log_OC.d(TAG, "Something went very wrong on RestartObserver");
                }

<<<<<<< HEAD
=======
            }
        } else {
            fileAlterationObserver = syncedFolderMap.get(syncy);
            monitor.removeObserver(fileAlterationObserver);

            try {
                fileAlterationObserver.destroy();
            } catch (Exception e) {
                Log_OC.d(TAG, "Something went very wrong at onDestroy");
>>>>>>> 42342f4b
            }

            // remove it from the paired array list
            for (int i = 0; i < pairArrayList.size(); i++) {
                if (syncy.getId() == pairArrayList.get(i).getKey().getId()) {
                    pairArrayList.remove(i);
                    break;
                }
            }
            syncedFolderMap.remove(syncy);
        }

        writePersistenceEntries(false, file);
    }

    @Override
    public IBinder onBind(Intent arg0) {
        return mBinder;
    }

    public class SyncedFolderObserverBinder extends Binder {
        public SyncedFolderObserverService getService() {
            return SyncedFolderObserverService.this;
        }
    }

}<|MERGE_RESOLUTION|>--- conflicted
+++ resolved
@@ -6,29 +6,17 @@
  * @author Mario Danic
  * Copyright (C) 2016 Tobias Kaminsky, Andy Scherzinger
  * Copyright (C) 2017 Mario Danic
-<<<<<<< HEAD
- *
-=======
  * <p>
->>>>>>> 42342f4b
  * This program is free software: you can redistribute it and/or modify
  * it under the terms of the GNU Affero General Public License as published by
  * the Free Software Foundation, either version 3 of the License, or
  * at your option) any later version.
-<<<<<<< HEAD
- *
-=======
  * <p>
->>>>>>> 42342f4b
  * This program is distributed in the hope that it will be useful,
  * but WITHOUT ANY WARRANTY; without even the implied warranty of
  * MERCHANTABILITY or FITNESS FOR A PARTICULAR PURPOSE.  See the
  * GNU Affero General Public License for more details.
-<<<<<<< HEAD
- *
-=======
  * <p>
->>>>>>> 42342f4b
  * You should have received a copy of the GNU Affero General Public License
  * along with this program.  If not, see <http://www.gnu.org/licenses/>.
  */
@@ -50,10 +38,7 @@
 import org.apache.commons.io.monitor.FileAlterationMonitor;
 import org.apache.commons.io.monitor.FileEntry;
 
-<<<<<<< HEAD
-=======
 import java.io.EOFException;
->>>>>>> 42342f4b
 import java.io.File;
 import java.io.FileFilter;
 import java.io.FileInputStream;
@@ -185,88 +170,6 @@
 
     @Override
     public int onStartCommand(Intent intent, int flags, int startId) {
-<<<<<<< HEAD
-        monitor = new FileAlterationMonitor();
-
-        fileFilter = new FileFilter() {
-            @Override
-            public boolean accept(File pathname) {
-                return !pathname.getName().startsWith(".") && !pathname.getName().endsWith(".tmp");
-            }
-        };
-
-        file = new File(MainApp.getAppContext().getExternalFilesDir(null).getAbsolutePath() + File.separator +
-                "nc_persistence");
-
-        boolean readPerstistanceEntries = false;
-
-        if (file.exists() ) {
-            FileInputStream fis = null;
-            try {
-                fis = new FileInputStream(file);
-                ObjectInputStream ois = new ObjectInputStream(fis);
-                boolean cont = true;
-                while(cont){
-                    Object obj = ois.readObject();
-                    if(obj != null)
-                        pairArrayList.add((SerializablePair<SyncedFolder, FileEntry>) obj);
-                    else
-                        cont = false;
-                }
-
-                readPerstistanceEntries = true;
-            } catch (FileNotFoundException e) {
-                Log_OC.d(TAG, "Failed with FileNotFound while reading persistence file");
-            } catch (IOException e) {
-                Log_OC.d(TAG, "Failed with IOException while reading persistence file");
-            } catch (ClassNotFoundException e) {
-                Log_OC.d(TAG, "Failed with ClassNotFound while reading persistence file");
-            } finally {
-                try {
-                    if (fis != null) {
-                        fis.close();
-                    }
-                } catch (IOException e) {
-                    Log_OC.d(TAG, "Failed with closing FIS");
-                }
-            }
-
-        }
-
-        Log_OC.d(TAG, "start");
-        if (pairArrayList.size() == 0) {
-            for (SyncedFolder syncedFolder : mProvider.getSyncedFolders()) {
-                if (syncedFolder.isEnabled() && !syncedFolderMap.containsKey(syncedFolder.getLocalPath())) {
-                    Log_OC.d(TAG, "start observer: " + syncedFolder.getLocalPath());
-                    FileAlterationMagicObserver observer = new FileAlterationMagicObserver(new File(
-                            syncedFolder.getLocalPath()), fileFilter);
-
-                    try {
-                        observer.init();
-                        SerializablePair<SyncedFolder, FileEntry> pair = new SerializablePair<>(syncedFolder,
-                                observer.getRootEntry());
-                        pairArrayList.add(pair);
-                    } catch (Exception e) {
-                        Log_OC.d(TAG, "Failed getting an observer to intialize");
-                    }
-
-                    observer.addListener(new FileAlterationMagicListener(syncedFolder));
-                    monitor.addObserver(observer);
-                    syncedFolderMap.put(syncedFolder, observer);
-                }
-            }
-        } else {
-            for(int i = 0; i < pairArrayList.size(); i++) {
-                SyncedFolder syncFolder = pairArrayList.get(i).getKey();
-                FileAlterationMagicObserver observer = new FileAlterationMagicObserver(new File(
-                        syncFolder.getLocalPath()), fileFilter);
-                observer.setRootEntry(pairArrayList.get(i).getValue());
-
-                observer.addListener(new FileAlterationMagicListener(syncFolder));
-                monitor.addObserver(observer);
-                syncedFolderMap.put(syncFolder, observer);
-
-=======
         return Service.START_NOT_STICKY;
     }
 
@@ -291,7 +194,6 @@
 
             if (fos != null) {
                 fos.close();
->>>>>>> 42342f4b
             }
 
         } catch (FileNotFoundException e) {
@@ -300,18 +202,6 @@
             Log_OC.d(TAG, "Failed writing to nc_sync_persistance file via IOException");
         }
 
-<<<<<<< HEAD
-        writePersistenceEntries(readPerstistanceEntries, file);
-
-        try {
-            monitor.start();
-        } catch (Exception e) {
-            Log_OC.d(TAG, "Something went very wrong at onStartCommand");
-        }
-
-
-        return Service.START_NOT_STICKY;
-=======
 
     }
 
@@ -348,70 +238,11 @@
             }
         }
         writePersistenceEntries(false, file);
->>>>>>> 42342f4b
-    }
-
-    private void writePersistenceEntries(boolean readPerstistanceEntries, File file) {
-        FileOutputStream fos = null;
-
-        try {
-            if (pairArrayList.size() > 0 && !readPerstistanceEntries) {
-                File newFile = new File(file.getAbsolutePath());
-                if (!newFile.exists()) {
-                    newFile.createNewFile();
-                }
-                fos = new FileOutputStream (new File(file.getAbsolutePath()), false);
-                ObjectOutputStream os = new ObjectOutputStream(fos);
-                for (int i = 0; i < pairArrayList.size(); i++) {
-                    os.writeObject(pairArrayList.get(i));
-                }
-                os.close();
-            } else if (file.exists() && pairArrayList.size() == 0) {
-                FileUtils.deleteQuietly(file);
-            }
-
-            if (fos != null) {
-                fos.close();
-            }
-
-        } catch (FileNotFoundException e) {
-            Log_OC.d(TAG, "Failed writing to nc_sync_persistance file via FileNotFound");
-        } catch (IOException e) {
-            Log_OC.d(TAG, "Failed writing to nc_sync_persistance file via IOException");
-        }
-
-
     }
 
     @Override
     public void onDestroy() {
-<<<<<<< HEAD
-
-        for (SyncedFolder syncedFolder : syncedFolderMap.keySet()) {
-            FileAlterationMagicObserver obs = syncedFolderMap.get(syncedFolder);
-            for (int i = 0; i < pairArrayList.size(); i++) {
-                SyncedFolder pairSyncedFolder = pairArrayList.get(i).getKey();
-                if (pairSyncedFolder.equals(syncedFolder)) {
-                    SerializablePair<SyncedFolder, FileEntry> newPairEntry = new SerializablePair<>(syncedFolder,
-                            obs.getRootEntry());
-                    pairArrayList.set(i, newPairEntry);
-                    break;
-                }
-            }
-            monitor.removeObserver(obs);
-            syncedFolderMap.remove(obs);
-
-            try {
-                obs.destroy();
-            } catch (Exception e) {
-                Log_OC.d(TAG, "Something went very wrong at onDestroy");
-            }
-        }
-
-        writePersistenceEntries(false, file);
-=======
         syncToDisk(true);
->>>>>>> 42342f4b
     }
 
     /**
@@ -423,26 +254,6 @@
 
     public void restartObserver(SyncedFolder syncedFolder) {
         FileAlterationMagicObserver fileAlterationObserver;
-<<<<<<< HEAD
-        if (syncedFolderMap.containsKey(syncedFolder)) {
-            Log_OC.d(TAG, "stop observer: " + syncedFolder.getLocalPath());
-            fileAlterationObserver = syncedFolderMap.get(syncedFolder);
-            monitor.removeObserver(fileAlterationObserver);
-            try {
-                fileAlterationObserver.destroy();
-            } catch (Exception e) {
-                Log_OC.d(TAG, "Something went very wrong at onDestroy");
-            }
-
-            // remove it from the paired array list
-            for (int i = 0; i < pairArrayList.size(); i++) {
-                if (syncedFolder.equals(pairArrayList.get(i).getKey())) {
-                    pairArrayList.remove(i);
-                    break;
-                }
-            }
-            syncedFolderMap.remove(syncedFolder);
-=======
         Log_OC.d(TAG, "stop observer: " + syncedFolder.getLocalPath());
 
         SyncedFolder syncy = null;
@@ -451,21 +262,10 @@
                 syncy = syncyFolder;
                 break;
             }
->>>>>>> 42342f4b
         }
 
 
         if (syncedFolder.isEnabled()) {
-<<<<<<< HEAD
-            Log_OC.d(TAG, "start observer: " + syncedFolder.getLocalPath());
-            if (syncedFolderMap.containsKey(syncedFolder)) {
-                fileAlterationObserver = syncedFolderMap.get(syncedFolder);
-                if (fileAlterationObserver.getListeners() == null) {
-                    fileAlterationObserver.addListener(new FileAlterationMagicListener(syncedFolder));
-                }
-                monitor.addObserver(fileAlterationObserver);
-            } else {
-=======
             if (syncy != null) {
                 Log_OC.d(TAG, "start observer Restart: " + syncedFolder.getLocalPath() + " " + syncedFolder.getAccount());
                 fileAlterationObserver = syncedFolderMap.get(syncy);
@@ -490,7 +290,6 @@
             } else {
                 Log_OC.d(TAG, "start observer Restart noMap: " + syncedFolder.getLocalPath() + " " + syncedFolder.getAccount());
 
->>>>>>> 42342f4b
                 fileAlterationObserver = new FileAlterationMagicObserver(new File(syncedFolder.getLocalPath()),
                         fileFilter);
 
@@ -511,8 +310,6 @@
                     Log_OC.d(TAG, "Something went very wrong on RestartObserver");
                 }
 
-<<<<<<< HEAD
-=======
             }
         } else {
             fileAlterationObserver = syncedFolderMap.get(syncy);
@@ -522,7 +319,6 @@
                 fileAlterationObserver.destroy();
             } catch (Exception e) {
                 Log_OC.d(TAG, "Something went very wrong at onDestroy");
->>>>>>> 42342f4b
             }
 
             // remove it from the paired array list
