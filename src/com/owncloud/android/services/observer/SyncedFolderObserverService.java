--- conflicted
+++ resolved
@@ -28,11 +28,7 @@
         Log_OC.d(TAG, "start");
         for (SyncedFolder syncedFolder : mProvider.getSyncedFolders()) {
             if (syncedFolder.isEnabled()) {
-<<<<<<< HEAD
-                Log_OC.d(TAG, "stop observer: " + syncedFolder.getLocalPath());
-=======
                 Log_OC.d(TAG, "start observer: " + syncedFolder.getLocalPath());
->>>>>>> af859dfb
                 SyncedFolderObserver observer = new SyncedFolderObserver(syncedFolder);
                 observer.startWatching();
                 syncedFolderMap.put(syncedFolder.getLocalPath(), observer);
