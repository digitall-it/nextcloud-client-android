/**
 * Nextcloud Android client application
 *
 * @author Tobias Kaminsky
 * @author Andy Scherzinger
 * @author Mario Danic
 * Copyright (C) 2016 Tobias Kaminsky, Andy Scherzinger
 * Copyright (C) 2017 Mario Danic
 * <p>
 * This program is free software: you can redistribute it and/or modify
 * it under the terms of the GNU Affero General Public License as published by
 * the Free Software Foundation, either version 3 of the License, or
 * at your option) any later version.
 * <p>
 * This program is distributed in the hope that it will be useful,
 * but WITHOUT ANY WARRANTY; without even the implied warranty of
 * MERCHANTABILITY or FITNESS FOR A PARTICULAR PURPOSE.  See the
 * GNU Affero General Public License for more details.
 * <p>
 * You should have received a copy of the GNU Affero General Public License
 * along with this program.  If not, see <http://www.gnu.org/licenses/>.
 */
package com.owncloud.android.services.observer;

import android.app.Service;
import android.content.Intent;
import android.os.Binder;
import android.os.IBinder;

import com.owncloud.android.MainApp;
import com.owncloud.android.datamodel.SyncedFolder;
import com.owncloud.android.datamodel.SyncedFolderProvider;
import com.owncloud.android.lib.common.utils.Log_OC;
import com.owncloud.android.services.FileAlterationMagicListener;

<<<<<<< HEAD
import org.apache.commons.io.monitor.FileAlterationListener;
=======
>>>>>>> 549461da
import org.apache.commons.io.monitor.FileAlterationMonitor;
import org.apache.commons.io.monitor.FileAlterationObserver;

import java.io.File;
import java.io.FileFilter;

public class SyncedFolderObserverService extends Service {
    private static final String TAG = "SyncedFolderObserverService";
    private final IBinder mBinder = new SyncedFolderObserverBinder();
    private FileAlterationMonitor monitor;
    private FileFilter fileFilter;
<<<<<<< HEAD

=======
    
>>>>>>> 549461da
    @Override
    public void onCreate() {
        SyncedFolderProvider syncedFolderProvider = new SyncedFolderProvider(MainApp.getAppContext().
                getContentResolver());
<<<<<<< HEAD
        monitor = new FileAlterationMonitor();
=======
        monitor = new FileAlterationMonitor(1000);
>>>>>>> 549461da

        fileFilter = new FileFilter() {
            @Override
            public boolean accept(File pathname) {
                return !pathname.getName().startsWith(".") && !pathname.getName().endsWith(".tmp");
            }
        };


        for (SyncedFolder syncedFolder : syncedFolderProvider.getSyncedFolders()) {
            if (syncedFolder.isEnabled()) {
                FileAlterationMagicObserver observer = new FileAlterationMagicObserver(syncedFolder, fileFilter);

                try {
                    observer.init();
                    observer.addListener(new FileAlterationMagicListener(syncedFolder));
                    monitor.addObserver(observer);
                } catch (Exception e) {
                    Log_OC.d(TAG, "Failed getting an observer to intialize " + e);
                }

            }
        }


        try {
            monitor.start();
        } catch (Exception e) {
            Log_OC.d(TAG, "Something went very wrong at onStartCommand");
        }

    }

    @Override
    public void onDestroy() {
<<<<<<< HEAD
        super.onDestroy();
        for(FileAlterationObserver fileAlterationObserver : monitor.getObservers()) {
            FileAlterationMagicObserver fileAlterationMagicObserver = (FileAlterationMagicObserver)
                    fileAlterationObserver;
            try {
=======

        super.onDestroy();
        for (FileAlterationObserver fileAlterationObserver : monitor.getObservers()) {
            FileAlterationMagicObserver fileAlterationMagicObserver = (FileAlterationMagicObserver)
                    fileAlterationObserver;
            try {
                monitor.removeObserver(fileAlterationMagicObserver);
                fileAlterationMagicObserver.checkAndNotifyNow();
>>>>>>> 549461da
                fileAlterationMagicObserver.destroy();
            } catch (Exception e) {
                Log_OC.d(TAG, "Something went very wrong on trying to destroy observers");
            }
        }
    }

    @Override
    public int onStartCommand(Intent intent, int flags, int startId) {
        return Service.START_NOT_STICKY;
    }

    /**
     * Restart oberver if it is enabled
     * If syncedFolder exists already, use it, otherwise create new observer
     *
     * @param syncedFolder
     */

    public void restartObserver(SyncedFolder syncedFolder) {
        boolean found = false;
        FileAlterationMagicObserver fileAlterationMagicObserver;
        for (FileAlterationObserver fileAlterationObserver : monitor.getObservers()) {
            fileAlterationMagicObserver =
                    (FileAlterationMagicObserver) fileAlterationObserver;
            if (fileAlterationMagicObserver.getSyncedFolderID() == syncedFolder.getId()) {
<<<<<<< HEAD
                if (syncedFolder.isEnabled()) {
                    for (FileAlterationListener fileAlterationListener : fileAlterationMagicObserver.getListeners()) {
                        fileAlterationMagicObserver.removeListener(fileAlterationListener);
                    }
                    fileAlterationObserver.addListener(new FileAlterationMagicListener(syncedFolder));
=======
                monitor.removeObserver(fileAlterationObserver);
                fileAlterationMagicObserver.checkAndNotifyNow();
                try {
                    fileAlterationMagicObserver.destroy();
                } catch (Exception e) {
                    Log_OC.d(TAG, "Failed to destroy the observer in restart");
                }

                if (syncedFolder.isEnabled()) {
                    try {
                        fileAlterationMagicObserver = new FileAlterationMagicObserver(syncedFolder, fileFilter);
                        fileAlterationMagicObserver.init();
                        fileAlterationMagicObserver.addListener(new FileAlterationMagicListener(syncedFolder));
                        monitor.addObserver(fileAlterationMagicObserver);
                    } catch (Exception e) {
                        Log_OC.d(TAG, "Failed getting an observer to intialize");
                    }
>>>>>>> 549461da
                } else {
                    monitor.removeObserver(fileAlterationObserver);
                }
                found = true;
                break;
            }
        }

        if (!found && syncedFolder.isEnabled()) {
            try {
                fileAlterationMagicObserver = new FileAlterationMagicObserver(syncedFolder, fileFilter);
                fileAlterationMagicObserver.init();
                fileAlterationMagicObserver.addListener(new FileAlterationMagicListener(syncedFolder));
                monitor.addObserver(fileAlterationMagicObserver);
            } catch (Exception e) {
                Log_OC.d(TAG, "Failed getting an observer to intialize");
            }

        }

    }

    @Override
    public IBinder onBind(Intent arg0) {
        return mBinder;
    }

    public class SyncedFolderObserverBinder extends Binder {
        public SyncedFolderObserverService getService() {
            return SyncedFolderObserverService.this;
        }
    }

}<|MERGE_RESOLUTION|>--- conflicted
+++ resolved
@@ -33,10 +33,6 @@
 import com.owncloud.android.lib.common.utils.Log_OC;
 import com.owncloud.android.services.FileAlterationMagicListener;
 
-<<<<<<< HEAD
-import org.apache.commons.io.monitor.FileAlterationListener;
-=======
->>>>>>> 549461da
 import org.apache.commons.io.monitor.FileAlterationMonitor;
 import org.apache.commons.io.monitor.FileAlterationObserver;
 
@@ -48,20 +44,12 @@
     private final IBinder mBinder = new SyncedFolderObserverBinder();
     private FileAlterationMonitor monitor;
     private FileFilter fileFilter;
-<<<<<<< HEAD
-
-=======
     
->>>>>>> 549461da
     @Override
     public void onCreate() {
         SyncedFolderProvider syncedFolderProvider = new SyncedFolderProvider(MainApp.getAppContext().
                 getContentResolver());
-<<<<<<< HEAD
-        monitor = new FileAlterationMonitor();
-=======
         monitor = new FileAlterationMonitor(1000);
->>>>>>> 549461da
 
         fileFilter = new FileFilter() {
             @Override
@@ -97,13 +85,6 @@
 
     @Override
     public void onDestroy() {
-<<<<<<< HEAD
-        super.onDestroy();
-        for(FileAlterationObserver fileAlterationObserver : monitor.getObservers()) {
-            FileAlterationMagicObserver fileAlterationMagicObserver = (FileAlterationMagicObserver)
-                    fileAlterationObserver;
-            try {
-=======
 
         super.onDestroy();
         for (FileAlterationObserver fileAlterationObserver : monitor.getObservers()) {
@@ -112,7 +93,6 @@
             try {
                 monitor.removeObserver(fileAlterationMagicObserver);
                 fileAlterationMagicObserver.checkAndNotifyNow();
->>>>>>> 549461da
                 fileAlterationMagicObserver.destroy();
             } catch (Exception e) {
                 Log_OC.d(TAG, "Something went very wrong on trying to destroy observers");
@@ -139,13 +119,6 @@
             fileAlterationMagicObserver =
                     (FileAlterationMagicObserver) fileAlterationObserver;
             if (fileAlterationMagicObserver.getSyncedFolderID() == syncedFolder.getId()) {
-<<<<<<< HEAD
-                if (syncedFolder.isEnabled()) {
-                    for (FileAlterationListener fileAlterationListener : fileAlterationMagicObserver.getListeners()) {
-                        fileAlterationMagicObserver.removeListener(fileAlterationListener);
-                    }
-                    fileAlterationObserver.addListener(new FileAlterationMagicListener(syncedFolder));
-=======
                 monitor.removeObserver(fileAlterationObserver);
                 fileAlterationMagicObserver.checkAndNotifyNow();
                 try {
@@ -163,7 +136,6 @@
                     } catch (Exception e) {
                         Log_OC.d(TAG, "Failed getting an observer to intialize");
                     }
->>>>>>> 549461da
                 } else {
                     monitor.removeObserver(fileAlterationObserver);
                 }
