/**
 * Nextcloud Android client application
 *
 * @author Tobias Kaminsky
 * @author Andy Scherzinger
 * @author Mario Danic
 * Copyright (C) 2016 Tobias Kaminsky, Andy Scherzinger
 * Copyright (C) 2017 Mario Danic
 * <p>
 * This program is free software: you can redistribute it and/or modify
 * it under the terms of the GNU Affero General Public License as published by
 * the Free Software Foundation, either version 3 of the License, or
 * at your option) any later version.
 * <p>
 * This program is distributed in the hope that it will be useful,
 * but WITHOUT ANY WARRANTY; without even the implied warranty of
 * MERCHANTABILITY or FITNESS FOR A PARTICULAR PURPOSE.  See the
 * GNU Affero General Public License for more details.
 * <p>
 * You should have received a copy of the GNU Affero General Public License
 * along with this program.  If not, see <http://www.gnu.org/licenses/>.
 */
package com.owncloud.android.services.observer;

import android.app.Service;
import android.content.Intent;
import android.os.Binder;
import android.os.IBinder;
import android.util.Log;

import com.owncloud.android.MainApp;
import com.owncloud.android.datamodel.SyncedFolder;
import com.owncloud.android.datamodel.SyncedFolderProvider;
import com.owncloud.android.lib.common.utils.Log_OC;
import com.owncloud.android.services.FileAlterationMagicListener;

import org.apache.commons.io.monitor.FileAlterationListener;
import org.apache.commons.io.monitor.FileAlterationMonitor;
import org.apache.commons.io.monitor.FileAlterationObserver;

import java.io.File;
import java.io.FileFilter;

public class SyncedFolderObserverService extends Service {
    private static final String TAG = "SyncedFolderObserverService";
    private final IBinder mBinder = new SyncedFolderObserverBinder();
    private FileAlterationMonitor monitor;
    private FileFilter fileFilter;

    @Override
    public void onCreate() {
        SyncedFolderProvider syncedFolderProvider = new SyncedFolderProvider(MainApp.getAppContext().
                getContentResolver());
        monitor = new FileAlterationMonitor();

        fileFilter = new FileFilter() {
            @Override
            public boolean accept(File pathname) {
                return !pathname.getName().startsWith(".") && !pathname.getName().endsWith(".tmp");
            }
        };


        for (SyncedFolder syncedFolder : syncedFolderProvider.getSyncedFolders()) {
            if (syncedFolder.isEnabled()) {
                FileAlterationMagicObserver observer = new FileAlterationMagicObserver(syncedFolder, fileFilter);

                try {
                    observer.init();
                    observer.addListener(new FileAlterationMagicListener(syncedFolder));
                    monitor.addObserver(observer);
                } catch (Exception e) {
<<<<<<< HEAD
                    Log_OC.d(TAG, "Failed getting an observer to intialize");
=======
                    Log_OC.d(TAG, "Failed getting an observer to intialize " + e);
>>>>>>> 879d1555
                }

            }
        }


        try {
            monitor.start();
        } catch (Exception e) {
            Log_OC.d(TAG, "Something went very wrong at onStartCommand");
        }

    }

    @Override
    public void onDestroy() {
        super.onDestroy();
<<<<<<< HEAD
        Log.d("MARIO", "DESTROY");
=======
>>>>>>> 879d1555
        for(FileAlterationObserver fileAlterationObserver : monitor.getObservers()) {
            FileAlterationMagicObserver fileAlterationMagicObserver = (FileAlterationMagicObserver)
                    fileAlterationObserver;
            try {
                fileAlterationMagicObserver.destroy();
            } catch (Exception e) {
                Log_OC.d(TAG, "Something went very wrong on trying to destroy observers");
            }
        }
    }

    @Override
    public int onStartCommand(Intent intent, int flags, int startId) {
        return Service.START_NOT_STICKY;
    }

    /**
     * Restart oberver if it is enabled
     * If syncedFolder exists already, use it, otherwise create new observer
     *
     * @param syncedFolder
     */

    public void restartObserver(SyncedFolder syncedFolder) {
        boolean found = false;
        FileAlterationMagicObserver fileAlterationMagicObserver;
        for (FileAlterationObserver fileAlterationObserver : monitor.getObservers()) {
            fileAlterationMagicObserver =
                    (FileAlterationMagicObserver) fileAlterationObserver;
            if (fileAlterationMagicObserver.getSyncedFolderID() == syncedFolder.getId()) {
                if (syncedFolder.isEnabled()) {
                    for (FileAlterationListener fileAlterationListener : fileAlterationMagicObserver.getListeners()) {
                        fileAlterationMagicObserver.removeListener(fileAlterationListener);
                    }
                    fileAlterationObserver.addListener(new FileAlterationMagicListener(syncedFolder));
                } else {
                    monitor.removeObserver(fileAlterationObserver);
                }
                found = true;
                break;
            }
        }

        if (!found && syncedFolder.isEnabled()) {
            try {
                fileAlterationMagicObserver = new FileAlterationMagicObserver(syncedFolder, fileFilter);
                fileAlterationMagicObserver.init();
                fileAlterationMagicObserver.addListener(new FileAlterationMagicListener(syncedFolder));
            } catch (Exception e) {
                Log_OC.d(TAG, "Failed getting an observer to intialize");
            }

        }

    }

    @Override
    public IBinder onBind(Intent arg0) {
        return mBinder;
    }

    public class SyncedFolderObserverBinder extends Binder {
        public SyncedFolderObserverService getService() {
            return SyncedFolderObserverService.this;
        }
    }

}<|MERGE_RESOLUTION|>--- conflicted
+++ resolved
@@ -26,7 +26,6 @@
 import android.content.Intent;
 import android.os.Binder;
 import android.os.IBinder;
-import android.util.Log;
 
 import com.owncloud.android.MainApp;
 import com.owncloud.android.datamodel.SyncedFolder;
@@ -70,11 +69,7 @@
                     observer.addListener(new FileAlterationMagicListener(syncedFolder));
                     monitor.addObserver(observer);
                 } catch (Exception e) {
-<<<<<<< HEAD
-                    Log_OC.d(TAG, "Failed getting an observer to intialize");
-=======
                     Log_OC.d(TAG, "Failed getting an observer to intialize " + e);
->>>>>>> 879d1555
                 }
 
             }
@@ -92,10 +87,6 @@
     @Override
     public void onDestroy() {
         super.onDestroy();
-<<<<<<< HEAD
-        Log.d("MARIO", "DESTROY");
-=======
->>>>>>> 879d1555
         for(FileAlterationObserver fileAlterationObserver : monitor.getObservers()) {
             FileAlterationMagicObserver fileAlterationMagicObserver = (FileAlterationMagicObserver)
                     fileAlterationObserver;
