/**
 * Nextcloud Android client application
 *
 * @author Tobias Kaminsky
 * @author Andy Scherzinger
 * @author Mario Danic
 * Copyright (C) 2016 Tobias Kaminsky, Andy Scherzinger
 * Copyright (C) 2017 Mario Danic
 * <p>
 * This program is free software: you can redistribute it and/or modify
 * it under the terms of the GNU Affero General Public License as published by
 * the Free Software Foundation, either version 3 of the License, or
 * at your option) any later version.
 * <p>
 * This program is distributed in the hope that it will be useful,
 * but WITHOUT ANY WARRANTY; without even the implied warranty of
 * MERCHANTABILITY or FITNESS FOR A PARTICULAR PURPOSE.  See the
 * GNU Affero General Public License for more details.
 * <p>
 * You should have received a copy of the GNU Affero General Public License
 * along with this program.  If not, see <http://www.gnu.org/licenses/>.
 */
package com.owncloud.android.services.observer;

import android.app.Service;
import android.content.Intent;
import android.os.Binder;
import android.os.IBinder;

import com.owncloud.android.MainApp;
import com.owncloud.android.datamodel.SyncedFolder;
import com.owncloud.android.datamodel.SyncedFolderProvider;
import com.owncloud.android.lib.common.utils.Log_OC;
<<<<<<< HEAD
import com.owncloud.android.services.FileAlterationMagicListener;
=======
import com.owncloud.android.services.AdvancedFileAlterationListener;
>>>>>>> 6c0e356d

import org.apache.commons.io.monitor.FileAlterationMonitor;
import org.apache.commons.io.monitor.FileAlterationObserver;

import java.io.File;
import java.io.FileFilter;

public class SyncedFolderObserverService extends Service {
    private static final String TAG = "SyncedFolderObserverService";
<<<<<<< HEAD
=======

    private static final int MONITOR_SCAN_INTERVAL = 1000;

>>>>>>> 6c0e356d
    private final IBinder mBinder = new SyncedFolderObserverBinder();
    private FileAlterationMonitor monitor;
    private FileFilter fileFilter;
    
    @Override
    public void onCreate() {
        SyncedFolderProvider syncedFolderProvider = new SyncedFolderProvider(MainApp.getAppContext().
                getContentResolver());
<<<<<<< HEAD
        monitor = new FileAlterationMonitor(1000);
=======
        monitor = new FileAlterationMonitor(MONITOR_SCAN_INTERVAL);
>>>>>>> 6c0e356d

        fileFilter = new FileFilter() {
            @Override
            public boolean accept(File pathname) {
                return !pathname.getName().startsWith(".") && !pathname.getName().endsWith(".tmp");
            }
        };


        for (SyncedFolder syncedFolder : syncedFolderProvider.getSyncedFolders()) {
            if (syncedFolder.isEnabled()) {
<<<<<<< HEAD
                FileAlterationMagicObserver observer = new FileAlterationMagicObserver(syncedFolder, fileFilter);

                try {
                    observer.init();
                    observer.addListener(new FileAlterationMagicListener(syncedFolder));
=======
                AdvancedFileAlterationObserver observer = new AdvancedFileAlterationObserver(syncedFolder, fileFilter);

                try {
                    observer.init();
                    observer.addListener(new AdvancedFileAlterationListener(syncedFolder));
>>>>>>> 6c0e356d
                    monitor.addObserver(observer);
                } catch (Exception e) {
                    Log_OC.d(TAG, "Failed getting an observer to intialize " + e);
                }

            }
        }


        try {
            monitor.start();
        } catch (Exception e) {
            Log_OC.d(TAG, "Something went very wrong at onStartCommand");
        }

    }

    @Override
    public void onDestroy() {

        super.onDestroy();
        for (FileAlterationObserver fileAlterationObserver : monitor.getObservers()) {
<<<<<<< HEAD
            FileAlterationMagicObserver fileAlterationMagicObserver = (FileAlterationMagicObserver)
                    fileAlterationObserver;
            try {
                monitor.removeObserver(fileAlterationMagicObserver);
                fileAlterationMagicObserver.checkAndNotifyNow();
                fileAlterationMagicObserver.destroy();
=======
            AdvancedFileAlterationObserver advancedFileAlterationObserver = (AdvancedFileAlterationObserver)
                    fileAlterationObserver;
            try {
                monitor.removeObserver(advancedFileAlterationObserver);
                advancedFileAlterationObserver.checkAndNotifyNow();
                advancedFileAlterationObserver.destroy();
>>>>>>> 6c0e356d
            } catch (Exception e) {
                Log_OC.d(TAG, "Something went very wrong on trying to destroy observers");
            }
        }
    }

    @Override
    public int onStartCommand(Intent intent, int flags, int startId) {
        return Service.START_NOT_STICKY;
    }

    /**
     * Restart oberver if it is enabled
     * If syncedFolder exists already, use it, otherwise create new observer
     *
     * @param syncedFolder
     */

    public void restartObserver(SyncedFolder syncedFolder) {
        boolean found = false;
<<<<<<< HEAD
        FileAlterationMagicObserver fileAlterationMagicObserver;
        for (FileAlterationObserver fileAlterationObserver : monitor.getObservers()) {
            fileAlterationMagicObserver =
                    (FileAlterationMagicObserver) fileAlterationObserver;
            if (fileAlterationMagicObserver.getSyncedFolderID() == syncedFolder.getId()) {
                monitor.removeObserver(fileAlterationObserver);
                fileAlterationMagicObserver.checkAndNotifyNow();
                try {
                    fileAlterationMagicObserver.destroy();
=======
        AdvancedFileAlterationObserver advancedFileAlterationObserver;
        for (FileAlterationObserver fileAlterationObserver : monitor.getObservers()) {
            advancedFileAlterationObserver =
                    (AdvancedFileAlterationObserver) fileAlterationObserver;
            if (advancedFileAlterationObserver.getSyncedFolderID() == syncedFolder.getId()) {
                monitor.removeObserver(fileAlterationObserver);
                advancedFileAlterationObserver.checkAndNotifyNow();
                try {
                    advancedFileAlterationObserver.destroy();
>>>>>>> 6c0e356d
                } catch (Exception e) {
                    Log_OC.d(TAG, "Failed to destroy the observer in restart");
                }

                if (syncedFolder.isEnabled()) {
                    try {
<<<<<<< HEAD
                        fileAlterationMagicObserver = new FileAlterationMagicObserver(syncedFolder, fileFilter);
                        fileAlterationMagicObserver.init();
                        fileAlterationMagicObserver.addListener(new FileAlterationMagicListener(syncedFolder));
                        monitor.addObserver(fileAlterationMagicObserver);
=======
                        advancedFileAlterationObserver = new AdvancedFileAlterationObserver(syncedFolder, fileFilter);
                        advancedFileAlterationObserver.init();
                        advancedFileAlterationObserver.addListener(new AdvancedFileAlterationListener(syncedFolder));
                        monitor.addObserver(advancedFileAlterationObserver);
>>>>>>> 6c0e356d
                    } catch (Exception e) {
                        Log_OC.d(TAG, "Failed getting an observer to intialize");
                    }
                } else {
                    monitor.removeObserver(fileAlterationObserver);
                }
                found = true;
                break;
            }
        }

        if (!found && syncedFolder.isEnabled()) {
            try {
<<<<<<< HEAD
                fileAlterationMagicObserver = new FileAlterationMagicObserver(syncedFolder, fileFilter);
                fileAlterationMagicObserver.init();
                fileAlterationMagicObserver.addListener(new FileAlterationMagicListener(syncedFolder));
                monitor.addObserver(fileAlterationMagicObserver);
=======
                advancedFileAlterationObserver = new AdvancedFileAlterationObserver(syncedFolder, fileFilter);
                advancedFileAlterationObserver.init();
                advancedFileAlterationObserver.addListener(new AdvancedFileAlterationListener(syncedFolder));
                monitor.addObserver(advancedFileAlterationObserver);
>>>>>>> 6c0e356d
            } catch (Exception e) {
                Log_OC.d(TAG, "Failed getting an observer to intialize");
            }

        }

    }

    @Override
    public IBinder onBind(Intent arg0) {
        return mBinder;
    }

    public class SyncedFolderObserverBinder extends Binder {
        public SyncedFolderObserverService getService() {
            return SyncedFolderObserverService.this;
        }
    }

}<|MERGE_RESOLUTION|>--- conflicted
+++ resolved
@@ -31,11 +31,7 @@
 import com.owncloud.android.datamodel.SyncedFolder;
 import com.owncloud.android.datamodel.SyncedFolderProvider;
 import com.owncloud.android.lib.common.utils.Log_OC;
-<<<<<<< HEAD
-import com.owncloud.android.services.FileAlterationMagicListener;
-=======
 import com.owncloud.android.services.AdvancedFileAlterationListener;
->>>>>>> 6c0e356d
 
 import org.apache.commons.io.monitor.FileAlterationMonitor;
 import org.apache.commons.io.monitor.FileAlterationObserver;
@@ -45,12 +41,9 @@
 
 public class SyncedFolderObserverService extends Service {
     private static final String TAG = "SyncedFolderObserverService";
-<<<<<<< HEAD
-=======
 
     private static final int MONITOR_SCAN_INTERVAL = 1000;
 
->>>>>>> 6c0e356d
     private final IBinder mBinder = new SyncedFolderObserverBinder();
     private FileAlterationMonitor monitor;
     private FileFilter fileFilter;
@@ -59,11 +52,7 @@
     public void onCreate() {
         SyncedFolderProvider syncedFolderProvider = new SyncedFolderProvider(MainApp.getAppContext().
                 getContentResolver());
-<<<<<<< HEAD
-        monitor = new FileAlterationMonitor(1000);
-=======
         monitor = new FileAlterationMonitor(MONITOR_SCAN_INTERVAL);
->>>>>>> 6c0e356d
 
         fileFilter = new FileFilter() {
             @Override
@@ -75,19 +64,11 @@
 
         for (SyncedFolder syncedFolder : syncedFolderProvider.getSyncedFolders()) {
             if (syncedFolder.isEnabled()) {
-<<<<<<< HEAD
-                FileAlterationMagicObserver observer = new FileAlterationMagicObserver(syncedFolder, fileFilter);
-
-                try {
-                    observer.init();
-                    observer.addListener(new FileAlterationMagicListener(syncedFolder));
-=======
                 AdvancedFileAlterationObserver observer = new AdvancedFileAlterationObserver(syncedFolder, fileFilter);
 
                 try {
                     observer.init();
                     observer.addListener(new AdvancedFileAlterationListener(syncedFolder));
->>>>>>> 6c0e356d
                     monitor.addObserver(observer);
                 } catch (Exception e) {
                     Log_OC.d(TAG, "Failed getting an observer to intialize " + e);
@@ -110,21 +91,12 @@
 
         super.onDestroy();
         for (FileAlterationObserver fileAlterationObserver : monitor.getObservers()) {
-<<<<<<< HEAD
-            FileAlterationMagicObserver fileAlterationMagicObserver = (FileAlterationMagicObserver)
-                    fileAlterationObserver;
-            try {
-                monitor.removeObserver(fileAlterationMagicObserver);
-                fileAlterationMagicObserver.checkAndNotifyNow();
-                fileAlterationMagicObserver.destroy();
-=======
             AdvancedFileAlterationObserver advancedFileAlterationObserver = (AdvancedFileAlterationObserver)
                     fileAlterationObserver;
             try {
                 monitor.removeObserver(advancedFileAlterationObserver);
                 advancedFileAlterationObserver.checkAndNotifyNow();
                 advancedFileAlterationObserver.destroy();
->>>>>>> 6c0e356d
             } catch (Exception e) {
                 Log_OC.d(TAG, "Something went very wrong on trying to destroy observers");
             }
@@ -145,17 +117,6 @@
 
     public void restartObserver(SyncedFolder syncedFolder) {
         boolean found = false;
-<<<<<<< HEAD
-        FileAlterationMagicObserver fileAlterationMagicObserver;
-        for (FileAlterationObserver fileAlterationObserver : monitor.getObservers()) {
-            fileAlterationMagicObserver =
-                    (FileAlterationMagicObserver) fileAlterationObserver;
-            if (fileAlterationMagicObserver.getSyncedFolderID() == syncedFolder.getId()) {
-                monitor.removeObserver(fileAlterationObserver);
-                fileAlterationMagicObserver.checkAndNotifyNow();
-                try {
-                    fileAlterationMagicObserver.destroy();
-=======
         AdvancedFileAlterationObserver advancedFileAlterationObserver;
         for (FileAlterationObserver fileAlterationObserver : monitor.getObservers()) {
             advancedFileAlterationObserver =
@@ -165,24 +126,16 @@
                 advancedFileAlterationObserver.checkAndNotifyNow();
                 try {
                     advancedFileAlterationObserver.destroy();
->>>>>>> 6c0e356d
                 } catch (Exception e) {
                     Log_OC.d(TAG, "Failed to destroy the observer in restart");
                 }
 
                 if (syncedFolder.isEnabled()) {
                     try {
-<<<<<<< HEAD
-                        fileAlterationMagicObserver = new FileAlterationMagicObserver(syncedFolder, fileFilter);
-                        fileAlterationMagicObserver.init();
-                        fileAlterationMagicObserver.addListener(new FileAlterationMagicListener(syncedFolder));
-                        monitor.addObserver(fileAlterationMagicObserver);
-=======
                         advancedFileAlterationObserver = new AdvancedFileAlterationObserver(syncedFolder, fileFilter);
                         advancedFileAlterationObserver.init();
                         advancedFileAlterationObserver.addListener(new AdvancedFileAlterationListener(syncedFolder));
                         monitor.addObserver(advancedFileAlterationObserver);
->>>>>>> 6c0e356d
                     } catch (Exception e) {
                         Log_OC.d(TAG, "Failed getting an observer to intialize");
                     }
@@ -196,17 +149,10 @@
 
         if (!found && syncedFolder.isEnabled()) {
             try {
-<<<<<<< HEAD
-                fileAlterationMagicObserver = new FileAlterationMagicObserver(syncedFolder, fileFilter);
-                fileAlterationMagicObserver.init();
-                fileAlterationMagicObserver.addListener(new FileAlterationMagicListener(syncedFolder));
-                monitor.addObserver(fileAlterationMagicObserver);
-=======
                 advancedFileAlterationObserver = new AdvancedFileAlterationObserver(syncedFolder, fileFilter);
                 advancedFileAlterationObserver.init();
                 advancedFileAlterationObserver.addListener(new AdvancedFileAlterationListener(syncedFolder));
                 monitor.addObserver(advancedFileAlterationObserver);
->>>>>>> 6c0e356d
             } catch (Exception e) {
                 Log_OC.d(TAG, "Failed getting an observer to intialize");
             }
