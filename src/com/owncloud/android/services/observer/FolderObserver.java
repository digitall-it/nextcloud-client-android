--- conflicted
+++ resolved
@@ -116,7 +116,6 @@
                 
                 if (    (((event & FileObserver.MODIFY) != 0) ||
                         ((event & FileObserver.ATTRIB) != 0) ||
-<<<<<<< HEAD
                         ((event & FileObserver.MOVED_TO) != 0)) &&
                         !mObservedChildren.get(path)) {
 
@@ -125,16 +124,6 @@
                 
                 if ((event & FileObserver.CLOSE_WRITE) != 0 && mObservedChildren.get(path)) {
                     mObservedChildren.put(path, Boolean.FALSE);
-=======
-                        ((event & FileObserver.MOVED_TO) != 0)
-                        && !mObservedChildren.get(path)) {
-                    
-                        mObservedChildren.put(path, true);
-                }
-                
-                if ((event & FileObserver.CLOSE_WRITE) != 0 && mObservedChildren.get(path)) {
-                    mObservedChildren.put(path, false);
->>>>>>> d8f07d3a
                     shouldSynchronize = true;
                 }
             }
@@ -158,11 +147,7 @@
     public void startWatching(String fileName) {
         synchronized (mObservedChildren) {
             if (!mObservedChildren.containsKey(fileName)) {
-<<<<<<< HEAD
                 mObservedChildren.put(fileName, Boolean.FALSE);
-=======
-                mObservedChildren.put(fileName, false);
->>>>>>> d8f07d3a
             }
         }
         
