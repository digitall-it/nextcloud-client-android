--- conflicted
+++ resolved
@@ -119,13 +119,6 @@
                         ((event & FileObserver.MOVED_TO) != 0)
                         && !mObservedChildren.get(path)) {
                     
-<<<<<<< HEAD
-                        mObservedChildren.put(path, true);
-                }
-                
-                if ((event & FileObserver.CLOSE_WRITE) != 0 && mObservedChildren.get(path)) {
-                    mObservedChildren.put(path, false);
-=======
                     if (mObservedChildren.get(path) != true) {
                         mObservedChildren.put(path, Boolean.TRUE);
                     }
@@ -133,7 +126,6 @@
                 
                 if ((event & FileObserver.CLOSE_WRITE) != 0 && mObservedChildren.get(path)) {
                     mObservedChildren.put(path, Boolean.FALSE);
->>>>>>> ff6b07b0
                     shouldSynchronize = true;
                 }
             }
@@ -158,11 +150,7 @@
     public void startWatching(String fileName) {
         synchronized (mObservedChildren) {
             if (!mObservedChildren.containsKey(fileName)) {
-<<<<<<< HEAD
                 mObservedChildren.put(fileName, false);
-=======
-                mObservedChildren.put(fileName, Boolean.FALSE);
->>>>>>> ff6b07b0
             }
         }
         
