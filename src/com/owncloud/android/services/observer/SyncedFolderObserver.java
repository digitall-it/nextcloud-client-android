package com.owncloud.android.services.observer;

import android.annotation.TargetApi;
import android.app.job.JobInfo;
import android.app.job.JobScheduler;
import android.content.ComponentName;
import android.content.Context;
import android.os.Build;
import android.os.FileObserver;
import android.os.PersistableBundle;
import android.util.Log;

import com.owncloud.android.MainApp;
import com.owncloud.android.datamodel.SyncedFolder;
import com.owncloud.android.lib.common.utils.Log_OC;
import com.owncloud.android.services.SyncedFolderJobService;
import com.owncloud.android.utils.RecursiveFileObserver;

import java.io.File;
import java.util.Date;

class SyncedFolderObserver extends RecursiveFileObserver {

    private Context context;

    public static final String TAG = "SyncedFolderObserver";
    private SyncedFolder syncedFolder;


    public SyncedFolderObserver(SyncedFolder syncedFolder) {
        super(syncedFolder.getLocalPath(), FileObserver.CREATE + FileObserver.MOVED_TO);

        context = MainApp.getAppContext();
        this.syncedFolder = syncedFolder;
        Log_OC.d("SyncedFolderObserver", "Started watching: " + syncedFolder.getLocalPath());
    }


    @TargetApi(Build.VERSION_CODES.LOLLIPOP)
    @Override
    public void onEvent(int event, String path) {
        Log.d(TAG, "Event: " + event + " Path: " + path);

        File temp = new File(path);

<<<<<<< HEAD
        // do not upload "null"-files, test if file exists and is a real file
        if (!temp.getName().equalsIgnoreCase("null") && temp.isFile()) {
=======
        if (!temp.getName().equalsIgnoreCase("null") && !temp.getName().endsWith(".tmp")) {
>>>>>>> 37b6abac
            PersistableBundle bundle = new PersistableBundle();
            // TODO extract
            bundle.putString("filePath", path);
            bundle.putString("remotePath", syncedFolder.getRemotePath());
            bundle.putLong("dateTaken", new Date().getTime());
            bundle.putString("account", syncedFolder.getAccount());
            bundle.putInt("uploadBehaviour", syncedFolder.getUploadAction());
            bundle.putInt("subfolderByDate", syncedFolder.getSubfolderByDate() ? 1 : 0);

            JobScheduler js = (JobScheduler) context.getSystemService(Context.JOB_SCHEDULER_SERVICE);

            Long date = new Date().getTime();
            JobInfo job = new JobInfo.Builder(
                    date.intValue(),
                    new ComponentName(context, SyncedFolderJobService.class))
                    .setRequiresCharging(syncedFolder.getChargingOnly())
                    .setMinimumLatency(10000)
                    .setRequiredNetworkType(syncedFolder.getWifiOnly() ? JobInfo.NETWORK_TYPE_UNMETERED : JobInfo.NETWORK_TYPE_ANY)
                    .setExtras(bundle)
                    .setPersisted(true)
                    .build();

            Integer result = js.schedule(job);
            if (result <= 0) {
                Log_OC.d(TAG, "Job failed to start: " + result);
            }
        }
    }
}<|MERGE_RESOLUTION|>--- conflicted
+++ resolved
@@ -43,12 +43,10 @@
 
         File temp = new File(path);
 
-<<<<<<< HEAD
         // do not upload "null"-files, test if file exists and is a real file
-        if (!temp.getName().equalsIgnoreCase("null") && temp.isFile()) {
-=======
-        if (!temp.getName().equalsIgnoreCase("null") && !temp.getName().endsWith(".tmp")) {
->>>>>>> 37b6abac
+        if (!temp.getName().equalsIgnoreCase("null")
+                && temp.isFile()
+                && !temp.getName().endsWith(".tmp")) {
             PersistableBundle bundle = new PersistableBundle();
             // TODO extract
             bundle.putString("filePath", path);
