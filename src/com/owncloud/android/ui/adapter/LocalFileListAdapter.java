/**
 *   ownCloud Android client application
 *
 *   @author David A. Velasco
 *   Copyright (C) 2011  Bartek Przybylski
 *   Copyright (C) 2015 ownCloud Inc.
 *
 *   This program is free software: you can redistribute it and/or modify
 *   it under the terms of the GNU General Public License version 2,
 *   as published by the Free Software Foundation.
 *
 *   This program is distributed in the hope that it will be useful,
 *   but WITHOUT ANY WARRANTY; without even the implied warranty of
 *   MERCHANTABILITY or FITNESS FOR A PARTICULAR PURPOSE.  See the
 *   GNU General Public License for more details.
 *
 *   You should have received a copy of the GNU General Public License
 *   along with this program.  If not, see <http://www.gnu.org/licenses/>.
 *
 */
package com.owncloud.android.ui.adapter;

import java.io.File;
import java.util.Arrays;
import java.util.Comparator;

import android.content.Context;
import android.graphics.Bitmap;
import android.view.LayoutInflater;
import android.view.View;
import android.view.ViewGroup;
import android.widget.BaseAdapter;
import android.widget.ImageView;
import android.widget.ListAdapter;
import android.widget.ListView;
import android.widget.TextView;

import com.owncloud.android.R;
import com.owncloud.android.datamodel.ThumbnailsCacheManager;
import com.owncloud.android.utils.BitmapUtils;
import com.owncloud.android.utils.DisplayUtils;

/**
 * This Adapter populates a ListView with all files and directories contained
 * in a local directory
 */
public class LocalFileListAdapter extends BaseAdapter implements ListAdapter {
    
    private Context mContext;
    private File mDirectory;
    private File[] mFiles = null;
    
    public LocalFileListAdapter(File directory, Context context) {
        mContext = context;
        swapDirectory(directory);
    }

    @Override
    public boolean areAllItemsEnabled() {
        return true;
    }

    @Override
    public boolean isEnabled(int position) {
        return true;
    }

    @Override
    public int getCount() {
        return mFiles != null ? mFiles.length : 0;
    }

    @Override
    public Object getItem(int position) {
        if (mFiles == null || mFiles.length <= position)
            return null;
        return mFiles[position];
    }

    @Override
    public long getItemId(int position) {
        return mFiles != null && mFiles.length <= position ? position : -1;
    }

    @Override
    public int getItemViewType(int position) {
        return 0;
    }

    @Override
    public View getView(int position, View convertView, ViewGroup parent) {
        View view = convertView;
        if (view == null) {
            LayoutInflater inflator = (LayoutInflater) mContext
                    .getSystemService(Context.LAYOUT_INFLATER_SERVICE);
            view = inflator.inflate(R.layout.list_item, null);
        }
        if (mFiles != null && mFiles.length > position) {
            File file = mFiles[position];
            
            TextView fileName = (TextView) view.findViewById(R.id.Filename);
            String name = file.getName();
            fileName.setText(name);
            
<<<<<<< HEAD
            ImageView fileIcon = (ImageView) view.findViewById(R.id.drawer_userIcon);
=======
            ImageView fileIcon = (ImageView) view.findViewById(R.id.thumbnail);
>>>>>>> 07acad20
            if (!file.isDirectory()) {
                fileIcon.setImageResource(R.drawable.file);
            } else {
                fileIcon.setImageResource(R.drawable.ic_menu_archive);
            }
            fileIcon.setTag(file.hashCode());

            TextView fileSizeV = (TextView) view.findViewById(R.id.file_size);
            TextView lastModV = (TextView) view.findViewById(R.id.last_mod);
            ImageView checkBoxV = (ImageView) view.findViewById(R.id.custom_checkbox);
            if (!file.isDirectory()) {
                fileSizeV.setVisibility(View.VISIBLE);
                fileSizeV.setText(DisplayUtils.bytesToHumanReadable(file.length()));

                lastModV.setVisibility(View.VISIBLE);
                lastModV.setText(DisplayUtils.unixTimeToHumanReadable(file.lastModified()));
                ListView parentList = (ListView) parent;
                if (parentList.getChoiceMode() == ListView.CHOICE_MODE_NONE) { 
                    checkBoxV.setVisibility(View.GONE);
                } else {
                    if (parentList.isItemChecked(position)) {
                        checkBoxV.setImageResource(android.R.drawable.checkbox_on_background);
                    } else {
                        checkBoxV.setImageResource(android.R.drawable.checkbox_off_background);
                    }
                    checkBoxV.setVisibility(View.VISIBLE);
                }
                
             // get Thumbnail if file is image
                if (BitmapUtils.isImage(file)){
                // Thumbnail in Cache?
                    Bitmap thumbnail = ThumbnailsCacheManager.getBitmapFromDiskCache(
                            String.valueOf(file.hashCode())
                    );
                    if (thumbnail != null){
                        fileIcon.setImageBitmap(thumbnail);
                    } else {

                        // generate new Thumbnail
                        if (ThumbnailsCacheManager.cancelPotentialWork(file, fileIcon)) {
                            final ThumbnailsCacheManager.ThumbnailGenerationTask task =
                                    new ThumbnailsCacheManager.ThumbnailGenerationTask(fileIcon);
                            if (thumbnail == null) {
                                thumbnail = ThumbnailsCacheManager.mDefaultImg;
                            }
                            final ThumbnailsCacheManager.AsyncDrawable asyncDrawable =
                        		new ThumbnailsCacheManager.AsyncDrawable(
                                    mContext.getResources(), 
                                    thumbnail, 
                                    task
                		        );
                            fileIcon.setImageDrawable(asyncDrawable);
                            task.execute(file);
                        }
                    }
                } else {
                    fileIcon.setImageResource(DisplayUtils.getFileTypeIconId(null, file.getName()));
                }  

            } else {
                fileSizeV.setVisibility(View.GONE);
                lastModV.setVisibility(View.GONE);
                checkBoxV.setVisibility(View.GONE);
            }

            // not GONE; the alignment changes; ugly way to keep it
            view.findViewById(R.id.localFileIndicator).setVisibility(View.INVISIBLE);   
            view.findViewById(R.id.favoriteIcon).setVisibility(View.GONE);
            
            view.findViewById(R.id.sharedIcon).setVisibility(View.GONE);
            view.findViewById(R.id.sharedWithMeIcon).setVisibility(View.GONE);
        }

        return view;
    }

    @Override
    public int getViewTypeCount() {
        return 1;
    }

    @Override
    public boolean hasStableIds() {
        return false;
    }

    @Override
    public boolean isEmpty() {
        return (mFiles == null || mFiles.length == 0);
    }

    /**
     * Change the adapted directory for a new one
     * @param directory     New file to adapt. Can be NULL, meaning "no content to adapt".
     */
    public void swapDirectory(File directory) {
        mDirectory = directory;
        mFiles = (mDirectory != null ? mDirectory.listFiles() : null);
        if (mFiles != null) {
            Arrays.sort(mFiles, new Comparator<File>() {
                @Override
                public int compare(File lhs, File rhs) {
                    if (lhs.isDirectory() && !rhs.isDirectory()) {
                        return -1;
                    } else if (!lhs.isDirectory() && rhs.isDirectory()) {
                        return 1;
                    }
                    return compareNames(lhs, rhs);
                }
            
                private int compareNames(File lhs, File rhs) {
                    return lhs.getName().toLowerCase().compareTo(rhs.getName().toLowerCase());                
                }
            
            });
        }
        notifyDataSetChanged();
    }
}<|MERGE_RESOLUTION|>--- conflicted
+++ resolved
@@ -102,11 +102,7 @@
             String name = file.getName();
             fileName.setText(name);
             
-<<<<<<< HEAD
-            ImageView fileIcon = (ImageView) view.findViewById(R.id.drawer_userIcon);
-=======
             ImageView fileIcon = (ImageView) view.findViewById(R.id.thumbnail);
->>>>>>> 07acad20
             if (!file.isDirectory()) {
                 fileIcon.setImageResource(R.drawable.file);
             } else {
