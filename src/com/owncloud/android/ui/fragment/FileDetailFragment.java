--- conflicted
+++ resolved
@@ -475,25 +475,12 @@
     public void listenForTransferProgress() {
         if (mProgressListener != null) {
             if (mContainerActivity.getFileDownloaderBinder() != null) {
-<<<<<<< HEAD
-                Log_OC.d(TAG, "registering download progress listener");
-                mContainerActivity.getFileDownloaderBinder().addDatatransferProgressListener(mProgressListener, mAccount, getFile());
-            }else {
-                Log_OC.d(TAG, "mContainerActivity.getFileDownloaderBinder() == null");
-            }
-            if (mContainerActivity.getFileUploaderBinder() != null) {
-                Log_OC.d(TAG, "registering upload progress listener");
-                mContainerActivity.getFileUploaderBinder().addDatatransferProgressListener(mProgressListener, mAccount, getFile());
-            }else {
-                Log_OC.d(TAG, "mContainerActivity.getFileUploaderBinder() == null");
-=======
                 mContainerActivity.getFileDownloaderBinder().
                         addDatatransferProgressListener(mProgressListener, mAccount, getFile());
             }
             if (mContainerActivity.getFileUploaderBinder() != null) {
                 mContainerActivity.getFileUploaderBinder().
                         addDatatransferProgressListener(mProgressListener, mAccount, getFile());
->>>>>>> 95db3421
             }
         } else {
             Log_OC.d(TAG, "mProgressListener == null");
