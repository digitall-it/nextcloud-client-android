/**
 *   ownCloud Android client application
 *
 *   @author Bartek Przybylski
 *   @author masensio
 *   @author David A. Velasco
 *   Copyright (C) 2011  Bartek Przybylski
 *   Copyright (C) 2015 ownCloud Inc.
 *
 *   This program is free software: you can redistribute it and/or modify
 *   it under the terms of the GNU General Public License version 2,
 *   as published by the Free Software Foundation.
 *
 *   This program is distributed in the hope that it will be useful,
 *   but WITHOUT ANY WARRANTY; without even the implied warranty of
 *   MERCHANTABILITY or FITNESS FOR A PARTICULAR PURPOSE.  See the
 *   GNU General Public License for more details.
 *
 *   You should have received a copy of the GNU General Public License
 *   along with this program.  If not, see <http://www.gnu.org/licenses/>.
 *
 */
package com.owncloud.android.ui.fragment;

import android.app.Activity;
import android.content.Context;
import android.content.Intent;
import android.content.SharedPreferences;
import android.os.Build;
import android.os.Bundle;
import android.preference.PreferenceManager;
import android.support.v4.widget.SwipeRefreshLayout;
<<<<<<< HEAD
import android.view.ActionMode;
=======
import android.view.ContextMenu;
import android.view.LayoutInflater;
>>>>>>> 5d8e0447
import android.view.Menu;
import android.view.MenuInflater;
import android.view.MenuItem;
import android.view.View;
<<<<<<< HEAD
import android.widget.AbsListView;
=======
import android.view.ViewGroup;
>>>>>>> 5d8e0447
import android.widget.AdapterView;
import android.widget.AdapterView.AdapterContextMenuInfo;
import android.widget.PopupMenu;
import android.widget.TextView;
import android.widget.Toast;

import com.owncloud.android.R;
import com.owncloud.android.authentication.AccountUtils;
import com.owncloud.android.datamodel.FileDataStorageManager;
import com.owncloud.android.datamodel.OCFile;
import com.owncloud.android.files.FileMenuFilter;
import com.owncloud.android.lib.common.utils.Log_OC;
import com.owncloud.android.lib.resources.status.OwnCloudVersion;
import com.owncloud.android.ui.activity.FileActivity;
import com.owncloud.android.ui.activity.FileDisplayActivity;
import com.owncloud.android.ui.activity.FolderPickerActivity;
import com.owncloud.android.ui.activity.OnEnforceableRefreshListener;
import com.owncloud.android.ui.activity.UploadFilesActivity;
import com.owncloud.android.ui.adapter.FileListListAdapter;
import com.owncloud.android.ui.dialog.ConfirmationDialogFragment;
import com.owncloud.android.ui.dialog.CreateFolderDialogFragment;
import com.owncloud.android.ui.dialog.FileActionsDialogFragment;
import com.owncloud.android.ui.dialog.RemoveFileDialogFragment;
import com.owncloud.android.ui.dialog.RemoveFilesDialogFragment;
import com.owncloud.android.ui.dialog.RenameFileDialogFragment;
import com.owncloud.android.ui.preview.PreviewImageFragment;
import com.owncloud.android.ui.preview.PreviewMediaFragment;
import com.owncloud.android.ui.preview.PreviewTextFragment;
import com.owncloud.android.utils.FileStorageUtils;

import java.io.File;
import java.util.ArrayList;

/**
 * A Fragment that lists all files and folders in a given path.
 *
 * TODO refactor to get rid of direct dependency on FileDisplayActivity
 */
<<<<<<< HEAD
public class OCFileListFragment extends ExtendedListFragment {
    
=======
public class OCFileListFragment extends ExtendedListFragment
        implements FileActionsDialogFragment.FileActionsDialogFragmentListener {

>>>>>>> 5d8e0447
    private static final String TAG = OCFileListFragment.class.getSimpleName();

    private static final String MY_PACKAGE = OCFileListFragment.class.getPackage() != null ?
            OCFileListFragment.class.getPackage().getName() : "com.owncloud.android.ui.fragment";

    public final static String ARG_JUST_FOLDERS = MY_PACKAGE + ".JUST_FOLDERS";
    public final static String ARG_ALLOW_CONTEXTUAL_ACTIONS = MY_PACKAGE + ".ALLOW_CONTEXTUAL";
    public final static String ARG_HIDE_FAB = MY_PACKAGE + ".HIDE_FAB";

    private static final String KEY_FILE = MY_PACKAGE + ".extra.FILE";
    private static final String KEY_FAB_EVER_CLICKED = "FAB_EVER_CLICKED";

    private static final String GRID_IS_PREFERED_PREFERENCE = "gridIsPrefered";

    private static String DIALOG_CREATE_FOLDER = "DIALOG_CREATE_FOLDER";

    private FileFragment.ContainerActivity mContainerActivity;

    private OCFile mFile = null;
    private FileListListAdapter mAdapter;
    private boolean mJustFolders;

<<<<<<< HEAD
=======
    private OCFile mTargetFile;

    private boolean miniFabClicked = false;
   
    @Override
    public void onCreate(Bundle savedInstanceState) {
        super.onCreate(savedInstanceState);
        setHasOptionsMenu(true);
    }

>>>>>>> 5d8e0447
    /**
     * {@inheritDoc}
     */
    @Override
    public void onAttach(Activity activity) {
        super.onAttach(activity);
        Log_OC.e(TAG, "onAttach");
        try {
            mContainerActivity = (FileFragment.ContainerActivity) activity;

        } catch (ClassCastException e) {
            throw new ClassCastException(activity.toString() + " must implement " +
                    FileFragment.ContainerActivity.class.getSimpleName());
        }
        try {
            setOnRefreshListener((OnEnforceableRefreshListener) activity);

        } catch (ClassCastException e) {
            throw new ClassCastException(activity.toString() + " must implement " +
                    SwipeRefreshLayout.OnRefreshListener.class.getSimpleName());
        }
    }

    /**
     * {@inheritDoc}
     */
    @Override
    public View onCreateView(LayoutInflater inflater, ViewGroup container, Bundle savedInstanceState) {
        Log_OC.i(TAG, "onCreateView() start");
        View v = super.onCreateView(inflater, container, savedInstanceState);

        Log_OC.i(TAG, "onCreateView() end");
        return v;
    }

    
    @Override
    public void onDetach() {
        setOnRefreshListener(null);
        mContainerActivity = null;
        super.onDetach();
    }

    /**
     * {@inheritDoc}
     */
    @Override
    public void onActivityCreated(Bundle savedInstanceState) {
        super.onActivityCreated(savedInstanceState);
        Log_OC.e(TAG, "onActivityCreated() start");

        if (savedInstanceState != null) {
            mFile = savedInstanceState.getParcelable(KEY_FILE);
        }

        if (mJustFolders) {
            setFooterEnabled(false);
        } else {
            setFooterEnabled(true);
        }

        Bundle args = getArguments();
        mJustFolders = (args == null) ? false : args.getBoolean(ARG_JUST_FOLDERS, false);
        mAdapter = new FileListListAdapter(
                mJustFolders,
                getActivity(),
                mContainerActivity
        );
        setListAdapter(mAdapter);

        registerLongClickListener();

        boolean hideFab = (args != null) && args.getBoolean(ARG_HIDE_FAB, false);
        if (hideFab) {
            setFabEnabled(false);
        } else {
            setFabEnabled(true);
            registerFabListeners();

            // detect if a mini FAB has ever been clicked
            final SharedPreferences prefs = PreferenceManager.getDefaultSharedPreferences(getActivity());
            if(prefs.getLong(KEY_FAB_EVER_CLICKED, 0) > 0) {
                miniFabClicked = true;
            }

            // add labels to the min FABs when none of them has ever been clicked on
            if(!miniFabClicked) {
                setFabLabels();
            } else {
                removeFabLabels();
            }
        }
  }

    /**
     * adds labels to all mini FABs.
     */
    private void setFabLabels() {
        getFabUpload().setTitle(getResources().getString(R.string.actionbar_upload));
        getFabMkdir().setTitle(getResources().getString(R.string.actionbar_mkdir));
        getFabUploadFromApp().setTitle(getResources().getString(R.string.actionbar_upload_from_apps));
    }

    /**
     * registers all listeners on all mini FABs.
     */
    private void registerFabListeners() {
        registerFabUploadListeners();
        registerFabMkDirListeners();
        registerFabUploadFromAppListeners();
    }

    /**
     * registers {@link android.view.View.OnClickListener} and {@link android.view.View.OnLongClickListener}
     * on the Upload mini FAB for the linked action and {@link Toast} showing the underlying action.
     */
    private void registerFabUploadListeners() {
        getFabUpload().setOnClickListener(new View.OnClickListener() {
            @Override
            public void onClick(View v) {
                UploadFilesActivity.startUploadActivityForResult(getActivity(), ((FileActivity)getActivity())
                        .getAccount(), FileDisplayActivity.ACTION_SELECT_MULTIPLE_FILES);
                getFabMain().collapse();
                recordMiniFabClick();
            }
        });

        getFabUpload().setOnLongClickListener(new View.OnLongClickListener() {
            @Override
            public boolean onLongClick(View v) {
                Toast.makeText(getActivity(), R.string.actionbar_upload, Toast.LENGTH_SHORT).show();
                return true;
            }
        });
    }

    /**
     * registers {@link android.view.View.OnClickListener} and {@link android.view.View.OnLongClickListener}
     * on the 'Create Dir' mini FAB for the linked action and {@link Toast} showing the underlying action.
     */
    private void registerFabMkDirListeners() {
        getFabMkdir().setOnClickListener(new View.OnClickListener() {
            @Override
            public void onClick(View v) {
                CreateFolderDialogFragment dialog =
                        CreateFolderDialogFragment.newInstance(mFile);
                dialog.show(getActivity().getSupportFragmentManager(), DIALOG_CREATE_FOLDER);
                getFabMain().collapse();
                recordMiniFabClick();
            }
        });

        getFabMkdir().setOnLongClickListener(new View.OnLongClickListener() {
            @Override
            public boolean onLongClick(View v) {
                Toast.makeText(getActivity(), R.string.actionbar_mkdir, Toast.LENGTH_SHORT).show();
                return true;
            }
        });
    }

    /**
     * registers {@link android.view.View.OnClickListener} and {@link android.view.View.OnLongClickListener}
     * on the Upload from App mini FAB for the linked action and {@link Toast} showing the underlying action.
     */
    private void registerFabUploadFromAppListeners() {
        getFabUploadFromApp().setOnClickListener(new View.OnClickListener() {
            @Override
            public void onClick(View v) {
                Intent action = new Intent(Intent.ACTION_GET_CONTENT);
                action = action.setType("*/*").addCategory(Intent.CATEGORY_OPENABLE);
                //Intent.EXTRA_ALLOW_MULTIPLE is only supported on api level 18+, Jelly Bean
                if (Build.VERSION.SDK_INT >= Build.VERSION_CODES.JELLY_BEAN_MR2) {
                    action.putExtra(Intent.EXTRA_ALLOW_MULTIPLE, true);
                }
                getActivity().startActivityForResult(
                        Intent.createChooser(action, getString(R.string.upload_chooser_title)),
                        FileDisplayActivity.ACTION_SELECT_CONTENT_FROM_APPS
                );
                getFabMain().collapse();
                recordMiniFabClick();
            }
        });

        getFabUploadFromApp().setOnLongClickListener(new View.OnLongClickListener() {
            @Override
            public boolean onLongClick(View v) {
                Toast.makeText(getActivity(),
                        R.string.actionbar_upload_from_apps,
                        Toast.LENGTH_SHORT).show();
                return true;
            }
        });
    }

    /**
     * records a click on a mini FAB and thus:
     * <ol>
     *     <li>persists the click fact</li>
     *     <li>removes the mini FAB labels</li>
     * </ol>
     */
    private void recordMiniFabClick() {
        // only record if it hasn't been done already at some other time
        if(!miniFabClicked) {
            final SharedPreferences sp = PreferenceManager.getDefaultSharedPreferences(getActivity());
            sp.edit().putLong(KEY_FAB_EVER_CLICKED, 1).commit();
            miniFabClicked = true;
        }
    }

    /**
     * removes the labels on all known min FABs.
     */
    private void removeFabLabels() {
        getFabUpload().setTitle(null);
        getFabMkdir().setTitle(null);
        getFabUploadFromApp().setTitle(null);
        ((TextView) getFabUpload().getTag(
                com.getbase.floatingactionbutton.R.id.fab_label)).setVisibility(View.GONE);
        ((TextView) getFabMkdir().getTag(
                com.getbase.floatingactionbutton.R.id.fab_label)).setVisibility(View.GONE);
        ((TextView) getFabUploadFromApp().getTag(
                com.getbase.floatingactionbutton.R.id.fab_label)).setVisibility(View.GONE);
    }

    private void registerLongClickListener() {
        getListView().setMultiChoiceModeListener(new AbsListView.MultiChoiceModeListener() {
            private Menu menu;

            @Override
            public void onItemCheckedStateChanged(ActionMode mode, int position, long id, boolean checked) {
                final int checkedCount = getListView().getCheckedItemCount();
                // TODO Tobi extract to values
                mode.setTitle(checkedCount + " selected");

                if (checked) {
                    mAdapter.setNewSelection(position, checked);
                } else {
                    mAdapter.removeSelection(position);
                }

                // TODO maybe change: only recreate menu if count changes
                menu.clear();
                if (checkedCount == 1) {
                    createContextMenu(menu);
                } else {
                    // download, move, copy, delete
                    getActivity().getMenuInflater().inflate(R.menu.multiple_file_actions_menu, menu);

                    MenuItem item = menu.findItem(R.id.action_send_file);
                    item.setVisible(checkSendable());
                }

            }

            @Override
            public boolean onCreateActionMode(ActionMode mode, Menu menu) {
                this.menu = menu;
                return true;
            }

            @Override
            public boolean onPrepareActionMode(ActionMode mode, Menu menu) {
                return false;
            }

            @Override
            public boolean onActionItemClicked(ActionMode mode, MenuItem item) {
                return onFileActionChosen(item.getItemId());
            }

            @Override
            public void onDestroyActionMode(ActionMode mode) {
                mAdapter.removeSelection();
            }
        });
    }

    private boolean checkSendable(){
        ArrayList<OCFile> list = mAdapter.getCheckedItems();
        String mimtype = list.get(0).getMimetype();
        Boolean sameMimetype = true;
        Boolean allDown = true;
        Boolean isImage = list.get(0).isImage();

        for (OCFile file : list) {
            if (!file.getMimetype().equalsIgnoreCase(mimtype)) {
                sameMimetype = false;
            }
            if (!file.isDown()){
                allDown = false;
            }
        }

        return sameMimetype && (allDown || isImage);
    }

    // TODO Tobi needed?
    private void showFileAction(int fileIndex) {
        Bundle args = getArguments();
        PopupMenu pm = new PopupMenu(getActivity(),null);
        Menu menu = pm.getMenu();

        boolean allowContextualActions =
                (args == null) ? true : args.getBoolean(ARG_ALLOW_CONTEXTUAL_ACTIONS, true);

        if (allowContextualActions) {
            MenuInflater inflater = getActivity().getMenuInflater();

            inflater.inflate(R.menu.file_actions_menu, menu);
            OCFile targetFile = (OCFile) mAdapter.getItem(fileIndex);

            if (mContainerActivity.getStorageManager() != null) {
                FileMenuFilter mf = new FileMenuFilter(
                        targetFile,
                        mContainerActivity.getStorageManager().getAccount(),
                        mContainerActivity,
                        getActivity()
                );
                mf.filter(menu);
            }

            /// TODO break this direct dependency on FileDisplayActivity... if possible
            MenuItem item = menu.findItem(R.id.action_open_file_with);
            FileFragment frag = ((FileDisplayActivity)getActivity()).getSecondFragment();
            if (frag != null && frag instanceof FileDetailFragment &&
                    frag.getFile().getFileId() == targetFile.getFileId()) {
                item = menu.findItem(R.id.action_see_details);
                if (item != null) {
                    item.setVisible(false);
                    item.setEnabled(false);
                }
            }

            FileActionsDialogFragment dialog = FileActionsDialogFragment.newInstance(menu,
                    fileIndex, targetFile.getFileName());
            dialog.setTargetFragment(this, 0);
            dialog.show(getFragmentManager(), FileActionsDialogFragment.FTAG_FILE_ACTIONS);
        }
    }

    /**
     * Saves the current listed folder.
     */
    @Override
    public void onSaveInstanceState(Bundle outState) {
        super.onSaveInstanceState(outState);
        outState.putParcelable(KEY_FILE, mFile);
    }

    @Override
    public void onPrepareOptionsMenu (Menu menu) {
        changeGridIcon(menu);   // this is enough if the option stays out of the action bar
    }

    /**
     * Call this, when the user presses the up button.
     *
     * Tries to move up the current folder one level. If the parent folder was removed from the
     * database, it continues browsing up until finding an existing folders.
     * <p/>
     * return       Count of folder levels browsed up.
     */
    public int onBrowseUp() {
        OCFile parentDir = null;
        int moveCount = 0;

        if (mFile != null) {
            FileDataStorageManager storageManager = mContainerActivity.getStorageManager();

            String parentPath = null;
            if (mFile.getParentId() != FileDataStorageManager.ROOT_PARENT_ID) {
                parentPath = new File(mFile.getRemotePath()).getParent();
                parentPath = parentPath.endsWith(OCFile.PATH_SEPARATOR) ? parentPath :
                        parentPath + OCFile.PATH_SEPARATOR;
                parentDir = storageManager.getFileByPath(parentPath);
                moveCount++;
            } else {
                parentDir = storageManager.getFileByPath(OCFile.ROOT_PATH);
            }
            while (parentDir == null) {
                parentPath = new File(parentPath).getParent();
                parentPath = parentPath.endsWith(OCFile.PATH_SEPARATOR) ? parentPath :
                        parentPath + OCFile.PATH_SEPARATOR;
                parentDir = storageManager.getFileByPath(parentPath);
                moveCount++;
            }   // exit is granted because storageManager.getFileByPath("/") never returns null
            mFile = parentDir;

            // TODO Enable when "On Device" is recovered ?
            listDirectory(mFile /*, MainApp.getOnlyOnDevice()*/);

            onRefresh(false);

            // restore index and top position
            restoreIndexAndTopPosition();

        }   // else - should never happen now

        return moveCount;
    }

    @Override
    public void onItemClick(AdapterView<?> l, View v, int position, long id) {
        OCFile file = (OCFile) mAdapter.getItem(position);
        if (file != null) {
            if (file.isFolder()) {
                // update state and view of this fragment
                // TODO Enable when "On Device" is recovered ?
                listDirectory(file/*, MainApp.getOnlyOnDevice()*/);
                // then, notify parent activity to let it update its state and view
                mContainerActivity.onBrowsedDownTo(file);
                // save index and top position
                saveIndexAndTopPosition(position);

            } else { /// Click on a file
                if (PreviewImageFragment.canBePreviewed(file)) {
                    // preview image - it handles the download, if needed
                    ((FileDisplayActivity)mContainerActivity).startImagePreview(file);
                } else if (PreviewTextFragment.canBePreviewed(file)){
                    ((FileDisplayActivity)mContainerActivity).startTextPreview(file);
                } else if (file.isDown()) {
                    if (PreviewMediaFragment.canBePreviewed(file)) {
                        // media preview
                        ((FileDisplayActivity) mContainerActivity).startMediaPreview(file, 0, true);
                    } else {
                        mContainerActivity.getFileOperationsHelper().openFile(file);
                    }
                    
                } else {
                    // automatic download, preview on finish
                    ((FileDisplayActivity) mContainerActivity).startDownloadForPreview(file);
                }
                    
            }
            
        } else {
            Log_OC.d(TAG, "Null object in ListAdapter!!");
        }

    }

    /**
     * {@inheritDoc}
     */
    // TODO Tobi needed?
    public void createContextMenu(Menu menu) {
        Bundle args = getArguments();
        boolean allowContextualActions =
                (args == null) ? true : args.getBoolean(ARG_ALLOW_CONTEXTUAL_ACTIONS, true);
        if (allowContextualActions) {
            MenuInflater inflater = getActivity().getMenuInflater();
            inflater.inflate(R.menu.file_actions_menu, menu);
            OCFile targetFile = null;
            if (mAdapter.getCheckedItems().size() == 1){
                targetFile = mAdapter.getCheckedItems().get(0);
            }

            if (mContainerActivity.getStorageManager() != null) {
                FileMenuFilter mf = new FileMenuFilter(
                    targetFile,
                    mContainerActivity.getStorageManager().getAccount(),
                    mContainerActivity,
                    getActivity()
                );
                mf.filter(menu);
            }

            /// TODO break this direct dependency on FileDisplayActivity... if possible
            MenuItem item = menu.findItem(R.id.action_open_file_with);
            FileFragment frag = ((FileDisplayActivity)getActivity()).getSecondFragment();
            if (frag != null && frag instanceof FileDetailFragment &&
                    frag.getFile().getFileId() == targetFile.getFileId()) {
                item = menu.findItem(R.id.action_see_details);
                if (item != null) {
                    item.setVisible(false);
                    item.setEnabled(false);
                }
            }

//            String.format(mContext.getString(R.string.subject_token),
//                    getClient().getCredentials().getUsername(), file.getFileName()));

        }
    }

<<<<<<< HEAD
    public boolean onFileActionChosen(int menuId) {
        if (mAdapter.getCheckedItems().size() == 1){
            OCFile mTargetFile = mAdapter.getCheckedItems().get(0);
=======
    /**
     * {@inheritDoc}
     */
    @Override
    public boolean onFileActionChosen(int menuId, int filePosition) {
        mTargetFile = (OCFile) mAdapter.getItem(filePosition);
        switch (menuId) {
            case R.id.action_share_file: {
                mContainerActivity.getFileOperationsHelper().showShareFile(mTargetFile);
                return true;
            }
            case R.id.action_open_file_with: {
                mContainerActivity.getFileOperationsHelper().openFile(mTargetFile);
                return true;
            }
            case R.id.action_rename_file: {
                RenameFileDialogFragment dialog = RenameFileDialogFragment.newInstance(mTargetFile);
                dialog.show(getFragmentManager(), FileDetailFragment.FTAG_RENAME_FILE);
                return true;
            }
            case R.id.action_remove_file: {
                RemoveFileDialogFragment dialog = RemoveFileDialogFragment.newInstance(mTargetFile);
                dialog.show(getFragmentManager(), ConfirmationDialogFragment.FTAG_CONFIRMATION);
                return true;
            }
            case R.id.action_download_file:
            case R.id.action_sync_file: {
                mContainerActivity.getFileOperationsHelper().syncFile(mTargetFile);
                return true;
            }
            case R.id.action_cancel_sync: {
                ((FileDisplayActivity)mContainerActivity).cancelTransference(mTargetFile);
                return true;
            }
            case R.id.action_see_details: {
                mContainerActivity.showDetails(mTargetFile);
                return true;
            }
            case R.id.action_send_file: {
                // Obtain the file
                if (!mTargetFile.isDown()) {  // Download the file
                    Log_OC.d(TAG, mTargetFile.getRemotePath() + " : File must be downloaded");
                    ((FileDisplayActivity) mContainerActivity).startDownloadForSending(mTargetFile);
>>>>>>> 5d8e0447

            switch (menuId) {
                case R.id.action_share_file: {
                    mContainerActivity.getFileOperationsHelper().shareFileWithLink(mTargetFile);
                    return true;
                }
                case R.id.action_open_file_with: {
                    mContainerActivity.getFileOperationsHelper().openFile(mTargetFile);
                    return true;
                }
                case R.id.action_unshare_file: {
                    mContainerActivity.getFileOperationsHelper().unshareFileWithLink(mTargetFile);
                    return true;
                }
                case R.id.action_rename_file: {
                    RenameFileDialogFragment dialog = RenameFileDialogFragment.newInstance(mTargetFile);
                    dialog.show(getFragmentManager(), FileDetailFragment.FTAG_RENAME_FILE);
                    return true;
                }
                case R.id.action_remove_file: {
                    RemoveFileDialogFragment dialog = RemoveFileDialogFragment.newInstance(mTargetFile);
                    dialog.show(getFragmentManager(), ConfirmationDialogFragment.FTAG_CONFIRMATION);
                    return true;
                }
                case R.id.action_download_file:
                case R.id.action_sync_file: {
                    mContainerActivity.getFileOperationsHelper().syncFile(mTargetFile);
                    return true;
                }
                case R.id.action_cancel_sync: {
                    ((FileDisplayActivity) mContainerActivity).cancelTransference(mTargetFile);
                    return true;
                }
                case R.id.action_see_details: {
                    mContainerActivity.showDetails(mTargetFile);
                    return true;
                }
                case R.id.action_send_file: {
                    // Obtain the file
                    if (!mTargetFile.isDown()) {  // Download the file
                        Log_OC.d(TAG, mTargetFile.getRemotePath() + " : File must be downloaded");
                        ((FileDisplayActivity) mContainerActivity).startDownloadForSending(mTargetFile);

                    } else {
                        mContainerActivity.getFileOperationsHelper().sendDownloadedFile(mTargetFile);
                    }
                    return true;
                }
                case R.id.action_move: {
                    Intent action = new Intent(getActivity(), FolderPickerActivity.class);
                    ArrayList files = new ArrayList();
                    files.add(mTargetFile);
                    action.putParcelableArrayListExtra(FolderPickerActivity.EXTRA_FILES, files);
                    getActivity().startActivityForResult(action, FileDisplayActivity.ACTION_MOVE_FILES);
                    return true;
                }
                case R.id.action_favorite_file: {
                    mContainerActivity.getFileOperationsHelper().toggleFavorite(mTargetFile, true);
                    return true;
                }
                case R.id.action_unfavorite_file: {
                    mContainerActivity.getFileOperationsHelper().toggleFavorite(mTargetFile, false);
                    return true;
                }
                case R.id.action_copy:
                    Intent action = new Intent(getActivity(), FolderPickerActivity.class);

                    // Pass mTargetFile that contains info of selected file/folder
                    action.putExtra(FolderPickerActivity.EXTRA_FILE, mTargetFile);
                    getActivity().startActivityForResult(action, FileDisplayActivity.ACTION_COPY_FILES);
                    return true;
                default:
                    return false;
            }
        } else {
            ArrayList<OCFile> mTargetFiles = mAdapter.getCheckedItems();

            switch (menuId) {
                case R.id.action_remove_file: {
                    RemoveFilesDialogFragment dialog = RemoveFilesDialogFragment.newInstance(mTargetFiles);
                    dialog.show(getFragmentManager(), ConfirmationDialogFragment.FTAG_CONFIRMATION);
                    return true;
                }
                case R.id.action_download_file:
                case R.id.action_sync_file: {
                    mContainerActivity.getFileOperationsHelper().syncFiles(mTargetFiles);
                    return true;
                }
                case R.id.action_move: {
                    Intent action = new Intent(getActivity(), FolderPickerActivity.class);
                    action.putParcelableArrayListExtra(FolderPickerActivity.EXTRA_FILES, mTargetFiles);
                    getActivity().startActivityForResult(action, FileDisplayActivity.ACTION_MOVE_FILES);
                    return true;
                }
                case R.id.action_send_file: {
                    // all files have same mimetype
                    if (mTargetFiles.get(0).getMimetype().startsWith("image")){
                        // images can be sent independent of download state
                        mContainerActivity.getFileOperationsHelper().sendImages(mTargetFiles);
                    } else {
                        mContainerActivity.getFileOperationsHelper().sendDownloadedFiles(mTargetFiles);
                    }
                    return true;
                }
                case R.id.action_favorite_file: {
                    mContainerActivity.getFileOperationsHelper().toggleFavorites(mTargetFiles, true);
                    return true;
                }
                case R.id.action_unfavorite_file: {
                    mContainerActivity.getFileOperationsHelper().toggleFavorites(mTargetFiles, false);
                    return true;
                }
                case R.id.action_copy:
                    Intent action = new Intent(getActivity(), FolderPickerActivity.class);
                    action.putParcelableArrayListExtra(FolderPickerActivity.EXTRA_FILES, mTargetFiles);
                    getActivity().startActivityForResult(action, FileDisplayActivity.ACTION_COPY_FILES);
                    return true;
                default:
                    return false;
            }
        }

    }

    /**
     * {@inhericDoc}
     */
    @Override
    public boolean onContextItemSelected (MenuItem item) {
        AdapterContextMenuInfo info = (AdapterContextMenuInfo) item.getMenuInfo();
        boolean matched = onFileActionChosen(item.getItemId());
        if(!matched) {
            return super.onContextItemSelected(item);
        } else {
            return matched;
        }
    }


    /**
     * Use this to query the {@link OCFile} that is currently
     * being displayed by this fragment
     *
     * @return The currently viewed OCFile
     */
    public OCFile getCurrentFile() {
        return mFile;
    }

    /**
     * Calls {@link OCFileListFragment#listDirectory(OCFile)} with a null parameter
     */
    public void listDirectory(/*boolean onlyOnDevice*/){
        listDirectory(null);
        // TODO Enable when "On Device" is recovered ?
        // listDirectory(null, onlyOnDevice);
    }

    public void refreshDirectory(){
        // TODO Enable when "On Device" is recovered ?
        listDirectory(getCurrentFile()/*, MainApp.getOnlyOnDevice()*/);
    }

    /**
     * Lists the given directory on the view. When the input parameter is null,
     * it will either refresh the last known directory. list the root
     * if there never was a directory.
     *
     * @param directory File to be listed
     */
    public void listDirectory(OCFile directory/*, boolean onlyOnDevice*/) {
        FileDataStorageManager storageManager = mContainerActivity.getStorageManager();
        if (storageManager != null) {

            // Check input parameters for null
            if (directory == null) {
                if (mFile != null) {
                    directory = mFile;
                } else {
                    directory = storageManager.getFileByPath("/");
                    if (directory == null) return; // no files, wait for sync
                }
            }


            // If that's not a directory -> List its parent
            if (!directory.isFolder()) {
                Log_OC.w(TAG, "You see, that is not a directory -> " + directory.toString());
                directory = storageManager.getFileById(directory.getParentId());
            }

            // TODO Enable when "On Device" is recovered ?
            mAdapter.swapDirectory(directory, storageManager/*, onlyOnDevice*/);
            if (mFile == null || !mFile.equals(directory)) {
                mCurrentListView.setSelection(0);
            }
            mFile = directory;

            updateLayout();

        }
    }

    private void updateLayout() {
        if (!mJustFolders) {
            int filesCount = 0, foldersCount = 0, imagesCount = 0;
            int count = mAdapter.getCount();
            OCFile file;
            for (int i=0; i < count ; i++) {
                file = (OCFile) mAdapter.getItem(i);
                if (file.isFolder()) {
                    foldersCount++;
                } else {
                    if (!file.isHidden()) {
                        filesCount++;

                        if (file.isImage()) {
                            imagesCount++;
                        }
                    }
                }
            }
            // set footer text
            setFooterText(generateFooterText(filesCount, foldersCount));

            // decide grid vs list view
            OwnCloudVersion version = AccountUtils.getServerVersion(
                    ((FileActivity)mContainerActivity).getAccount());
            if (version != null && version.supportsRemoteThumbnails() &&
                    isGridViewPreferred(mFile)) {
                switchToGridView();
                registerLongClickListener();
            } else {
                switchToListView();
            }
        }
    }

    private String generateFooterText(int filesCount, int foldersCount) {
        String output;
        if (filesCount <= 0) {
            if (foldersCount <= 0) {
                output = "";

            } else if (foldersCount == 1) {
                output = getResources().getString(R.string.file_list__footer__folder);

            } else { // foldersCount > 1
                output = getResources().getString(R.string.file_list__footer__folders, foldersCount);
            }

        } else if (filesCount == 1) {
            if (foldersCount <= 0) {
                output = getResources().getString(R.string.file_list__footer__file);

            } else if (foldersCount == 1) {
                output = getResources().getString(R.string.file_list__footer__file_and_folder);

            } else { // foldersCount > 1
                output = getResources().getString(R.string.file_list__footer__file_and_folders, foldersCount);
            }
        } else {    // filesCount > 1
            if (foldersCount <= 0) {
                output = getResources().getString(R.string.file_list__footer__files, filesCount);

            } else if (foldersCount == 1) {
                output = getResources().getString(R.string.file_list__footer__files_and_folder, filesCount);

            } else { // foldersCount > 1
                output = getResources().getString(
                        R.string.file_list__footer__files_and_folders, filesCount, foldersCount
                );

            }
        }
        return output;
    }

    public void sortByName(boolean descending) {
        mAdapter.setSortOrder(FileStorageUtils.SORT_NAME, descending);
    }

    public void sortByDate(boolean descending) {
        mAdapter.setSortOrder(FileStorageUtils.SORT_DATE, descending);
    }

    public void sortBySize(boolean descending) {
        mAdapter.setSortOrder(FileStorageUtils.SORT_SIZE, descending);
    }

    /**
     * Determines if user set folder to grid or list view. If folder is not set itself,
     * it finds a parent that is set (at least root is set).
     * @param file
     * @return
     */
    public boolean isGridViewPreferred(OCFile file){
        if (file != null) {
            OCFile fileToTest = file;
            OCFile parentDir = null;
            String parentPath = null;
            FileDataStorageManager storageManager = mContainerActivity.getStorageManager();

            SharedPreferences setting =
                    getActivity().getSharedPreferences(
                            GRID_IS_PREFERED_PREFERENCE, Context.MODE_PRIVATE
                    );

            if (setting.contains(String.valueOf(fileToTest.getFileId()))) {
                return setting.getBoolean(String.valueOf(fileToTest.getFileId()), false);
            } else {
                do {
                    if (fileToTest.getParentId() != FileDataStorageManager.ROOT_PARENT_ID) {
                        parentPath = new File(fileToTest.getRemotePath()).getParent();
                        parentPath = parentPath.endsWith(OCFile.PATH_SEPARATOR) ? parentPath :
                                parentPath + OCFile.PATH_SEPARATOR;
                        parentDir = storageManager.getFileByPath(parentPath);
                    } else {
                        parentDir = storageManager.getFileByPath(OCFile.ROOT_PATH);
                    }

                    while (parentDir == null) {
                        parentPath = new File(parentPath).getParent();
                        parentPath = parentPath.endsWith(OCFile.PATH_SEPARATOR) ? parentPath :
                                parentPath + OCFile.PATH_SEPARATOR;
                        parentDir = storageManager.getFileByPath(parentPath);
                    }
                    fileToTest = parentDir;
                } while (endWhile(parentDir, setting));
                return setting.getBoolean(String.valueOf(fileToTest.getFileId()), false);
            }
        } else {
            return false;
        }
    }

    private boolean endWhile(OCFile parentDir, SharedPreferences setting) {
        if (parentDir.getRemotePath().compareToIgnoreCase(OCFile.ROOT_PATH) == 0) {
            return false;
        } else {
            return !setting.contains(String.valueOf(parentDir.getFileId()));
        }
    }

    private void changeGridIcon(Menu menu){
        MenuItem menuItem = menu.findItem(R.id.action_switch_view);
        if (isGridViewPreferred(mFile)){
            menuItem.setTitle(getString(R.string.action_switch_list_view));
            menuItem.setIcon(R.drawable.ic_view_list);
        } else {
            menuItem.setTitle(getString(R.string.action_switch_grid_view));
            menuItem.setIcon(R.drawable.ic_view_module);
        }
    }

    public void setListAsPreferred() {
        saveGridAsPreferred(false);
        switchToListView();
    }

    public void setGridAsPreferred() {
        saveGridAsPreferred(true);
        switchToGridView();
    }

    private void saveGridAsPreferred(boolean setGrid){
        SharedPreferences setting = getActivity().getSharedPreferences(
                GRID_IS_PREFERED_PREFERENCE, Context.MODE_PRIVATE
        );

        SharedPreferences.Editor editor = setting.edit();
        editor.putBoolean(String.valueOf(mFile.getFileId()), setGrid);
        editor.apply();
    }


}<|MERGE_RESOLUTION|>--- conflicted
+++ resolved
@@ -30,21 +30,15 @@
 import android.os.Bundle;
 import android.preference.PreferenceManager;
 import android.support.v4.widget.SwipeRefreshLayout;
-<<<<<<< HEAD
-import android.view.ActionMode;
-=======
 import android.view.ContextMenu;
 import android.view.LayoutInflater;
->>>>>>> 5d8e0447
+import android.view.ActionMode;
 import android.view.Menu;
 import android.view.MenuInflater;
 import android.view.MenuItem;
 import android.view.View;
-<<<<<<< HEAD
+import android.view.ViewGroup;
 import android.widget.AbsListView;
-=======
-import android.view.ViewGroup;
->>>>>>> 5d8e0447
 import android.widget.AdapterView;
 import android.widget.AdapterView.AdapterContextMenuInfo;
 import android.widget.PopupMenu;
@@ -83,14 +77,9 @@
  *
  * TODO refactor to get rid of direct dependency on FileDisplayActivity
  */
-<<<<<<< HEAD
-public class OCFileListFragment extends ExtendedListFragment {
-    
-=======
 public class OCFileListFragment extends ExtendedListFragment
         implements FileActionsDialogFragment.FileActionsDialogFragmentListener {
 
->>>>>>> 5d8e0447
     private static final String TAG = OCFileListFragment.class.getSimpleName();
 
     private static final String MY_PACKAGE = OCFileListFragment.class.getPackage() != null ?
@@ -113,19 +102,16 @@
     private FileListListAdapter mAdapter;
     private boolean mJustFolders;
 
-<<<<<<< HEAD
-=======
     private OCFile mTargetFile;
 
     private boolean miniFabClicked = false;
-   
+
     @Override
     public void onCreate(Bundle savedInstanceState) {
         super.onCreate(savedInstanceState);
         setHasOptionsMenu(true);
     }
 
->>>>>>> 5d8e0447
     /**
      * {@inheritDoc}
      */
@@ -161,7 +147,7 @@
         return v;
     }
 
-    
+
     @Override
     public void onDetach() {
         setOnRefreshListener(null);
@@ -555,14 +541,14 @@
                     } else {
                         mContainerActivity.getFileOperationsHelper().openFile(file);
                     }
-                    
+
                 } else {
                     // automatic download, preview on finish
                     ((FileDisplayActivity) mContainerActivity).startDownloadForPreview(file);
                 }
-                    
-            }
-            
+
+            }
+
         } else {
             Log_OC.d(TAG, "Null object in ListAdapter!!");
         }
@@ -613,55 +599,9 @@
         }
     }
 
-<<<<<<< HEAD
     public boolean onFileActionChosen(int menuId) {
         if (mAdapter.getCheckedItems().size() == 1){
             OCFile mTargetFile = mAdapter.getCheckedItems().get(0);
-=======
-    /**
-     * {@inheritDoc}
-     */
-    @Override
-    public boolean onFileActionChosen(int menuId, int filePosition) {
-        mTargetFile = (OCFile) mAdapter.getItem(filePosition);
-        switch (menuId) {
-            case R.id.action_share_file: {
-                mContainerActivity.getFileOperationsHelper().showShareFile(mTargetFile);
-                return true;
-            }
-            case R.id.action_open_file_with: {
-                mContainerActivity.getFileOperationsHelper().openFile(mTargetFile);
-                return true;
-            }
-            case R.id.action_rename_file: {
-                RenameFileDialogFragment dialog = RenameFileDialogFragment.newInstance(mTargetFile);
-                dialog.show(getFragmentManager(), FileDetailFragment.FTAG_RENAME_FILE);
-                return true;
-            }
-            case R.id.action_remove_file: {
-                RemoveFileDialogFragment dialog = RemoveFileDialogFragment.newInstance(mTargetFile);
-                dialog.show(getFragmentManager(), ConfirmationDialogFragment.FTAG_CONFIRMATION);
-                return true;
-            }
-            case R.id.action_download_file:
-            case R.id.action_sync_file: {
-                mContainerActivity.getFileOperationsHelper().syncFile(mTargetFile);
-                return true;
-            }
-            case R.id.action_cancel_sync: {
-                ((FileDisplayActivity)mContainerActivity).cancelTransference(mTargetFile);
-                return true;
-            }
-            case R.id.action_see_details: {
-                mContainerActivity.showDetails(mTargetFile);
-                return true;
-            }
-            case R.id.action_send_file: {
-                // Obtain the file
-                if (!mTargetFile.isDown()) {  // Download the file
-                    Log_OC.d(TAG, mTargetFile.getRemotePath() + " : File must be downloaded");
-                    ((FileDisplayActivity) mContainerActivity).startDownloadForSending(mTargetFile);
->>>>>>> 5d8e0447
 
             switch (menuId) {
                 case R.id.action_share_file: {
