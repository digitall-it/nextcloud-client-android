--- conflicted
+++ resolved
@@ -97,15 +97,11 @@
     private OCFile mFile = null;
     private FileListListAdapter mAdapter;
     private boolean mJustFolders;
-<<<<<<< HEAD
     
     private OCFile mTargetFile;
 
     private boolean miniFabClicked = false;
     
-=======
-
->>>>>>> 4e5b4c60
     /**
      * {@inheritDoc}
      */
@@ -373,10 +369,7 @@
         });
     }
 
-<<<<<<< HEAD
-=======
-    // TODO Tobi needed?
->>>>>>> 4e5b4c60
+
     private void showFileAction(int fileIndex) {
         Bundle args = getArguments();
         PopupMenu pm = new PopupMenu(getActivity(),null);
