/**
 *   ownCloud Android client application
 *
 *   @author Bartek Przybylski
 *   @author masensio
 *   @author David A. Velasco
 *   Copyright (C) 2011  Bartek Przybylski
 *   Copyright (C) 2015 ownCloud Inc.
 *
 *   This program is free software: you can redistribute it and/or modify
 *   it under the terms of the GNU General Public License version 2,
 *   as published by the Free Software Foundation.
 *
 *   This program is distributed in the hope that it will be useful,
 *   but WITHOUT ANY WARRANTY; without even the implied warranty of
 *   MERCHANTABILITY or FITNESS FOR A PARTICULAR PURPOSE.  See the
 *   GNU General Public License for more details.
 *
 *   You should have received a copy of the GNU General Public License
 *   along with this program.  If not, see <http://www.gnu.org/licenses/>.
 *
 */
package com.owncloud.android.ui.fragment;

import android.accounts.Account;
import android.app.Activity;
import android.content.Context;
import android.content.DialogInterface;
import android.content.Intent;
import android.content.SharedPreferences;
import android.os.Build;
import android.net.Uri;
import android.os.Bundle;
import android.preference.PreferenceManager;
import android.support.v4.widget.SwipeRefreshLayout;
import android.view.ActionMode;
import android.support.v7.app.AlertDialog;
import android.view.ContextMenu;
import android.view.Menu;
import android.view.MenuInflater;
import android.view.MenuItem;
import android.view.View;
import android.widget.AbsListView;
import android.widget.AdapterView;
import android.widget.AdapterView.AdapterContextMenuInfo;
import android.widget.PopupMenu;
import android.widget.TextView;
import android.widget.Toast;

import com.owncloud.android.MainApp;
import com.owncloud.android.R;
import com.owncloud.android.authentication.AccountUtils;
import com.owncloud.android.datamodel.FileDataStorageManager;
import com.owncloud.android.datamodel.OCFile;
import com.owncloud.android.files.FileMenuFilter;
import com.owncloud.android.lib.common.utils.Log_OC;
import com.owncloud.android.lib.resources.status.OwnCloudVersion;
import com.owncloud.android.media.MediaService;
import com.owncloud.android.ui.activity.FileActivity;
import com.owncloud.android.ui.activity.FileDisplayActivity;
import com.owncloud.android.ui.activity.FolderPickerActivity;
import com.owncloud.android.ui.activity.OnEnforceableRefreshListener;
import com.owncloud.android.ui.activity.UploadFilesActivity;
import com.owncloud.android.ui.adapter.FileListListAdapter;
import com.owncloud.android.ui.dialog.ConfirmationDialogFragment;
import com.owncloud.android.ui.dialog.CreateFolderDialogFragment;
import com.owncloud.android.ui.dialog.FileActionsDialogFragment;
import com.owncloud.android.ui.dialog.RemoveFileDialogFragment;
import com.owncloud.android.ui.dialog.RemoveFilesDialogFragment;
import com.owncloud.android.ui.dialog.RenameFileDialogFragment;
import com.owncloud.android.ui.dialog.UploadSourceDialogFragment;
import com.owncloud.android.ui.preview.PreviewImageFragment;
import com.owncloud.android.ui.preview.PreviewMediaFragment;
import com.owncloud.android.utils.DisplayUtils;
import com.owncloud.android.utils.ExceptionHandler;
import com.owncloud.android.utils.FileStorageUtils;
import com.owncloud.android.ui.preview.PreviewTextFragment;
import com.owncloud.android.utils.FileStorageUtils;

import java.io.File;
import java.util.ArrayList;

/**
 * A Fragment that lists all files and folders in a given path.
 *
 * TODO refactor to get rid of direct dependency on FileDisplayActivity
 */
public class OCFileListFragment extends ExtendedListFragment {
    
    private static final String TAG = OCFileListFragment.class.getSimpleName();

    private static final String MY_PACKAGE = OCFileListFragment.class.getPackage() != null ?
            OCFileListFragment.class.getPackage().getName() : "com.owncloud.android.ui.fragment";

    public final static String ARG_JUST_FOLDERS = MY_PACKAGE + ".JUST_FOLDERS";
    public final static String ARG_ALLOW_CONTEXTUAL_ACTIONS = MY_PACKAGE + ".ALLOW_CONTEXTUAL";
    public final static String ARG_HIDE_FAB = MY_PACKAGE + ".HIDE_FAB";

    private static final String KEY_FILE = MY_PACKAGE + ".extra.FILE";
    private static final String KEY_FAB_EVER_CLICKED = "FAB_EVER_CLICKED";

    private static String DIALOG_CREATE_FOLDER = "DIALOG_CREATE_FOLDER";

    private FileFragment.ContainerActivity mContainerActivity;

    private OCFile mFile = null;
    private FileListListAdapter mAdapter;
    private boolean mJustFolders;
    
    private OCFile mTargetFile;

    private boolean miniFabClicked = false;
    
    /**
     * {@inheritDoc}
     */
    @Override
    public void onAttach(Activity activity) {
        super.onAttach(activity);
        Log_OC.e(TAG, "onAttach");
        try {
            mContainerActivity = (FileFragment.ContainerActivity) activity;

        } catch (ClassCastException e) {
            throw new ClassCastException(activity.toString() + " must implement " +
                    FileFragment.ContainerActivity.class.getSimpleName());
        }
        try {
            setOnRefreshListener((OnEnforceableRefreshListener) activity);
            
        } catch (ClassCastException e) {
            throw new ClassCastException(activity.toString() + " must implement " +
                    SwipeRefreshLayout.OnRefreshListener.class.getSimpleName());
        }
    }


    @Override
    public void onDetach() {
        setOnRefreshListener(null);
        mContainerActivity = null;
        super.onDetach();
    }

    /**
     * {@inheritDoc}
     */
    @Override
    public void onActivityCreated(Bundle savedInstanceState) {
        super.onActivityCreated(savedInstanceState);
        Log_OC.e(TAG, "onActivityCreated() start");

        if (savedInstanceState != null) {
            mFile = savedInstanceState.getParcelable(KEY_FILE);
        }

        if (mJustFolders) {
            setFooterEnabled(false);
        } else {
            setFooterEnabled(true);
        }

        Bundle args = getArguments();
        mJustFolders = (args == null) ? false : args.getBoolean(ARG_JUST_FOLDERS, false);
        mAdapter = new FileListListAdapter(
                mJustFolders,
                getActivity(),
                mContainerActivity
        );
        setListAdapter(mAdapter);

        registerLongClickListener();

        boolean hideFab = (args != null) && args.getBoolean(ARG_HIDE_FAB, false);
        if (hideFab) {
            setFabEnabled(false);
        } else {
            setFabEnabled(true);
            registerFabListeners();

            // detect if a mini FAB has ever been clicked
            final SharedPreferences prefs = PreferenceManager.getDefaultSharedPreferences(getActivity());
            if(prefs.getLong(KEY_FAB_EVER_CLICKED, 0) > 0) {
                miniFabClicked = true;
            }

            // add labels to the min FABs when none of them has ever been clicked on
            if(!miniFabClicked) {
                setFabLabels();
            } else {
                removeFabLabels();
            }
        }
  }

    /**
     * adds labels to all mini FABs.
     */
    private void setFabLabels() {
        getFabUpload().setTitle(getResources().getString(R.string.actionbar_upload));
        getFabMkdir().setTitle(getResources().getString(R.string.actionbar_mkdir));
        getFabUploadFromApp().setTitle(getResources().getString(R.string.actionbar_upload_from_apps));
    }

    /**
     * registers all listeners on all mini FABs.
     */
    private void registerFabListeners() {
        registerFabUploadListeners();
        registerFabMkDirListeners();
        registerFabUploadFromAppListeners();
    }

    /**
     * registers {@link android.view.View.OnClickListener} and {@link android.view.View.OnLongClickListener}
     * on the Upload mini FAB for the linked action and {@link Toast} showing the underlying action.
     */
    private void registerFabUploadListeners() {
        getFabUpload().setOnClickListener(new View.OnClickListener() {
            @Override
            public void onClick(View v) {
                Intent action = new Intent(getActivity(), UploadFilesActivity.class);
                action.putExtra(
                        UploadFilesActivity.EXTRA_ACCOUNT,
                        ((FileActivity) getActivity()).getAccount()
                );
                getActivity().startActivityForResult(action, UploadSourceDialogFragment.ACTION_SELECT_MULTIPLE_FILES);
                getFabMain().collapse();
                recordMiniFabClick();
            }
        });

        getFabUpload().setOnLongClickListener(new View.OnLongClickListener() {
            @Override
            public boolean onLongClick(View v) {
                Toast.makeText(getActivity(), R.string.actionbar_upload, Toast.LENGTH_SHORT).show();
                return true;
            }
        });
    }

    /**
     * registers {@link android.view.View.OnClickListener} and {@link android.view.View.OnLongClickListener}
     * on the 'Create Dir' mini FAB for the linked action and {@link Toast} showing the underlying action.
     */
    private void registerFabMkDirListeners() {
        getFabMkdir().setOnClickListener(new View.OnClickListener() {
            @Override
            public void onClick(View v) {
                CreateFolderDialogFragment dialog =
                        CreateFolderDialogFragment.newInstance(mFile);
                dialog.show(getActivity().getSupportFragmentManager(), FileDisplayActivity.DIALOG_CREATE_FOLDER);
                getFabMain().collapse();
                recordMiniFabClick();
            }
        });

        getFabMkdir().setOnLongClickListener(new View.OnLongClickListener() {
            @Override
            public boolean onLongClick(View v) {
                Toast.makeText(getActivity(), R.string.actionbar_mkdir, Toast.LENGTH_SHORT).show();
                return true;
            }
        });
    }

    /**
     * registers {@link android.view.View.OnClickListener} and {@link android.view.View.OnLongClickListener}
     * on the Upload from App mini FAB for the linked action and {@link Toast} showing the underlying action.
     */
    private void registerFabUploadFromAppListeners() {
        getFabUploadFromApp().setOnClickListener(new View.OnClickListener() {
            @Override
            public void onClick(View v) {
                Intent action = new Intent(Intent.ACTION_GET_CONTENT);
                action = action.setType("*/*").addCategory(Intent.CATEGORY_OPENABLE);

                //Intent.EXTRA_ALLOW_MULTIPLE is only supported on api level 18+, Jelly Bean
                if (Build.VERSION.SDK_INT >= Build.VERSION_CODES.JELLY_BEAN_MR2) {
                    action.putExtra(Intent.EXTRA_ALLOW_MULTIPLE, true);
                }

                getActivity().startActivityForResult(
                        Intent.createChooser(action, getString(R.string.upload_chooser_title)),
                        UploadSourceDialogFragment.ACTION_SELECT_CONTENT_FROM_APPS
                );
                getFabMain().collapse();
                recordMiniFabClick();
            }
        });

        getFabUploadFromApp().setOnLongClickListener(new View.OnLongClickListener() {
            @Override
            public boolean onLongClick(View v) {
                Toast.makeText(getActivity(),
                        R.string.actionbar_upload_from_apps,
                        Toast.LENGTH_SHORT).show();
                return true;
            }
        });
    }

    /**
     * records a click on a mini FAB and thus:
     * <ol>
     *     <li>persists the click fact</li>
     *     <li>removes the mini FAB labels</li>
     * </ol>
     */
    private void recordMiniFabClick() {
        // only record if it hasn't been done already at some other time
        if(!miniFabClicked) {
            final SharedPreferences sp = PreferenceManager.getDefaultSharedPreferences(getActivity());
            sp.edit().putLong(KEY_FAB_EVER_CLICKED, 1).commit();
            miniFabClicked = true;
        }
    }

    /**
     * removes the labels on all known min FABs.
     */
    private void removeFabLabels() {
        getFabUpload().setTitle(null);
        getFabMkdir().setTitle(null);
        getFabUploadFromApp().setTitle(null);
        ((TextView) getFabUpload().getTag(com.getbase.floatingactionbutton.R.id.fab_label)).setVisibility(View.GONE);
        ((TextView) getFabMkdir().getTag(com.getbase.floatingactionbutton.R.id.fab_label)).setVisibility(View.GONE);
        ((TextView) getFabUploadFromApp().getTag(com.getbase.floatingactionbutton.R.id.fab_label)).setVisibility(View.GONE);
    }

    private void registerLongClickListener() {
        getListView().setMultiChoiceModeListener(new AbsListView.MultiChoiceModeListener() {
            private Menu menu;

            @Override
            public void onItemCheckedStateChanged(ActionMode mode, int position, long id, boolean checked) {
                final int checkedCount = getListView().getCheckedItemCount();
                // TODO Tobi extract to values
                mode.setTitle(checkedCount + " selected");

                if (checked) {
                    mAdapter.setNewSelection(position, checked);
                } else {
                    mAdapter.removeSelection(position);
                }

                // TODO maybe change: only recreate menu if count changes
                menu.clear();
                if (checkedCount == 1) {
                    createContextMenu(menu);
                } else {
                    // download, move, copy, delete
                    getActivity().getMenuInflater().inflate(R.menu.multiple_file_actions_menu, menu);
                }

            }

            @Override
            public boolean onCreateActionMode(ActionMode mode, Menu menu) {
                this.menu = menu;
                return true;
            }

            @Override
            public boolean onPrepareActionMode(ActionMode mode, Menu menu) {
                return false;
            }

            @Override
            public boolean onActionItemClicked(ActionMode mode, MenuItem item) {
                return onFileActionChosen(item.getItemId());
            }

            @Override
            public void onDestroyActionMode(ActionMode mode) {
                mAdapter.removeSelection();
            }
        });
    }


    private void showFileAction(int fileIndex) {
        Bundle args = getArguments();
        PopupMenu pm = new PopupMenu(getActivity(),null);
        Menu menu = pm.getMenu();

        boolean allowContextualActions =
                (args == null) ? true : args.getBoolean(ARG_ALLOW_CONTEXTUAL_ACTIONS, true);

        if (allowContextualActions) {
            MenuInflater inflater = getActivity().getMenuInflater();

            inflater.inflate(R.menu.file_actions_menu, menu);
            OCFile targetFile = (OCFile) mAdapter.getItem(fileIndex);

            if (mContainerActivity.getStorageManager() != null) {
                FileMenuFilter mf = new FileMenuFilter(
                        targetFile,
                        mContainerActivity.getStorageManager().getAccount(),
                        mContainerActivity,
                        getActivity()
                );
                mf.filter(menu);
            }

            /// TODO break this direct dependency on FileDisplayActivity... if possible
            MenuItem item = menu.findItem(R.id.action_open_file_with);
            FileFragment frag = ((FileDisplayActivity)getActivity()).getSecondFragment();
            if (frag != null && frag instanceof FileDetailFragment &&
                    frag.getFile().getFileId() == targetFile.getFileId()) {
                item = menu.findItem(R.id.action_see_details);
                if (item != null) {
                    item.setVisible(false);
                    item.setEnabled(false);
                }
            }

            FileActionsDialogFragment dialog = FileActionsDialogFragment.newInstance(menu, fileIndex, targetFile.getFileName());
            dialog.setTargetFragment(this, 0);
            dialog.show(getFragmentManager(), FileActionsDialogFragment.FTAG_FILE_ACTIONS);
        }
    }

    /**
     * Saves the current listed folder.
     */
    @Override
    public void onSaveInstanceState(Bundle outState) {
        super.onSaveInstanceState(outState);
        outState.putParcelable(KEY_FILE, mFile);
    }

    /**
     * Call this, when the user presses the up button.
     * <p>
     *     Tries to move up the current folder one level. If the parent folder was removed from the
     *     database, it continues browsing up until finding an existing folders.
     * </p>
     * @return Count of folder levels browsed up.
     */
    public int onBrowseUp() {
        OCFile parentDir = null;
        int moveCount = 0;

        if (mFile != null) {
            FileDataStorageManager storageManager = mContainerActivity.getStorageManager();

            String parentPath = null;
            if (mFile.getParentId() != FileDataStorageManager.ROOT_PARENT_ID) {
                parentPath = new File(mFile.getRemotePath()).getParent();
                parentPath = parentPath.endsWith(OCFile.PATH_SEPARATOR) ? parentPath :
                        parentPath + OCFile.PATH_SEPARATOR;
                parentDir = storageManager.getFileByPath(parentPath);
                moveCount++;
            } else {
                parentDir = storageManager.getFileByPath(OCFile.ROOT_PATH);
            }
            while (parentDir == null) {
                parentPath = new File(parentPath).getParent();
                parentPath = parentPath.endsWith(OCFile.PATH_SEPARATOR) ? parentPath :
                        parentPath + OCFile.PATH_SEPARATOR;
                parentDir = storageManager.getFileByPath(parentPath);
                moveCount++;
            }   // exit is granted because storageManager.getFileByPath("/") never returns null
            mFile = parentDir;

            listDirectory(mFile, MainApp.getOnlyOnDevice());

            onRefresh(false);

            // restore index and top position
            restoreIndexAndTopPosition();

        }   // else - should never happen now

        return moveCount;
    }

    @Override
    public void onItemClick(AdapterView<?> l, View v, int position, long id) {
        OCFile file = (OCFile) mAdapter.getItem(position);
        if (file != null) {
            if (file.isFolder()) {
                // update state and view of this fragment
                listDirectory(file, MainApp.getOnlyOnDevice());
                // then, notify parent activity to let it update its state and view
                mContainerActivity.onBrowsedDownTo(file);
                // save index and top position
                saveIndexAndTopPosition(position);

            } else { /// Click on a file
                if (PreviewImageFragment.canBePreviewed(file)) {
                    // preview image - it handles the download, if needed
                    ((FileDisplayActivity)mContainerActivity).startImagePreview(file);
                } else if (PreviewTextFragment.canBePreviewed(file)){
                    ((FileDisplayActivity)mContainerActivity).startTextPreview(file);
                } else if (PreviewMediaFragment.canBePreviewed(file)) {
                        // media preview
                        ((FileDisplayActivity) mContainerActivity).startMediaPreview(file, 0, true);
                    } else if (file.isDown()) {
                        mContainerActivity.getFileOperationsHelper().openFile(file);
                } else {
                    // automatic download, preview on finish
                    ((FileDisplayActivity) mContainerActivity).startDownloadForPreview(file);
                }
            }
        } else {
            Log_OC.d(TAG, "Null object in ListAdapter!!");
        }
    }

    /**
     * {@inheritDoc}
     */
    // TODO Tobi needed?
    public void createContextMenu(Menu menu) {
        Bundle args = getArguments();
        boolean allowContextualActions =
                (args == null) ? true : args.getBoolean(ARG_ALLOW_CONTEXTUAL_ACTIONS, true);
        if (allowContextualActions) {
            MenuInflater inflater = getActivity().getMenuInflater();
            inflater.inflate(R.menu.file_actions_menu, menu);
            OCFile targetFile = null;
            if (mAdapter.getCheckedItems().size() == 1){
                targetFile = mAdapter.getCheckedItems().get(0);
            }

            if (mContainerActivity.getStorageManager() != null) {
                FileMenuFilter mf = new FileMenuFilter(
                    targetFile,
                    mContainerActivity.getStorageManager().getAccount(),
                    mContainerActivity,
                    getActivity()
                );
                mf.filter(menu);
            }
                 
            /// TODO break this direct dependency on FileDisplayActivity... if possible
            MenuItem item = menu.findItem(R.id.action_open_file_with);
            FileFragment frag = ((FileDisplayActivity)getActivity()).getSecondFragment();
            if (frag != null && frag instanceof FileDetailFragment && 
                    frag.getFile().getFileId() == targetFile.getFileId()) {
                item = menu.findItem(R.id.action_see_details);
                if (item != null) {
                    item.setVisible(false);
                    item.setEnabled(false);
                }
            }

//            String.format(mContext.getString(R.string.subject_token),
//                    getClient().getCredentials().getUsername(), file.getFileName()));
        }
    }

    public boolean onFileActionChosen(int menuId) {
        if (mAdapter.getCheckedItems().size() == 1){
            OCFile mTargetFile = mAdapter.getCheckedItems().get(0);

            switch (menuId) {
                case R.id.action_share_file: {
                    mContainerActivity.getFileOperationsHelper().shareFileWithLink(mTargetFile);
                    return true;
                }
                case R.id.action_open_file_with: {
                    mContainerActivity.getFileOperationsHelper().openFile(mTargetFile);
                    return true;
                }
                case R.id.action_unshare_file: {
                    mContainerActivity.getFileOperationsHelper().unshareFileWithLink(mTargetFile);
                    return true;
                }
                case R.id.action_rename_file: {
                    RenameFileDialogFragment dialog = RenameFileDialogFragment.newInstance(mTargetFile);
                    dialog.show(getFragmentManager(), FileDetailFragment.FTAG_RENAME_FILE);
                    return true;
                }
                case R.id.action_remove_file: {
                    RemoveFileDialogFragment dialog = RemoveFileDialogFragment.newInstance(mTargetFile);
                    dialog.show(getFragmentManager(), ConfirmationDialogFragment.FTAG_CONFIRMATION);
                    return true;
                }
                case R.id.action_download_file:
                case R.id.action_sync_file: {
                    mContainerActivity.getFileOperationsHelper().syncFile(mTargetFile);
                    return true;
                }
                case R.id.action_cancel_sync: {
                    ((FileDisplayActivity) mContainerActivity).cancelTransference(mTargetFile);
                    return true;
                }
                case R.id.action_see_details: {
                    mContainerActivity.showDetails(mTargetFile);
                    return true;
                }
                case R.id.action_send_file: {
                    // Obtain the file
                    if (!mTargetFile.isDown()) {  // Download the file
                        Log_OC.d(TAG, mTargetFile.getRemotePath() + " : File must be downloaded");
                        ((FileDisplayActivity) mContainerActivity).startDownloadForSending(mTargetFile);
                        return true;
                    } else {
                        mContainerActivity.getFileOperationsHelper().sendDownloadedFile(mTargetFile);
                    }
                }
                case R.id.action_stream_file: {
                    Account account = ((FileActivity)mContainerActivity).getAccount();
                    Context context = MainApp.getAppContext();
                    String uri = PreviewMediaFragment.generateUrlWithCredentials(account, context, mTargetFile);
                    MediaService.streamWithExternalApp(uri, getActivity()).show();
                    return true;
                }
                case R.id.action_move: {
                    Intent action = new Intent(getActivity(), FolderPickerActivity.class);
                    ArrayList files = new ArrayList();
                    files.add(mTargetFile);
                    action.putParcelableArrayListExtra(FolderPickerActivity.EXTRA_FILES, files);
                    getActivity().startActivityForResult(action, FileDisplayActivity.ACTION_MOVE_FILES);
                    return true;
                }
                case R.id.action_favorite_file: {
                    mContainerActivity.getFileOperationsHelper().toggleFavorite(mTargetFile, true);
                    return true;
                }
                case R.id.action_unfavorite_file: {
                    mContainerActivity.getFileOperationsHelper().toggleFavorite(mTargetFile, false);
                    return true;
                }
                case R.id.action_copy:
                    Intent action = new Intent(getActivity(), FolderPickerActivity.class);

                    // Pass mTargetFile that contains info of selected file/folder
                    action.putExtra(FolderPickerActivity.EXTRA_FILE, mTargetFile);
                    getActivity().startActivityForResult(action, FileDisplayActivity.ACTION_COPY_FILES);
                    return true;
                default:
                    return false;
            }
        } else {
            ArrayList<OCFile> mTargetFiles = mAdapter.getCheckedItems();

            switch (menuId) {
                case R.id.action_remove_file: {
                    RemoveFilesDialogFragment dialog = RemoveFilesDialogFragment.newInstance(mTargetFiles);
                    dialog.show(getFragmentManager(), ConfirmationDialogFragment.FTAG_CONFIRMATION);
                    return true;
                }
                case R.id.action_download_file:
                case R.id.action_sync_file: {
                    mContainerActivity.getFileOperationsHelper().syncFiles(mTargetFiles);
                    return true;
                }
                case R.id.action_move: {
                    Intent action = new Intent(getActivity(), FolderPickerActivity.class);
                    action.putParcelableArrayListExtra(FolderPickerActivity.EXTRA_FILES, mTargetFiles);
                    getActivity().startActivityForResult(action, FileDisplayActivity.ACTION_MOVE_FILES);
                    return true;
                }
                case R.id.action_favorite_file: {
                    mContainerActivity.getFileOperationsHelper().toggleFavorites(mTargetFiles, true);
                    return true;
                }
                case R.id.action_unfavorite_file: {
                    mContainerActivity.getFileOperationsHelper().toggleFavorites(mTargetFiles, false);
                    return true;
                }
                case R.id.action_copy:
                    Intent action = new Intent(getActivity(), FolderPickerActivity.class);
                    action.putParcelableArrayListExtra(FolderPickerActivity.EXTRA_FILES, mTargetFiles);
                    getActivity().startActivityForResult(action, FileDisplayActivity.ACTION_COPY_FILES);
                    return true;
                default:
                    return false;
            }
        }

    }
    
    /**
     * {@inhericDoc}
     */
    @Override
    public boolean onContextItemSelected (MenuItem item) {
        AdapterContextMenuInfo info = (AdapterContextMenuInfo) item.getMenuInfo();
        boolean matched = onFileActionChosen(item.getItemId());
        if(!matched) {
            return super.onContextItemSelected(item);
        } else {
            return matched;
        }
    }


    /**
     * Use this to query the {@link OCFile} that is currently
     * being displayed by this fragment
     *
     * @return The currently viewed OCFile
     */
    public OCFile getCurrentFile() {
        return mFile;
    }

    /**
     * Calls {@link OCFileListFragment#listDirectory(OCFile, boolean)} with a null parameter
     */
    public void listDirectory(boolean onlyOnDevice){
        listDirectory(null, onlyOnDevice);
    }
    
    public void refreshDirectory(){
        listDirectory(getCurrentFile(), MainApp.getOnlyOnDevice());
    }

    /**
     * Lists the given directory on the view. When the input parameter is null,
     * it will either refresh the last known directory. list the root
     * if there never was a directory.
     *
     * @param directory File to be listed
     */
    public void listDirectory(OCFile directory, boolean onlyOnDevice) {
        FileDataStorageManager storageManager = mContainerActivity.getStorageManager();
        if (storageManager != null) {

            // Check input parameters for null
            if (directory == null) {
                if (mFile != null) {
                    directory = mFile;
                } else {
                    directory = storageManager.getFileByPath("/");
                    if (directory == null) return; // no files, wait for sync
                }
            }


            // If that's not a directory -> List its parent
            if (!directory.isFolder()) {
                Log_OC.w(TAG, "You see, that is not a directory -> " + directory.toString());
                directory = storageManager.getFileById(directory.getParentId());
            }

            mAdapter.swapDirectory(directory, storageManager, onlyOnDevice);
            if (mFile == null || !mFile.equals(directory)) {
                mCurrentListView.setSelection(0);
            }
            mFile = directory;

            updateLayout();

        }
    }

    private void updateLayout() {
        if (!mJustFolders) {
            int filesCount = 0, foldersCount = 0, imagesCount = 0;
            int count = mAdapter.getCount();
            OCFile file;
            for (int i=0; i < count ; i++) {
                file = (OCFile) mAdapter.getItem(i);
                if (file.isFolder()) {
                    foldersCount++;
                } else {
<<<<<<< HEAD
                    if (!file.isHidden()) {
                        filesCount++;

                        if (file.isImage()) {
                            imagesCount++;
                        }
=======
                    filesCount++;
                    if (file.isImage() || file.isVideo()){
                        imagesCount++;
>>>>>>> 366ec0b4
                    }
                }
            }
            // set footer text
            setFooterText(generateFooterText(filesCount, foldersCount));

            // decide grid vs list view
            OwnCloudVersion version = AccountUtils.getServerVersion(
                    ((FileActivity)mContainerActivity).getAccount());
            if (version != null && version.supportsRemoteThumbnails() &&
                    DisplayUtils.isGridView(mFile, mContainerActivity.getStorageManager())) {
                switchToGridView();
                registerLongClickListener();
            } else {
                switchToListView();
//                switchToGridView();
            }
        }
    }

    private String generateFooterText(int filesCount, int foldersCount) {
        String output;
        if (filesCount <= 0) {
            if (foldersCount <= 0) {
                output = "";

            } else if (foldersCount == 1) {
                output = getResources().getString(R.string.file_list__footer__folder);

            } else { // foldersCount > 1
                output = getResources().getString(R.string.file_list__footer__folders, foldersCount);
            }

        } else if (filesCount == 1) {
            if (foldersCount <= 0) {
                output = getResources().getString(R.string.file_list__footer__file);

            } else if (foldersCount == 1) {
                output = getResources().getString(R.string.file_list__footer__file_and_folder);

            } else { // foldersCount > 1
                output = getResources().getString(R.string.file_list__footer__file_and_folders, foldersCount);
            }
        } else {    // filesCount > 1
            if (foldersCount <= 0) {
                output = getResources().getString(R.string.file_list__footer__files, filesCount);

            } else if (foldersCount == 1) {
                output = getResources().getString(R.string.file_list__footer__files_and_folder, filesCount);

            } else { // foldersCount > 1
                output = getResources().getString(
                        R.string.file_list__footer__files_and_folders, filesCount, foldersCount
                );

            }
        }
        return output;
    }

    public void sortByName(boolean descending) {
        mAdapter.setSortOrder(FileStorageUtils.SORT_NAME, descending);
    }

    public void sortByDate(boolean descending) {
        mAdapter.setSortOrder(FileStorageUtils.SORT_DATE, descending);
    }

    public void sortBySize(boolean descending) {
        mAdapter.setSortOrder(FileStorageUtils.SORT_SIZE, descending);
    }
}<|MERGE_RESOLUTION|>--- conflicted
+++ resolved
@@ -760,18 +760,12 @@
                 if (file.isFolder()) {
                     foldersCount++;
                 } else {
-<<<<<<< HEAD
                     if (!file.isHidden()) {
                         filesCount++;
 
-                        if (file.isImage()) {
+                        if (file.isImage() || file.isVideo()) {
                             imagesCount++;
                         }
-=======
-                    filesCount++;
-                    if (file.isImage() || file.isVideo()){
-                        imagesCount++;
->>>>>>> 366ec0b4
                     }
                 }
             }
