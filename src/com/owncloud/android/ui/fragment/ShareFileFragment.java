--- conflicted
+++ resolved
@@ -489,19 +489,12 @@
      * @param shareView Root view in the fragment.
      */
     private void initHideFileListingListener(View shareView) {
-<<<<<<< HEAD
         mOnHideFileListingPermissionInteractionListener =
                 new OnHideFileListingPermissionInteractionListener();
 
         ((SwitchCompat) shareView.findViewById(R.id.shareViaLinkHideListPermissionSwitch)).
                 setOnCheckedChangeListener(mOnHideFileListingPermissionInteractionListener);
 
-=======
-        mOnHideFileListingPermissionInteractionListener = new OnHideFileListingPermissionInteractionListener();
-
-        ((SwitchCompat) shareView.findViewById(R.id.shareViaLinkHideListPermissionSwitch)).
-                setOnCheckedChangeListener(mOnHideFileListingPermissionInteractionListener);
->>>>>>> ae947a5c
     }
 
     /**
@@ -541,12 +534,7 @@
     /**
      * Listener for user actions that start any update on the hide file listing permissions for the public link.
      */
-<<<<<<< HEAD
-    private class OnHideFileListingPermissionInteractionListener
-            implements CompoundButton.OnCheckedChangeListener {
-=======
     private class OnHideFileListingPermissionInteractionListener implements CompoundButton.OnCheckedChangeListener {
->>>>>>> ae947a5c
 
         /**
          * Called by R.id.shareViaLinkHideListPermissionSwitch to set or clear the edit permission.
