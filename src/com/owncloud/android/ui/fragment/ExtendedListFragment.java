/**
 *   ownCloud Android client application
 *
 *   Copyright (C) 2012 Bartek Przybylski
 *   Copyright (C) 2012-2016 ownCloud Inc.
 *
 *   This program is free software: you can redistribute it and/or modify
 *   it under the terms of the GNU General Public License version 2,
 *   as published by the Free Software Foundation.
 *
 *   This program is distributed in the hope that it will be useful,
 *   but WITHOUT ANY WARRANTY; without even the implied warranty of
 *   MERCHANTABILITY or FITNESS FOR A PARTICULAR PURPOSE.  See the
 *   GNU General Public License for more details.
 *
 *   You should have received a copy of the GNU General Public License
 *   along with this program.  If not, see <http://www.gnu.org/licenses/>.
 *
 */

package com.owncloud.android.ui.fragment;

import android.os.Bundle;
import android.support.annotation.DrawableRes;
import android.support.annotation.StringRes;
import android.support.v4.app.Fragment;
import android.support.v4.view.MenuItemCompat;
import android.support.v4.widget.SwipeRefreshLayout;
import android.view.GestureDetector;
import android.support.v7.widget.SearchView;
import android.view.LayoutInflater;
import android.view.MotionEvent;
import android.view.ScaleGestureDetector;
import android.view.Menu;
import android.view.MenuInflater;
import android.view.MenuItem;
import android.view.View;
import android.view.ViewGroup;
import android.widget.AbsListView;
import android.widget.AdapterView;
import android.widget.AdapterView.OnItemClickListener;
import android.widget.GridView;
import android.widget.ImageView;
import android.widget.LinearLayout;
import android.widget.ProgressBar;
import android.widget.TextView;

import com.owncloud.android.MainApp;
import com.getbase.floatingactionbutton.FloatingActionButton;
import com.getbase.floatingactionbutton.FloatingActionsMenu;
import com.owncloud.android.MainApp;
import com.owncloud.android.R;
import com.owncloud.android.db.PreferenceManager;
import com.owncloud.android.lib.common.utils.Log_OC;
import com.owncloud.android.ui.ExtendedListView;
import com.owncloud.android.ui.activity.OnEnforceableRefreshListener;
import com.owncloud.android.ui.adapter.FilterableListAdapter;

import java.util.ArrayList;

import third_parties.in.srain.cube.GridViewWithHeaderAndFooter;

public class ExtendedListFragment extends Fragment
        implements OnItemClickListener, OnEnforceableRefreshListener, SearchView.OnQueryTextListener {

    protected static final String TAG = ExtendedListFragment.class.getSimpleName();

    protected static final String KEY_SAVED_LIST_POSITION = "SAVED_LIST_POSITION";

    private static final String KEY_INDEXES = "INDEXES";
    private static final String KEY_FIRST_POSITIONS= "FIRST_POSITIONS";
    private static final String KEY_TOPS = "TOPS";
    private static final String KEY_HEIGHT_CELL = "HEIGHT_CELL";
    private static final String KEY_EMPTY_LIST_MESSAGE = "EMPTY_LIST_MESSAGE";
    private static final String KEY_IS_GRID_VISIBLE = "IS_GRID_VISIBLE";
    public static final float minColumnSize = 2.0f;
    public static final float maxColumnSize = 10.0f;

    private ScaleGestureDetector mScaleGestureDetector = null;
    protected SwipeRefreshLayout mRefreshListLayout;
    protected SwipeRefreshLayout mRefreshGridLayout;
    protected SwipeRefreshLayout mRefreshEmptyLayout;
    protected LinearLayout mEmptyListContainer;
    protected TextView mEmptyListMessage;
    protected TextView mEmptyListHeadline;
    protected ImageView mEmptyListIcon;
    protected ProgressBar mEmptyListProgress;

    private FloatingActionsMenu mFabMain;
    private FloatingActionButton mFabUpload;
    private FloatingActionButton mFabMkdir;
    private FloatingActionButton mFabUploadFromApp;

    // Save the state of the scroll in browsing
    private ArrayList<Integer> mIndexes;
    private ArrayList<Integer> mFirstPositions;
    private ArrayList<Integer> mTops;
    private int mHeightCell = 0;

    private SwipeRefreshLayout.OnRefreshListener mOnRefreshListener = null;

    protected AbsListView mCurrentListView;
    private ExtendedListView mListView;
    private View mListFooterView;
    private GridViewWithHeaderAndFooter mGridView;
    private View mGridFooterView;

    private FilterableListAdapter mAdapter;

    private float mScale = -1f;

    protected void setListAdapter(FilterableListAdapter listAdapter) {
        mAdapter = listAdapter;
        mCurrentListView.setAdapter(listAdapter);
        mCurrentListView.invalidateViews();
    }

    protected AbsListView getListView() {
        return mCurrentListView;
    }

    public FloatingActionButton getFabUpload() {
        return mFabUpload;
    }

    public FloatingActionButton getFabUploadFromApp() {
        return mFabUploadFromApp;
    }

    public FloatingActionButton getFabMkdir() {
        return mFabMkdir;
    }

    public FloatingActionsMenu getFabMain() {
        return mFabMain;
    }

    public void switchToGridView() {
        if (!isGridEnabled()) {
            mListView.setAdapter(null);
            mRefreshListLayout.setVisibility(View.GONE);
            mRefreshGridLayout.setVisibility(View.VISIBLE);
            mCurrentListView = mGridView;
            setListAdapter(mAdapter);
        }
    }

    public void switchToListView() {
        if (isGridEnabled()) {
            mGridView.setAdapter(null);
            mRefreshGridLayout.setVisibility(View.GONE);
            mRefreshListLayout.setVisibility(View.VISIBLE);
            mCurrentListView = mListView;
            setListAdapter(mAdapter);
        }
    }

    public boolean isGridEnabled(){
        return (mCurrentListView != null && mCurrentListView.equals(mGridView));
    }

    @Override
    public void onCreateOptionsMenu(Menu menu, MenuInflater inflater) {
        final MenuItem item = menu.findItem(R.id.action_search);
        final SearchView searchView = (SearchView) MenuItemCompat.getActionView(item);
        searchView.setOnQueryTextListener(this);
    }

    public boolean onQueryTextChange(String query) {
        mAdapter.filter(query);
        return true;
    }

    @Override
    public boolean onQueryTextSubmit(String query) {
        mAdapter.filter(query);
        return true;
    }

    @Override
    public View onCreateView(LayoutInflater inflater, ViewGroup container,
                             Bundle savedInstanceState) {
        Log_OC.d(TAG, "onCreateView");

        View v = inflater.inflate(R.layout.list_fragment, null);
        setupEmptyList(v);

        mListView = (ExtendedListView)(v.findViewById(R.id.list_root));
        mListView.setOnItemClickListener(this);
        mListFooterView = inflater.inflate(R.layout.list_footer, null, false);

        mGridView = (GridViewWithHeaderAndFooter) (v.findViewById(R.id.grid_root));
        mGridView.setNumColumns(GridView.AUTO_FIT);
        mGridView.setOnItemClickListener(this);

        mGridFooterView = inflater.inflate(R.layout.list_footer, null, false);

        mScaleGestureDetector = new ScaleGestureDetector(MainApp.getAppContext(),new ScaleListener());
//        gestureDetector = new GestureDetector(MainApp.getAppContext(), new SingleTapConfirm());

        mGridView.setOnTouchListener(new View.OnTouchListener() {
            @Override
            public boolean onTouch(View view, MotionEvent motionEvent) {
                mScaleGestureDetector.onTouchEvent(motionEvent);
                return false;
            }
        });

        if (savedInstanceState != null) {
            int referencePosition = savedInstanceState.getInt(KEY_SAVED_LIST_POSITION);
            if (mCurrentListView == mListView) {
                Log_OC.v(TAG, "Setting and centering around list position " + referencePosition);
                mListView.setAndCenterSelection(referencePosition);
            } else {
                Log_OC.v(TAG, "Setting grid position " + referencePosition);
                mGridView.setSelection(referencePosition);
            }
        }

        // Pull-down to refresh layout
        mRefreshListLayout = (SwipeRefreshLayout) v.findViewById(R.id.swipe_containing_list);
        mRefreshGridLayout = (SwipeRefreshLayout) v.findViewById(R.id.swipe_containing_grid);
        mRefreshEmptyLayout = (SwipeRefreshLayout) v.findViewById(R.id.swipe_containing_empty);
        
        onCreateSwipeToRefresh(mRefreshListLayout);
        onCreateSwipeToRefresh(mRefreshGridLayout);
        onCreateSwipeToRefresh(mRefreshEmptyLayout);

        mListView.setEmptyView(mRefreshEmptyLayout);
        mGridView.setEmptyView(mRefreshEmptyLayout);

        mFabMain = (FloatingActionsMenu) v.findViewById(R.id.fab_main);
        mFabUpload = (FloatingActionButton) v.findViewById(R.id.fab_upload);
        mFabMkdir = (FloatingActionButton) v.findViewById(R.id.fab_mkdir);
        mFabUploadFromApp = (FloatingActionButton) v.findViewById(R.id.fab_upload_from_app);

        mCurrentListView = mListView;   // list by default
        if (savedInstanceState != null) {
            if (savedInstanceState.getBoolean(KEY_IS_GRID_VISIBLE, false)) {
                switchToGridView();
            }
            int referencePosition = savedInstanceState.getInt(KEY_SAVED_LIST_POSITION);
            if (isGridEnabled()) {
                Log_OC.v(TAG, "Setting grid position " + referencePosition);
                mGridView.setSelection(referencePosition);
            } else {
                Log_OC.v(TAG, "Setting and centering around list position " + referencePosition);
                mListView.setAndCenterSelection(referencePosition);
            }
        }

        return v;
    }

    private class SingleTapConfirm extends GestureDetector.SimpleOnGestureListener {
        @Override
        public boolean onSingleTapUp(MotionEvent e) {
            return true;
        }
    }

    private class ScaleListener extends ScaleGestureDetector.SimpleOnScaleGestureListener {
        @Override
        public boolean onScale(ScaleGestureDetector detector) {
            if (mScale == -1f) {
                mGridView.setNumColumns(GridView.AUTO_FIT);
                mScale = mGridView.getNumColumns();
            }
            mScale *= 1.f - (detector.getScaleFactor() - 1.f);
            mScale = Math.max(minColumnSize, Math.min(mScale, maxColumnSize));
            Integer scaleInt = Math.round(mScale);
            mGridView.setNumColumns(scaleInt);
            mGridView.invalidateViews();

            return true;
        }
    }

<<<<<<< HEAD
   protected void setupEmptyList(View view) {
=======
    protected void setupEmptyList(View view) {
>>>>>>> c9af1593
        mEmptyListContainer = (LinearLayout) view.findViewById(R.id.empty_list_view);
        mEmptyListMessage = (TextView) view.findViewById(R.id.empty_list_view_text);
        mEmptyListHeadline = (TextView) view.findViewById(R.id.empty_list_view_headline);
        mEmptyListIcon = (ImageView) view.findViewById(R.id.empty_list_icon);
        mEmptyListProgress = (ProgressBar) view.findViewById(R.id.empty_list_progress);
    }

    /**
     * {@inheritDoc}
     */
    @Override
    public void onActivityCreated(Bundle savedInstanceState) {
        super.onActivityCreated(savedInstanceState);
        
        if (savedInstanceState != null) {
            mIndexes = savedInstanceState.getIntegerArrayList(KEY_INDEXES);
            mFirstPositions = savedInstanceState.getIntegerArrayList(KEY_FIRST_POSITIONS);
            mTops = savedInstanceState.getIntegerArrayList(KEY_TOPS);
            mHeightCell = savedInstanceState.getInt(KEY_HEIGHT_CELL);
            setMessageForEmptyList(savedInstanceState.getString(KEY_EMPTY_LIST_MESSAGE));
            
        } else {
            mIndexes = new ArrayList<>();
            mFirstPositions = new ArrayList<>();
            mTops = new ArrayList<>();
            mHeightCell = 0;
        }

        mScale = PreferenceManager.getGridColumns(getContext());
    }
    
    
    @Override
    public void onSaveInstanceState(Bundle savedInstanceState) {
        super.onSaveInstanceState(savedInstanceState);
        Log_OC.d(TAG, "onSaveInstanceState()");
        savedInstanceState.putBoolean(KEY_IS_GRID_VISIBLE, isGridEnabled());
        savedInstanceState.putInt(KEY_SAVED_LIST_POSITION, getReferencePosition());
        savedInstanceState.putIntegerArrayList(KEY_INDEXES, mIndexes);
        savedInstanceState.putIntegerArrayList(KEY_FIRST_POSITIONS, mFirstPositions);
        savedInstanceState.putIntegerArrayList(KEY_TOPS, mTops);
        savedInstanceState.putInt(KEY_HEIGHT_CELL, mHeightCell);
        savedInstanceState.putString(KEY_EMPTY_LIST_MESSAGE, getEmptyViewText());

        PreferenceManager.setGridColumns(getContext(), mScale);
    }

    /**
     * Calculates the position of the item that will be used as a reference to
     * reposition the visible items in the list when the device is turned to
     * other position.
     * 
     * The current policy is take as a reference the visible item in the center
     * of the screen.
     * 
     * @return The position in the list of the visible item in the center of the
     *         screen.
     */
    protected int getReferencePosition() {
        if (mCurrentListView != null) {
            return (mCurrentListView.getFirstVisiblePosition() +
                    mCurrentListView.getLastVisiblePosition()) / 2;
        } else {
            return 0;
        }
    }

    public int getColumnSize() {
        return Math.round(mScale);
    }


    /*
     * Restore index and position
     */
    protected void restoreIndexAndTopPosition() {
        if (mIndexes.size() > 0) {  
            // needs to be checked; not every browse-up had a browse-down before 
            
            int index = mIndexes.remove(mIndexes.size() - 1);
            final int firstPosition = mFirstPositions.remove(mFirstPositions.size() -1);
            int top = mTops.remove(mTops.size() - 1);

            Log_OC.v(TAG, "Setting selection to position: " + firstPosition + "; top: "
                    + top + "; index: " + index);

            if (mCurrentListView!= null && mCurrentListView.equals(mListView)) {
                if (mHeightCell*index <= mListView.getHeight()) {
                    mListView.setSelectionFromTop(firstPosition, top);
                } else {
                    mListView.setSelectionFromTop(index, 0);
                }

            } else {
                if (mHeightCell*index <= mGridView.getHeight()) {
                    mGridView.setSelection(firstPosition);
                    //mGridView.smoothScrollToPosition(firstPosition);
                } else {
                    mGridView.setSelection(index);
                    //mGridView.smoothScrollToPosition(index);
                }
            }

        }
    }
    
    /*
     * Save index and top position
     */
    protected void saveIndexAndTopPosition(int index) {
        
        mIndexes.add(index);
        
        int firstPosition = mCurrentListView.getFirstVisiblePosition();
        mFirstPositions.add(firstPosition);
        
        View view = mCurrentListView.getChildAt(0);
        int top = (view == null) ? 0 : view.getTop() ;

        mTops.add(top);
        
        // Save the height of a cell
        mHeightCell = (view == null || mHeightCell != 0) ? mHeightCell : view.getHeight();
    }
    
    
    @Override
    public void onItemClick (AdapterView<?> parent, View view, int position, long id) {
        // to be @overriden
    }

    @Override
    public void onRefresh() {
        mRefreshListLayout.setRefreshing(false);
        mRefreshGridLayout.setRefreshing(false);
        mRefreshEmptyLayout.setRefreshing(false);

        if (mOnRefreshListener != null) {
            mOnRefreshListener.onRefresh();
        }
    }
    public void setOnRefreshListener(OnEnforceableRefreshListener listener) {
        mOnRefreshListener = listener;
    }
    

    /**
     * Disables swipe gesture.
     *
     * Sets the 'enabled' state of the refresh layouts contained in the fragment.
     *
     * When 'false' is set, prevents user gestures but keeps the option to refresh programatically,
     *
     * @param   enabled     Desired state for capturing swipe gesture.
     */
    public void setSwipeEnabled(boolean enabled) {
        mRefreshListLayout.setEnabled(enabled);
        mRefreshGridLayout.setEnabled(enabled);
        mRefreshEmptyLayout.setEnabled(enabled);
    }

    /**
     * Sets the 'visibility' state of the FAB contained in the fragment.
     *
     * When 'false' is set, FAB visibility is set to View.GONE programmatically,
     *
     * @param   enabled     Desired visibility for the FAB.
     */
    public void setFabEnabled(boolean enabled) {
        if(enabled) {
            mFabMain.setVisibility(View.VISIBLE);
        } else {
            mFabMain.setVisibility(View.GONE);
        }
    }

    /**
     * Set message for empty list view.
     */
    public void setMessageForEmptyList(String message) {
        if (mEmptyListContainer != null && mEmptyListMessage != null) {
            mEmptyListMessage.setText(message);
        }
    }

    /**
     * displays an empty list information with a headline, a message and an icon.
     *
     * @param headline the headline
     * @param message  the message
     * @param icon     the icon to be shown
     */
    public void setMessageForEmptyList(@StringRes int headline, @StringRes int message, @DrawableRes int icon) {
        if (mEmptyListContainer != null && mEmptyListMessage != null) {
            mEmptyListHeadline.setText(headline);
            mEmptyListMessage.setText(message);
            mEmptyListIcon.setImageResource(icon);

            mEmptyListIcon.setVisibility(View.VISIBLE);
            mEmptyListProgress.setVisibility(View.GONE);
        }
    }

    /**
     * Set message for empty list view.
     */
    public void setEmptyListMessage() {
        setMessageForEmptyList(
                R.string.file_list_empty_headline,
                R.string.file_list_empty,
                R.drawable.ic_list_empty_folder
        );
    }

    /**
     * Set message for empty list view.
     */
    public void setEmptyListLoadingMessage() {
        if (mEmptyListContainer != null && mEmptyListMessage != null) {
            mEmptyListHeadline.setText(R.string.file_list_loading);
            mEmptyListMessage.setText("");

            mEmptyListIcon.setVisibility(View.GONE);
            mEmptyListProgress.setVisibility(View.VISIBLE);
        }
    }

    /**
     * Get the text of EmptyListMessage TextView.
     * 
     * @return String empty text view text-value
     */
    public String getEmptyViewText() {
        return (mEmptyListContainer != null && mEmptyListMessage != null) ? mEmptyListMessage.getText().toString() : "";
    }

    protected void onCreateSwipeToRefresh(SwipeRefreshLayout refreshLayout) {
        // Colors in animations
        refreshLayout.setColorSchemeResources(R.color.color_accent, R.color.primary, R.color.primary_dark);

        refreshLayout.setOnRefreshListener(this);
    }

    @Override
    public void onRefresh(boolean ignoreETag) {
        mRefreshListLayout.setRefreshing(false);
        mRefreshGridLayout.setRefreshing(false);
        mRefreshEmptyLayout.setRefreshing(false);

        if (mOnRefreshListener != null) {
            mOnRefreshListener.onRefresh();
        }
    }

    protected void setChoiceMode(int choiceMode) {
        mListView.setChoiceMode(choiceMode);
        mGridView.setChoiceMode(choiceMode);
    }

    protected void setMultiChoiceModeListener(AbsListView.MultiChoiceModeListener listener) {
        mListView.setMultiChoiceModeListener(listener);
        mGridView.setMultiChoiceModeListener(listener);
    }

    /**
     * TODO doc
     * To be called before setAdapter, or GridViewWithHeaderAndFooter will throw an exception
     *
     * @param enabled flag if footer should be shown/calculated
     */
    protected void setFooterEnabled(boolean enabled) {
        if (enabled) {
            if (mGridView.getFooterViewCount() == 0 && mGridView.isCorrectAdapter()) {
                if (mGridFooterView.getParent() != null ) {
                    ((ViewGroup) mGridFooterView.getParent()).removeView(mGridFooterView);
                }
                mGridView.addFooterView(mGridFooterView, null, false);
            }
            mGridFooterView.invalidate();

            if (mListView.getFooterViewsCount() == 0) {
                if (mListFooterView.getParent() != null ) {
                    ((ViewGroup) mListFooterView.getParent()).removeView(mListFooterView);
                }
                mListView.addFooterView(mListFooterView, null, false);
            }
            mListFooterView.invalidate();

        } else {
            mGridView.removeFooterView(mGridFooterView);
            mListView.removeFooterView(mListFooterView);
        }
    }

    /**
     * set the list/grid footer text.
     *
     * @param text the footer text
     */
    protected void setFooterText(String text) {
        if (text != null && text.length() > 0) {
            ((TextView)mListFooterView.findViewById(R.id.footerText)).setText(text);
            ((TextView)mGridFooterView.findViewById(R.id.footerText)).setText(text);
            setFooterEnabled(true);

        } else {
            setFooterEnabled(false);
        }
    }

}<|MERGE_RESOLUTION|>--- conflicted
+++ resolved
@@ -276,11 +276,7 @@
         }
     }
 
-<<<<<<< HEAD
-   protected void setupEmptyList(View view) {
-=======
     protected void setupEmptyList(View view) {
->>>>>>> c9af1593
         mEmptyListContainer = (LinearLayout) view.findViewById(R.id.empty_list_view);
         mEmptyListMessage = (TextView) view.findViewById(R.id.empty_list_view_text);
         mEmptyListHeadline = (TextView) view.findViewById(R.id.empty_list_view_headline);
