/**
 *   ownCloud Android client application
 *
 *   Copyright (C) 2012 Bartek Przybylski
 *   Copyright (C) 2012-2016 ownCloud Inc.
 *
 *   This program is free software: you can redistribute it and/or modify
 *   it under the terms of the GNU General Public License version 2,
 *   as published by the Free Software Foundation.
 *
 *   This program is distributed in the hope that it will be useful,
 *   but WITHOUT ANY WARRANTY; without even the implied warranty of
 *   MERCHANTABILITY or FITNESS FOR A PARTICULAR PURPOSE.  See the
 *   GNU General Public License for more details.
 *
 *   You should have received a copy of the GNU General Public License
 *   along with this program.  If not, see <http://www.gnu.org/licenses/>.
 *
 */

package com.owncloud.android.ui.fragment;

<<<<<<< HEAD
import android.content.SharedPreferences;
import android.os.Build;
=======
>>>>>>> 655bb633
import android.os.Bundle;
import android.preference.PreferenceManager;
import android.support.v4.app.Fragment;
import android.support.v4.widget.SwipeRefreshLayout;
import android.view.GestureDetector;
import android.view.LayoutInflater;
import android.view.MotionEvent;
import android.view.ScaleGestureDetector;
import android.view.View;
import android.view.ViewGroup;
import android.widget.AbsListView;
import android.widget.AdapterView;
import android.widget.AdapterView.OnItemClickListener;
import android.widget.GridView;
import android.widget.ListAdapter;
import android.widget.TextView;

import com.owncloud.android.MainApp;
import com.getbase.floatingactionbutton.FloatingActionButton;
import com.getbase.floatingactionbutton.FloatingActionsMenu;
import com.owncloud.android.R;
import com.owncloud.android.lib.common.utils.Log_OC;
import com.owncloud.android.ui.ExtendedListView;
import com.owncloud.android.ui.activity.OnEnforceableRefreshListener;
import com.owncloud.android.ui.adapter.FileListListAdapter;

import java.util.ArrayList;

import third_parties.in.srain.cube.GridViewWithHeaderAndFooter;

public class ExtendedListFragment extends Fragment
        implements OnItemClickListener, OnEnforceableRefreshListener {

    protected static final String TAG = ExtendedListFragment.class.getSimpleName();

    protected static final String KEY_SAVED_LIST_POSITION = "SAVED_LIST_POSITION"; 

    private static final String KEY_INDEXES = "INDEXES";
    private static final String KEY_FIRST_POSITIONS= "FIRST_POSITIONS";
    private static final String KEY_TOPS = "TOPS";
    private static final String KEY_HEIGHT_CELL = "HEIGHT_CELL";
    private static final String KEY_EMPTY_LIST_MESSAGE = "EMPTY_LIST_MESSAGE";
<<<<<<< HEAD
    private static final String GRID_COLUMNS = "gridColumns";

    private ScaleGestureDetector mScaleGestureDetector = null;
    private SwipeRefreshLayout mRefreshListLayout;
=======
    private static final String KEY_IS_GRID_VISIBLE = "IS_GRID_VISIBLE";

    protected SwipeRefreshLayout mRefreshListLayout;
>>>>>>> 655bb633
    private SwipeRefreshLayout mRefreshGridLayout;
    protected SwipeRefreshLayout mRefreshEmptyLayout;
    protected TextView mEmptyListMessage;

    private FloatingActionsMenu mFabMain;
    private FloatingActionButton mFabUpload;
    private FloatingActionButton mFabMkdir;
    private FloatingActionButton mFabUploadFromApp;

    // Save the state of the scroll in browsing
    private ArrayList<Integer> mIndexes;
    private ArrayList<Integer> mFirstPositions;
    private ArrayList<Integer> mTops;
    private int mHeightCell = 0;

    private SwipeRefreshLayout.OnRefreshListener mOnRefreshListener = null;

    protected AbsListView mCurrentListView;
    private ExtendedListView mListView;
    private View mListFooterView;
    private GridViewWithHeaderAndFooter mGridView;
    private View mGridFooterView;

    private ListAdapter mAdapter;

    private float mScale = -1f;

    protected void setListAdapter(ListAdapter listAdapter) {
        mAdapter = listAdapter;
        mCurrentListView.setAdapter(listAdapter);
        mCurrentListView.invalidateViews();
    }

    protected AbsListView getListView() {
        return mCurrentListView;
    }

    public FloatingActionButton getFabUpload() {
        return mFabUpload;
    }

    public FloatingActionButton getFabUploadFromApp() {
        return mFabUploadFromApp;
    }

    public FloatingActionButton getFabMkdir() {
        return mFabMkdir;
    }

    public FloatingActionsMenu getFabMain() {
        return mFabMain;
    }

    public void switchToGridView() {
        if (!isGridEnabled()) {
            mListView.setAdapter(null);
            mRefreshListLayout.setVisibility(View.GONE);
            mRefreshGridLayout.setVisibility(View.VISIBLE);
            mCurrentListView = mGridView;
            setListAdapter(mAdapter);
        }
    }

    public void switchToListView() {
        if (isGridEnabled()) {
            mGridView.setAdapter(null);
            mRefreshGridLayout.setVisibility(View.GONE);
            mRefreshListLayout.setVisibility(View.VISIBLE);
            mCurrentListView = mListView;
            setListAdapter(mAdapter);
        }
    }

    public boolean isGridEnabled(){
        return (mCurrentListView == mGridView);
    }
    
    
    @Override
    public View onCreateView(LayoutInflater inflater, ViewGroup container,
                             Bundle savedInstanceState) {
        Log_OC.d(TAG, "onCreateView");

        View v = inflater.inflate(R.layout.list_fragment, null);

        mListView = (ExtendedListView)(v.findViewById(R.id.list_root));
        mListView.setOnItemClickListener(this);
        //mListView.setChoiceMode(ListView.CHOICE_MODE_MULTIPLE_MODAL);
        mListFooterView = inflater.inflate(R.layout.list_footer, null, false);

        mGridView = (GridViewWithHeaderAndFooter) (v.findViewById(R.id.grid_root));
        mGridView.setNumColumns(GridView.AUTO_FIT);
        mGridView.setOnItemClickListener(this);

<<<<<<< HEAD
        mScaleGestureDetector = new ScaleGestureDetector(MainApp.getAppContext(),new ScaleListener());
//        gestureDetector = new GestureDetector(MainApp.getAppContext(), new SingleTapConfirm());

        mGridView.setOnTouchListener(new View.OnTouchListener() {
            @Override
            public boolean onTouch(View view, MotionEvent motionEvent) {
                mScaleGestureDetector.onTouchEvent(motionEvent);
                return false;
            }
        });

        if (savedInstanceState != null) {
            int referencePosition = savedInstanceState.getInt(KEY_SAVED_LIST_POSITION);
            if (mCurrentListView == mListView) {
                Log_OC.v(TAG, "Setting and centering around list position " + referencePosition);
                mListView.setAndCenterSelection(referencePosition);
            } else {
                Log_OC.v(TAG, "Setting grid position " + referencePosition);
                mGridView.setSelection(referencePosition);
            }
        }
=======
        mGridFooterView = inflater.inflate(R.layout.list_footer, null, false);
>>>>>>> 655bb633

        // Pull-down to refresh layout
        mRefreshListLayout = (SwipeRefreshLayout) v.findViewById(R.id.swipe_containing_list);
        mRefreshGridLayout = (SwipeRefreshLayout) v.findViewById(R.id.swipe_containing_grid);
        mRefreshEmptyLayout = (SwipeRefreshLayout) v.findViewById(R.id.swipe_containing_empty);
        mEmptyListMessage = (TextView) v.findViewById(R.id.empty_list_view);
        
        onCreateSwipeToRefresh(mRefreshListLayout);
        onCreateSwipeToRefresh(mRefreshGridLayout);
        onCreateSwipeToRefresh(mRefreshEmptyLayout);

        mListView.setEmptyView(mRefreshEmptyLayout);
        mGridView.setEmptyView(mRefreshEmptyLayout);

        mFabMain = (FloatingActionsMenu) v.findViewById(R.id.fab_main);
        mFabUpload = (FloatingActionButton) v.findViewById(R.id.fab_upload);
        mFabMkdir = (FloatingActionButton) v.findViewById(R.id.fab_mkdir);
        mFabUploadFromApp = (FloatingActionButton) v.findViewById(R.id.fab_upload_from_app);

        mCurrentListView = mListView;   // list by default
        if (savedInstanceState != null) {
            if (savedInstanceState.getBoolean(KEY_IS_GRID_VISIBLE, false)) {
                switchToGridView();
            }
            int referencePosition = savedInstanceState.getInt(KEY_SAVED_LIST_POSITION);
            if (isGridEnabled()) {
                Log_OC.v(TAG, "Setting grid position " + referencePosition);
                mGridView.setSelection(referencePosition);
            } else {
                Log_OC.v(TAG, "Setting and centering around list position " + referencePosition);
                mListView.setAndCenterSelection(referencePosition);
            }
        }

        return v;
    }

    private class SingleTapConfirm extends GestureDetector.SimpleOnGestureListener {
        @Override
        public boolean onSingleTapUp(MotionEvent e) {
            return true;
        }
    }

    private class ScaleListener extends ScaleGestureDetector.SimpleOnScaleGestureListener {
        @Override
        public boolean onScale(ScaleGestureDetector detector) {
            if (mScale == -1f) {
                mGridView.setNumColumns(GridView.AUTO_FIT);
                mScale = mGridView.getNumColumns();
            }
            mScale *= 1.f - (detector.getScaleFactor() - 1.f);
            mScale = Math.max(2.0f, Math.min(mScale, 10.0f));
            Integer scaleInt = Math.round(mScale);
            mGridView.setNumColumns(scaleInt);
            mGridView.invalidateViews();

            return true;
        }
    }

    /**
     * {@inheritDoc}
     */
    @Override
    public void onActivityCreated(Bundle savedInstanceState) {
        super.onActivityCreated(savedInstanceState);
        
        if (savedInstanceState != null) {
            mIndexes = savedInstanceState.getIntegerArrayList(KEY_INDEXES);
            mFirstPositions = savedInstanceState.getIntegerArrayList(KEY_FIRST_POSITIONS);
            mTops = savedInstanceState.getIntegerArrayList(KEY_TOPS);
            mHeightCell = savedInstanceState.getInt(KEY_HEIGHT_CELL);
            setMessageForEmptyList(savedInstanceState.getString(KEY_EMPTY_LIST_MESSAGE));
            
        } else {
            mIndexes = new ArrayList<Integer>();
            mFirstPositions = new ArrayList<Integer>();
            mTops = new ArrayList<Integer>();
            mHeightCell = 0;
        }

        SharedPreferences appPreferences = PreferenceManager
                .getDefaultSharedPreferences(getContext());
        mScale = appPreferences.getFloat(GRID_COLUMNS, -1.0f);
    }
    
    
    @Override
    public void onSaveInstanceState(Bundle savedInstanceState) {
        super.onSaveInstanceState(savedInstanceState);
        Log_OC.d(TAG, "onSaveInstanceState()");
        savedInstanceState.putBoolean(KEY_IS_GRID_VISIBLE, isGridEnabled());
        savedInstanceState.putInt(KEY_SAVED_LIST_POSITION, getReferencePosition());
        savedInstanceState.putIntegerArrayList(KEY_INDEXES, mIndexes);
        savedInstanceState.putIntegerArrayList(KEY_FIRST_POSITIONS, mFirstPositions);
        savedInstanceState.putIntegerArrayList(KEY_TOPS, mTops);
        savedInstanceState.putInt(KEY_HEIGHT_CELL, mHeightCell);
        savedInstanceState.putString(KEY_EMPTY_LIST_MESSAGE, getEmptyViewText());

        SharedPreferences.Editor editor = PreferenceManager
                .getDefaultSharedPreferences(getContext()).edit();
        editor.putFloat(GRID_COLUMNS, mScale).apply();
    }

    /**
     * Calculates the position of the item that will be used as a reference to
     * reposition the visible items in the list when the device is turned to
     * other position.
     * 
     * The current policy is take as a reference the visible item in the center
     * of the screen.
     * 
     * @return The position in the list of the visible item in the center of the
     *         screen.
     */
    protected int getReferencePosition() {
        if (mCurrentListView != null) {
            return (mCurrentListView.getFirstVisiblePosition() +
                    mCurrentListView.getLastVisiblePosition()) / 2;
        } else {
            return 0;
        }
    }


    /*
     * Restore index and position
     */
    protected void restoreIndexAndTopPosition() {
        if (mIndexes.size() > 0) {  
            // needs to be checked; not every browse-up had a browse-down before 
            
            int index = mIndexes.remove(mIndexes.size() - 1);
            final int firstPosition = mFirstPositions.remove(mFirstPositions.size() -1);
            int top = mTops.remove(mTops.size() - 1);

            Log_OC.v(TAG, "Setting selection to position: " + firstPosition + "; top: "
                    + top + "; index: " + index);

            if (mCurrentListView == mListView) {
                if (mHeightCell*index <= mListView.getHeight()) {
                    mListView.setSelectionFromTop(firstPosition, top);
                } else {
                    mListView.setSelectionFromTop(index, 0);
                }

            } else {
                if (mHeightCell*index <= mGridView.getHeight()) {
                    mGridView.setSelection(firstPosition);
                    //mGridView.smoothScrollToPosition(firstPosition);
                } else {
                    mGridView.setSelection(index);
                    //mGridView.smoothScrollToPosition(index);
                }
            }

        }
    }
    
    /*
     * Save index and top position
     */
    protected void saveIndexAndTopPosition(int index) {
        
        mIndexes.add(index);
        
        int firstPosition = mCurrentListView.getFirstVisiblePosition();
        mFirstPositions.add(firstPosition);
        
        View view = mCurrentListView.getChildAt(0);
        int top = (view == null) ? 0 : view.getTop() ;

        mTops.add(top);
        
        // Save the height of a cell
        mHeightCell = (view == null || mHeightCell != 0) ? mHeightCell : view.getHeight();
    }
    
    
    @Override
    public void onItemClick (AdapterView<?> parent, View view, int position, long id) {
        // to be @overriden
    }

    @Override
    public void onRefresh() {
        mRefreshListLayout.setRefreshing(false);
        mRefreshGridLayout.setRefreshing(false);
        mRefreshEmptyLayout.setRefreshing(false);

        if (mOnRefreshListener != null) {
            mOnRefreshListener.onRefresh();
        }
    }
    public void setOnRefreshListener(OnEnforceableRefreshListener listener) {
        mOnRefreshListener = listener;
    }
    

    /**
     * Disables swipe gesture.
     *
     * Sets the 'enabled' state of the refresh layouts contained in the fragment.
     *
     * When 'false' is set, prevents user gestures but keeps the option to refresh programatically,
     *
     * @param   enabled     Desired state for capturing swipe gesture.
     */
    public void setSwipeEnabled(boolean enabled) {
        mRefreshListLayout.setEnabled(enabled);
        mRefreshGridLayout.setEnabled(enabled);
        mRefreshEmptyLayout.setEnabled(enabled);
    }

    /**
     * Sets the 'visibility' state of the FAB contained in the fragment.
     *
     * When 'false' is set, FAB visibility is set to View.GONE programatically,
     *
     * @param   enabled     Desired visibility for the FAB.
     */
    public void setFabEnabled(boolean enabled) {
        if(enabled) {
            mFabMain.setVisibility(View.VISIBLE);
        } else {
            mFabMain.setVisibility(View.GONE);
        }
    }

    /**
     * Set message for empty list view
     */
    public void setMessageForEmptyList(String message) {
        if (mEmptyListMessage != null) {
            mEmptyListMessage.setText(message);
        }
    }

    /**
     * Get the text of EmptyListMessage TextView
     * 
     * @return String
     */
    public String getEmptyViewText() {
        return (mEmptyListMessage != null) ? mEmptyListMessage.getText().toString() : "";
    }

    protected void onCreateSwipeToRefresh(SwipeRefreshLayout refreshLayout) {
        // Colors in animations
        refreshLayout.setColorSchemeResources(R.color.color_accent, R.color.primary,
                R.color.primary_dark);

        refreshLayout.setOnRefreshListener(this);
    }

    @Override
    public void onRefresh(boolean ignoreETag) {
        mRefreshListLayout.setRefreshing(false);
        mRefreshGridLayout.setRefreshing(false);
        mRefreshEmptyLayout.setRefreshing(false);

        if (mOnRefreshListener != null) {
            mOnRefreshListener.onRefresh();
        }
    }

    protected void setChoiceMode(int choiceMode) {
        mListView.setChoiceMode(choiceMode);
        mGridView.setChoiceMode(choiceMode);
    }

    protected void setMultiChoiceModeListener(AbsListView.MultiChoiceModeListener listener) {
        mListView.setMultiChoiceModeListener(listener);
        mGridView.setMultiChoiceModeListener(listener);
    }

    /**
     * TODO doc
     * To be called before setAdapter, or GridViewWithHeaderAndFooter will throw an exception
     *
     * @param enabled
     */
    protected void setFooterEnabled(boolean enabled) {
        if (enabled) {
            if (mGridView.getFooterViewCount() == 0 && mGridView.isCorrectAdapter()) {
                if (mGridFooterView.getParent() != null ) {
                    ((ViewGroup) mGridFooterView.getParent()).removeView(mGridFooterView);
                }
                mGridView.addFooterView(mGridFooterView, null, false);
            }
            mGridFooterView.invalidate();

            if (mListView.getFooterViewsCount() == 0) {
                if (mListFooterView.getParent() != null ) {
                    ((ViewGroup) mListFooterView.getParent()).removeView(mListFooterView);
                }
                mListView.addFooterView(mListFooterView, null, false);
            }
            mListFooterView.invalidate();

        } else {
            mGridView.removeFooterView(mGridFooterView);
            mListView.removeFooterView(mListFooterView);
        }
    }

    /**
     * TODO doc
     * @param text
     */
    protected void setFooterText(String text) {
        if (text != null && text.length() > 0) {
            ((TextView)mListFooterView.findViewById(R.id.footerText)).setText(text);
            ((TextView)mGridFooterView.findViewById(R.id.footerText)).setText(text);
            setFooterEnabled(true);

        } else {
            setFooterEnabled(false);
        }
    }

}<|MERGE_RESOLUTION|>--- conflicted
+++ resolved
@@ -20,11 +20,7 @@
 
 package com.owncloud.android.ui.fragment;
 
-<<<<<<< HEAD
 import android.content.SharedPreferences;
-import android.os.Build;
-=======
->>>>>>> 655bb633
 import android.os.Bundle;
 import android.preference.PreferenceManager;
 import android.support.v4.app.Fragment;
@@ -60,23 +56,18 @@
 
     protected static final String TAG = ExtendedListFragment.class.getSimpleName();
 
-    protected static final String KEY_SAVED_LIST_POSITION = "SAVED_LIST_POSITION"; 
+    protected static final String KEY_SAVED_LIST_POSITION = "SAVED_LIST_POSITION";
 
     private static final String KEY_INDEXES = "INDEXES";
     private static final String KEY_FIRST_POSITIONS= "FIRST_POSITIONS";
     private static final String KEY_TOPS = "TOPS";
     private static final String KEY_HEIGHT_CELL = "HEIGHT_CELL";
     private static final String KEY_EMPTY_LIST_MESSAGE = "EMPTY_LIST_MESSAGE";
-<<<<<<< HEAD
+    private static final String KEY_IS_GRID_VISIBLE = "IS_GRID_VISIBLE";
     private static final String GRID_COLUMNS = "gridColumns";
 
     private ScaleGestureDetector mScaleGestureDetector = null;
-    private SwipeRefreshLayout mRefreshListLayout;
-=======
-    private static final String KEY_IS_GRID_VISIBLE = "IS_GRID_VISIBLE";
-
     protected SwipeRefreshLayout mRefreshListLayout;
->>>>>>> 655bb633
     private SwipeRefreshLayout mRefreshGridLayout;
     protected SwipeRefreshLayout mRefreshEmptyLayout;
     protected TextView mEmptyListMessage;
@@ -171,9 +162,9 @@
         mGridView.setNumColumns(GridView.AUTO_FIT);
         mGridView.setOnItemClickListener(this);
 
-<<<<<<< HEAD
+        mGridFooterView = inflater.inflate(R.layout.list_footer, null, false);
+
         mScaleGestureDetector = new ScaleGestureDetector(MainApp.getAppContext(),new ScaleListener());
-//        gestureDetector = new GestureDetector(MainApp.getAppContext(), new SingleTapConfirm());
 
         mGridView.setOnTouchListener(new View.OnTouchListener() {
             @Override
@@ -182,20 +173,6 @@
                 return false;
             }
         });
-
-        if (savedInstanceState != null) {
-            int referencePosition = savedInstanceState.getInt(KEY_SAVED_LIST_POSITION);
-            if (mCurrentListView == mListView) {
-                Log_OC.v(TAG, "Setting and centering around list position " + referencePosition);
-                mListView.setAndCenterSelection(referencePosition);
-            } else {
-                Log_OC.v(TAG, "Setting grid position " + referencePosition);
-                mGridView.setSelection(referencePosition);
-            }
-        }
-=======
-        mGridFooterView = inflater.inflate(R.layout.list_footer, null, false);
->>>>>>> 655bb633
 
         // Pull-down to refresh layout
         mRefreshListLayout = (SwipeRefreshLayout) v.findViewById(R.id.swipe_containing_list);
