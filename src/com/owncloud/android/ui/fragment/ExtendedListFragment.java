/**
 *   ownCloud Android client application
 *
 *   Copyright (C) 2012 Bartek Przybylski
 *   Copyright (C) 2012-2016 ownCloud Inc.
 *
 *   This program is free software: you can redistribute it and/or modify
 *   it under the terms of the GNU General Public License version 2,
 *   as published by the Free Software Foundation.
 *
 *   This program is distributed in the hope that it will be useful,
 *   but WITHOUT ANY WARRANTY; without even the implied warranty of
 *   MERCHANTABILITY or FITNESS FOR A PARTICULAR PURPOSE.  See the
 *   GNU General Public License for more details.
 *
 *   You should have received a copy of the GNU General Public License
 *   along with this program.  If not, see <http://www.gnu.org/licenses/>.
 *
 */

package com.owncloud.android.ui.fragment;

import android.content.SharedPreferences;
import android.os.Bundle;
import android.preference.PreferenceManager;
import android.support.v4.app.Fragment;
import android.support.v4.view.MenuItemCompat;
import android.support.v4.widget.SwipeRefreshLayout;
<<<<<<< HEAD
import android.view.GestureDetector;
import android.view.LayoutInflater;
import android.view.MotionEvent;
import android.view.ScaleGestureDetector;
=======
import android.support.v7.widget.SearchView;
import android.view.LayoutInflater;
import android.view.Menu;
import android.view.MenuInflater;
import android.view.MenuItem;
>>>>>>> ac9aedec
import android.view.View;
import android.view.ViewGroup;
import android.widget.AbsListView;
import android.widget.AdapterView;
import android.widget.AdapterView.OnItemClickListener;
import android.widget.GridView;
import android.widget.ListAdapter;
import android.widget.TextView;

import com.owncloud.android.MainApp;
import com.getbase.floatingactionbutton.FloatingActionButton;
import com.getbase.floatingactionbutton.FloatingActionsMenu;
import com.owncloud.android.R;
import com.owncloud.android.lib.common.utils.Log_OC;
import com.owncloud.android.ui.ExtendedListView;
import com.owncloud.android.ui.activity.OnEnforceableRefreshListener;
import com.owncloud.android.ui.adapter.FilterableListAdapter;

import java.util.ArrayList;

import third_parties.in.srain.cube.GridViewWithHeaderAndFooter;

public class ExtendedListFragment extends Fragment
        implements OnItemClickListener, OnEnforceableRefreshListener, SearchView.OnQueryTextListener {

    protected static final String TAG = ExtendedListFragment.class.getSimpleName();

    protected static final String KEY_SAVED_LIST_POSITION = "SAVED_LIST_POSITION";

    private static final String KEY_INDEXES = "INDEXES";
    private static final String KEY_FIRST_POSITIONS= "FIRST_POSITIONS";
    private static final String KEY_TOPS = "TOPS";
    private static final String KEY_HEIGHT_CELL = "HEIGHT_CELL";
    private static final String KEY_EMPTY_LIST_MESSAGE = "EMPTY_LIST_MESSAGE";
    private static final String KEY_IS_GRID_VISIBLE = "IS_GRID_VISIBLE";
    private static final String GRID_COLUMNS = "gridColumns";
    public static final float minColumnSize = 2.0f;
    public static final float maxColumnSize = 10.0f;

    private ScaleGestureDetector mScaleGestureDetector = null;
    protected SwipeRefreshLayout mRefreshListLayout;
    private SwipeRefreshLayout mRefreshGridLayout;
    protected SwipeRefreshLayout mRefreshEmptyLayout;
    protected TextView mEmptyListMessage;

    private FloatingActionsMenu mFabMain;
    private FloatingActionButton mFabUpload;
    private FloatingActionButton mFabMkdir;
    private FloatingActionButton mFabUploadFromApp;

    // Save the state of the scroll in browsing
    private ArrayList<Integer> mIndexes;
    private ArrayList<Integer> mFirstPositions;
    private ArrayList<Integer> mTops;
    private int mHeightCell = 0;

    private SwipeRefreshLayout.OnRefreshListener mOnRefreshListener = null;

    protected AbsListView mCurrentListView;
    private ExtendedListView mListView;
    private View mListFooterView;
    private GridViewWithHeaderAndFooter mGridView;
    private View mGridFooterView;

    private FilterableListAdapter mAdapter;

<<<<<<< HEAD
    private float mScale = -1f;

    protected void setListAdapter(ListAdapter listAdapter) {
=======
    protected void setListAdapter(FilterableListAdapter listAdapter) {
>>>>>>> ac9aedec
        mAdapter = listAdapter;
        mCurrentListView.setAdapter(listAdapter);
        mCurrentListView.invalidateViews();
    }

    protected AbsListView getListView() {
        return mCurrentListView;
    }

    public FloatingActionButton getFabUpload() {
        return mFabUpload;
    }

    public FloatingActionButton getFabUploadFromApp() {
        return mFabUploadFromApp;
    }

    public FloatingActionButton getFabMkdir() {
        return mFabMkdir;
    }

    public FloatingActionsMenu getFabMain() {
        return mFabMain;
    }

    public void switchToGridView() {
        if (!isGridEnabled()) {
            mListView.setAdapter(null);
            mRefreshListLayout.setVisibility(View.GONE);
            mRefreshGridLayout.setVisibility(View.VISIBLE);
            mCurrentListView = mGridView;
            setListAdapter(mAdapter);
        }
    }

    public void switchToListView() {
        if (isGridEnabled()) {
            mGridView.setAdapter(null);
            mRefreshGridLayout.setVisibility(View.GONE);
            mRefreshListLayout.setVisibility(View.VISIBLE);
            mCurrentListView = mListView;
            setListAdapter(mAdapter);
        }
    }

    public boolean isGridEnabled(){
        return (mCurrentListView == mGridView);
    }

    @Override
    public void onCreateOptionsMenu(Menu menu, MenuInflater inflater) {
        final MenuItem item = menu.findItem(R.id.action_search);
        final SearchView searchView = (SearchView) MenuItemCompat.getActionView(item);
        searchView.setOnQueryTextListener(this);
    }

    public boolean onQueryTextChange(String query) {
        mAdapter.filter(query);
        return true;
    }

    @Override
    public boolean onQueryTextSubmit(String query) {
        mAdapter.filter(query);
        return true;
    }

    @Override
    public View onCreateView(LayoutInflater inflater, ViewGroup container,
                             Bundle savedInstanceState) {
        Log_OC.d(TAG, "onCreateView");

        View v = inflater.inflate(R.layout.list_fragment, null);

        mListView = (ExtendedListView)(v.findViewById(R.id.list_root));
        mListView.setOnItemClickListener(this);
        //mListView.setChoiceMode(ListView.CHOICE_MODE_MULTIPLE_MODAL);
        mListFooterView = inflater.inflate(R.layout.list_footer, null, false);

        mGridView = (GridViewWithHeaderAndFooter) (v.findViewById(R.id.grid_root));
        mGridView.setNumColumns(GridView.AUTO_FIT);
        mGridView.setOnItemClickListener(this);

        mGridFooterView = inflater.inflate(R.layout.list_footer, null, false);

        mScaleGestureDetector = new ScaleGestureDetector(MainApp.getAppContext(),new ScaleListener());

        mGridView.setOnTouchListener(new View.OnTouchListener() {
            @Override
            public boolean onTouch(View view, MotionEvent motionEvent) {
                mScaleGestureDetector.onTouchEvent(motionEvent);
                return false;
            }
        });

        // Pull-down to refresh layout
        mRefreshListLayout = (SwipeRefreshLayout) v.findViewById(R.id.swipe_containing_list);
        mRefreshGridLayout = (SwipeRefreshLayout) v.findViewById(R.id.swipe_containing_grid);
        mRefreshEmptyLayout = (SwipeRefreshLayout) v.findViewById(R.id.swipe_containing_empty);
        mEmptyListMessage = (TextView) v.findViewById(R.id.empty_list_view);
        
        onCreateSwipeToRefresh(mRefreshListLayout);
        onCreateSwipeToRefresh(mRefreshGridLayout);
        onCreateSwipeToRefresh(mRefreshEmptyLayout);

        mListView.setEmptyView(mRefreshEmptyLayout);
        mGridView.setEmptyView(mRefreshEmptyLayout);

        mFabMain = (FloatingActionsMenu) v.findViewById(R.id.fab_main);
        mFabUpload = (FloatingActionButton) v.findViewById(R.id.fab_upload);
        mFabMkdir = (FloatingActionButton) v.findViewById(R.id.fab_mkdir);
        mFabUploadFromApp = (FloatingActionButton) v.findViewById(R.id.fab_upload_from_app);

        mCurrentListView = mListView;   // list by default
        if (savedInstanceState != null) {
            if (savedInstanceState.getBoolean(KEY_IS_GRID_VISIBLE, false)) {
                switchToGridView();
            }
            int referencePosition = savedInstanceState.getInt(KEY_SAVED_LIST_POSITION);
            if (isGridEnabled()) {
                Log_OC.v(TAG, "Setting grid position " + referencePosition);
                mGridView.setSelection(referencePosition);
            } else {
                Log_OC.v(TAG, "Setting and centering around list position " + referencePosition);
                mListView.setAndCenterSelection(referencePosition);
            }
        }

        return v;
    }

    private class SingleTapConfirm extends GestureDetector.SimpleOnGestureListener {
        @Override
        public boolean onSingleTapUp(MotionEvent e) {
            return true;
        }
    }

    private class ScaleListener extends ScaleGestureDetector.SimpleOnScaleGestureListener {
        @Override
        public boolean onScale(ScaleGestureDetector detector) {
            if (mScale == -1f) {
                mGridView.setNumColumns(GridView.AUTO_FIT);
                mScale = mGridView.getNumColumns();
            }
            mScale *= 1.f - (detector.getScaleFactor() - 1.f);
            mScale = Math.max(minColumnSize, Math.min(mScale, maxColumnSize));
            Integer scaleInt = Math.round(mScale);
            mGridView.setNumColumns(scaleInt);
            mGridView.invalidateViews();

            return true;
        }
    }

    /**
     * {@inheritDoc}
     */
    @Override
    public void onActivityCreated(Bundle savedInstanceState) {
        super.onActivityCreated(savedInstanceState);
        
        if (savedInstanceState != null) {
            mIndexes = savedInstanceState.getIntegerArrayList(KEY_INDEXES);
            mFirstPositions = savedInstanceState.getIntegerArrayList(KEY_FIRST_POSITIONS);
            mTops = savedInstanceState.getIntegerArrayList(KEY_TOPS);
            mHeightCell = savedInstanceState.getInt(KEY_HEIGHT_CELL);
            setMessageForEmptyList(savedInstanceState.getString(KEY_EMPTY_LIST_MESSAGE));
            
        } else {
            mIndexes = new ArrayList<Integer>();
            mFirstPositions = new ArrayList<Integer>();
            mTops = new ArrayList<Integer>();
            mHeightCell = 0;
        }

        SharedPreferences appPreferences = PreferenceManager
                .getDefaultSharedPreferences(getContext());
        mScale = appPreferences.getFloat(GRID_COLUMNS, -1.0f);
    }
    
    
    @Override
    public void onSaveInstanceState(Bundle savedInstanceState) {
        super.onSaveInstanceState(savedInstanceState);
        Log_OC.d(TAG, "onSaveInstanceState()");
        savedInstanceState.putBoolean(KEY_IS_GRID_VISIBLE, isGridEnabled());
        savedInstanceState.putInt(KEY_SAVED_LIST_POSITION, getReferencePosition());
        savedInstanceState.putIntegerArrayList(KEY_INDEXES, mIndexes);
        savedInstanceState.putIntegerArrayList(KEY_FIRST_POSITIONS, mFirstPositions);
        savedInstanceState.putIntegerArrayList(KEY_TOPS, mTops);
        savedInstanceState.putInt(KEY_HEIGHT_CELL, mHeightCell);
        savedInstanceState.putString(KEY_EMPTY_LIST_MESSAGE, getEmptyViewText());

        SharedPreferences.Editor editor = PreferenceManager
                .getDefaultSharedPreferences(getContext()).edit();
        editor.putFloat(GRID_COLUMNS, mScale).apply();
    }

    /**
     * Calculates the position of the item that will be used as a reference to
     * reposition the visible items in the list when the device is turned to
     * other position.
     * 
     * The current policy is take as a reference the visible item in the center
     * of the screen.
     * 
     * @return The position in the list of the visible item in the center of the
     *         screen.
     */
    protected int getReferencePosition() {
        if (mCurrentListView != null) {
            return (mCurrentListView.getFirstVisiblePosition() +
                    mCurrentListView.getLastVisiblePosition()) / 2;
        } else {
            return 0;
        }
    }

    public int getColumnSize() {
        return Math.round(mScale);
    }


    /*
     * Restore index and position
     */
    protected void restoreIndexAndTopPosition() {
        if (mIndexes.size() > 0) {  
            // needs to be checked; not every browse-up had a browse-down before 
            
            int index = mIndexes.remove(mIndexes.size() - 1);
            final int firstPosition = mFirstPositions.remove(mFirstPositions.size() -1);
            int top = mTops.remove(mTops.size() - 1);

            Log_OC.v(TAG, "Setting selection to position: " + firstPosition + "; top: "
                    + top + "; index: " + index);

            if (mCurrentListView == mListView) {
                if (mHeightCell*index <= mListView.getHeight()) {
                    mListView.setSelectionFromTop(firstPosition, top);
                } else {
                    mListView.setSelectionFromTop(index, 0);
                }

            } else {
                if (mHeightCell*index <= mGridView.getHeight()) {
                    mGridView.setSelection(firstPosition);
                    //mGridView.smoothScrollToPosition(firstPosition);
                } else {
                    mGridView.setSelection(index);
                    //mGridView.smoothScrollToPosition(index);
                }
            }

        }
    }
    
    /*
     * Save index and top position
     */
    protected void saveIndexAndTopPosition(int index) {
        
        mIndexes.add(index);
        
        int firstPosition = mCurrentListView.getFirstVisiblePosition();
        mFirstPositions.add(firstPosition);
        
        View view = mCurrentListView.getChildAt(0);
        int top = (view == null) ? 0 : view.getTop() ;

        mTops.add(top);
        
        // Save the height of a cell
        mHeightCell = (view == null || mHeightCell != 0) ? mHeightCell : view.getHeight();
    }
    
    
    @Override
    public void onItemClick (AdapterView<?> parent, View view, int position, long id) {
        // to be @overriden
    }

    @Override
    public void onRefresh() {
        mRefreshListLayout.setRefreshing(false);
        mRefreshGridLayout.setRefreshing(false);
        mRefreshEmptyLayout.setRefreshing(false);

        if (mOnRefreshListener != null) {
            mOnRefreshListener.onRefresh();
        }
    }
    public void setOnRefreshListener(OnEnforceableRefreshListener listener) {
        mOnRefreshListener = listener;
    }
    

    /**
     * Disables swipe gesture.
     *
     * Sets the 'enabled' state of the refresh layouts contained in the fragment.
     *
     * When 'false' is set, prevents user gestures but keeps the option to refresh programatically,
     *
     * @param   enabled     Desired state for capturing swipe gesture.
     */
    public void setSwipeEnabled(boolean enabled) {
        mRefreshListLayout.setEnabled(enabled);
        mRefreshGridLayout.setEnabled(enabled);
        mRefreshEmptyLayout.setEnabled(enabled);
    }

    /**
     * Sets the 'visibility' state of the FAB contained in the fragment.
     *
     * When 'false' is set, FAB visibility is set to View.GONE programatically,
     *
     * @param   enabled     Desired visibility for the FAB.
     */
    public void setFabEnabled(boolean enabled) {
        if(enabled) {
            mFabMain.setVisibility(View.VISIBLE);
        } else {
            mFabMain.setVisibility(View.GONE);
        }
    }

    /**
     * Set message for empty list view
     */
    public void setMessageForEmptyList(String message) {
        if (mEmptyListMessage != null) {
            mEmptyListMessage.setText(message);
        }
    }

    /**
     * Get the text of EmptyListMessage TextView
     * 
     * @return String
     */
    public String getEmptyViewText() {
        return (mEmptyListMessage != null) ? mEmptyListMessage.getText().toString() : "";
    }

    protected void onCreateSwipeToRefresh(SwipeRefreshLayout refreshLayout) {
        // Colors in animations
        refreshLayout.setColorSchemeResources(R.color.color_accent, R.color.primary,
                R.color.primary_dark);

        refreshLayout.setOnRefreshListener(this);
    }

    @Override
    public void onRefresh(boolean ignoreETag) {
        mRefreshListLayout.setRefreshing(false);
        mRefreshGridLayout.setRefreshing(false);
        mRefreshEmptyLayout.setRefreshing(false);

        if (mOnRefreshListener != null) {
            mOnRefreshListener.onRefresh();
        }
    }

    protected void setChoiceMode(int choiceMode) {
        mListView.setChoiceMode(choiceMode);
        mGridView.setChoiceMode(choiceMode);
    }

    protected void setMultiChoiceModeListener(AbsListView.MultiChoiceModeListener listener) {
        mListView.setMultiChoiceModeListener(listener);
        mGridView.setMultiChoiceModeListener(listener);
    }

    /**
     * TODO doc
     * To be called before setAdapter, or GridViewWithHeaderAndFooter will throw an exception
     *
     * @param enabled
     */
    protected void setFooterEnabled(boolean enabled) {
        if (enabled) {
            if (mGridView.getFooterViewCount() == 0 && mGridView.isCorrectAdapter()) {
                if (mGridFooterView.getParent() != null ) {
                    ((ViewGroup) mGridFooterView.getParent()).removeView(mGridFooterView);
                }
                mGridView.addFooterView(mGridFooterView, null, false);
            }
            mGridFooterView.invalidate();

            if (mListView.getFooterViewsCount() == 0) {
                if (mListFooterView.getParent() != null ) {
                    ((ViewGroup) mListFooterView.getParent()).removeView(mListFooterView);
                }
                mListView.addFooterView(mListFooterView, null, false);
            }
            mListFooterView.invalidate();

        } else {
            mGridView.removeFooterView(mGridFooterView);
            mListView.removeFooterView(mListFooterView);
        }
    }

    /**
     * TODO doc
     * @param text
     */
    protected void setFooterText(String text) {
        if (text != null && text.length() > 0) {
            ((TextView)mListFooterView.findViewById(R.id.footerText)).setText(text);
            ((TextView)mGridFooterView.findViewById(R.id.footerText)).setText(text);
            setFooterEnabled(true);

        } else {
            setFooterEnabled(false);
        }
    }

}<|MERGE_RESOLUTION|>--- conflicted
+++ resolved
@@ -26,18 +26,14 @@
 import android.support.v4.app.Fragment;
 import android.support.v4.view.MenuItemCompat;
 import android.support.v4.widget.SwipeRefreshLayout;
-<<<<<<< HEAD
 import android.view.GestureDetector;
+import android.support.v7.widget.SearchView;
 import android.view.LayoutInflater;
 import android.view.MotionEvent;
 import android.view.ScaleGestureDetector;
-=======
-import android.support.v7.widget.SearchView;
-import android.view.LayoutInflater;
 import android.view.Menu;
 import android.view.MenuInflater;
 import android.view.MenuItem;
->>>>>>> ac9aedec
 import android.view.View;
 import android.view.ViewGroup;
 import android.widget.AbsListView;
@@ -104,13 +100,9 @@
 
     private FilterableListAdapter mAdapter;
 
-<<<<<<< HEAD
     private float mScale = -1f;
 
-    protected void setListAdapter(ListAdapter listAdapter) {
-=======
     protected void setListAdapter(FilterableListAdapter listAdapter) {
->>>>>>> ac9aedec
         mAdapter = listAdapter;
         mCurrentListView.setAdapter(listAdapter);
         mCurrentListView.invalidateViews();
