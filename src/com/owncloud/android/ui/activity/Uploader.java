--- conflicted
+++ resolved
@@ -22,25 +22,6 @@
 
 package com.owncloud.android.ui.activity;
 
-import java.io.File;
-import java.util.ArrayList;
-import java.util.HashMap;
-import java.util.LinkedList;
-import java.util.List;
-import java.util.Stack;
-import java.util.Vector;
-<<<<<<< HEAD
-import com.owncloud.android.MainApp;
-import com.owncloud.android.R;
-import com.owncloud.android.authentication.AccountAuthenticator;
-import com.owncloud.android.datamodel.FileDataStorageManager;
-import com.owncloud.android.datamodel.OCFile;
-import com.owncloud.android.files.services.FileUploadService;
-import com.owncloud.android.lib.common.utils.Log_OC;
-=======
-
-
->>>>>>> 95db3421
 import android.accounts.Account;
 import android.accounts.AccountManager;
 import android.annotation.SuppressLint;
@@ -77,40 +58,33 @@
 import android.widget.ListView;
 import android.widget.SimpleAdapter;
 import android.widget.Toast;
-<<<<<<< HEAD
-import com.actionbarsherlock.app.ActionBar;
-import com.actionbarsherlock.app.SherlockListActivity;
-import com.actionbarsherlock.view.MenuItem;
-=======
 
 import com.owncloud.android.MainApp;
 import com.owncloud.android.R;
 import com.owncloud.android.authentication.AccountAuthenticator;
 import com.owncloud.android.datamodel.OCFile;
-import com.owncloud.android.files.services.FileUploader;
-import com.owncloud.android.lib.common.utils.Log_OC;
+import com.owncloud.android.files.services.FileUploadService;
 import com.owncloud.android.lib.common.operations.RemoteOperation;
 import com.owncloud.android.lib.common.operations.RemoteOperationResult;
+import com.owncloud.android.lib.common.utils.Log_OC;
 import com.owncloud.android.operations.CreateFolderOperation;
 import com.owncloud.android.ui.dialog.CreateFolderDialogFragment;
 import com.owncloud.android.ui.dialog.LoadingDialog;
 import com.owncloud.android.utils.CopyTmpFileAsyncTask;
->>>>>>> 95db3421
 import com.owncloud.android.utils.DisplayUtils;
 import com.owncloud.android.utils.ErrorMessageAdapter;
 
+import java.io.File;
+import java.util.ArrayList;
+import java.util.HashMap;
+import java.util.LinkedList;
+import java.util.List;
+import java.util.Stack;
+import java.util.Vector;
+
 
 /**
-<<<<<<< HEAD
- * This class is registered for Intents android.intent.action.SEND and android.intent.action.SEND_MULTIPLE
- * and causes indicated to be uploaded to an ownCloud instance. User can choose which account to use as well
- * as the upload destination. Better name: UploadHandlerActivity
- * 
- * @author Bartek Przybylski
- * 
-=======
  * This can be used to upload things to an ownCloud instance.
->>>>>>> 95db3421
  */
 public class Uploader extends FileActivity
         implements OnItemClickListener, android.view.View.OnClickListener,
@@ -241,7 +215,8 @@
             builder.setIcon(android.R.drawable.ic_dialog_alert);
             builder.setTitle(R.string.uploader_wrn_no_account_title);
             builder.setMessage(String.format(
-                    getString(R.string.uploader_wrn_no_account_text), getString(R.string.app_name)));
+                    getString(R.string.uploader_wrn_no_account_text),
+                    getString(R.string.app_name)));
             builder.setCancelable(false);
             builder.setPositiveButton(R.string.uploader_wrn_no_account_setup_btn_text, new OnClickListener() {
                 @Override
@@ -582,23 +557,15 @@
                 else {
                     throw new SecurityException();
                 }
-<<<<<<< HEAD
-           
-            Intent intent = new Intent(getApplicationContext(), FileUploadService.class);
-            intent.putExtra(FileUploadService.KEY_UPLOAD_TYPE, FileUploadService.UploadSingleMulti.UPLOAD_MULTIPLE_FILES);
-            intent.putExtra(FileUploadService.KEY_LOCAL_FILE, local.toArray(new String[local.size()]));
-            intent.putExtra(FileUploadService.KEY_REMOTE_FILE, remote.toArray(new String[remote.size()]));
-            intent.putExtra(FileUploadService.KEY_ACCOUNT, mAccount);
-            startService(intent);
-=======
->>>>>>> 95db3421
-
-                Intent intent = new Intent(getApplicationContext(), FileUploader.class);
-                intent.putExtra(FileUploader.KEY_UPLOAD_TYPE, FileUploader.UPLOAD_MULTIPLE_FILES);
-                intent.putExtra(FileUploader.KEY_LOCAL_FILE, local.toArray(new String[local.size()]));
-                intent.putExtra(FileUploader.KEY_REMOTE_FILE,
+
+                Intent intent = new Intent(getApplicationContext(), FileUploadService.class);
+                intent.putExtra(FileUploadService.KEY_UPLOAD_TYPE,
+                        FileUploadService.UploadSingleMulti.UPLOAD_MULTIPLE_FILES);
+                intent.putExtra(FileUploadService.KEY_LOCAL_FILE,
+                        local.toArray(new String[local.size()]));
+                intent.putExtra(FileUploadService.KEY_REMOTE_FILE,
                         remote.toArray(new String[remote.size()]));
-                intent.putExtra(FileUploader.KEY_ACCOUNT, getAccount());
+                intent.putExtra(FileUploadService.KEY_ACCOUNT, getAccount());
                 startService(intent);
 
                 //Save the path to shared preferences
@@ -714,11 +681,12 @@
             dismissWaitingCopyDialog();
         }
         if (result != null) {
-            Intent intent = new Intent(getApplicationContext(), FileUploader.class);
-            intent.putExtra(FileUploader.KEY_UPLOAD_TYPE, FileUploader.UPLOAD_SINGLE_FILE);
-            intent.putExtra(FileUploader.KEY_LOCAL_FILE, result);
-            intent.putExtra(FileUploader.KEY_REMOTE_FILE, mRemoteCacheData.get(index));
-            intent.putExtra(FileUploader.KEY_ACCOUNT, getAccount());
+            Intent intent = new Intent(getApplicationContext(), FileUploadService.class);
+            intent.putExtra(FileUploadService.KEY_UPLOAD_TYPE,
+                    FileUploadService.UploadSingleMulti.UPLOAD_SINGLE_FILE);
+            intent.putExtra(FileUploadService.KEY_LOCAL_FILE, result);
+            intent.putExtra(FileUploadService.KEY_REMOTE_FILE, mRemoteCacheData.get(index));
+            intent.putExtra(FileUploadService.KEY_ACCOUNT, getAccount());
             startService(intent);
 
         } else {
