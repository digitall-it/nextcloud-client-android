/**
 *  ownCloud Android client application
 *
 *  @author Bartek Przybylski
 *  @author masensio
 *  Copyright (C) 2012  Bartek Przybylski
 *  Copyright (C) 2016 ownCloud Inc.
 *
 *  This program is free software: you can redistribute it and/or modify
 *  it under the terms of the GNU General Public License version 2,
 *  as published by the Free Software Foundation.
 *
 *  This program is distributed in the hope that it will be useful,
 *  but WITHOUT ANY WARRANTY; without even the implied warranty of
 *  MERCHANTABILITY or FITNESS FOR A PARTICULAR PURPOSE.  See the
 *  GNU General Public License for more details.
 *
 *  You should have received a copy of the GNU General Public License
 *  along with this program.  If not, see <http://www.gnu.org/licenses/>.
 */

package com.owncloud.android.ui.activity;

<<<<<<< HEAD
import android.accounts.Account;
import android.accounts.AccountManager;
import android.accounts.AuthenticatorException;
import android.annotation.SuppressLint;
=======
import java.io.File;
import java.util.ArrayList;
import java.util.HashMap;
import java.util.LinkedList;
import java.util.List;
import java.util.Stack;
import java.util.Vector;

import com.owncloud.android.MainApp;
import com.owncloud.android.R;
import com.owncloud.android.authentication.AccountAuthenticator;
import com.owncloud.android.datamodel.OCFile;
import com.owncloud.android.files.services.FileUploader;
import com.owncloud.android.lib.common.operations.RemoteOperation;
import com.owncloud.android.lib.common.operations.RemoteOperationResult;
import com.owncloud.android.lib.common.operations.RemoteOperationResult.ResultCode;
import com.owncloud.android.lib.common.utils.Log_OC;
import com.owncloud.android.operations.RefreshFolderOperation;

import android.accounts.Account;
import android.accounts.AccountManager;
import android.accounts.AuthenticatorException;
import android.app.AlertDialog;
import android.app.AlertDialog.Builder;
>>>>>>> d93397a5
import android.app.Dialog;
import android.app.ProgressDialog;
import android.content.BroadcastReceiver;
import android.content.Context;
import android.content.DialogInterface;
import android.content.DialogInterface.OnCancelListener;
import android.content.DialogInterface.OnClickListener;
import android.content.Intent;
import android.content.IntentFilter;
import android.content.SharedPreferences;
import android.content.res.Resources.NotFoundException;
import android.database.Cursor;
import android.net.Uri;
import android.os.Bundle;
import android.os.Parcelable;
import android.preference.PreferenceManager;
import android.provider.MediaStore.Audio;
import android.provider.MediaStore.Images;
import android.provider.MediaStore.Video;
import android.support.v4.app.Fragment;
import android.support.v4.app.FragmentManager;
import android.support.v4.app.FragmentTransaction;
import android.support.v7.app.ActionBar;
import android.support.v7.app.AlertDialog;
import android.support.v7.app.AlertDialog.Builder;
import android.support.v7.app.AlertDialog;
import android.view.Menu;
import android.view.MenuInflater;
import android.view.MenuItem;
import android.view.View;
import android.widget.AdapterView;
import android.widget.AdapterView.OnItemClickListener;
import android.widget.Button;
import android.widget.EditText;
import android.widget.ListView;
import android.widget.ProgressBar;
import android.widget.Toast;

<<<<<<< HEAD
import com.owncloud.android.MainApp;
import com.owncloud.android.R;
import com.owncloud.android.authentication.AccountAuthenticator;
import com.owncloud.android.authentication.AuthenticatorActivity;
import com.owncloud.android.datamodel.OCFile;
import com.owncloud.android.files.services.FileUploader;
import com.owncloud.android.lib.common.OwnCloudAccount;
import com.owncloud.android.lib.common.OwnCloudClient;
import com.owncloud.android.lib.common.OwnCloudClientManagerFactory;
import com.owncloud.android.lib.common.OwnCloudCredentials;
import com.owncloud.android.lib.common.accounts.AccountUtils.AccountNotFoundException;
import com.owncloud.android.lib.common.operations.RemoteOperation;
import com.owncloud.android.lib.common.operations.RemoteOperationResult;
import com.owncloud.android.lib.common.operations.RemoteOperationResult.ResultCode;
import com.owncloud.android.lib.common.utils.Log_OC;
import com.owncloud.android.lib.common.utils.Log_OC;
=======
>>>>>>> d93397a5
import com.owncloud.android.operations.CreateFolderOperation;
import com.owncloud.android.operations.RefreshFolderOperation;
import com.owncloud.android.syncadapter.FileSyncAdapter;
<<<<<<< HEAD
import com.owncloud.android.ui.adapter.ImageSimpleAdapter;
import com.owncloud.android.operations.UploadFileOperation;
=======
import com.owncloud.android.ui.adapter.UploaderAdapter;
>>>>>>> d93397a5
import com.owncloud.android.ui.dialog.CreateFolderDialogFragment;
import com.owncloud.android.ui.dialog.LoadingDialog;
import com.owncloud.android.utils.CopyTmpFileAsyncTask;
import com.owncloud.android.utils.DisplayUtils;
import com.owncloud.android.utils.ErrorMessageAdapter;
import com.owncloud.android.utils.FileStorageUtils;

import java.io.File;
import java.util.ArrayList;
import java.util.HashMap;
import java.util.LinkedList;
import java.util.List;
import java.util.Stack;
import java.util.Vector;

import java.io.File;
import java.util.ArrayList;
import java.util.HashMap;
import java.util.LinkedList;
import java.util.List;
import java.util.Stack;
import java.util.Vector;


/**
 * This can be used to upload things to an ownCloud instance.
 */
public class Uploader extends FileActivity
        implements OnItemClickListener, android.view.View.OnClickListener,
        CopyTmpFileAsyncTask.OnCopyTmpFileTaskListener {

    private static final String TAG = Uploader.class.getSimpleName();

    private AccountManager mAccountManager;
    private Stack<String> mParents;
    private ArrayList<Parcelable> mStreamsToUpload;
    private boolean mCreateDir;
    private String mUploadPath;
    private OCFile mFile;

    private SyncBroadcastReceiver mSyncBroadcastReceiver;
    private boolean mSyncInProgress = false;
    private boolean mAccountSelected;
    private boolean mAccountSelectionShowing;

    private ArrayList<String> mRemoteCacheData;
    private int mNumCacheFile;

    private final static int DIALOG_NO_ACCOUNT = 0;
    private final static int DIALOG_WAITING = 1;
    private final static int DIALOG_NO_STREAM = 2;
    private final static int DIALOG_MULTIPLE_ACCOUNT = 3;

    private final static int REQUEST_CODE_SETUP_ACCOUNT = 0;

    private final static String KEY_PARENTS = "PARENTS";
    private final static String KEY_FILE = "FILE";
    private final static String KEY_ACCOUNT_SELECTED = "ACCOUNT_SELECTED";
    private final static String KEY_ACCOUNT_SELECTION_SHOWING = "ACCOUNT_SELECTION_SHOWING";
    private final static String KEY_NUM_CACHE_FILE = "NUM_CACHE_FILE";
    private final static String KEY_REMOTE_CACHE_DATA = "REMOTE_CACHE_DATA";

    private static final String DIALOG_WAIT_COPY_FILE = "DIALOG_WAIT_COPY_FILE";

    @Override
    protected void onCreate(Bundle savedInstanceState) {
        prepareStreamsToUpload();

        if (savedInstanceState == null) {
            mParents = new Stack<String>();
            mAccountSelected = false;
            mAccountSelectionShowing = false;
            mNumCacheFile = 0;

            // ArrayList for files with path in private storage
            mRemoteCacheData = new ArrayList<String>();
        } else {
            mParents = (Stack<String>) savedInstanceState.getSerializable(KEY_PARENTS);
            mFile = savedInstanceState.getParcelable(KEY_FILE);
            mAccountSelected = savedInstanceState.getBoolean(KEY_ACCOUNT_SELECTED);
            mAccountSelectionShowing = savedInstanceState.getBoolean(KEY_ACCOUNT_SELECTION_SHOWING);
            mNumCacheFile = savedInstanceState.getInt(KEY_NUM_CACHE_FILE);
            mRemoteCacheData = savedInstanceState.getStringArrayList(KEY_REMOTE_CACHE_DATA);
        }

        super.onCreate(savedInstanceState);

        if (mAccountSelected) {
            setAccount((Account) savedInstanceState.getParcelable(FileActivity.EXTRA_ACCOUNT));
        }

        // Listen for sync messages
        IntentFilter syncIntentFilter = new IntentFilter(RefreshFolderOperation.
                EVENT_SINGLE_FOLDER_CONTENTS_SYNCED);
        syncIntentFilter.addAction(RefreshFolderOperation.EVENT_SINGLE_FOLDER_SHARES_SYNCED);
        mSyncBroadcastReceiver = new SyncBroadcastReceiver();
        registerReceiver(mSyncBroadcastReceiver, syncIntentFilter);
    }

    @Override
    protected void setAccount(Account account, boolean savedAccount) {
        if (somethingToUpload()) {
            mAccountManager = (AccountManager) getSystemService(Context.ACCOUNT_SERVICE);
            Account[] accounts = mAccountManager.getAccountsByType(MainApp.getAccountType());
            if (accounts.length == 0) {
                Log_OC.i(TAG, "No ownCloud account is available");
                showDialog(DIALOG_NO_ACCOUNT);
            } else if (accounts.length > 1 && !mAccountSelected && !mAccountSelectionShowing) {
                Log_OC.i(TAG, "More than one ownCloud is available");
                showDialog(DIALOG_MULTIPLE_ACCOUNT);
                mAccountSelectionShowing = true;
            } else {
                if (!savedAccount) {
                    setAccount(accounts[0]);
                }
            }

        } else {
            showDialog(DIALOG_NO_STREAM);
        }

        super.setAccount(account, savedAccount);
    }

    @Override
    protected void onAccountSet(boolean stateWasRecovered) {
        super.onAccountSet(mAccountWasRestored);
        initTargetFolder();
        populateDirectoryList();
    }

    @Override
    protected void onSaveInstanceState(Bundle outState) {
        Log_OC.d(TAG, "onSaveInstanceState() start");
        super.onSaveInstanceState(outState);
        outState.putSerializable(KEY_PARENTS, mParents);
        //outState.putParcelable(KEY_ACCOUNT, mAccount);
        outState.putParcelable(KEY_FILE, mFile);
        outState.putBoolean(KEY_ACCOUNT_SELECTED, mAccountSelected);
        outState.putBoolean(KEY_ACCOUNT_SELECTION_SHOWING, mAccountSelectionShowing);
        outState.putInt(KEY_NUM_CACHE_FILE, mNumCacheFile);
        outState.putStringArrayList(KEY_REMOTE_CACHE_DATA, mRemoteCacheData);
        outState.putParcelable(FileActivity.EXTRA_ACCOUNT, getAccount());

        Log_OC.d(TAG, "onSaveInstanceState() end");
    }

    @Override
    protected void onDestroy(){
        if (mSyncBroadcastReceiver != null) {
            unregisterReceiver(mSyncBroadcastReceiver);
        }
        super.onDestroy();
    }

    @Override
    protected Dialog onCreateDialog(final int id) {
        final AlertDialog.Builder builder = new AlertDialog.Builder(this);
        switch (id) {
            case DIALOG_WAITING:
                final ProgressDialog pDialog = new ProgressDialog(this, R.style.ProgressDialogTheme);
                pDialog.setIndeterminate(false);
                pDialog.setCancelable(false);
                pDialog.setMessage(getResources().getString(R.string.uploader_info_uploading));
                pDialog.setOnShowListener(new DialogInterface.OnShowListener() {
                    @Override
                    public void onShow(DialogInterface dialog) {
                        ProgressBar v = (ProgressBar) pDialog.findViewById(android.R.id.progress);
                        v.getIndeterminateDrawable().setColorFilter(getResources().getColor(R.color.color_accent),
                                android.graphics.PorterDuff.Mode.MULTIPLY);

                    }
                });
                return pDialog;
            case DIALOG_NO_ACCOUNT:
                builder.setIcon(android.R.drawable.ic_dialog_alert);
                builder.setTitle(R.string.uploader_wrn_no_account_title);
                builder.setMessage(String.format(
                        getString(R.string.uploader_wrn_no_account_text),
                        getString(R.string.app_name)));
                builder.setCancelable(false);
                builder.setPositiveButton(R.string.uploader_wrn_no_account_setup_btn_text, new OnClickListener() {
                    @Override
                    public void onClick(DialogInterface dialog, int which) {
                        if (android.os.Build.VERSION.SDK_INT >
                                android.os.Build.VERSION_CODES.ECLAIR_MR1) {
                            // using string value since in API7 this
                            // constatn is not defined
                            // in API7 < this constatant is defined in
                            // Settings.ADD_ACCOUNT_SETTINGS
                            // and Settings.EXTRA_AUTHORITIES
                            Intent intent = new Intent(android.provider.Settings.ACTION_ADD_ACCOUNT);
                            intent.putExtra("authorities", new String[]{MainApp.getAuthTokenType()});
                            startActivityForResult(intent, REQUEST_CODE_SETUP_ACCOUNT);
                        } else {
                            // since in API7 there is no direct call for
                            // account setup, so we need to
                            // show our own AccountSetupAcricity, get
                            // desired results and setup
                            // everything for ourself
                            Intent intent = new Intent(getBaseContext(), AccountAuthenticator.class);
                            startActivityForResult(intent, REQUEST_CODE_SETUP_ACCOUNT);
                        }
                    }
                });
                builder.setNegativeButton(R.string.uploader_wrn_no_account_quit_btn_text, new OnClickListener() {
                    @Override
                    public void onClick(DialogInterface dialog, int which) {
                        finish();
                    }
                });
                return builder.create();
            case DIALOG_MULTIPLE_ACCOUNT:
                CharSequence ac[] = new CharSequence[
                        mAccountManager.getAccountsByType(MainApp.getAccountType()).length];
                for (int i = 0; i < ac.length; ++i) {
                    ac[i] = DisplayUtils.convertIdn(
                            mAccountManager.getAccountsByType(MainApp.getAccountType())[i].name, false);
                }
                builder.setTitle(R.string.common_choose_account);
                builder.setItems(ac, new OnClickListener() {
                    @Override
                    public void onClick(DialogInterface dialog, int which) {
                        setAccount(mAccountManager.getAccountsByType(MainApp.getAccountType())[which]);
                        onAccountSet(mAccountWasRestored);
                        dialog.dismiss();
                        mAccountSelected = true;
                        mAccountSelectionShowing = false;
                    }
                });
                builder.setCancelable(true);
                builder.setOnCancelListener(new OnCancelListener() {
                    @Override
                    public void onCancel(DialogInterface dialog) {
                        mAccountSelectionShowing = false;
                        dialog.cancel();
                        finish();
                    }
                });
                return builder.create();
            case DIALOG_NO_STREAM:
                builder.setIcon(android.R.drawable.ic_dialog_alert);
                builder.setTitle(R.string.uploader_wrn_no_content_title);
                builder.setMessage(R.string.uploader_wrn_no_content_text);
                builder.setCancelable(false);
                builder.setNegativeButton(R.string.common_cancel, new OnClickListener() {
                    @Override
                    public void onClick(DialogInterface dialog, int which) {
                        finish();
                    }
                });
                return builder.create();
            default:
                throw new IllegalArgumentException("Unknown dialog id: " + id);
        }
    }

    class a implements OnClickListener {
        String mPath;
        EditText mDirname;

        public a(String path, EditText dirname) {
            mPath = path;
            mDirname = dirname;
        }

        @Override
        public void onClick(DialogInterface dialog, int which) {
            Uploader.this.mUploadPath = mPath + mDirname.getText().toString();
            Uploader.this.mCreateDir = true;
            uploadFiles();
        }
    }

    @Override
    public void onBackPressed() {
        if (mParents.size() <= 1) {
            super.onBackPressed();
            return;
        } else {
            mParents.pop();
            String full_path = generatePath(mParents);
            startSyncFolderOperation(getStorageManager().getFileByPath(full_path));
            populateDirectoryList();
        }
    }

    @Override
    public void onItemClick(AdapterView<?> parent, View view, int position, long id) {
        // click on folder in the list
        Log_OC.d(TAG, "on item click");
        // TODO Enable when "On Device" is recovered ?
        Vector<OCFile> tmpfiles = getStorageManager().getFolderContent(mFile , false);
        tmpfiles = sortFileList(tmpfiles);

        if (tmpfiles.size() <= 0) return;
        // filter on dirtype
        Vector<OCFile> files = new Vector<OCFile>();
        for (OCFile f : tmpfiles)
                files.add(f);
        if (files.size() < position) {
            throw new IndexOutOfBoundsException("Incorrect item selected");
        }
        if (files.get(position).isFolder()){
            OCFile folderToEnter = files.get(position);
            startSyncFolderOperation(folderToEnter);
            mParents.push(folderToEnter.getFileName());
            populateDirectoryList();
        }
    }

    @Override
    public void onClick(View v) {
        // click on button
        switch (v.getId()) {
            case R.id.uploader_choose_folder:
                mUploadPath = "";   // first element in mParents is root dir, represented by "";
                // init mUploadPath with "/" results in a "//" prefix
                for (String p : mParents)
                    mUploadPath += p + OCFile.PATH_SEPARATOR;
                Log_OC.d(TAG, "Uploading file to dir " + mUploadPath);

                uploadFiles();

                break;

            case R.id.uploader_cancel:
                finish();
                break;


            default:
                throw new IllegalArgumentException("Wrong element clicked");
        }
    }

    @Override
    protected void onActivityResult(int requestCode, int resultCode, Intent data) {
        super.onActivityResult(requestCode, resultCode, data);
        Log_OC.i(TAG, "result received. req: " + requestCode + " res: " + resultCode);
        if (requestCode == REQUEST_CODE_SETUP_ACCOUNT) {
            dismissDialog(DIALOG_NO_ACCOUNT);
            if (resultCode == RESULT_CANCELED) {
                finish();
            }
            Account[] accounts = mAccountManager.getAccountsByType(MainApp.getAuthTokenType());
            if (accounts.length == 0) {
                showDialog(DIALOG_NO_ACCOUNT);
            } else {
                // there is no need for checking for is there more then one
                // account at this point
                // since account setup can set only one account at time
                setAccount(accounts[0]);
                populateDirectoryList();
            }
        }
    }

    private void populateDirectoryList() {
        setContentView(R.layout.uploader_layout);

        ListView mListView = (ListView) findViewById(android.R.id.list);
        ActionBar actionBar = getSupportActionBar();

        String current_dir = mParents.peek();
        if (current_dir.equals("")) {
            getSupportActionBar().setTitle(getString(R.string.default_display_name_for_root_folder));
        } else {
            getSupportActionBar().setTitle(current_dir);
        }
        boolean notRoot = (mParents.size() > 1);

        actionBar.setDisplayHomeAsUpEnabled(notRoot);
        actionBar.setHomeButtonEnabled(notRoot);

        String full_path = generatePath(mParents);

        Log_OC.d(TAG, "Populating view with content of : " + full_path);

        mFile = getStorageManager().getFileByPath(full_path);
        if (mFile != null) {
            // TODO Enable when "On Device" is recovered ?
            Vector<OCFile> files = getStorageManager().getFolderContent(mFile, false);
            files = sortFileList(files);

            List<HashMap<String, Object>> data = new LinkedList<HashMap<String, Object>>();
            for (OCFile f : files) {
                if (f.isFolder()) {
                    HashMap<String, Object> h = new HashMap<String, Object>();
                    h.put("dirname", f);
                    h.put("last_mod", DisplayUtils.getRelativeTimestamp(this, f));
                    data.add(h);
                }

                ImageSimpleAdapter sa = new ImageSimpleAdapter(this,
                        data,
                        R.layout.uploader_list_item_layout,
                        new String[]{"dirname", "last_mod"},
                        new int[]{R.id.filename, R.id.last_mod},
                        getStorageManager(), getAccount());

                mListView.setAdapter(sa);
                Button btnChooseFolder = (Button) findViewById(R.id.uploader_choose_folder);
                btnChooseFolder.setOnClickListener(this);

                Button btnNewFolder = (Button) findViewById(R.id.uploader_cancel);
                btnNewFolder.setOnClickListener(this);

                mListView.setOnItemClickListener(this);
            }
<<<<<<< HEAD
=======
            
            UploaderAdapter sa = new UploaderAdapter(this,
                                                data,
                                                R.layout.uploader_list_item_layout,
                                                new String[] {"dirname"},
                                                new int[] {R.id.filename},
                                                getStorageManager(), getAccount());
            
            mListView.setAdapter(sa);
            Button btnChooseFolder = (Button) findViewById(R.id.uploader_choose_folder);
            btnChooseFolder.setOnClickListener(this);
            
            Button btnNewFolder = (Button) findViewById(R.id.uploader_cancel);
            btnNewFolder.setOnClickListener(this);
            
            mListView.setOnItemClickListener(this);
>>>>>>> d93397a5
        }
    }

    public void startSyncFolderOperation(OCFile folder) {
        long currentSyncTime = System.currentTimeMillis();

        mSyncInProgress = true;

        // perform folder synchronization
        RemoteOperation synchFolderOp = new RefreshFolderOperation( folder,
                                                                        currentSyncTime,
                                                                        false,
                                                                        false,
                                                                        false,
                                                                        getStorageManager(),
                                                                        getAccount(),
                                                                        getApplicationContext()
                                                                      );
        synchFolderOp.execute(getAccount(), this, null, null);
    }

    private Vector<OCFile> sortFileList(Vector<OCFile> files) {
        SharedPreferences sharedPreferences = PreferenceManager
                .getDefaultSharedPreferences(this);

        // Read sorting order, default to sort by name ascending
        FileStorageUtils.mSortOrder = sharedPreferences.getInt("sortOrder", 0);
        FileStorageUtils.mSortAscending = sharedPreferences.getBoolean("sortAscending", true);

        files = FileStorageUtils.sortOcFolder(files);
        return files;
    }

    private String generatePath(Stack<String> dirs) {
        String full_path = "";

        for (String a : dirs)
            full_path += a + "/";
        return full_path;
    }

    private void prepareStreamsToUpload() {
        if (getIntent().getAction().equals(Intent.ACTION_SEND)) {
            mStreamsToUpload = new ArrayList<Parcelable>();
            mStreamsToUpload.add(getIntent().getParcelableExtra(Intent.EXTRA_STREAM));
        } else if (getIntent().getAction().equals(Intent.ACTION_SEND_MULTIPLE)) {
            mStreamsToUpload = getIntent().getParcelableArrayListExtra(Intent.EXTRA_STREAM);
        }
    }

    private boolean somethingToUpload() {
        return (mStreamsToUpload != null && mStreamsToUpload.get(0) != null);
    }

    @SuppressLint("NewApi")
    public void uploadFiles() {
        try {

            // ArrayList for files with path in external storage
            ArrayList<String> local = new ArrayList<String>();
            ArrayList<String> remote = new ArrayList<String>();

            // this checks the mimeType 
            for (Parcelable mStream : mStreamsToUpload) {

                Uri uri = (Uri) mStream;
                String data = null;
                String filePath = "";

                if (uri != null) {
                    if (uri.getScheme().equals("content")) {
                       String mimeType = getContentResolver().getType(uri);

                        if (mimeType.contains("image")) {
                            String[] CONTENT_PROJECTION = {Images.Media.DATA,
                                    Images.Media.DISPLAY_NAME, Images.Media.MIME_TYPE,
                                    Images.Media.SIZE};
                            Cursor c = getContentResolver().query(uri, CONTENT_PROJECTION, null,
                                    null, null);
                            c.moveToFirst();
                            int index = c.getColumnIndex(Images.Media.DATA);
                            data = c.getString(index);
                            filePath = mUploadPath +
                                    c.getString(c.getColumnIndex(Images.Media.DISPLAY_NAME));

                        } else if (mimeType.contains("video")) {
                            String[] CONTENT_PROJECTION = {Video.Media.DATA,
                                    Video.Media.DISPLAY_NAME, Video.Media.MIME_TYPE,
                                    Video.Media.SIZE, Video.Media.DATE_MODIFIED};
                            Cursor c = getContentResolver().query(uri, CONTENT_PROJECTION, null,
                                    null, null);
                            c.moveToFirst();
                            int index = c.getColumnIndex(Video.Media.DATA);
                            data = c.getString(index);
                            filePath = mUploadPath +
                                    c.getString(c.getColumnIndex(Video.Media.DISPLAY_NAME));

                        } else if (mimeType.contains("audio")) {
                            String[] CONTENT_PROJECTION = {Audio.Media.DATA,
                                    Audio.Media.DISPLAY_NAME, Audio.Media.MIME_TYPE,
                                    Audio.Media.SIZE};
                            Cursor c = getContentResolver().query(uri, CONTENT_PROJECTION, null,
                                    null, null);
                            c.moveToFirst();
                            int index = c.getColumnIndex(Audio.Media.DATA);
                            data = c.getString(index);
                            filePath = mUploadPath +
                                    c.getString(c.getColumnIndex(Audio.Media.DISPLAY_NAME));

                        } else {
                            Cursor cursor = getContentResolver().query(uri,
                                    new String[]{MediaStore.MediaColumns.DISPLAY_NAME},
                                    null, null, null);
                            cursor.moveToFirst();
                            int nameIndex = cursor.getColumnIndex(cursor.getColumnNames()[0]);
                            if (nameIndex >= 0) {
                                filePath = mUploadPath + cursor.getString(nameIndex);
                            }
                        }

                    } else if (uri.getScheme().equals("file")) {
                        filePath = Uri.decode(uri.toString()).replace(uri.getScheme() +
                                "://", "");
                        if (filePath.contains("mnt")) {
                            String splitedFilePath[] = filePath.split("/mnt");
                            filePath = splitedFilePath[1];
                        }
                        final File file = new File(filePath);
                        data = file.getAbsolutePath();
                        filePath = mUploadPath + file.getName();
                    } else {
                        throw new SecurityException();
                    }
                    if (data == null) {
                        mRemoteCacheData.add(filePath);
                        CopyTmpFileAsyncTask copyTask = new CopyTmpFileAsyncTask(this);
                        Object[] params = {uri, filePath, mRemoteCacheData.size() - 1,
                                getAccount().name, getContentResolver()};
                        mNumCacheFile++;
                        showWaitingCopyDialog();
                        copyTask.execute(params);
                    }
//                    } else {
//                        remote.add(filePath);
//                        local.add(data);
//                    }
                }
                else {
                    throw new SecurityException();
                }

                FileUploader.UploadRequester requester = new FileUploader.UploadRequester();
                requester.uploadNewFile(
                        this,
                        getAccount(),
                        local.toArray(new String[local.size()]),
                        remote.toArray(new String[remote.size()]),
                        null,       // MIME type will be detected from file name
                        FileUploader.LOCAL_BEHAVIOUR_FORGET,
                        false,      // do not create parent folder if not existent
                        UploadFileOperation.CREATED_BY_USER
                );

                //Save the path to shared preferences
                SharedPreferences.Editor appPrefs = PreferenceManager
                        .getDefaultSharedPreferences(getApplicationContext()).edit();
                appPrefs.putString("last_upload_path", mUploadPath);
                appPrefs.apply();

                finish();
            }

        } catch (SecurityException e) {
            String message = String.format(getString(R.string.uploader_error_forbidden_content),
                    getString(R.string.app_name));
            Toast.makeText(this, message, Toast.LENGTH_LONG).show();
        }
    }

    @Override
    public void onRemoteOperationFinish(RemoteOperation operation, RemoteOperationResult result) {
        super.onRemoteOperationFinish(operation, result);


        if (operation instanceof CreateFolderOperation) {
            onCreateFolderOperationFinish((CreateFolderOperation) operation, result);
        }

    }

    /**
     * Updates the view associated to the activity after the finish of an operation
     * trying create a new folder
     *
     * @param operation Creation operation performed.
     * @param result    Result of the creation.
     */
    private void onCreateFolderOperationFinish(CreateFolderOperation operation,
                                               RemoteOperationResult result) {
        if (result.isSuccess()) {
            dismissLoadingDialog();
            String remotePath = operation.getRemotePath().substring(0, operation.getRemotePath().length() -1);
            String newFolder = remotePath.substring(remotePath.lastIndexOf("/") + 1);
            mParents.push(newFolder);
            populateDirectoryList();
        } else {
            try {
                Toast msg = Toast.makeText(this,
                        ErrorMessageAdapter.getErrorCauseMessage(result, operation, getResources()),
                        Toast.LENGTH_LONG);
                msg.show();

            } catch (NotFoundException e) {
                Log_OC.e(TAG, "Error while trying to show fail message ", e);
            }
        }
    }


    /**
     * Loads the target folder initialize shown to the user.
     * <p/>
     * The target account has to be chosen before this method is called.
     */
    private void initTargetFolder() {
        if (getStorageManager() == null) {
            throw new IllegalStateException("Do not call this method before " +
                    "initializing mStorageManager");
        }

        SharedPreferences appPreferences = PreferenceManager
                .getDefaultSharedPreferences(getApplicationContext());

        String last_path = appPreferences.getString("last_upload_path", "");
        // "/" equals root-directory
        if (last_path.equals("/")) {
            mParents.add("");
        } else {
            String[] dir_names = last_path.split("/");
            mParents.clear();
            for (String dir : dir_names)
                mParents.add(dir);
        }
        //Make sure that path still exists, if it doesn't pop the stack and try the previous path
        while (!getStorageManager().fileExists(generatePath(mParents)) && mParents.size() > 1) {
            mParents.pop();
        }
    }

    @Override
    public boolean onCreateOptionsMenu(Menu menu) {
        MenuInflater inflater = getMenuInflater();
        inflater.inflate(R.menu.main_menu, menu);
        menu.findItem(R.id.action_sort).setVisible(false);
        menu.findItem(R.id.action_sync_account).setVisible(false);
        return true;
    }

    @Override
    public boolean onOptionsItemSelected(MenuItem item) {
        boolean retval = true;
        switch (item.getItemId()) {
            case R.id.action_create_dir:
                CreateFolderDialogFragment dialog = CreateFolderDialogFragment.newInstance(mFile);
                dialog.show(
                        getSupportFragmentManager(),
                        CreateFolderDialogFragment.CREATE_FOLDER_FRAGMENT);
                break;
            case android.R.id.home:
                if ((mParents.size() > 1)) {
                    onBackPressed();
                }
                break;

            default:
                retval = super.onOptionsItemSelected(item);
        }
        return retval;
    }

    private OCFile getCurrentFolder(){
        OCFile file = mFile;
        if (file != null) {
            if (file.isFolder()) {
                return file;
            } else if (getStorageManager() != null) {
                return getStorageManager().getFileByPath(file.getParentRemotePath());
            }
        }
        return null;
    }

    private void browseToRoot() {
        OCFile root = getStorageManager().getFileByPath(OCFile.ROOT_PATH);
        mFile = root;
        startSyncFolderOperation(root);
    }
<<<<<<< HEAD

    protected void requestCredentialsUpdate() {
        Intent updateAccountCredentials = new Intent(this, AuthenticatorActivity.class);
        updateAccountCredentials.putExtra(AuthenticatorActivity.EXTRA_ACCOUNT, getAccount())
        .putExtra(AuthenticatorActivity.EXTRA_ACTION,
                  AuthenticatorActivity.ACTION_UPDATE_EXPIRED_TOKEN)
        .addFlags(Intent.FLAG_ACTIVITY_EXCLUDE_FROM_RECENTS);
        startActivity(updateAccountCredentials);
    }

=======
    
>>>>>>> d93397a5
    private class SyncBroadcastReceiver extends BroadcastReceiver {

        /**
         * {@link BroadcastReceiver} to enable syncing feedback in UI
         */
        @Override
        public void onReceive(Context context, Intent intent) {
            try {
                String event = intent.getAction();
                Log_OC.d(TAG, "Received broadcast " + event);
                String accountName = intent.getStringExtra(FileSyncAdapter.EXTRA_ACCOUNT_NAME);
                String synchFolderRemotePath =
                        intent.getStringExtra(FileSyncAdapter.EXTRA_FOLDER_PATH);
                RemoteOperationResult synchResult =
                        (RemoteOperationResult) intent.getSerializableExtra(
                                FileSyncAdapter.EXTRA_RESULT);
                boolean sameAccount = (getAccount() != null &&
                        accountName.equals(getAccount().name) && getStorageManager() != null);

                if (sameAccount) {

                    if (FileSyncAdapter.EVENT_FULL_SYNC_START.equals(event)) {
                        mSyncInProgress = true;

                    } else {
                        OCFile currentFile = (mFile == null) ? null :
                                getStorageManager().getFileByPath(mFile.getRemotePath());
                        OCFile currentDir = (getCurrentFolder() == null) ? null :
                                getStorageManager().getFileByPath(getCurrentFolder().getRemotePath());

                        if (currentDir == null) {
                            // current folder was removed from the server
                            Toast.makeText(context,
                                    String.format(
                                            getString(R.string.sync_current_folder_was_removed),
                                            getCurrentFolder().getFileName()),
                                    Toast.LENGTH_LONG)
                                    .show();
                            browseToRoot();

                        } else {
                            if (currentFile == null && !mFile.isFolder()) {
                                // currently selected file was removed in the server, and now we know it
                                currentFile = currentDir;
                            }

                            if (synchFolderRemotePath != null &&
                                    currentDir.getRemotePath().equals(synchFolderRemotePath)) {
                                populateDirectoryList();
                            }
                            mFile = currentFile;
                        }

                        mSyncInProgress = (!FileSyncAdapter.EVENT_FULL_SYNC_END.equals(event) &&
                                !RefreshFolderOperation.EVENT_SINGLE_FOLDER_SHARES_SYNCED.equals(event));

                        if (RefreshFolderOperation.EVENT_SINGLE_FOLDER_CONTENTS_SYNCED.
                                equals(event) &&
                                /// TODO refactor and make common
                                synchResult != null && !synchResult.isSuccess() &&
                                (synchResult.getCode() == ResultCode.UNAUTHORIZED ||
                                        synchResult.isIdPRedirection() ||
                                        (synchResult.isException() && synchResult.getException()
                                                instanceof AuthenticatorException))) {

                            requestCredentialsUpdate(context);
                        }
                    }
                    removeStickyBroadcast(intent);
                    Log_OC.d(TAG, "Setting progress visibility to " + mSyncInProgress);

                }
            } catch (RuntimeException e) {
                // avoid app crashes after changing the serial id of RemoteOperationResult
                // in owncloud library with broadcast notifications pending to process
                removeStickyBroadcast(intent);
            }
        }
    }
    /**
     * Process the result of CopyTmpFileAsyncTask
     *
     * @param result
     * @param index
     */
    @Override
    public void onTmpFileCopied(String result, int index) {
        if (mNumCacheFile-- == 0) {
            dismissWaitingCopyDialog();
        }
        if (result != null) {
            FileUploader.UploadRequester requester = new FileUploader.UploadRequester();
            requester.uploadNewFile(
                    this, getAccount(),
                    result,
                    mRemoteCacheData.get(index),
                    FileUploader.LOCAL_BEHAVIOUR_FORGET,
                    null,       // MIME type will be detected from file name
                    false,      // do not create parent folder if not existent
                    UploadFileOperation.CREATED_BY_USER
            );

        } else {
            String message = String.format(getString(R.string.uploader_error_forbidden_content),
                    getString(R.string.app_name));
            Toast.makeText(this, message, Toast.LENGTH_LONG).show();
            Log_OC.d(TAG, message);
        }
    }

    /**
     * Show waiting for copy dialog
     */
    public void showWaitingCopyDialog() {
        // Construct dialog
        LoadingDialog loading = new LoadingDialog(
                getResources().getString(R.string.wait_for_tmp_copy_from_private_storage));
        FragmentManager fm = getSupportFragmentManager();
        FragmentTransaction ft = fm.beginTransaction();
        loading.show(ft, DIALOG_WAIT_COPY_FILE);

    }


    /**
     * Dismiss waiting for copy dialog
     */
    public void dismissWaitingCopyDialog() {
        Fragment frag = getSupportFragmentManager().findFragmentByTag(DIALOG_WAIT_COPY_FILE);
        if (frag != null) {
            LoadingDialog loading = (LoadingDialog) frag;
            loading.dismiss();
        }
    }
}<|MERGE_RESOLUTION|>--- conflicted
+++ resolved
@@ -21,37 +21,10 @@
 
 package com.owncloud.android.ui.activity;
 
-<<<<<<< HEAD
 import android.accounts.Account;
 import android.accounts.AccountManager;
 import android.accounts.AuthenticatorException;
 import android.annotation.SuppressLint;
-=======
-import java.io.File;
-import java.util.ArrayList;
-import java.util.HashMap;
-import java.util.LinkedList;
-import java.util.List;
-import java.util.Stack;
-import java.util.Vector;
-
-import com.owncloud.android.MainApp;
-import com.owncloud.android.R;
-import com.owncloud.android.authentication.AccountAuthenticator;
-import com.owncloud.android.datamodel.OCFile;
-import com.owncloud.android.files.services.FileUploader;
-import com.owncloud.android.lib.common.operations.RemoteOperation;
-import com.owncloud.android.lib.common.operations.RemoteOperationResult;
-import com.owncloud.android.lib.common.operations.RemoteOperationResult.ResultCode;
-import com.owncloud.android.lib.common.utils.Log_OC;
-import com.owncloud.android.operations.RefreshFolderOperation;
-
-import android.accounts.Account;
-import android.accounts.AccountManager;
-import android.accounts.AuthenticatorException;
-import android.app.AlertDialog;
-import android.app.AlertDialog.Builder;
->>>>>>> d93397a5
 import android.app.Dialog;
 import android.app.ProgressDialog;
 import android.content.BroadcastReceiver;
@@ -68,6 +41,7 @@
 import android.os.Bundle;
 import android.os.Parcelable;
 import android.preference.PreferenceManager;
+import android.provider.MediaStore;
 import android.provider.MediaStore.Audio;
 import android.provider.MediaStore.Images;
 import android.provider.MediaStore.Video;
@@ -75,8 +49,6 @@
 import android.support.v4.app.FragmentManager;
 import android.support.v4.app.FragmentTransaction;
 import android.support.v7.app.ActionBar;
-import android.support.v7.app.AlertDialog;
-import android.support.v7.app.AlertDialog.Builder;
 import android.support.v7.app.AlertDialog;
 import android.view.Menu;
 import android.view.MenuInflater;
@@ -90,48 +62,26 @@
 import android.widget.ProgressBar;
 import android.widget.Toast;
 
-<<<<<<< HEAD
 import com.owncloud.android.MainApp;
 import com.owncloud.android.R;
 import com.owncloud.android.authentication.AccountAuthenticator;
-import com.owncloud.android.authentication.AuthenticatorActivity;
 import com.owncloud.android.datamodel.OCFile;
 import com.owncloud.android.files.services.FileUploader;
-import com.owncloud.android.lib.common.OwnCloudAccount;
-import com.owncloud.android.lib.common.OwnCloudClient;
-import com.owncloud.android.lib.common.OwnCloudClientManagerFactory;
-import com.owncloud.android.lib.common.OwnCloudCredentials;
-import com.owncloud.android.lib.common.accounts.AccountUtils.AccountNotFoundException;
 import com.owncloud.android.lib.common.operations.RemoteOperation;
 import com.owncloud.android.lib.common.operations.RemoteOperationResult;
 import com.owncloud.android.lib.common.operations.RemoteOperationResult.ResultCode;
 import com.owncloud.android.lib.common.utils.Log_OC;
-import com.owncloud.android.lib.common.utils.Log_OC;
-=======
->>>>>>> d93397a5
 import com.owncloud.android.operations.CreateFolderOperation;
 import com.owncloud.android.operations.RefreshFolderOperation;
+import com.owncloud.android.operations.UploadFileOperation;
 import com.owncloud.android.syncadapter.FileSyncAdapter;
-<<<<<<< HEAD
 import com.owncloud.android.ui.adapter.ImageSimpleAdapter;
-import com.owncloud.android.operations.UploadFileOperation;
-=======
-import com.owncloud.android.ui.adapter.UploaderAdapter;
->>>>>>> d93397a5
 import com.owncloud.android.ui.dialog.CreateFolderDialogFragment;
 import com.owncloud.android.ui.dialog.LoadingDialog;
 import com.owncloud.android.utils.CopyTmpFileAsyncTask;
 import com.owncloud.android.utils.DisplayUtils;
 import com.owncloud.android.utils.ErrorMessageAdapter;
 import com.owncloud.android.utils.FileStorageUtils;
-
-import java.io.File;
-import java.util.ArrayList;
-import java.util.HashMap;
-import java.util.LinkedList;
-import java.util.List;
-import java.util.Stack;
-import java.util.Vector;
 
 import java.io.File;
 import java.util.ArrayList;
@@ -528,25 +478,6 @@
 
                 mListView.setOnItemClickListener(this);
             }
-<<<<<<< HEAD
-=======
-            
-            UploaderAdapter sa = new UploaderAdapter(this,
-                                                data,
-                                                R.layout.uploader_list_item_layout,
-                                                new String[] {"dirname"},
-                                                new int[] {R.id.filename},
-                                                getStorageManager(), getAccount());
-            
-            mListView.setAdapter(sa);
-            Button btnChooseFolder = (Button) findViewById(R.id.uploader_choose_folder);
-            btnChooseFolder.setOnClickListener(this);
-            
-            Button btnNewFolder = (Button) findViewById(R.id.uploader_cancel);
-            btnNewFolder.setOnClickListener(this);
-            
-            mListView.setOnItemClickListener(this);
->>>>>>> d93397a5
         }
     }
 
@@ -844,20 +775,7 @@
         mFile = root;
         startSyncFolderOperation(root);
     }
-<<<<<<< HEAD
-
-    protected void requestCredentialsUpdate() {
-        Intent updateAccountCredentials = new Intent(this, AuthenticatorActivity.class);
-        updateAccountCredentials.putExtra(AuthenticatorActivity.EXTRA_ACCOUNT, getAccount())
-        .putExtra(AuthenticatorActivity.EXTRA_ACTION,
-                  AuthenticatorActivity.ACTION_UPDATE_EXPIRED_TOKEN)
-        .addFlags(Intent.FLAG_ACTIVITY_EXCLUDE_FROM_RECENTS);
-        startActivity(updateAccountCredentials);
-    }
-
-=======
-    
->>>>>>> d93397a5
+
     private class SyncBroadcastReceiver extends BroadcastReceiver {
 
         /**
