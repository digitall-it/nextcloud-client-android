/**
 * ownCloud Android client application
 *
 * @author Andy Scherzinger
 * Copyright (C) 2016 ownCloud Inc.
 * <p/>
 * This program is free software: you can redistribute it and/or modify
 * it under the terms of the GNU General Public License version 2,
 * as published by the Free Software Foundation.
 * <p/>
 * This program is distributed in the hope that it will be useful,
 * but WITHOUT ANY WARRANTY; without even the implied warranty of
 * MERCHANTABILITY or FITNESS FOR A PARTICULAR PURPOSE.  See the
 * GNU General Public License for more details.
 * <p/>
 * You should have received a copy of the GNU General Public License
 * along with this program.  If not, see <http://www.gnu.org/licenses/>.
 */

package com.owncloud.android.ui.activity;

import android.accounts.Account;
import android.accounts.AccountManager;
import android.accounts.AccountManagerCallback;
import android.accounts.AccountManagerFuture;
import android.accounts.OperationCanceledException;
import android.content.ComponentName;
import android.content.Context;
import android.content.Intent;
import android.content.ServiceConnection;
import android.graphics.drawable.Drawable;
import android.os.Bundle;
import android.os.Handler;
import android.os.IBinder;
import android.support.v4.content.ContextCompat;
import android.support.v4.graphics.drawable.DrawableCompat;
import android.view.MenuItem;
import android.view.View;
import android.widget.AdapterView;
import android.widget.ListView;

import com.owncloud.android.MainApp;
import com.owncloud.android.R;
import com.owncloud.android.authentication.AccountUtils;
import com.owncloud.android.datamodel.FileDataStorageManager;
import com.owncloud.android.files.services.FileDownloader;
import com.owncloud.android.files.services.FileUploader;
import com.owncloud.android.lib.common.OwnCloudAccount;
import com.owncloud.android.lib.common.utils.Log_OC;
import com.owncloud.android.services.OperationsService;
import com.owncloud.android.ui.adapter.AccountListAdapter;
import com.owncloud.android.ui.adapter.AccountListItem;
import com.owncloud.android.ui.helpers.FileOperationsHelper;
import com.owncloud.android.utils.DisplayUtils;

import org.parceler.Parcels;

import java.util.ArrayList;
import java.util.Set;

/**
 * An Activity that allows the user to manage accounts.
 */
public class ManageAccountsActivity extends FileActivity
        implements AccountListAdapter.AccountListAdapterListener, AccountManagerCallback<Boolean>, ComponentsGetter {
    private static final String TAG = ManageAccountsActivity.class.getSimpleName();
    public static final String KEY_ACCOUNT_LIST_CHANGED = "ACCOUNT_LIST_CHANGED";
    public static final String KEY_CURRENT_ACCOUNT_CHANGED = "CURRENT_ACCOUNT_CHANGED";

    private static final String KEY_ACCOUNT = "ACCOUNT";
    private static final String KEY_DISPLAY_NAME = "DISPLAY_NAME";

    private static final int KEY_USER_INFO_REQUEST_CODE = 13;
    private static final int KEY_DELETE_CODE = 101;

    private ListView mListView;
    private final Handler mHandler = new Handler();
    private String mAccountName;
    private AccountListAdapter mAccountListAdapter;
    private ServiceConnection mDownloadServiceConnection, mUploadServiceConnection = null;
    Set<String> mOriginalAccounts;
    String mOriginalCurrentAccount;
    private Drawable mTintedCheck;

    @Override
    protected void onCreate(Bundle savedInstanceState) {
        super.onCreate(savedInstanceState);

        mTintedCheck = DrawableCompat.wrap(ContextCompat.getDrawable(this, R.drawable.ic_account_circle_white_18dp));
        int tint = ContextCompat.getColor(this, R.color.primary);
        DrawableCompat.setTint(mTintedCheck, tint);

        setContentView(R.layout.accounts_layout);

        mListView = (ListView) findViewById(R.id.account_list);

        setupToolbar();
        updateActionBarTitleAndHomeButtonByString(getResources().getString(R.string.prefs_manage_accounts));

        Account[] accountList = AccountManager.get(this).getAccountsByType(MainApp.getAccountType());
        mOriginalAccounts = DisplayUtils.toAccountNameSet(accountList);
        mOriginalCurrentAccount = AccountUtils.getCurrentOwnCloudAccount(this).name;

        setAccount(AccountUtils.getCurrentOwnCloudAccount(this));
        onAccountSet(false);

        mAccountListAdapter = new AccountListAdapter(this, getAccountListItems(), mTintedCheck);

        mListView.setAdapter(mAccountListAdapter);

        final Intent intent = new Intent(this, UserInfoActivity.class);

        mListView.setOnItemClickListener(new AdapterView.OnItemClickListener() {
            @Override
            public void onItemClick(AdapterView<?> parent, View view, int position, long id) {
                Account account = mAccountListAdapter.getItem(position).getAccount();
                intent.putExtra(KEY_ACCOUNT, Parcels.wrap(account));
                try {
                    OwnCloudAccount oca = new OwnCloudAccount(account, MainApp.getAppContext());
                    intent.putExtra(KEY_DISPLAY_NAME, oca.getDisplayName());
                } catch (com.owncloud.android.lib.common.accounts.AccountUtils.AccountNotFoundException e) {
                    Log_OC.d(TAG, "Failed to find NC account");
                }

                startActivityForResult(intent, KEY_USER_INFO_REQUEST_CODE);
            }
        });

        initializeComponentGetters();
    }

    @Override
    protected void onActivityResult(int requestCode, int resultCode, Intent data) {
        super.onActivityResult(requestCode, resultCode, data);
        switch (resultCode) {
            case KEY_DELETE_CODE:
                if (data != null) {
                    Bundle bundle = data.getExtras();
                    if (bundle.containsKey(KEY_ACCOUNT)) {
                        Account account = Parcels.unwrap(bundle.getParcelable(KEY_ACCOUNT));
                        mAccountName = account.name;
                        performAccountRemoval(account);
                    }
                }
                break;
            default:
                break;
        }
    }

    @Override
    public void onBackPressed() {
        Intent resultIntent = new Intent();
        resultIntent.putExtra(KEY_ACCOUNT_LIST_CHANGED, hasAccountListChanged());
        resultIntent.putExtra(KEY_CURRENT_ACCOUNT_CHANGED, hasCurrentAccountChanged());
        setResult(RESULT_OK, resultIntent);
        
        super.onBackPressed();
    }

    /**
     * checks the set of actual accounts against the set of original accounts when the activity has been started.
     *
     * @return <code>true</code> if aacount list has changed, <code>false</code> if not
     */
    private boolean hasAccountListChanged() {
        Account[] accountList = AccountManager.get(this).getAccountsByType(MainApp.getAccountType());
        Set<String> actualAccounts = DisplayUtils.toAccountNameSet(accountList);
        return !mOriginalAccounts.equals(actualAccounts);
    }

    /**
     * checks actual current account against current accounts when the activity has been started.
     *
     * @return <code>true</code> if aacount list has changed, <code>false</code> if not
     */
    private boolean hasCurrentAccountChanged() {
        Account account = AccountUtils.getCurrentOwnCloudAccount(this);
        if (account == null) {
            return true;
        } else {
            return !mOriginalCurrentAccount.equals(account.name);
        }
    }

    /**
     * Initialize ComponentsGetters.
     */
    private void initializeComponentGetters() {
        mDownloadServiceConnection = newTransferenceServiceConnection();
        if (mDownloadServiceConnection != null) {
            bindService(new Intent(this, FileDownloader.class), mDownloadServiceConnection,
                    Context.BIND_AUTO_CREATE);
        }
        mUploadServiceConnection = newTransferenceServiceConnection();
        if (mUploadServiceConnection != null) {
            bindService(new Intent(this, FileUploader.class), mUploadServiceConnection,
                    Context.BIND_AUTO_CREATE);
        }
    }

    /**
     * creates the account list items list including the add-account action in case multiaccount_support is enabled.
     *
     * @return list of account list items
     */
    private ArrayList<AccountListItem> getAccountListItems() {
        Account[] accountList = AccountManager.get(this).getAccountsByType(MainApp.getAccountType());
        ArrayList<AccountListItem> adapterAccountList = new ArrayList<>(accountList.length);
        for (Account account : accountList) {
            adapterAccountList.add(new AccountListItem(account));
        }

        // Add Create Account item at the end of account list if multi-account is enabled
        if (getResources().getBoolean(R.bool.multiaccount_support)) {
            adapterAccountList.add(new AccountListItem());
        }

        return adapterAccountList;
    }

    @Override
    public boolean onOptionsItemSelected(MenuItem item) {
        boolean retval = true;
        switch (item.getItemId()) {
            case android.R.id.home:
                onBackPressed();
                break;
            default:
                retval = super.onOptionsItemSelected(item);
        }
        return retval;
    }

    @Override
    public void createAccount() {
        AccountManager am = AccountManager.get(getApplicationContext());
        am.addAccount(MainApp.getAccountType(),
                null,
                null,
                null,
                this,
                new AccountManagerCallback<Bundle>() {
                    @Override
                    public void run(AccountManagerFuture<Bundle> future) {
                        if (future != null) {
                            try {
                                Bundle result = future.getResult();
                                String name = result.getString(AccountManager.KEY_ACCOUNT_NAME);
                                AccountUtils.setCurrentOwnCloudAccount(getApplicationContext(), name);
                                mAccountListAdapter = new AccountListAdapter(
                                    ManageAccountsActivity.this,
                                    getAccountListItems(),
                                    mTintedCheck
                                );
                                mListView.setAdapter(mAccountListAdapter);
                                runOnUiThread(new Runnable() {
                                    @Override
                                    public void run() {
                                        mAccountListAdapter.notifyDataSetChanged();
                                    }
                                });
                            } catch (OperationCanceledException e) {
                                Log_OC.d(TAG, "Account creation canceled");
                            } catch (Exception e) {
                                Log_OC.e(TAG, "Account creation finished in exception: ", e);
                            }
                        }
                    }
                }, mHandler);
    }

    @Override
    public void run(AccountManagerFuture<Boolean> future) {
        if (future.isDone()) {
            // after remove account
            Account account = new Account(mAccountName, MainApp.getAccountType());
            if (!AccountUtils.exists(account, MainApp.getAppContext())) {
                // Cancel transfers of the removed account
                if (mUploaderBinder != null) {
                    mUploaderBinder.cancel(account);
                }
                if (mDownloaderBinder != null) {
                    mDownloaderBinder.cancel(account);
                }
            }
            
            if (AccountUtils.getCurrentOwnCloudAccount(this) == null) {
                String accountName = "";
                Account[] accounts = AccountManager.get(this).getAccountsByType(MainApp.getAccountType());
                if (accounts.length != 0) {
                    accountName = accounts[0].name;
                }
                AccountUtils.setCurrentOwnCloudAccount(this, accountName);
            }

            ArrayList<AccountListItem> accountListItemArray = getAccountListItems();
            if (accountListItemArray.size() > 1) {
                mAccountListAdapter = new AccountListAdapter(this, accountListItemArray, mTintedCheck);
                mListView.setAdapter(mAccountListAdapter);
            } else {
                onBackPressed();
            }
        }
    }

    @Override
    protected void onDestroy() {
        if (mDownloadServiceConnection != null) {
            unbindService(mDownloadServiceConnection);
            mDownloadServiceConnection = null;
        }
        if (mUploadServiceConnection != null) {
            unbindService(mUploadServiceConnection);
            mUploadServiceConnection = null;
        }

        super.onDestroy();
    }

    public Handler getHandler() { return mHandler; }

    @Override
    public FileUploader.FileUploaderBinder getFileUploaderBinder() {
        return mUploaderBinder;
    }

    @Override
    public OperationsService.OperationsServiceBinder getOperationsServiceBinder() {
        return null;
    }

    @Override
    public FileDataStorageManager getStorageManager() {
        return super.getStorageManager();
    }

    @Override
    public FileOperationsHelper getFileOperationsHelper() {
        return null;
    }

    protected ServiceConnection newTransferenceServiceConnection() {
        return new ManageAccountsServiceConnection();
    }

    private void performAccountRemoval(Account account) {
        AccountManager am = (AccountManager) getSystemService(ACCOUNT_SERVICE);
<<<<<<< HEAD
        am.removeAccount(
                account,
                this,
                this.getHandler());
=======
        am.removeAccount(account, this, this.getHandler());
>>>>>>> 46661205
    }

    /**
     * Defines callbacks for service binding, passed to bindService()
     */
    private class ManageAccountsServiceConnection implements ServiceConnection {

        @Override
        public void onServiceConnected(ComponentName component, IBinder service) {

            if (component.equals(new ComponentName(ManageAccountsActivity.this, FileDownloader.class))) {
                mDownloaderBinder = (FileDownloader.FileDownloaderBinder) service;

            } else if (component.equals(new ComponentName(ManageAccountsActivity.this, FileUploader.class))) {
                Log_OC.d(TAG, "Upload service connected");
                mUploaderBinder = (FileUploader.FileUploaderBinder) service;
            }
        }

        @Override
        public void onServiceDisconnected(ComponentName component) {
            if (component.equals(new ComponentName(ManageAccountsActivity.this, FileDownloader.class))) {
                Log_OC.d(TAG, "Download service suddenly disconnected");
                mDownloaderBinder = null;
            } else if (component.equals(new ComponentName(ManageAccountsActivity.this, FileUploader.class))) {
                Log_OC.d(TAG, "Upload service suddenly disconnected");
                mUploaderBinder = null;
            }
        }
    }

}<|MERGE_RESOLUTION|>--- conflicted
+++ resolved
@@ -346,14 +346,7 @@
 
     private void performAccountRemoval(Account account) {
         AccountManager am = (AccountManager) getSystemService(ACCOUNT_SERVICE);
-<<<<<<< HEAD
-        am.removeAccount(
-                account,
-                this,
-                this.getHandler());
-=======
         am.removeAccount(account, this, this.getHandler());
->>>>>>> 46661205
     }
 
     /**
