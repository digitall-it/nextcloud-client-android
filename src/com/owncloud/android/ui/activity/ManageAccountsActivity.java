/**
 * ownCloud Android client application
 *
 * @author Andy Scherzinger
 * Copyright (C) 2016 ownCloud Inc.
 * <p/>
 * This program is free software: you can redistribute it and/or modify
 * it under the terms of the GNU General Public License version 2,
 * as published by the Free Software Foundation.
 * <p/>
 * This program is distributed in the hope that it will be useful,
 * but WITHOUT ANY WARRANTY; without even the implied warranty of
 * MERCHANTABILITY or FITNESS FOR A PARTICULAR PURPOSE.  See the
 * GNU General Public License for more details.
 * <p/>
 * You should have received a copy of the GNU General Public License
 * along with this program.  If not, see <http://www.gnu.org/licenses/>.
 */

package com.owncloud.android.ui.activity;

import android.accounts.Account;
import android.accounts.AccountManager;
import android.accounts.AccountManagerCallback;
import android.accounts.AccountManagerFuture;
import android.accounts.OperationCanceledException;
import android.app.AlertDialog;
import android.app.Dialog;
import android.app.DialogFragment;
import android.content.ComponentName;
import android.content.Context;
import android.content.DialogInterface;
import android.content.Intent;
import android.content.ServiceConnection;
import android.graphics.drawable.Drawable;
import android.os.Bundle;
import android.os.Handler;
import android.os.IBinder;
import android.support.annotation.NonNull;
import android.support.annotation.Nullable;
import android.support.v4.content.ContextCompat;
import android.support.v4.graphics.drawable.DrawableCompat;
import android.view.MenuItem;
import android.view.View;
import android.widget.AdapterView;
import android.widget.ListView;

import com.owncloud.android.MainApp;
import com.owncloud.android.R;
import com.owncloud.android.authentication.AccountUtils;
import com.owncloud.android.authentication.AuthenticatorActivity;
import com.owncloud.android.datamodel.FileDataStorageManager;
import com.owncloud.android.files.services.FileDownloader;
import com.owncloud.android.files.services.FileUploader;
import com.owncloud.android.lib.common.utils.Log_OC;
import com.owncloud.android.services.OperationsService;
import com.owncloud.android.ui.adapter.AccountListAdapter;
import com.owncloud.android.ui.adapter.AccountListItem;
import com.owncloud.android.ui.helpers.FileOperationsHelper;

import java.util.ArrayList;
import java.util.HashSet;
import java.util.Set;

/**
 * An Activity that allows the user to manage accounts.
 */
public class ManageAccountsActivity extends FileActivity
        implements AccountListAdapter.AccountListAdapterListener, AccountManagerCallback<Boolean>, ComponentsGetter {
    private static final String TAG = ManageAccountsActivity.class.getSimpleName();
    public static final String KEY_ACCOUNT_LIST_CHANGED = "ACCOUNT_LIST_CHANGED";
    public static final String KEY_CURRENT_ACCOUNT_CHANGED = "CURRENT_ACCOUNT_CHANGED";

    private ListView mListView;
    private final Handler mHandler = new Handler();
    private String mAccountName;
    private AccountListAdapter mAccountListAdapter;
    protected FileUploader.FileUploaderBinder mUploaderBinder = null;
    protected FileDownloader.FileDownloaderBinder mDownloaderBinder = null;
    private ServiceConnection mDownloadServiceConnection, mUploadServiceConnection = null;
    Set<String> mOriginalAccounts;
    String mOriginalCurrentAccount;
    private Drawable mTintedCheck;

    @Override
    protected void onCreate(Bundle savedInstanceState) {
        super.onCreate(savedInstanceState);

        mTintedCheck = DrawableCompat.wrap(ContextCompat.getDrawable(this, R.drawable.ic_account_circle_white_18dp));
        int tint = ContextCompat.getColor(this, R.color.primary);
        DrawableCompat.setTint(mTintedCheck, tint);

        setContentView(R.layout.accounts_layout);

        mListView = (ListView) findViewById(R.id.account_list);

        setupToolbar();
        updateActionBarTitleAndHomeButtonByString(getResources().getString(R.string.prefs_manage_accounts));

        Account[] accountList = AccountManager.get(this).getAccountsByType(MainApp.getAccountType());
        mOriginalAccounts = toAccountNameSet(accountList);
        mOriginalCurrentAccount = AccountUtils.getCurrentOwnCloudAccount(this).name;

        setAccount(AccountUtils.getCurrentOwnCloudAccount(this));
        onAccountSet(false);

<<<<<<< HEAD
        mAccountListAdapter = new AccountListAdapter(this, getAccountListItems(),mTintedCheck);
=======
        mAccountListAdapter = new AccountListAdapter(this, getAccountListItems(), mTintedCheck);
>>>>>>> e0cfb107

        mListView.setAdapter(mAccountListAdapter);

        mListView.setOnItemClickListener(new AdapterView.OnItemClickListener() {
            @Override
            public void onItemClick(AdapterView<?> parent, View view, int position, long id) {
                switchAccount(mAccountListAdapter.getItem(position).getAccount());
            }
        });

        initializeComponentGetters();
    }

    /**
     * converts an array of accounts into a set of account names.
     *
     * @param accountList the account array
     * @return set of account names
     */
    private Set<String> toAccountNameSet(Account[] accountList) {
        Set<String> actualAccounts = new HashSet<>(accountList.length);
        for (Account account : accountList) {
            actualAccounts.add(account.name);
        }
        return actualAccounts;
    }

    @Override
    public void onBackPressed() {
        Intent resultIntent = new Intent();
        resultIntent.putExtra(KEY_ACCOUNT_LIST_CHANGED, hasAccountListChanged());
        resultIntent.putExtra(KEY_CURRENT_ACCOUNT_CHANGED, hasCurrentAccountChanged());
        setResult(RESULT_OK, resultIntent);
        
        super.onBackPressed();
    }

    /**
     * checks the set of actual accounts against the set of original accounts when the activity has been started.
     *
     * @return <code>true</code> if aacount list has changed, <code>false</code> if not
     */
    private boolean hasAccountListChanged() {
        Account[] accountList = AccountManager.get(this).getAccountsByType(MainApp.getAccountType());
        Set<String> actualAccounts = toAccountNameSet(accountList);
        return !mOriginalAccounts.equals(actualAccounts);
    }

    /**
     * checks actual current account against current accounts when the activity has been started.
     *
     * @return <code>true</code> if aacount list has changed, <code>false</code> if not
     */
    private boolean hasCurrentAccountChanged() {
        Account account = AccountUtils.getCurrentOwnCloudAccount(this);
        if (account == null) {
            return true;
        } else {
            return !mOriginalCurrentAccount.equals(account.name);
        }
    }

    /**
     * Initialize ComponentsGetters.
     */
    private void initializeComponentGetters() {
        mDownloadServiceConnection = newTransferenceServiceConnection();
        if (mDownloadServiceConnection != null) {
            bindService(new Intent(this, FileDownloader.class), mDownloadServiceConnection,
                    Context.BIND_AUTO_CREATE);
        }
        mUploadServiceConnection = newTransferenceServiceConnection();
        if (mUploadServiceConnection != null) {
            bindService(new Intent(this, FileUploader.class), mUploadServiceConnection,
                    Context.BIND_AUTO_CREATE);
        }
    }

    /**
     * creates the account list items list including the add-account action in case multiaccount_support is enabled.
     *
     * @return list of account list items
     */
    private ArrayList<AccountListItem> getAccountListItems() {
        Account[] accountList = AccountManager.get(this).getAccountsByType(MainApp.getAccountType());
        ArrayList<AccountListItem> adapterAccountList = new ArrayList<>(accountList.length);
        for (Account account : accountList) {
            adapterAccountList.add(new AccountListItem(account));
        }

        // Add Create Account item at the end of account list if multi-account is enabled
        if (getResources().getBoolean(R.bool.multiaccount_support)) {
            adapterAccountList.add(new AccountListItem());
        }

        return adapterAccountList;
    }

    @Override
    public boolean onOptionsItemSelected(MenuItem item) {
        boolean retval = true;
        switch (item.getItemId()) {
            case android.R.id.home:
                onBackPressed();
                break;
            default:
                retval = super.onOptionsItemSelected(item);
        }
        return retval;
    }

    @Override
    public void performAccountRemoval(Account account) {
        AccountRemovalConfirmationDialog dialog = AccountRemovalConfirmationDialog.newInstance(account);
        mAccountName = account.name;
        dialog.show(getFragmentManager(), "dialog");
    }

    @Override
    public void changePasswordOfAccount(Account account) {
        Intent updateAccountCredentials = new Intent(ManageAccountsActivity.this, AuthenticatorActivity.class);
        updateAccountCredentials.putExtra(AuthenticatorActivity.EXTRA_ACCOUNT, account);
        updateAccountCredentials.putExtra(AuthenticatorActivity.EXTRA_ACTION,
                AuthenticatorActivity.ACTION_UPDATE_TOKEN);
        startActivity(updateAccountCredentials);
    }

    @Override
    public void createAccount() {
        AccountManager am = AccountManager.get(getApplicationContext());
        am.addAccount(MainApp.getAccountType(),
                null,
                null,
                null,
                this,
                new AccountManagerCallback<Bundle>() {
                    @Override
                    public void run(AccountManagerFuture<Bundle> future) {
                        if (future != null) {
                            try {
                                Bundle result = future.getResult();
                                String name = result.getString(AccountManager.KEY_ACCOUNT_NAME);
                                AccountUtils.setCurrentOwnCloudAccount(getApplicationContext(), name);
                                mAccountListAdapter = new AccountListAdapter(
                                    ManageAccountsActivity.this,
                                    getAccountListItems(),
                                    mTintedCheck
                                );
                                mListView.setAdapter(mAccountListAdapter);
                                runOnUiThread(new Runnable() {
                                    @Override
                                    public void run() {
                                        mAccountListAdapter.notifyDataSetChanged();
                                    }
                                });
                            } catch (OperationCanceledException e) {
                                Log_OC.d(TAG, "Account creation canceled");
                            } catch (Exception e) {
                                Log_OC.e(TAG, "Account creation finished in exception: ", e);
                            }
                        }
                    }
                }, mHandler);
    }

    public void switchAccount(Account account) {
        if (getAccount().name.equals(account.name)) {
            // current account selected, just go back
            finish();
        } else {
            // restart list of files with new account
            AccountUtils.setCurrentOwnCloudAccount(ManageAccountsActivity.this, account.name);
            Intent i = new Intent(ManageAccountsActivity.this, FileDisplayActivity.class);
            i.putExtra(FileActivity.EXTRA_ACCOUNT, account);
            i.addFlags(Intent.FLAG_ACTIVITY_CLEAR_TOP);
            startActivity(i);
        }
    }

    @Override
    public void run(AccountManagerFuture<Boolean> future) {
        if (future.isDone()) {
            // after remove account
            Account account = new Account(mAccountName, MainApp.getAccountType());
            if (!AccountUtils.exists(account, MainApp.getAppContext())) {
                // Cancel transfers of the removed account
                if (mUploaderBinder != null) {
                    mUploaderBinder.cancel(account);
                }
                if (mDownloaderBinder != null) {
                    mDownloaderBinder.cancel(account);
                }
            }
            
            if (AccountUtils.getCurrentOwnCloudAccount(this) == null) {
                String accountName = "";
                Account[] accounts = AccountManager.get(this).getAccountsByType(MainApp.getAccountType());
                if (accounts.length != 0) {
                    accountName = accounts[0].name;
                }
                AccountUtils.setCurrentOwnCloudAccount(this, accountName);
            }

            mAccountListAdapter = new AccountListAdapter(this, getAccountListItems(), mTintedCheck);
            mListView.setAdapter(mAccountListAdapter);
        }
    }

    @Override
    protected void onDestroy() {
        if (mDownloadServiceConnection != null) {
            unbindService(mDownloadServiceConnection);
            mDownloadServiceConnection = null;
        }
        if (mUploadServiceConnection != null) {
            unbindService(mUploadServiceConnection);
            mUploadServiceConnection = null;
        }

        super.onDestroy();
    }

    public Handler getHandler() { return mHandler; }

    // Methods for ComponentsGetter
    @Override
    public FileDownloader.FileDownloaderBinder getFileDownloaderBinder() {
        return mDownloaderBinder;
    }

    @Override
    public FileUploader.FileUploaderBinder getFileUploaderBinder() {
        return mUploaderBinder;
    }

    @Override
    public OperationsService.OperationsServiceBinder getOperationsServiceBinder() {
        return null;
    }

    @Override
    public FileDataStorageManager getStorageManager() {
        return super.getStorageManager();
    }

    @Override
    public FileOperationsHelper getFileOperationsHelper() {
        return null;
    }

    protected ServiceConnection newTransferenceServiceConnection() {
        return new ManageAccountsServiceConnection();
    }

    /**
     * Defines callbacks for service binding, passed to bindService()
     */
    private class ManageAccountsServiceConnection implements ServiceConnection {

        @Override
        public void onServiceConnected(ComponentName component, IBinder service) {

            if (component.equals(new ComponentName(ManageAccountsActivity.this, FileDownloader.class))) {
                mDownloaderBinder = (FileDownloader.FileDownloaderBinder) service;

            } else if (component.equals(new ComponentName(ManageAccountsActivity.this, FileUploader.class))) {
                Log_OC.d(TAG, "Upload service connected");
                mUploaderBinder = (FileUploader.FileUploaderBinder) service;
            }
        }

        @Override
        public void onServiceDisconnected(ComponentName component) {
            if (component.equals(new ComponentName(ManageAccountsActivity.this, FileDownloader.class))) {
                Log_OC.d(TAG, "Download service suddenly disconnected");
                mDownloaderBinder = null;
            } else if (component.equals(new ComponentName(ManageAccountsActivity.this, FileUploader.class))) {
                Log_OC.d(TAG, "Upload service suddenly disconnected");
                mUploaderBinder = null;
            }
        }
    }

    public static class AccountRemovalConfirmationDialog extends DialogFragment {

        private static final String ARG__ACCOUNT = "account";

        private Account mAccount;

        public static AccountRemovalConfirmationDialog newInstance(Account account) {
            Bundle bundle = new Bundle();
            bundle.putParcelable(ARG__ACCOUNT, account);

            AccountRemovalConfirmationDialog dialog = new AccountRemovalConfirmationDialog();
            dialog.setArguments(bundle);

            return dialog;
        }

        @Override
        public void onCreate(@Nullable Bundle savedInstanceState) {
            super.onCreate(savedInstanceState);
            mAccount = getArguments().getParcelable(ARG__ACCOUNT);
        }

        @NonNull
        @Override
        public Dialog onCreateDialog(Bundle savedInstanceState) {
            return new AlertDialog.Builder(getActivity(), R.style.Theme_ownCloud_Dialog)
                    .setTitle(R.string.delete_account)
                    .setMessage(getResources().getString(R.string.delete_account_warning, mAccount.name))
                    .setIcon(R.drawable.ic_warning)
                    .setPositiveButton(R.string.common_ok,
                            new DialogInterface.OnClickListener() {
                                @Override
                                public void onClick(DialogInterface dialogInterface, int i) {
                                    AccountManager am = (AccountManager) getActivity().getSystemService(ACCOUNT_SERVICE);
                                    am.removeAccount(
                                            mAccount,
                                            (ManageAccountsActivity)getActivity(),
                                            ((ManageAccountsActivity)getActivity()).getHandler());
                                }
                            })
                    .setNegativeButton(R.string.common_cancel, null)
                    .create();
        }
    }
}<|MERGE_RESOLUTION|>--- conflicted
+++ resolved
@@ -104,11 +104,7 @@
         setAccount(AccountUtils.getCurrentOwnCloudAccount(this));
         onAccountSet(false);
 
-<<<<<<< HEAD
-        mAccountListAdapter = new AccountListAdapter(this, getAccountListItems(),mTintedCheck);
-=======
         mAccountListAdapter = new AccountListAdapter(this, getAccountListItems(), mTintedCheck);
->>>>>>> e0cfb107
 
         mListView.setAdapter(mAccountListAdapter);
 
