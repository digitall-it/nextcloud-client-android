/**
 *   Nextcloud Android client application
 *
 *   @author Andy Scherzinger
 *   Copyright (C) 2016 Andy Scherzinger
 *   Copyright (C) 2016 Nextcloud.
 *
 *   This program is free software; you can redistribute it and/or
 *   modify it under the terms of the GNU AFFERO GENERAL PUBLIC LICENSE
 *   License as published by the Free Software Foundation; either
 *   version 3 of the License, or any later version.
 *
 *   This program is distributed in the hope that it will be useful,
 *   but WITHOUT ANY WARRANTY; without even the implied warranty of
 *   MERCHANTABILITY or FITNESS FOR A PARTICULAR PURPOSE.  See the
 *   GNU AFFERO GENERAL PUBLIC LICENSE for more details.
 *
 *   You should have received a copy of the GNU Affero General Public
 *   License along with this program.  If not, see <http://www.gnu.org/licenses/>.
 */

package com.owncloud.android.ui.activity;

import android.accounts.Account;
import android.accounts.AccountManager;
import android.accounts.AccountManagerFuture;
import android.content.Intent;
import android.content.res.Configuration;
import android.graphics.drawable.Drawable;
import android.os.Build;
import android.os.Bundle;
import android.os.Handler;
import android.support.design.widget.NavigationView;
import android.support.v4.view.GravityCompat;
import android.support.v4.widget.DrawerLayout;
import android.support.v7.app.ActionBarDrawerToggle;
import android.view.Menu;
import android.view.MenuItem;
import android.view.View;
import android.widget.ImageView;
import android.widget.LinearLayout;
import android.widget.ProgressBar;
import android.widget.TextView;

import com.owncloud.android.MainApp;
import com.owncloud.android.R;
import com.owncloud.android.authentication.AccountUtils;
import com.owncloud.android.datamodel.OCFile;
import com.owncloud.android.lib.common.OwnCloudAccount;
import com.owncloud.android.lib.common.operations.RemoteOperation;
import com.owncloud.android.lib.common.operations.RemoteOperationResult;
import com.owncloud.android.lib.common.utils.Log_OC;
import com.owncloud.android.lib.resources.users.RemoteGetUserQuotaOperation;
import com.owncloud.android.ui.TextDrawable;
import com.owncloud.android.utils.DisplayUtils;

/**
 * Base class to handle setup of the drawer implementation including user switching and avatar fetching and fallback
 * generation.
 */
public abstract class DrawerActivity extends ToolbarActivity implements DisplayUtils.AvatarGenerationListener {
    private static final String TAG = DrawerActivity.class.getSimpleName();
    private static final String KEY_IS_ACCOUNT_CHOOSER_ACTIVE = "IS_ACCOUNT_CHOOSER_ACTIVE";
    private static final String KEY_CHECKED_MENU_ITEM = "CHECKED_MENU_ITEM";
    private static final int ACTION_MANAGE_ACCOUNTS = 101;
    private static final int MENU_ORDER_ACCOUNT = 1;
    private static final int MENU_ORDER_ACCOUNT_FUNCTION = 2;

    /**
     * menu account avatar radius.
     */
    private float mMenuAccountAvatarRadiusDimension;

    /**
     * current account avatar radius.
     */
    private float mCurrentAccountAvatarRadiusDimension;

    /**
     * other accounts avatar radius.
     */
    private float mOtherAccountAvatarRadiusDimension;

    /**
     * Reference to the drawer layout.
     */
    private DrawerLayout mDrawerLayout;

    /**
     * Reference to the drawer toggle.
     */
    private ActionBarDrawerToggle mDrawerToggle;

    /**
     * Reference to the navigation view.
     */
    private NavigationView mNavigationView;

    /**
     * Reference to the account chooser toggle.
     */
    private ImageView mAccountChooserToggle;

    /**
     * Reference to the middle account avatar.
     */
    private ImageView mAccountMiddleAccountAvatar;

    /**
     * Reference to the end account avatar.
     */
    private ImageView mAccountEndAccountAvatar;

    /**
     * Flag to signal if the account chooser is active.
     */
    private boolean mIsAccountChooserActive;

    /**
     * Id of the checked menu item.
     */
    private int mCheckedMenuItem = Menu.NONE;

    /**
     * accounts for the (max) three displayed accounts in the drawer header.
     */
    private Account[] mAvatars = new Account[3];

    /**
     * container layout of the quota view.
     */
    private LinearLayout mQuotaView;

    /**
     * progress bar of the quota view.
     */
    private ProgressBar mQuotaProgressBar;

    /**
     * text view of the quota view.
     */
    private TextView mQuotaTextView;

    /**
     * runnable that will be executed after the drawer has been closed.
     */
    private Runnable pendingRunnable;

    /**
     * Initializes the drawer, its content and highlights the menu item with the given id.
     * This method needs to be called after the content view has been set.
     *
     * @param menuItemId the menu item to be checked/highlighted
     */
    protected void setupDrawer(int menuItemId) {
        setupDrawer();
        setDrawerMenuItemChecked(menuItemId);
    }

    /**
     * Initializes the drawer and its content.
     * This method needs to be called after the content view has been set.
     */
    protected void setupDrawer() {
        mDrawerLayout = (DrawerLayout) findViewById(R.id.drawer_layout);

        mNavigationView = (NavigationView) findViewById(R.id.nav_view);
        if (mNavigationView != null) {
            setupDrawerHeader();

            setupDrawerMenu(mNavigationView);

            setupQuotaElement();

<<<<<<< HEAD
            // show folder sync menu item only for Android 7+
=======
            // show folder sync menu item only for Android 5+
>>>>>>> 037e7c84
            if (Build.VERSION.SDK_INT < Build.VERSION_CODES.LOLLIPOP) {
                mNavigationView.getMenu().removeItem(R.id.nav_folder_sync);
            }
        }

        setupDrawerToggle();

        getSupportActionBar().setDisplayHomeAsUpEnabled(true);
    }

    /**
     * initializes and sets up the drawer toggle.
     */
    private void setupDrawerToggle() {
        mDrawerToggle = new ActionBarDrawerToggle(this, mDrawerLayout, R.string.drawer_open, R.string.drawer_close) {

            /** Called when a drawer has settled in a completely closed state. */
            public void onDrawerClosed(View view) {
                super.onDrawerClosed(view);
                // standard behavior of drawer is to switch to the standard menu on closing
                if (mIsAccountChooserActive) {
                    toggleAccountList();
                }
                invalidateOptionsMenu();
                mDrawerToggle.setDrawerIndicatorEnabled(isDrawerIndicatorAvailable());

                if (pendingRunnable != null) {
                    new Handler().post(pendingRunnable);
                    pendingRunnable = null;
                }
            }

            /** Called when a drawer has settled in a completely open state. */
            public void onDrawerOpened(View drawerView) {
                super.onDrawerOpened(drawerView);
                mDrawerToggle.setDrawerIndicatorEnabled(true);
                invalidateOptionsMenu();
            }
        };

        // Set the drawer toggle as the DrawerListener
        mDrawerLayout.addDrawerListener(mDrawerToggle);
        mDrawerToggle.setDrawerIndicatorEnabled(true);
    }

    /**
     * initializes and sets up the drawer header.
     */
    private void setupDrawerHeader() {
        mAccountChooserToggle = (ImageView) findNavigationViewChildById(R.id.drawer_account_chooser_toogle);
        mAccountChooserToggle.setImageResource(R.drawable.ic_down);
        mIsAccountChooserActive = false;
        mAccountMiddleAccountAvatar = (ImageView) findNavigationViewChildById(R.id.drawer_account_middle);
        mAccountEndAccountAvatar = (ImageView) findNavigationViewChildById(R.id.drawer_account_end);

        findNavigationViewChildById(R.id.drawer_active_user)
                .setOnClickListener(new View.OnClickListener() {
                    @Override
                    public void onClick(View v) {
                        toggleAccountList();
                    }
                });
    }

    /**
     * setup quota elements of the drawer.
     */
    private void setupQuotaElement() {
        mQuotaView = (LinearLayout) findViewById(R.id.drawer_quota);
        mQuotaProgressBar = (ProgressBar) findViewById(R.id.drawer_quota_ProgressBar);
        mQuotaTextView = (TextView) findViewById(R.id.drawer_quota_text);
        DisplayUtils.colorPreLollipopHorizontalProgressBar(mQuotaProgressBar);
    }

    /**
     * setup drawer content, basically setting the item selected listener.
     *
     * @param navigationView the drawers navigation view
     */
    protected void setupDrawerMenu(NavigationView navigationView) {
        // on pre lollipop the light theme adds a black tint to icons with white coloring
        // ruining the generic avatars, so tinting for icons is deactivated pre lollipop
        if (Build.VERSION.SDK_INT < Build.VERSION_CODES.LOLLIPOP) {
            navigationView.setItemIconTintList(null);
        }

        // setup actions for drawer menu items
        navigationView.setNavigationItemSelectedListener(
                new NavigationView.OnNavigationItemSelectedListener() {
                    @Override
                    public boolean onNavigationItemSelected(final MenuItem menuItem) {
                        mDrawerLayout.closeDrawers();
                        // pending runnable will be executed after the drawer has been closed
                        pendingRunnable = new Runnable() {
                            @Override
                            public void run() {
                                selectNavigationItem(menuItem);
                            }
                        };
                        return true;
                    }
                });

        // handle correct state
        if (mIsAccountChooserActive) {
            navigationView.getMenu().setGroupVisible(R.id.drawer_menu_accounts, true);
        } else {
            navigationView.getMenu().setGroupVisible(R.id.drawer_menu_accounts, false);
        }
    }

    private void selectNavigationItem(final MenuItem menuItem) {
        switch (menuItem.getItemId()) {
            case R.id.nav_all_files:
                menuItem.setChecked(true);
                mCheckedMenuItem = menuItem.getItemId();
                showFiles(false);
                break;
            case R.id.nav_on_device:
                menuItem.setChecked(true);
                mCheckedMenuItem = menuItem.getItemId();
                showFiles(true);
                break;
            case R.id.nav_uploads:
                Intent uploadListIntent = new Intent(getApplicationContext(),
                        UploadListActivity.class);
                uploadListIntent.addFlags(Intent.FLAG_ACTIVITY_CLEAR_TOP);
                startActivity(uploadListIntent);
                break;
            case R.id.nav_folder_sync:
                Intent folderSyncIntent = new Intent(getApplicationContext(),FolderSyncActivity.class);
                startActivity(folderSyncIntent);
                break;
            case R.id.nav_settings:
                Intent settingsIntent = new Intent(getApplicationContext(), Preferences.class);
                startActivity(settingsIntent);
                break;
            case R.id.nav_participate:
                Intent participateIntent = new Intent(getApplicationContext(),
                        ParticipateActivity.class);
                startActivity(participateIntent);
                break;
            case R.id.drawer_menu_account_add:
                createAccount(false);
                break;
            case R.id.drawer_menu_account_manage:
                Intent manageAccountsIntent = new Intent(getApplicationContext(),
                        ManageAccountsActivity.class);
                startActivityForResult(manageAccountsIntent, ACTION_MANAGE_ACCOUNTS);
                break;
            case Menu.NONE:
                // account clicked
                accountClicked(menuItem.getTitle().toString());
            default:
                Log_OC.i(TAG, "Unknown drawer menu item clicked: " + menuItem.getTitle());
        }
    }

    /**
     * show the file list to the user.
     *
     * @param onDeviceOnly flag to decide if all files or only the ones on the device should be shown
     */
    public abstract void showFiles(boolean onDeviceOnly);

    /**
     * sets the new/current account and restarts. In case the given account equals the actual/current account the
     * call will be ignored.
     *
     * @param accountName The account name to be set
     */
    private void accountClicked(String accountName) {
        if (!AccountUtils.getCurrentOwnCloudAccount(getApplicationContext()).name.equals(accountName)) {
            AccountUtils.setCurrentOwnCloudAccount(getApplicationContext(), accountName);
            restart();
        }
    }

    /**
     * click method for mini avatars in drawer header.
     *
     * @param view the clicked ImageView
     */
    public void onAccountDrawerClick(View view) {
        accountClicked(view.getContentDescription().toString());
    }

    /**
     * checks if the drawer exists and is opened.
     *
     * @return <code>true</code> if the drawer is open, else <code>false</code>
     */
    public boolean isDrawerOpen() {
        return mDrawerLayout != null && mDrawerLayout.isDrawerOpen(GravityCompat.START);
    }

    /**
     * closes the drawer.
     */
    public void closeDrawer() {
        if (mDrawerLayout != null) {
            mDrawerLayout.closeDrawer(GravityCompat.START);
        }
    }

    /**
     * opens the drawer.
     */
    public void openDrawer() {
        if (mDrawerLayout != null) {
            mDrawerLayout.openDrawer(GravityCompat.START);
        }
    }

    /**
     * Enable or disable interaction with all drawers.
     *
     * @param lockMode The new lock mode for the given drawer. One of {@link DrawerLayout#LOCK_MODE_UNLOCKED},
     *                 {@link DrawerLayout#LOCK_MODE_LOCKED_CLOSED} or {@link DrawerLayout#LOCK_MODE_LOCKED_OPEN}.
     */
    public void setDrawerLockMode(int lockMode) {
        if (mDrawerLayout != null) {
            mDrawerLayout.setDrawerLockMode(lockMode);
        }
    }

    /**
     * Enable or disable the drawer indicator.
     *
     * @param enable <code>true</code> to enable, <code>false</code> to disable
     */
    public void setDrawerIndicatorEnabled(boolean enable) {
        if (mDrawerToggle != null) {
            mDrawerToggle.setDrawerIndicatorEnabled(enable);
        }
    }

    /**
     * updates the account list in the drawer.
     */
    public void updateAccountList() {
        Account[] accounts = AccountManager.get(this).getAccountsByType(MainApp.getAccountType());
        if (mNavigationView != null && mDrawerLayout != null) {
            if (accounts.length > 0) {
                repopulateAccountList(accounts);
                setAccountInDrawer(AccountUtils.getCurrentOwnCloudAccount(this));
                populateDrawerOwnCloudAccounts();

                // activate second/end account avatar
                if (mAvatars[1] != null) {
                    DisplayUtils.setAvatar(mAvatars[1], this,
                            mOtherAccountAvatarRadiusDimension, getResources(), getStorageManager(),
                            findNavigationViewChildById(R.id.drawer_account_end));
                    mAccountEndAccountAvatar.setVisibility(View.VISIBLE);
                } else {
                    mAccountEndAccountAvatar.setVisibility(View.GONE);
                }

                // activate third/middle account avatar
                if (mAvatars[2] != null) {
                    DisplayUtils.setAvatar(mAvatars[2], this,
                            mOtherAccountAvatarRadiusDimension, getResources(), getStorageManager(),
                            findNavigationViewChildById(R.id.drawer_account_middle));
                    mAccountMiddleAccountAvatar.setVisibility(View.VISIBLE);
                } else {
                    mAccountMiddleAccountAvatar.setVisibility(View.GONE);
                }
            } else {
                mAccountEndAccountAvatar.setVisibility(View.GONE);
                mAccountMiddleAccountAvatar.setVisibility(View.GONE);
            }
        }
    }

    /**
     * re-populates the account list.
     *
     * @param accounts list of accounts
     */
    private void repopulateAccountList(Account[] accounts) {
        // remove all accounts from list
        mNavigationView.getMenu().removeGroup(R.id.drawer_menu_accounts);

        // add all accounts to list
        for (int i = 0; i < accounts.length; i++) {
            try {
                // show all accounts except the currently active one
                if (!getAccount().name.equals(accounts[i].name)) {
                    MenuItem accountMenuItem = mNavigationView.getMenu().add(
                            R.id.drawer_menu_accounts,
                            Menu.NONE,
                            MENU_ORDER_ACCOUNT,
                            accounts[i].name)
                            .setIcon(TextDrawable.createAvatar(
                                    accounts[i].name,
                                    mMenuAccountAvatarRadiusDimension)
                            );
                    DisplayUtils.setAvatar(accounts[i], this, mMenuAccountAvatarRadiusDimension, getResources(), getStorageManager(), accountMenuItem);
                }
            } catch (Exception e) {
                Log_OC.e(TAG, "Error calculating RGB value for account menu item.", e);
                mNavigationView.getMenu().add(
                        R.id.drawer_menu_accounts,
                        Menu.NONE,
                        MENU_ORDER_ACCOUNT,
                        accounts[i].name)
                        .setIcon(R.drawable.ic_user);
            }
        }

        // re-add add-account and manage-accounts
        mNavigationView.getMenu().add(R.id.drawer_menu_accounts, R.id.drawer_menu_account_add,
                MENU_ORDER_ACCOUNT_FUNCTION,
                getResources().getString(R.string.prefs_add_account)).setIcon(R.drawable.ic_account_plus);
        mNavigationView.getMenu().add(R.id.drawer_menu_accounts, R.id.drawer_menu_account_manage,
                MENU_ORDER_ACCOUNT_FUNCTION,
                getResources().getString(R.string.drawer_manage_accounts)).setIcon(R.drawable.ic_settings);

        // adding sets menu group back to visible, so safety check and setting invisible
        showMenu();
    }

    /**
     * Updates title bar and home buttons (state and icon).
     * <p/>
     * Assumes that navigation drawer is NOT visible.
     */
    protected void updateActionBarTitleAndHomeButton(OCFile chosenFile) {
        super.updateActionBarTitleAndHomeButton(chosenFile);

        /// set home button properties
        if (mDrawerToggle != null) {
            mDrawerToggle.setDrawerIndicatorEnabled(isRoot(chosenFile));
        }
    }

    /**
     * sets the given account name in the drawer in case the drawer is available. The account name is shortened
     * beginning from the @-sign in the username.
     *
     * @param account the account to be set in the drawer
     */
    protected void setAccountInDrawer(Account account) {
        if (mDrawerLayout != null && account != null) {
            TextView username = (TextView) findNavigationViewChildById(R.id.drawer_username);
            TextView usernameFull = (TextView) findNavigationViewChildById(R.id.drawer_username_full);
            usernameFull.setText(account.name);
            try {
                OwnCloudAccount oca = new OwnCloudAccount(account, this);
                username.setText(oca.getDisplayName());
            } catch (com.owncloud.android.lib.common.accounts.AccountUtils.AccountNotFoundException e) {
                Log_OC.w(TAG, "Couldn't read display name of account fallback to account name");
                username.setText(AccountUtils.getAccountUsername(account.name));
            }

            DisplayUtils.setAvatar(account, this,
                    mCurrentAccountAvatarRadiusDimension, getResources(), getStorageManager(),
                    findNavigationViewChildById(R.id.drawer_current_account));

            // check and show quota info if available
            getAndDisplayUserQuota();
        }
    }

    /**
     * Toggle between standard menu and account list including saving the state.
     */
    private void toggleAccountList() {
        mIsAccountChooserActive = !mIsAccountChooserActive;
        showMenu();
    }

    /**
     * depending on the #mIsAccountChooserActive flag shows the account chooser or the standard menu.
     */
    private void showMenu() {
        if (mNavigationView != null) {
            if (mIsAccountChooserActive) {
                mAccountChooserToggle.setImageResource(R.drawable.ic_up);
                mNavigationView.getMenu().setGroupVisible(R.id.drawer_menu_accounts, true);
                mNavigationView.getMenu().setGroupVisible(R.id.drawer_menu_standard, false);
                mNavigationView.getMenu().setGroupVisible(R.id.drawer_menu_bottom, false);
            } else {
                mAccountChooserToggle.setImageResource(R.drawable.ic_down);
                mNavigationView.getMenu().setGroupVisible(R.id.drawer_menu_accounts, false);
                mNavigationView.getMenu().setGroupVisible(R.id.drawer_menu_standard, true);
                mNavigationView.getMenu().setGroupVisible(R.id.drawer_menu_bottom, true);
            }
        }
    }

    /**
     * shows or hides the quota UI elements.
     *
     * @param showQuota show/hide quota information
     */
    private void showQuota(boolean showQuota) {
        if (showQuota) {
            mQuotaView.setVisibility(View.VISIBLE);
        } else {
            mQuotaView.setVisibility(View.GONE);
        }
    }

    /**
     * configured the quota to be displayed.
     *
     * @param usedSpace the used space
     * @param totalSpace the total space
     * @param relative the percentage of space already used
     */
    private void setQuotaInformation(long usedSpace, long totalSpace, int relative) {
        mQuotaProgressBar.setProgress(relative);
        DisplayUtils.colorHorizontalProgressBar(mQuotaProgressBar, DisplayUtils.getRelativeInfoColor(this, relative));

        mQuotaTextView.setText(String.format(
                getString(R.string.drawer_quota),
                DisplayUtils.bytesToHumanReadable(usedSpace),
                DisplayUtils.bytesToHumanReadable(totalSpace)));

        showQuota(true);
    }

    /**
     * checks/highlights the provided menu item if the drawer has been initialized and the menu item exists.
     *
     * @param menuItemId the menu item to be highlighted
     */
    protected void setDrawerMenuItemChecked(int menuItemId) {
        if (mNavigationView != null && mNavigationView.getMenu() != null && mNavigationView.getMenu().findItem
                (menuItemId) != null) {
            mNavigationView.getMenu().findItem(menuItemId).setChecked(true);
            mCheckedMenuItem = menuItemId;
        } else {
            Log_OC.w(TAG, "setDrawerMenuItemChecked has been called with invalid menu-item-ID");
        }
    }

    /**
     * Retrieves and shows the user quota if available
     */
    private void getAndDisplayUserQuota() {
        // set user space information
        Thread t = new Thread(new Runnable() {
            public void run() {

                RemoteOperation getQuotaInfoOperation = new RemoteGetUserQuotaOperation();
                RemoteOperationResult result = getQuotaInfoOperation.execute(
                        AccountUtils.getCurrentOwnCloudAccount(DrawerActivity.this), DrawerActivity.this);

                if (result.isSuccess() && result.getData() != null) {
                    final RemoteGetUserQuotaOperation.Quota quota =
                            (RemoteGetUserQuotaOperation.Quota) result.getData().get(0);

                    final long used = quota.getUsed();
                    final long total = quota.getTotal();
                    final int relative = (int) Math.ceil(quota.getRelative());
                    final long quotaValue = quota.getQuota();

                    runOnUiThread(new Runnable() {
                        @Override
                        public void run() {
                            if (quotaValue > 0
                                    || quotaValue == RemoteGetUserQuotaOperation.QUOTA_LIMIT_INFO_NOT_AVAILABLE) {
                                /**
                                 * show quota in case
                                 * it is available and calculated (> 0) or
                                 * in case of legacy servers (==QUOTA_LIMIT_INFO_NOT_AVAILABLE)
                                 */
                                setQuotaInformation(used, total, relative);
                            } else {
                                /**
                                 * quotaValue < 0 means special cases like
                                 * {@link RemoteGetUserQuotaOperation.SPACE_NOT_COMPUTED},
                                 * {@link RemoteGetUserQuotaOperation.SPACE_UNKNOWN} or
                                 * {@link RemoteGetUserQuotaOperation.SPACE_UNLIMITED}
                                 * thus don't display any quota information.
                                 */
                                showQuota(false);
                            }
                        }
                    });
                }
            }
        });

        t.start();
    }

    @Override
    protected void onCreate(Bundle savedInstanceState) {
        super.onCreate(savedInstanceState);

        if (savedInstanceState != null) {
            mIsAccountChooserActive = savedInstanceState.getBoolean(KEY_IS_ACCOUNT_CHOOSER_ACTIVE, false);
            mCheckedMenuItem = savedInstanceState.getInt(KEY_CHECKED_MENU_ITEM, Menu.NONE);
        }

        mCurrentAccountAvatarRadiusDimension = getResources()
                .getDimension(R.dimen.nav_drawer_header_avatar_radius);
        mOtherAccountAvatarRadiusDimension = getResources()
                .getDimension(R.dimen.nav_drawer_header_avatar_other_accounts_radius);
        mMenuAccountAvatarRadiusDimension = getResources()
                .getDimension(R.dimen.nav_drawer_menu_avatar_radius);
    }

    @Override
    protected void onSaveInstanceState(Bundle outState) {
        super.onSaveInstanceState(outState);

        outState.putBoolean(KEY_IS_ACCOUNT_CHOOSER_ACTIVE, mIsAccountChooserActive);
        outState.putInt(KEY_CHECKED_MENU_ITEM, mCheckedMenuItem);
    }

    @Override
    public void onRestoreInstanceState(Bundle savedInstanceState) {
        super.onRestoreInstanceState(savedInstanceState);

        mIsAccountChooserActive = savedInstanceState.getBoolean(KEY_IS_ACCOUNT_CHOOSER_ACTIVE, false);
        mCheckedMenuItem = savedInstanceState.getInt(KEY_CHECKED_MENU_ITEM, Menu.NONE);

        // (re-)setup drawer state
        showMenu();

        // check/highlight the menu item if present
        if (mCheckedMenuItem > Menu.NONE || mCheckedMenuItem < Menu.NONE) {
            setDrawerMenuItemChecked(mCheckedMenuItem);
        }
    }

    @Override
    protected void onPostCreate(Bundle savedInstanceState) {
        super.onPostCreate(savedInstanceState);
        // Sync the toggle state after onRestoreInstanceState has occurred.
        if (mDrawerToggle != null) {
            mDrawerToggle.syncState();
            if (isDrawerOpen()) {
                mDrawerToggle.setDrawerIndicatorEnabled(true);
            }
        }
        updateAccountList();
    }

    @Override
    public void onConfigurationChanged(Configuration newConfig) {
        super.onConfigurationChanged(newConfig);
        if (mDrawerToggle != null) {
            mDrawerToggle.onConfigurationChanged(newConfig);
        }
    }

    @Override
    public void onBackPressed() {
        if (isDrawerOpen()) {
            closeDrawer();
            return;
        }
        super.onBackPressed();
    }

    @Override
    protected void onResume() {
        super.onResume();
        setDrawerMenuItemChecked(mCheckedMenuItem);
    }

    @Override
    protected void onActivityResult(int requestCode, int resultCode, Intent data) {
        super.onActivityResult(requestCode, resultCode, data);

        // update Account list and active account if Manage Account activity replies with
        // - ACCOUNT_LIST_CHANGED = true
        // - RESULT_OK
        if (requestCode == ACTION_MANAGE_ACCOUNTS
                && resultCode == RESULT_OK
                && data.getBooleanExtra(ManageAccountsActivity.KEY_ACCOUNT_LIST_CHANGED, false)) {

            // current account has changed
            if (data.getBooleanExtra(ManageAccountsActivity.KEY_CURRENT_ACCOUNT_CHANGED, false)) {
                setAccount(AccountUtils.getCurrentOwnCloudAccount(this));
                restart();
            } else {
                updateAccountList();
            }
        }
    }

    /**
     * Finds a view that was identified by the id attribute from the drawer header.
     *
     * @param id the view's id
     * @return The view if found or <code>null</code> otherwise.
     */
    private View findNavigationViewChildById(int id) {
        return ((NavigationView) findViewById(R.id.nav_view)).getHeaderView(0).findViewById(id);
    }

    /**
     * restart helper method which is called after a changing the current account.
     */
    protected abstract void restart();

    @Override
    protected void onAccountCreationSuccessful(AccountManagerFuture<Bundle> future) {
        super.onAccountCreationSuccessful(future);
        updateAccountList();
        restart();
    }

    /**
     * populates the avatar drawer array with the first three ownCloud {@link Account}s while the first element is
     * always the current account.
     */
    private void populateDrawerOwnCloudAccounts() {
        mAvatars = new Account[3];
        Account[] accountsAll = AccountManager.get(this).getAccountsByType
                (MainApp.getAccountType());
        Account currentAccount = AccountUtils.getCurrentOwnCloudAccount(this);

        mAvatars[0] = currentAccount;
        int j = 0;
        for (int i = 1; i <= 2 && i < accountsAll.length && j < accountsAll.length; j++) {
            if (!currentAccount.equals(accountsAll[j])) {
                mAvatars[i] = accountsAll[j];
                i++;
            }
        }
    }

    @Override
    public void avatarGenerated(Drawable avatarDrawable, Object callContext) {
        if (callContext instanceof MenuItem) {
            MenuItem mi = (MenuItem)callContext;
            mi.setIcon(avatarDrawable);
        } else if (callContext instanceof ImageView) {
            ImageView iv = (ImageView)callContext;
            iv.setImageDrawable(avatarDrawable);
        }
    }

    @Override
    public boolean shouldCallGeneratedCallback(String tag, Object callContext) {
        if (callContext instanceof MenuItem) {
            MenuItem mi = (MenuItem)callContext;
            return String.valueOf(mi.getTitle()).equals(tag);
        } else if (callContext instanceof ImageView) {
            ImageView iv = (ImageView)callContext;
            return String.valueOf(iv.getTag()).equals(tag);
        }
        return false;
    }

    /**
     * Adds other listeners to react on changes of the drawer layout.
     *
     * @param listener      Object interested in changes of the drawer layout.
     */
    public void addDrawerListener(DrawerLayout.DrawerListener listener) {
        if (mDrawerLayout != null) {
            mDrawerLayout.addDrawerListener(listener);
        } else {
            Log_OC.e(TAG, "Drawer layout not ready to add drawer listener");
        }
    }

    public boolean isDrawerIndicatorAvailable() {
        return true;
    }
}<|MERGE_RESOLUTION|>--- conflicted
+++ resolved
@@ -172,11 +172,7 @@
 
             setupQuotaElement();
 
-<<<<<<< HEAD
-            // show folder sync menu item only for Android 7+
-=======
             // show folder sync menu item only for Android 5+
->>>>>>> 037e7c84
             if (Build.VERSION.SDK_INT < Build.VERSION_CODES.LOLLIPOP) {
                 mNavigationView.getMenu().removeItem(R.id.nav_folder_sync);
             }
