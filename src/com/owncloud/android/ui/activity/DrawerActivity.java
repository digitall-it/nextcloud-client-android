--- conflicted
+++ resolved
@@ -166,13 +166,8 @@
 
             setupQuotaElement();
 
-<<<<<<< HEAD
-            // show folder sync menu item only for Android 5+
-            if (Build.VERSION.SDK_INT < Build.VERSION_CODES.LOLLIPOP) {
-=======
             // show folder sync menu item only for Android 7+
             if (Build.VERSION.SDK_INT < Build.VERSION_CODES.N) {
->>>>>>> 125197ea
                 mNavigationView.getMenu().removeItem(R.id.nav_folder_sync);
             }
         }
