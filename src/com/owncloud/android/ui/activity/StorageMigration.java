/**
 *   Nextcloud Android client application
 *
 *   @author Bartosz Przybylski
 *   Copyright (C) 2016 Bartosz Przybylski
 *   Copyright (C) 2016 Nextcloud
 *
 *   This program is free software; you can redistribute it and/or
 *   modify it under the terms of the GNU AFFERO GENERAL PUBLIC LICENSE
 *   License as published by the Free Software Foundation; either
 *   version 3 of the License, or any later version.
 *
 *   This program is distributed in the hope that it will be useful,
 *   but WITHOUT ANY WARRANTY; without even the implied warranty of
 *   MERCHANTABILITY or FITNESS FOR A PARTICULAR PURPOSE.  See the
 *   GNU AFFERO GENERAL PUBLIC LICENSE for more details.
 *
 *   You should have received a copy of the GNU Affero General Public
 *   License along with this program.  If not, see <http://www.gnu.org/licenses/>.
 */
package com.owncloud.android.ui.activity;

import android.accounts.Account;
import android.accounts.AccountManager;
import android.app.ProgressDialog;
import android.app.AlertDialog;
import android.content.ContentResolver;
import android.content.Context;
import android.content.DialogInterface;
import android.content.DialogInterface.OnClickListener;
import android.os.AsyncTask;
import android.view.View;

import com.owncloud.android.MainApp;
import com.owncloud.android.R;
import com.owncloud.android.datamodel.FileDataStorageManager;
import com.owncloud.android.lib.common.utils.Log_OC;
import com.owncloud.android.utils.FileStorageUtils;

import java.io.File;

/**
 * @author Bartosz Przybylski
 */
public class StorageMigration {
    private static final String TAG = StorageMigration.class.getName();

    private Context mContext;
    private String mSourceStoragePath;
    private String mTargetStoragePath;

    private StorageMigrationProgressListener mListener;

    public interface StorageMigrationProgressListener {
        void onStorageMigrationFinished(String storagePath, boolean succeed);
        void onCancelMigration();
    }

    public StorageMigration(Context context, String sourcePath, String targetPath) {
        mContext = context;
        mSourceStoragePath = sourcePath;
        mTargetStoragePath = targetPath;
    }

    public void setStorageMigrationProgressListener(StorageMigrationProgressListener listener) {
        mListener = listener;
    }

    public void migrate() {
        if (storageFolderAlreadyExists()) {
            askToOverride();
        } else {
            ProgressDialog progressDialog = createMigrationProgressDialog();
            progressDialog.show();
            new FileMigrationTask(
                    mContext,
                    mSourceStoragePath,
                    mTargetStoragePath,
                    progressDialog,
                    mListener).execute();

            progressDialog.getButton(ProgressDialog.BUTTON_POSITIVE).setVisibility(View.GONE);
        }
    }

    private boolean storageFolderAlreadyExists() {
        File f = new File(mTargetStoragePath, MainApp.getDataFolder());
        return f.exists() && f.isDirectory();
    }

    private void askToOverride() {

        new AlertDialog.Builder(mContext)
                .setMessage(R.string.file_migration_directory_already_exists)
                .setCancelable(true)
                .setOnCancelListener(new DialogInterface.OnCancelListener() {
                    @Override
                    public void onCancel(DialogInterface dialogInterface) {
                        if (mListener != null) {
                            mListener.onCancelMigration();
                        }
                    }
                })
                .setNegativeButton(R.string.common_cancel, new OnClickListener() {
                    @Override
                    public void onClick(DialogInterface dialogInterface, int i) {
                        if (mListener != null) {
                            mListener.onCancelMigration();
                        }
                    }
                })
                .setNeutralButton(R.string.file_migration_use_data_folder, new OnClickListener() {
                    @Override
                    public void onClick(DialogInterface dialogInterface, int i) {
                        ProgressDialog progressDialog = createMigrationProgressDialog();
                        progressDialog.show();
                        new StoragePathSwitchTask(
                                mContext,
                                mSourceStoragePath,
                                mTargetStoragePath,
                                progressDialog,
                                mListener).execute();

                        progressDialog.getButton(ProgressDialog.BUTTON_POSITIVE).setVisibility(View.GONE);

                    }
                })
                .setPositiveButton(R.string.file_migration_override_data_folder, new OnClickListener() {
                    @Override
                    public void onClick(DialogInterface dialogInterface, int i) {
                        ProgressDialog progressDialog = createMigrationProgressDialog();
                        progressDialog.show();
                        new FileMigrationTask(
                                mContext,
                                mSourceStoragePath,
                                mTargetStoragePath,
                                progressDialog,
                                mListener).execute();

                        progressDialog.getButton(ProgressDialog.BUTTON_POSITIVE).setVisibility(View.GONE);
                    }
                })
                .create()
                .show();
    }

    private ProgressDialog createMigrationProgressDialog() {
        ProgressDialog progressDialog = new ProgressDialog(mContext);
        progressDialog.setCancelable(false);
        progressDialog.setTitle(R.string.file_migration_dialog_title);
        progressDialog.setMessage(mContext.getString(R.string.file_migration_preparing));
        progressDialog.setButton(
                ProgressDialog.BUTTON_POSITIVE,
                mContext.getString(R.string.drawer_close),
                new OnClickListener() {
                    @Override
                    public void onClick(DialogInterface dialogInterface, int i) {
                        dialogInterface.dismiss();
                    }
                });
        return progressDialog;
    }

    private static abstract class FileMigrationTaskBase extends AsyncTask<Void, Integer, Integer> {
        protected String mStorageSource;
        protected String mStorageTarget;
        protected Context mContext;
        protected ProgressDialog mProgressDialog;
        protected StorageMigrationProgressListener mListener;

        protected String mAuthority;
        protected Account[] mOcAccounts;

        public FileMigrationTaskBase(Context context,
                                     String source,
                                     String target,
                                     ProgressDialog progressDialog,
                                     StorageMigrationProgressListener listener) {
            mContext = context;
            mStorageSource = source;
            mStorageTarget = target;
            mProgressDialog = progressDialog;
            mListener = listener;

            mAuthority = mContext.getString(R.string.authority);
            mOcAccounts = AccountManager.get(mContext).getAccountsByType(MainApp.getAccountType());
        }

        @Override
        protected void onProgressUpdate(Integer... progress) {
            if (progress.length > 1 && progress[0] != 0) {
                mProgressDialog.setMessage(mContext.getString(progress[0]));
            }
        }

        @Override
        protected void onPostExecute(Integer code) {
            if (code != 0) {
                mProgressDialog.setMessage(mContext.getString(code));
            } else {
                mProgressDialog.setMessage(mContext.getString(R.string.file_migration_ok_finished));
            }

            boolean succeed = code == 0;
            if (succeed) {
                mProgressDialog.hide();
            } else {
                mProgressDialog.getButton(ProgressDialog.BUTTON_POSITIVE).setVisibility(View.VISIBLE);
                mProgressDialog.setIndeterminateDrawable(mContext.getResources().getDrawable(R.drawable.image_fail));
            }

            if (mListener != null) {
                mListener.onStorageMigrationFinished(succeed ? mStorageTarget : mStorageSource, succeed);
            }
        }

        protected boolean[] saveAccountsSyncStatus() {
            boolean[] syncs = new boolean[mOcAccounts.length];
            for (int i = 0; i < mOcAccounts.length; ++i) {
                syncs[i] = ContentResolver.getSyncAutomatically(mOcAccounts[i], mAuthority);
            }
            return syncs;
        }

        protected void stopAccountsSyncing() {
            for (int i = 0; i < mOcAccounts.length; ++i) {
                ContentResolver.setSyncAutomatically(mOcAccounts[i], mAuthority, false);
            }
        }

        protected void waitForUnfinishedSynchronizations() {
            for (int i = 0; i < mOcAccounts.length; ++i) {
                while (ContentResolver.isSyncActive(mOcAccounts[i], mAuthority)) {
                    try {
                        Thread.sleep(1000);
                    } catch (InterruptedException e) {
                        Log_OC.w(TAG, "Thread interrupted while waiting for account to end syncing");
                        Thread.currentThread().interrupt();
                    }
                }
            }
        }

        protected void restoreAccountsSyncStatus(boolean oldSync[]) {
            for (int i = 0; i < mOcAccounts.length; ++i) {
                ContentResolver.setSyncAutomatically(mOcAccounts[i], mAuthority, oldSync[i]);
            }
        }
    }

    static private class StoragePathSwitchTask extends FileMigrationTaskBase {

        public StoragePathSwitchTask(Context context,
                                     String source,
                                     String target,
                                     ProgressDialog progressDialog,
                                     StorageMigrationProgressListener listener) {
            super(context, source, target, progressDialog, listener);
        }

        @Override
        protected Integer doInBackground(Void... voids) {
            publishProgress(R.string.file_migration_preparing);

            Log_OC.stopLogging();
            boolean[] syncStates = new boolean[0];
            try {
                publishProgress(R.string.file_migration_saving_accounts_configuration);
                syncStates = saveAccountsSyncStatus();

                publishProgress(R.string.file_migration_waiting_for_unfinished_sync);
                stopAccountsSyncing();
                waitForUnfinishedSynchronizations();
            } finally {
                publishProgress(R.string.file_migration_restoring_accounts_configuration);
                restoreAccountsSyncStatus(syncStates);
            }
            Log_OC.startLogging(mStorageTarget);

            return 0;
        }
    }

    static private class FileMigrationTask extends FileMigrationTaskBase {
        private class MigrationException extends Exception {
            private int mResId;

            MigrationException(int resId) {
                super();
                this.mResId = resId;
            }

            private int getResId() { return mResId; }
        }

        public FileMigrationTask(Context context,
                                 String source,
                                 String target,
                                 ProgressDialog progressDialog,
                                 StorageMigrationProgressListener listener) {
            super(context, source, target, progressDialog, listener);
        }

        @Override
        protected Integer doInBackground(Void... args) {
            publishProgress(R.string.file_migration_preparing);
            Log_OC.stopLogging();

            boolean[] syncState = new boolean[0];

            try {
                File dstFile = new File(mStorageTarget + File.separator + MainApp.getDataFolder());
                deleteRecursive(dstFile);
                dstFile.delete();

                File srcFile = new File(mStorageSource + File.separator + MainApp.getDataFolder());
                srcFile.mkdirs();

                publishProgress(R.string.file_migration_checking_destination);

                checkDestinationAvailability();

                publishProgress(R.string.file_migration_saving_accounts_configuration);
                syncState = saveAccountsSyncStatus();

                publishProgress(R.string.file_migration_waiting_for_unfinished_sync);
                stopAccountsSyncing();
                waitForUnfinishedSynchronizations();

                publishProgress(R.string.file_migration_migrating);
                copyFiles();

                publishProgress(R.string.file_migration_updating_index);
                updateIndex(mContext);

                publishProgress(R.string.file_migration_cleaning);
                cleanup();

            } catch (MigrationException e) {
                rollback();
                Log_OC.startLogging(mStorageSource);
                return e.getResId();
            } finally {
                publishProgress(R.string.file_migration_restoring_accounts_configuration);
                restoreAccountsSyncStatus(syncState);
            }

            Log_OC.startLogging(mStorageTarget);
            publishProgress(R.string.file_migration_ok_finished);

            return 0;
        }


        private void checkDestinationAvailability() throws MigrationException {
            File srcFile = new File(mStorageSource);
            File dstFile = new File(mStorageTarget);

            if (!dstFile.canRead() || !srcFile.canRead()) {
                throw new MigrationException(R.string.file_migration_failed_not_readable);
            }

            if (!dstFile.canWrite() || !srcFile.canWrite()) {
                throw new MigrationException(R.string.file_migration_failed_not_writable);
            }

            if (new File(dstFile, MainApp.getDataFolder()).exists()) {
                throw new MigrationException(R.string.file_migration_failed_dir_already_exists);
            }

            if (dstFile.getFreeSpace() < FileStorageUtils.getFolderSize(new File(srcFile, MainApp.getDataFolder()))) {
                throw new MigrationException(R.string.file_migration_failed_not_enough_space);
            }
        }

        private void copyFiles() throws MigrationException {
            File srcFile = new File(mStorageSource + File.separator + MainApp.getDataFolder());
            File dstFile = new File(mStorageTarget + File.separator + MainApp.getDataFolder());

            copyDirs(srcFile, dstFile);
        }

<<<<<<< HEAD
        void copyDirs(File src, File dst) throws MigrationException {
=======
        private void copyDirs(File src, File dst) throws MigrationException {
>>>>>>> 125197ea
            if (!dst.mkdirs()) {
                throw new MigrationException(R.string.file_migration_failed_while_coping);
            }

            for (File f : src.listFiles()) {
                if (f.isDirectory()) {
                    copyDirs(f, new File(dst, f.getName()));
                } else if (!FileStorageUtils.copyFile(f, new File(dst, f.getName()))) {
                    throw new MigrationException(R.string.file_migration_failed_while_coping);
                }
            }

        }

        private void updateIndex(Context context) throws MigrationException {
            FileDataStorageManager manager = new FileDataStorageManager(null, context.getContentResolver());

            try {
                manager.migrateStoredFiles(mStorageSource, mStorageTarget);
            } catch (Exception e) {
                Log_OC.e(TAG,e.getMessage(),e);
                throw new MigrationException(R.string.file_migration_failed_while_updating_index);
            }
        }

        private void cleanup() {
            File srcFile = new File(mStorageSource + File.separator + MainApp.getDataFolder());
            if (!deleteRecursive(srcFile)) {
                Log_OC.w(TAG, "Migration cleanup step failed");
            }
            srcFile.delete();
        }

        private boolean deleteRecursive(File f) {
            boolean res = true;
            if (f.isDirectory()) {
                for (File c : f.listFiles()) {
                    res = deleteRecursive(c) && res;
                }
            }
            return f.delete() && res;
        }

        private void rollback() {
            File dstFile = new File(mStorageTarget + File.separator + MainApp.getDataFolder());
            if (dstFile.exists() && !dstFile.delete()) {
                Log_OC.w(TAG, "Rollback step failed");
            }
        }
    }
}<|MERGE_RESOLUTION|>--- conflicted
+++ resolved
@@ -380,11 +380,7 @@
             copyDirs(srcFile, dstFile);
         }
 
-<<<<<<< HEAD
-        void copyDirs(File src, File dst) throws MigrationException {
-=======
         private void copyDirs(File src, File dst) throws MigrationException {
->>>>>>> 125197ea
             if (!dst.mkdirs()) {
                 throw new MigrationException(R.string.file_migration_failed_while_coping);
             }
