--- conflicted
+++ resolved
@@ -1659,11 +1659,7 @@
                         // another window floating over
                     }
                 },
-<<<<<<< HEAD
                 DELAY_TO_REQUEST_OPERATIONS_LATER + 350
-=======
-                DELAY_TO_REQUEST_REFRESH_OPERATION_LATER
->>>>>>> 1b7ffa00
         );
 
     }
