/* ownCloud Android client application
 *   Copyright (C) 2011  Bartek Przybylski
 *   Copyright (C) 2012-2014 ownCloud Inc.
 *
 *   This program is free software: you can redistribute it and/or modify
 *   it under the terms of the GNU General Public License version 2,
 *   as published by the Free Software Foundation.
 *
 *   This program is distributed in the hope that it will be useful,
 *   but WITHOUT ANY WARRANTY; without even the implied warranty of
 *   MERCHANTABILITY or FITNESS FOR A PARTICULAR PURPOSE.  See the
 *   GNU General Public License for more details.
 *
 *   You should have received a copy of the GNU General Public License
 *   along with this program.  If not, see <http://www.gnu.org/licenses/>.
 *
 */

package com.owncloud.android.ui.activity;

import android.accounts.Account;
import android.accounts.AccountManager;
import android.accounts.AuthenticatorException;
import android.accounts.OperationCanceledException;
import android.app.AlertDialog;
import android.app.Dialog;
import android.app.ProgressDialog;
import android.content.BroadcastReceiver;
import android.content.ComponentName;
import android.content.ContentResolver;
import android.content.ContentUris;
import android.content.Context;
import android.content.DialogInterface;
import android.content.Intent;
import android.content.IntentFilter;
import android.content.ServiceConnection;
import android.content.SharedPreferences;
import android.content.SyncRequest;
import android.content.res.Resources.NotFoundException;
import android.database.Cursor;
import android.net.Uri;
import android.os.Build;
import android.os.Bundle;
import android.os.Environment;
import android.os.IBinder;
import android.preference.PreferenceManager;
import android.provider.DocumentsContract;
import android.provider.MediaStore;
import android.provider.OpenableColumns;
import android.support.v4.app.Fragment;
import android.support.v4.app.FragmentManager;
import android.support.v4.app.FragmentTransaction;
import android.util.Log;
import android.view.View;
import android.view.ViewGroup;
import android.widget.ArrayAdapter;
import android.widget.TextView;
import android.widget.Toast;

import com.actionbarsherlock.app.ActionBar;
import com.actionbarsherlock.app.ActionBar.OnNavigationListener;
import com.actionbarsherlock.view.Menu;
import com.actionbarsherlock.view.MenuInflater;
import com.actionbarsherlock.view.MenuItem;
import com.actionbarsherlock.view.Window;
import com.owncloud.android.BuildConfig;
import com.owncloud.android.MainApp;
import com.owncloud.android.R;
import com.owncloud.android.datamodel.OCFile;
import com.owncloud.android.files.services.FileDownloader;
import com.owncloud.android.files.services.FileDownloader.FileDownloaderBinder;
import com.owncloud.android.files.services.FileUploader;
import com.owncloud.android.files.services.FileUploader.FileUploaderBinder;
import com.owncloud.android.lib.common.OwnCloudAccount;
import com.owncloud.android.lib.common.OwnCloudClient;
import com.owncloud.android.lib.common.OwnCloudClientManagerFactory;
import com.owncloud.android.lib.common.OwnCloudCredentials;
import com.owncloud.android.lib.common.accounts.AccountUtils.AccountNotFoundException;
import com.owncloud.android.lib.common.network.CertificateCombinedException;
import com.owncloud.android.lib.common.operations.RemoteOperation;
import com.owncloud.android.lib.common.operations.RemoteOperationResult;
import com.owncloud.android.lib.common.operations.RemoteOperationResult.ResultCode;
import com.owncloud.android.lib.common.utils.Log_OC;
import com.owncloud.android.operations.CreateFolderOperation;
import com.owncloud.android.operations.CreateShareOperation;
import com.owncloud.android.operations.MoveFileOperation;
import com.owncloud.android.operations.RemoveFileOperation;
import com.owncloud.android.operations.RenameFileOperation;
import com.owncloud.android.operations.SynchronizeFileOperation;
import com.owncloud.android.operations.SynchronizeFolderOperation;
import com.owncloud.android.operations.UnshareLinkOperation;
import com.owncloud.android.services.observer.FileObserverService;
import com.owncloud.android.syncadapter.FileSyncAdapter;
import com.owncloud.android.ui.adapter.FileListListAdapter;
import com.owncloud.android.ui.dialog.CreateFolderDialogFragment;
import com.owncloud.android.ui.dialog.SslUntrustedCertDialog;
import com.owncloud.android.ui.dialog.SslUntrustedCertDialog.OnSslUntrustedCertListener;
import com.owncloud.android.ui.fragment.FileDetailFragment;
import com.owncloud.android.ui.fragment.FileFragment;
import com.owncloud.android.ui.fragment.OCFileListFragment;
import com.owncloud.android.ui.preview.PreviewImageActivity;
import com.owncloud.android.ui.preview.PreviewImageFragment;
import com.owncloud.android.ui.preview.PreviewMediaFragment;
import com.owncloud.android.ui.preview.PreviewTextFragment;
import com.owncloud.android.ui.preview.PreviewVideoActivity;
import com.owncloud.android.utils.DisplayUtils;
import com.owncloud.android.utils.ErrorMessageAdapter;
import com.owncloud.android.utils.UriUtils;

import java.io.File;
import java.io.IOException;


/**
 * Displays, what files the user has available in his ownCloud.
 *
 * @author Bartek Przybylski
 * @author David A. Velasco
 */

public class FileDisplayActivity extends HookActivity implements
        FileFragment.ContainerActivity, OnNavigationListener,
        OnSslUntrustedCertListener, OnEnforceableRefreshListener {

    private ArrayAdapter<String> mDirectories;

    private SyncBroadcastReceiver mSyncBroadcastReceiver;
    private UploadFinishReceiver mUploadFinishReceiver;
    private DownloadFinishReceiver mDownloadFinishReceiver;
    private RemoteOperationResult mLastSslUntrustedServerResult = null;

    private boolean mDualPane;
    private View mLeftFragmentContainer;
    private View mRightFragmentContainer;

    private static final String KEY_WAITING_TO_PREVIEW = "WAITING_TO_PREVIEW";
    private static final String KEY_SYNC_IN_PROGRESS = "SYNC_IN_PROGRESS";
    private static final String KEY_WAITING_TO_SEND = "WAITING_TO_SEND";

    public static final int DIALOG_SHORT_WAIT = 0;
    private static final int DIALOG_CHOOSE_UPLOAD_SOURCE = 1;
    private static final int DIALOG_CERT_NOT_SAVED = 2;

    public static final String ACTION_DETAILS = "com.owncloud.android.ui.activity.action.DETAILS";

    private static final int ACTION_SELECT_CONTENT_FROM_APPS = 1;
    private static final int ACTION_SELECT_MULTIPLE_FILES = 2;
    public static final int ACTION_MOVE_FILES = 3;

    private static final String TAG = FileDisplayActivity.class.getSimpleName();

    private static final String TAG_LIST_OF_FILES = "LIST_OF_FILES";
    private static final String TAG_SECOND_FRAGMENT = "SECOND_FRAGMENT";

    private OCFile mWaitingToPreview;

    private boolean mSyncInProgress = false;

    private String DIALOG_UNTRUSTED_CERT;

    private OCFile mWaitingToSend;

    @Override
    protected void onCreate(Bundle savedInstanceState) {
        Log_OC.d(TAG, "onCreate() start");
        requestWindowFeature(Window.FEATURE_INDETERMINATE_PROGRESS);

        super.onCreate(savedInstanceState); // this calls onAccountChanged() when ownCloud Account is valid

        // PIN CODE request ;  best location is to decide, let's try this first
        if (getIntent().getAction() != null && getIntent().getAction().equals(Intent.ACTION_MAIN) && savedInstanceState == null) {
            requestPinCode();
        } else if (getIntent().getAction() == null && savedInstanceState == null) {
            requestPinCode();
        }

        /// grant that FileObserverService is watching favourite files
        if (savedInstanceState == null) {
            Intent initObserversIntent = FileObserverService.makeInitIntent(this);
            startService(initObserversIntent);
        }

        /// Load of saved instance state
        if (savedInstanceState != null) {
            mWaitingToPreview = (OCFile) savedInstanceState.getParcelable(FileDisplayActivity.KEY_WAITING_TO_PREVIEW);
            mSyncInProgress = savedInstanceState.getBoolean(KEY_SYNC_IN_PROGRESS);
            mWaitingToSend = (OCFile) savedInstanceState.getParcelable(FileDisplayActivity.KEY_WAITING_TO_SEND);

        } else {
            mWaitingToPreview = null;
            mSyncInProgress = false;
            mWaitingToSend = null;
        }

        /// USER INTERFACE

        // Inflate and set the layout view
        setContentView(R.layout.files);
        mDualPane = getResources().getBoolean(R.bool.large_land_layout);
        mLeftFragmentContainer = findViewById(R.id.left_fragment_container);
        mRightFragmentContainer = findViewById(R.id.right_fragment_container);
        if (savedInstanceState == null) {
            createMinFragments();
        }

        // Action bar setup
        mDirectories = new CustomArrayAdapter<String>(this, R.layout.sherlock_spinner_dropdown_item);
        getSupportActionBar().setHomeButtonEnabled(true);       // mandatory since Android ICS, according to the official documentation
        setSupportProgressBarIndeterminateVisibility(mSyncInProgress /*|| mRefreshSharesInProgress*/);    // always AFTER setContentView(...) ; to work around bug in its implementation

        setBackgroundText();

        Log_OC.d(TAG, "onCreate() end");
    }

    @Override
    protected void onStart() {
        super.onStart();
        getSupportActionBar().setIcon(DisplayUtils.getSeasonalIconId());
    }

    @Override
    protected void onDestroy() {
        super.onDestroy();
    }

    /**
     * Called when the ownCloud {@link Account} associated to the Activity was just updated.
     */
    @Override
    protected void onAccountSet(boolean stateWasRecovered) {
        super.onAccountSet(stateWasRecovered);
        if (getAccount() != null) {
            /// Check whether the 'main' OCFile handled by the Activity is contained in the current Account
            OCFile file = getFile();
            // get parent from path
            String parentPath = "";
            if (file != null) {
                if (file.isDown() && file.getLastSyncDateForProperties() == 0) {
                    // upload in progress - right now, files are not inserted in the local cache until the upload is successful
                    // get parent from path
                    parentPath = file.getRemotePath().substring(0, file.getRemotePath().lastIndexOf(file.getFileName()));
                    if (getStorageManager().getFileByPath(parentPath) == null)
                        file = null; // not able to know the directory where the file is uploading
                } else {
                    file = getStorageManager().getFileByPath(file.getRemotePath());   // currentDir = null if not in the current Account
                }
            }
            if (file == null) {
                // fall back to root folder
                file = getStorageManager().getFileByPath(OCFile.ROOT_PATH);  // never returns null
            }
            setFile(file);
            setNavigationListWithFolder(file);

            if (!stateWasRecovered) {
                Log_OC.e(TAG, "Initializing Fragments in onAccountChanged..");
                initFragmentsWithFile();
                if (file.isFolder()) {
                    startSyncFolderOperation(file, false);
                }

            } else {
                updateFragmentsVisibility(!file.isFolder());
                updateNavigationElementsInActionBar(file.isFolder() ? null : file);
            }
        }
    }


    private void setNavigationListWithFolder(OCFile file) {
        mDirectories.clear();
        OCFile fileIt = file;
        String parentPath;
        while (fileIt != null && fileIt.getFileName() != OCFile.ROOT_PATH) {
            if (fileIt.isFolder()) {
                mDirectories.add(fileIt.getFileName());
            }
            // get parent from path
            parentPath = fileIt.getRemotePath().substring(0, fileIt.getRemotePath().lastIndexOf(fileIt.getFileName()));
            fileIt = getStorageManager().getFileByPath(parentPath);
        }
        mDirectories.add(OCFile.PATH_SEPARATOR);
    }


    private void createMinFragments() {
        OCFileListFragment listOfFiles = new OCFileListFragment();
        FragmentTransaction transaction = getSupportFragmentManager().beginTransaction();
        transaction.add(R.id.left_fragment_container, listOfFiles, TAG_LIST_OF_FILES);
        transaction.commit();
    }

    private void initFragmentsWithFile() {
        if (getAccount() != null && getFile() != null) {
            /// First fragment
            OCFileListFragment listOfFiles = getListOfFilesFragment();
            if (listOfFiles != null) {
                listOfFiles.listDirectory(getCurrentDir());
            } else {
                Log_OC.e(TAG, "Still have a chance to lose the initializacion of list fragment >(");
            }

            /// Second fragment
            OCFile file = getFile();
            Fragment secondFragment = chooseInitialSecondFragment(file);
            if (secondFragment != null) {
                setSecondFragment(secondFragment);
                updateFragmentsVisibility(true);
                updateNavigationElementsInActionBar(file);

            } else {
                cleanSecondFragment();
                if (file.isDown() && PreviewTextFragment.canBePreviewed(file))
                    startTextPreview(file);
            }

        } else {
            Log_OC.wtf(TAG, "initFragments() called with invalid NULLs!");
            if (getAccount() == null) {
                Log_OC.wtf(TAG, "\t account is NULL");
            }
            if (getFile() == null) {
                Log_OC.wtf(TAG, "\t file is NULL");
            }
        }
    }

    private Fragment chooseInitialSecondFragment(OCFile file) {
        Fragment secondFragment = null;
        if (file != null && !file.isFolder()) {
            if (file.isDown() && PreviewMediaFragment.canBePreviewed(file)
                    && file.getLastSyncDateForProperties() > 0  // temporal fix
                    ) {
                int startPlaybackPosition = getIntent().getIntExtra(PreviewVideoActivity.EXTRA_START_POSITION, 0);
                boolean autoplay = getIntent().getBooleanExtra(PreviewVideoActivity.EXTRA_AUTOPLAY, true);
                secondFragment = new PreviewMediaFragment(file, getAccount(), startPlaybackPosition, autoplay);

            } else if (file.isDown() && PreviewTextFragment.canBePreviewed(file)) {
                secondFragment = null;
            } else secondFragment = new FileDetailFragment(file, getAccount());
        }
        return secondFragment;
    }


    /**
     * Replaces the second fragment managed by the activity with the received as
     * a parameter.
     * <p/>
     * Assumes never will be more than two fragments managed at the same time.
     *
     * @param fragment New second Fragment to set.
     */
    private void setSecondFragment(Fragment fragment) {
        FragmentTransaction transaction = getSupportFragmentManager().beginTransaction();
        transaction.replace(R.id.right_fragment_container, fragment, TAG_SECOND_FRAGMENT);
        transaction.commit();
    }


    private void updateFragmentsVisibility(boolean existsSecondFragment) {
        if (mDualPane) {
            if (mLeftFragmentContainer.getVisibility() != View.VISIBLE) {
                mLeftFragmentContainer.setVisibility(View.VISIBLE);
            }
            if (mRightFragmentContainer.getVisibility() != View.VISIBLE) {
                mRightFragmentContainer.setVisibility(View.VISIBLE);
            }

        } else if (existsSecondFragment) {
            if (mLeftFragmentContainer.getVisibility() != View.GONE) {
                mLeftFragmentContainer.setVisibility(View.GONE);
            }
            if (mRightFragmentContainer.getVisibility() != View.VISIBLE) {
                mRightFragmentContainer.setVisibility(View.VISIBLE);
            }

        } else {
            if (mLeftFragmentContainer.getVisibility() != View.VISIBLE) {
                mLeftFragmentContainer.setVisibility(View.VISIBLE);
            }
            if (mRightFragmentContainer.getVisibility() != View.GONE) {
                mRightFragmentContainer.setVisibility(View.GONE);
            }
        }
    }


    private OCFileListFragment getListOfFilesFragment() {
        Fragment listOfFiles = getSupportFragmentManager().findFragmentByTag(FileDisplayActivity.TAG_LIST_OF_FILES);
        if (listOfFiles != null) {
            return (OCFileListFragment) listOfFiles;
        }
        Log_OC.wtf(TAG, "Access to unexisting list of files fragment!!");
        return null;
    }

    public FileFragment getSecondFragment() {
        Fragment second = getSupportFragmentManager().findFragmentByTag(FileDisplayActivity.TAG_SECOND_FRAGMENT);
        if (second != null) {
            return (FileFragment) second;
        }
        return null;
    }

    protected void cleanSecondFragment() {
        Fragment second = getSecondFragment();
        if (second != null) {
            FragmentTransaction tr = getSupportFragmentManager().beginTransaction();
            tr.remove(second);
            tr.commit();
        }
        updateFragmentsVisibility(false);
        updateNavigationElementsInActionBar(null);
    }

    protected void refreshListOfFilesFragment() {
        OCFileListFragment fileListFragment = getListOfFilesFragment();
        if (fileListFragment != null) {
            fileListFragment.listDirectory();
        }
    }

    protected void refreshSecondFragment(String downloadEvent, String downloadedRemotePath, boolean success) {
        FileFragment secondFragment = getSecondFragment();
        boolean waitedPreview = (mWaitingToPreview != null && mWaitingToPreview.getRemotePath().equals(downloadedRemotePath));
        if (secondFragment != null && secondFragment instanceof FileDetailFragment) {
            FileDetailFragment detailsFragment = (FileDetailFragment) secondFragment;
            OCFile fileInFragment = detailsFragment.getFile();
            if (fileInFragment != null && !downloadedRemotePath.equals(fileInFragment.getRemotePath())) {
                // the user browsed to other file ; forget the automatic preview 
                mWaitingToPreview = null;

            } else if (downloadEvent.equals(FileDownloader.getDownloadAddedMessage())) {
                // grant that the right panel updates the progress bar
                detailsFragment.listenForTransferProgress();
                detailsFragment.updateFileDetails(true, false);

            } else if (downloadEvent.equals(FileDownloader.getDownloadFinishMessage())) {
                //  update the right panel
                boolean detailsFragmentChanged = false;
                if (waitedPreview) {
                    if (success) {
                        mWaitingToPreview = getStorageManager().getFileById(mWaitingToPreview.getFileId());   // update the file from database, for the local storage path
                        if (PreviewMediaFragment.canBePreviewed(mWaitingToPreview)) {
                            startMediaPreview(mWaitingToPreview, 0, true);
                            detailsFragmentChanged = true;
                        } else if (PreviewTextFragment.canBePreviewed(mWaitingToPreview)) {
                            startTextPreview(mWaitingToPreview);
                            detailsFragmentChanged = true;
                        } else {
                            getFileOperationsHelper().openFile(mWaitingToPreview);
                        }
                    }
                    mWaitingToPreview = null;
                }
                if (!detailsFragmentChanged) {
                    detailsFragment.updateFileDetails(false, (success));
                }
            }
        }
    }

    @Override
    public boolean onPrepareOptionsMenu(Menu menu) {
        if (BuildConfig.DEBUG) {
            menu.findItem(R.id.action_logger).setVisible(true);
        } else {
            menu.findItem(R.id.action_logger).setVisible(false);
        }
        return super.onPrepareOptionsMenu(menu);
    }

    @Override
    public boolean onCreateOptionsMenu(Menu menu) {
        MenuInflater inflater = getSherlock().getMenuInflater();
        inflater.inflate(R.menu.main_menu, menu);
        return true;
    }

    @Override
    public boolean onOptionsItemSelected(MenuItem item) {
        boolean retval = true;
        switch (item.getItemId()) {
            case R.id.action_create_dir: {
                CreateFolderDialogFragment dialog =
                        CreateFolderDialogFragment.newInstance(getCurrentDir());
                dialog.show(getSupportFragmentManager(), "createdirdialog");
                break;
            }
            case R.id.action_sort: {
                SharedPreferences appPreferences = PreferenceManager
                        .getDefaultSharedPreferences(this);

                // Read sorting order, default to sort by name ascending
                Integer sortOrder = appPreferences
                        .getInt("sortOrder", FileListListAdapter.SORT_NAME);

                AlertDialog.Builder builder = new AlertDialog.Builder(this);
                builder.setTitle(R.string.actionbar_sort_title)
                        .setSingleChoiceItems(R.array.actionbar_sortby, sortOrder, new DialogInterface.OnClickListener() {
                            public void onClick(DialogInterface dialog, int which) {

                                switch (which) {
                                    case 0:
                                        sortByName(true);
                                        break;
                                    case 1:
                                        sortByDate(false);
                                        break;

// TODO re-enable when server-side folder size calculation is available                       
//                    case 2:
//                        sortBySize(false);
//                        break;
                                }

                                dialog.dismiss();

                            }
                        });
                builder.create().show();
                break;
            }
            case R.id.action_sync_account: {
                startSynchronization();
                break;
            }
            case R.id.action_upload: {
                showDialog(DIALOG_CHOOSE_UPLOAD_SOURCE);
                break;
            }
            case R.id.action_settings: {
                Intent settingsIntent = new Intent(this, Preferences.class);
                startActivity(settingsIntent);
                break;
            }
            case R.id.action_logger: {
                Intent loggerIntent = new Intent(getApplicationContext(), LogHistoryActivity.class);
                startActivity(loggerIntent);
                break;
            }
            case android.R.id.home: {
                FileFragment second = getSecondFragment();
                OCFile currentDir = getCurrentDir();
                if ((currentDir != null && currentDir.getParentId() != 0) ||
                        (second != null && second.getFile() != null)) {
                    onBackPressed();

                }
                break;
            }
            default:
                retval = super.onOptionsItemSelected(item);
        }
        return retval;
    }

    private void startSynchronization() {
        Log_OC.e(TAG, "Got to start sync");
        if (android.os.Build.VERSION.SDK_INT < android.os.Build.VERSION_CODES.KITKAT) {
            Log_OC.e(TAG, "Canceling all syncs for " + MainApp.getAuthority());
            ContentResolver.cancelSync(null, MainApp.getAuthority());   // cancel the current synchronizations of any ownCloud account
            Bundle bundle = new Bundle();
            bundle.putBoolean(ContentResolver.SYNC_EXTRAS_MANUAL, true);
            bundle.putBoolean(ContentResolver.SYNC_EXTRAS_EXPEDITED, true);
            Log_OC.e(TAG, "Requesting sync for " + getAccount().name + " at " + MainApp.getAuthority());
            ContentResolver.requestSync(
                    getAccount(),
                    MainApp.getAuthority(), bundle);
        } else {
            Log_OC.e(TAG, "Requesting sync for " + getAccount().name + " at " + MainApp.getAuthority() + " with new API");
            SyncRequest.Builder builder = new SyncRequest.Builder();
            builder.setSyncAdapter(getAccount(), MainApp.getAuthority());
            builder.setExpedited(true);
            builder.setManual(true);
            builder.syncOnce();

            // Fix bug in Android Lollipop when you click on refresh the whole account
            Bundle extras = new Bundle();
            builder.setExtras(extras);

            SyncRequest request = builder.build();
            ContentResolver.requestSync(request);
        }
    }


    @Override
    public boolean onNavigationItemSelected(int itemPosition, long itemId) {
        if (itemPosition != 0) {
            String targetPath = "";
            for (int i = itemPosition; i < mDirectories.getCount() - 1; i++) {
                targetPath = mDirectories.getItem(i) + OCFile.PATH_SEPARATOR + targetPath;
            }
            targetPath = OCFile.PATH_SEPARATOR + targetPath;
            OCFile targetFolder = getStorageManager().getFileByPath(targetPath);
            if (targetFolder != null) {
                browseTo(targetFolder);
            }

            // the next operation triggers a new call to this method, but it's necessary to 
            // ensure that the name exposed in the action bar is the current directory when the 
            // user selected it in the navigation list
            if (getSupportActionBar().getNavigationMode() == ActionBar.NAVIGATION_MODE_LIST && itemPosition != 0)
                getSupportActionBar().setSelectedNavigationItem(0);
        }
        return true;
    }

    /**
     * Called, when the user selected something for uploading
     */
    protected void onActivityResult(int requestCode, int resultCode, Intent data) {
        super.onActivityResult(requestCode, resultCode, data);

        if (requestCode == ACTION_SELECT_CONTENT_FROM_APPS && (resultCode == RESULT_OK || resultCode == UploadFilesActivity.RESULT_OK_AND_MOVE)) {
            requestSimpleUpload(data, resultCode);

        } else if (requestCode == ACTION_SELECT_MULTIPLE_FILES && (resultCode == RESULT_OK || resultCode == UploadFilesActivity.RESULT_OK_AND_MOVE)) {
            requestMultipleUpload(data, resultCode);

<<<<<<< HEAD
        } else if (requestCode == ACTION_MOVE_FILES && (resultCode == RESULT_OK ||
                resultCode == MoveActivity.RESULT_OK_AND_MOVE)) {
=======
        } else if (requestCode == ACTION_MOVE_FILES && resultCode == RESULT_OK){
>>>>>>> 50e39f04

            final Intent fData = data;
            final int fResultCode = resultCode;
            getHandler().postDelayed(
                    new Runnable() {
                        @Override
                        public void run() {
                            requestMoveOperation(fData, fResultCode);
                        }
                    },
                    DELAY_TO_REQUEST_OPERATION_ON_ACTIVITY_RESULTS
            );
        }
    }

    private void requestMultipleUpload(Intent data, int resultCode) {
        String[] filePaths = data.getStringArrayExtra(UploadFilesActivity.EXTRA_CHOSEN_FILES);
        if (filePaths != null) {
            String[] remotePaths = new String[filePaths.length];
            String remotePathBase = "";
            for (int j = mDirectories.getCount() - 2; j >= 0; --j) {
                remotePathBase += OCFile.PATH_SEPARATOR + mDirectories.getItem(j);
            }
            if (!remotePathBase.endsWith(OCFile.PATH_SEPARATOR))
                remotePathBase += OCFile.PATH_SEPARATOR;
            for (int j = 0; j < remotePaths.length; j++) {
                remotePaths[j] = remotePathBase + (new File(filePaths[j])).getName();
            }

            Intent i = new Intent(this, FileUploader.class);
            i.putExtra(FileUploader.KEY_ACCOUNT, getAccount());
            i.putExtra(FileUploader.KEY_LOCAL_FILE, filePaths);
            i.putExtra(FileUploader.KEY_REMOTE_FILE, remotePaths);
            i.putExtra(FileUploader.KEY_UPLOAD_TYPE, FileUploader.UPLOAD_MULTIPLE_FILES);
            if (resultCode == UploadFilesActivity.RESULT_OK_AND_MOVE)
                i.putExtra(FileUploader.KEY_LOCAL_BEHAVIOUR, FileUploader.LOCAL_BEHAVIOUR_MOVE);
            startService(i);

        } else {
            Log_OC.d(TAG, "User clicked on 'Update' with no selection");
            Toast t = Toast.makeText(this, getString(R.string.filedisplay_no_file_selected), Toast.LENGTH_LONG);
            t.show();
            return;
        }
    }


    private void requestSimpleUpload(Intent data, int resultCode) {
        String filepath = null;
        String mimeType = null;

        Uri selectedImageUri = data.getData();

        try {
            mimeType = getContentResolver().getType(selectedImageUri);

            String filemanagerstring = selectedImageUri.getPath();
            String selectedImagePath = getPath(selectedImageUri);

            if (selectedImagePath != null)
                filepath = selectedImagePath;
            else
                filepath = filemanagerstring;

        } catch (Exception e) {
            Log_OC.e(TAG, "Unexpected exception when trying to read the result of Intent.ACTION_GET_CONTENT", e);
            e.printStackTrace();

        } finally {
            if (filepath == null) {
                Log_OC.e(TAG, "Couldnt resolve path to file");
                Toast t = Toast.makeText(this, getString(R.string.filedisplay_unexpected_bad_get_content), Toast.LENGTH_LONG);
                t.show();
                return;
            }
        }

        Intent i = new Intent(this, FileUploader.class);
        i.putExtra(FileUploader.KEY_ACCOUNT,
                getAccount());
        String remotepath = new String();
        for (int j = mDirectories.getCount() - 2; j >= 0; --j) {
            remotepath += OCFile.PATH_SEPARATOR + mDirectories.getItem(j);
        }
        if (!remotepath.endsWith(OCFile.PATH_SEPARATOR))
            remotepath += OCFile.PATH_SEPARATOR;

        if (filepath.startsWith(UriUtils.URI_CONTENT_SCHEME)) {

            Cursor cursor = MainApp.getAppContext().getContentResolver()
                    .query(Uri.parse(filepath), null, null, null, null, null);

            try {
                if (cursor != null && cursor.moveToFirst()) {
                    String displayName = cursor.getString(
                            cursor.getColumnIndex(OpenableColumns.DISPLAY_NAME));
                    Log.i(TAG, "Display Name: " + displayName + "; mimeType: " + mimeType);

                    displayName.replace(File.separatorChar, '_');
                    displayName.replace(File.pathSeparatorChar, '_');
                    remotepath += displayName + DisplayUtils.getComposedFileExtension(filepath);

                }
            } finally {
                cursor.close();
            }

        } else {
            remotepath += new File(filepath).getName();
        }

        i.putExtra(FileUploader.KEY_LOCAL_FILE, filepath);
        i.putExtra(FileUploader.KEY_REMOTE_FILE, remotepath);
        i.putExtra(FileUploader.KEY_MIME_TYPE, mimeType);
        i.putExtra(FileUploader.KEY_UPLOAD_TYPE, FileUploader.UPLOAD_SINGLE_FILE);
        if (resultCode == UploadFilesActivity.RESULT_OK_AND_MOVE)
            i.putExtra(FileUploader.KEY_LOCAL_BEHAVIOUR, FileUploader.LOCAL_BEHAVIOUR_MOVE);
        startService(i);
    }

    /**
     * Request the operation for moving the file/folder from one path to another
     *
     * @param data       Intent received
     * @param resultCode Result code received
     */
    private void requestMoveOperation(Intent data, int resultCode) {
        OCFile folderToMoveAt = (OCFile) data.getParcelableExtra(FolderPickerActivity.EXTRA_FOLDER);
        OCFile targetFile = (OCFile) data.getParcelableExtra(FolderPickerActivity.EXTRA_FILE);
        getFileOperationsHelper().moveFile(folderToMoveAt, targetFile);
    }

    @Override
    public void onBackPressed() {
        OCFileListFragment listOfFiles = getListOfFilesFragment();
        if (mDualPane || getSecondFragment() == null) {
            if (listOfFiles != null) {  // should never be null, indeed
                if (mDirectories.getCount() <= 1) {
                    finish();
                    return;
                }
                int levelsUp = listOfFiles.onBrowseUp();
                for (int i = 0; i < levelsUp && mDirectories.getCount() > 1; i++) {
                    popDirname();
                }
            }
        }
        if (listOfFiles != null) {  // should never be null, indeed
            setFile(listOfFiles.getCurrentFile());
        }
        cleanSecondFragment();

    }

    @Override
    protected void onSaveInstanceState(Bundle outState) {
        // responsibility of restore is preferred in onCreate() before than in onRestoreInstanceState when there are Fragments involved
        Log_OC.e(TAG, "onSaveInstanceState() start");
        super.onSaveInstanceState(outState);
        outState.putParcelable(FileDisplayActivity.KEY_WAITING_TO_PREVIEW, mWaitingToPreview);
        outState.putBoolean(FileDisplayActivity.KEY_SYNC_IN_PROGRESS, mSyncInProgress);
        //outState.putBoolean(FileDisplayActivity.KEY_REFRESH_SHARES_IN_PROGRESS, mRefreshSharesInProgress);
        outState.putParcelable(FileDisplayActivity.KEY_WAITING_TO_SEND, mWaitingToSend);

        Log_OC.d(TAG, "onSaveInstanceState() end");
    }


    @Override
    protected void onResume() {
        super.onResume();
        Log_OC.e(TAG, "onResume() start");

        // refresh list of files
        refreshListOfFilesFragment();

        // Listen for sync messages
        IntentFilter syncIntentFilter = new IntentFilter(FileSyncAdapter.EVENT_FULL_SYNC_START);
        syncIntentFilter.addAction(FileSyncAdapter.EVENT_FULL_SYNC_END);
        syncIntentFilter.addAction(FileSyncAdapter.EVENT_FULL_SYNC_FOLDER_CONTENTS_SYNCED);
        syncIntentFilter.addAction(SynchronizeFolderOperation.EVENT_SINGLE_FOLDER_CONTENTS_SYNCED);
        syncIntentFilter.addAction(SynchronizeFolderOperation.EVENT_SINGLE_FOLDER_SHARES_SYNCED);
        mSyncBroadcastReceiver = new SyncBroadcastReceiver();
        registerReceiver(mSyncBroadcastReceiver, syncIntentFilter);
        //LocalBroadcastManager.getInstance(this).registerReceiver(mSyncBroadcastReceiver, syncIntentFilter);

        // Listen for upload messages
        IntentFilter uploadIntentFilter = new IntentFilter(FileUploader.getUploadFinishMessage());
        mUploadFinishReceiver = new UploadFinishReceiver();
        registerReceiver(mUploadFinishReceiver, uploadIntentFilter);

        // Listen for download messages
        IntentFilter downloadIntentFilter = new IntentFilter(FileDownloader.getDownloadAddedMessage());
        downloadIntentFilter.addAction(FileDownloader.getDownloadFinishMessage());
        mDownloadFinishReceiver = new DownloadFinishReceiver();
        registerReceiver(mDownloadFinishReceiver, downloadIntentFilter);

        Log_OC.d(TAG, "onResume() end");
    }


    @Override
    protected void onPause() {
        Log_OC.e(TAG, "onPause() start");
        if (mSyncBroadcastReceiver != null) {
            unregisterReceiver(mSyncBroadcastReceiver);
            //LocalBroadcastManager.getInstance(this).unregisterReceiver(mSyncBroadcastReceiver);
            mSyncBroadcastReceiver = null;
        }
        if (mUploadFinishReceiver != null) {
            unregisterReceiver(mUploadFinishReceiver);
            mUploadFinishReceiver = null;
        }
        if (mDownloadFinishReceiver != null) {
            unregisterReceiver(mDownloadFinishReceiver);
            mDownloadFinishReceiver = null;
        }


        Log_OC.d(TAG, "onPause() end");
        super.onPause();
    }


    @Override
    protected Dialog onCreateDialog(int id) {
        Dialog dialog = null;
        AlertDialog.Builder builder;
        switch (id) {
            case DIALOG_SHORT_WAIT: {
                ProgressDialog working_dialog = new ProgressDialog(this);
                working_dialog.setMessage(getResources().getString(
                        R.string.wait_a_moment));
                working_dialog.setIndeterminate(true);
                working_dialog.setCancelable(false);
                dialog = working_dialog;
                break;
            }
            case DIALOG_CHOOSE_UPLOAD_SOURCE: {


                String[] allTheItems = {getString(R.string.actionbar_upload_files),
                        getString(R.string.actionbar_upload_from_apps)};

                builder = new AlertDialog.Builder(this);
                builder.setTitle(R.string.actionbar_upload);
                builder.setItems(allTheItems, new DialogInterface.OnClickListener() {
                    public void onClick(DialogInterface dialog, int item) {
                        if (item == 0) {
                            // if (!mDualPane) {
                            Intent action = new Intent(FileDisplayActivity.this, UploadFilesActivity.class);
                            action.putExtra(UploadFilesActivity.EXTRA_ACCOUNT, FileDisplayActivity.this.getAccount());
                            startActivityForResult(action, ACTION_SELECT_MULTIPLE_FILES);
                            // } else {
                            // TODO create and handle new fragment
                            // LocalFileListFragment
                            // }
                        } else if (item == 1) {
                            Intent action = new Intent(Intent.ACTION_GET_CONTENT);
                            action = action.setType("*/*").addCategory(Intent.CATEGORY_OPENABLE);
                            startActivityForResult(Intent.createChooser(action, getString(R.string.upload_chooser_title)),
                                    ACTION_SELECT_CONTENT_FROM_APPS);
                        }
                    }
                });
                dialog = builder.create();
                break;
            }
            case DIALOG_CERT_NOT_SAVED: {
                builder = new AlertDialog.Builder(this);
                builder.setMessage(getResources().getString(R.string.ssl_validator_not_saved));
                builder.setCancelable(false);
                builder.setPositiveButton(R.string.common_ok, new DialogInterface.OnClickListener() {
                    @Override
                    public void onClick(DialogInterface dialog, int which) {
                        dialog.dismiss();
                    }

                    ;
                });
                dialog = builder.create();
                break;
            }
            default:
                dialog = null;
        }

        return dialog;
    }

    /**
     * Translates a content URI of an image to a physical path
     * on the disk
     *
     * @param uri The URI to resolve
     * @return The path to the content or null if it could not be found
     */
    public String getPath(Uri uri) {
        final boolean isKitKatOrLater = Build.VERSION.SDK_INT >= Build.VERSION_CODES.KITKAT;

        // DocumentProvider
        if (isKitKatOrLater && DocumentsContract.isDocumentUri(getApplicationContext(), uri)) {
            // ExternalStorageProvider
            if (UriUtils.isExternalStorageDocument(uri)) {
                final String docId = DocumentsContract.getDocumentId(uri);
                final String[] split = docId.split(":");
                final String type = split[0];

                if ("primary".equalsIgnoreCase(type)) {
                    return Environment.getExternalStorageDirectory() + "/" + split[1];
                }
            }
            // DownloadsProvider
            else if (UriUtils.isDownloadsDocument(uri)) {

                final String id = DocumentsContract.getDocumentId(uri);
                final Uri contentUri = ContentUris.withAppendedId(Uri.parse("content://downloads/public_downloads"),
                        Long.valueOf(id));

                return UriUtils.getDataColumn(getApplicationContext(), contentUri, null, null);
            }
            // MediaProvider
            else if (UriUtils.isMediaDocument(uri)) {
                final String docId = DocumentsContract.getDocumentId(uri);
                final String[] split = docId.split(":");
                final String type = split[0];

                Uri contentUri = null;
                if ("image".equals(type)) {
                    contentUri = MediaStore.Images.Media.EXTERNAL_CONTENT_URI;
                } else if ("video".equals(type)) {
                    contentUri = MediaStore.Video.Media.EXTERNAL_CONTENT_URI;
                } else if ("audio".equals(type)) {
                    contentUri = MediaStore.Audio.Media.EXTERNAL_CONTENT_URI;
                }

                final String selection = "_id=?";
                final String[] selectionArgs = new String[]{split[1]};

                return UriUtils.getDataColumn(getApplicationContext(), contentUri, selection, selectionArgs);
            }
            // Documents providers returned as content://...
            else if (UriUtils.isContentDocument(uri)) {
                return uri.toString();
            }
        }
        // MediaStore (and general)
        else if ("content".equalsIgnoreCase(uri.getScheme())) {

            // Return the remote address
            if (UriUtils.isGooglePhotosUri(uri))
                return uri.getLastPathSegment();

            return UriUtils.getDataColumn(getApplicationContext(), uri, null, null);
        }
        // File
        else if ("file".equalsIgnoreCase(uri.getScheme())) {
            return uri.getPath();
        }
        return null;
    }

    /**
     * Pushes a directory to the drop down list
     *
     * @param directory to push
     * @throws IllegalArgumentException If the {@link OCFile#isFolder()} returns false.
     */
    public void pushDirname(OCFile directory) {
        if (!directory.isFolder()) {
            throw new IllegalArgumentException("Only directories may be pushed!");
        }
        mDirectories.insert(directory.getFileName(), 0);
        setFile(directory);
    }

    /**
     * Pops a directory name from the drop down list
     *
     * @return True, unless the stack is empty
     */
    public boolean popDirname() {
        mDirectories.remove(mDirectories.getItem(0));
        return !mDirectories.isEmpty();
    }

    // Custom array adapter to override text colors
    private class CustomArrayAdapter<T> extends ArrayAdapter<T> {

        public CustomArrayAdapter(FileDisplayActivity ctx, int view) {
            super(ctx, view);
        }

        public View getView(int position, View convertView, ViewGroup parent) {
            View v = super.getView(position, convertView, parent);

            ((TextView) v).setTextColor(getResources().getColorStateList(
                    android.R.color.white));

            fixRoot((TextView) v);
            return v;
        }

        public View getDropDownView(int position, View convertView,
                                    ViewGroup parent) {
            View v = super.getDropDownView(position, convertView, parent);

            ((TextView) v).setTextColor(getResources().getColorStateList(
                    android.R.color.white));

            fixRoot((TextView) v);
            return v;
        }

        private void fixRoot(TextView v) {
            if (v.getText().equals(OCFile.PATH_SEPARATOR)) {
                v.setText(R.string.default_display_name_for_root_folder);
            }
        }

    }

    private class SyncBroadcastReceiver extends BroadcastReceiver {

        /**
         * {@link BroadcastReceiver} to enable syncing feedback in UI
         */
        @Override
        public void onReceive(Context context, Intent intent) {
            try {
                String event = intent.getAction();
                Log_OC.d(TAG, "Received broadcast " + event);
                String accountName = intent.getStringExtra(FileSyncAdapter.EXTRA_ACCOUNT_NAME);
                String synchFolderRemotePath = intent.getStringExtra(FileSyncAdapter.EXTRA_FOLDER_PATH);
                RemoteOperationResult synchResult = (RemoteOperationResult) intent.getSerializableExtra(FileSyncAdapter.EXTRA_RESULT);
                boolean sameAccount = (getAccount() != null && accountName.equals(getAccount().name) && getStorageManager() != null);

                if (sameAccount) {

                    if (FileSyncAdapter.EVENT_FULL_SYNC_START.equals(event)) {
                        mSyncInProgress = true;

                    } else {
                        OCFile currentFile = (getFile() == null) ? null : getStorageManager().getFileByPath(getFile().getRemotePath());
                        OCFile currentDir = (getCurrentDir() == null) ? null : getStorageManager().getFileByPath(getCurrentDir().getRemotePath());

                        if (currentDir == null) {
                            // current folder was removed from the server 
                            Toast.makeText(FileDisplayActivity.this,
                                    String.format(getString(R.string.sync_current_folder_was_removed), mDirectories.getItem(0)),
                                    Toast.LENGTH_LONG)
                                    .show();
                            browseToRoot();

                        } else {
                            if (currentFile == null && !getFile().isFolder()) {
                                // currently selected file was removed in the server, and now we know it
                                cleanSecondFragment();
                                currentFile = currentDir;
                            }

                            if (synchFolderRemotePath != null && currentDir.getRemotePath().equals(synchFolderRemotePath)) {
                                OCFileListFragment fileListFragment = getListOfFilesFragment();
                                if (fileListFragment != null) {
                                    fileListFragment.listDirectory(currentDir);
                                }
                            }
                            setFile(currentFile);
                        }

                        mSyncInProgress = (!FileSyncAdapter.EVENT_FULL_SYNC_END.equals(event) && !SynchronizeFolderOperation.EVENT_SINGLE_FOLDER_SHARES_SYNCED.equals(event));

                        if (SynchronizeFolderOperation.EVENT_SINGLE_FOLDER_CONTENTS_SYNCED.
                                equals(event) &&
                                /// TODO refactor and make common
                                synchResult != null && !synchResult.isSuccess() &&
                                (synchResult.getCode() == ResultCode.UNAUTHORIZED ||
                                        synchResult.isIdPRedirection() ||
                                        (synchResult.isException() && synchResult.getException()
                                                instanceof AuthenticatorException))) {

                            OwnCloudClient client = null;
                            try {
                                OwnCloudAccount ocAccount =
                                        new OwnCloudAccount(getAccount(), context);
                                client = (OwnCloudClientManagerFactory.getDefaultSingleton().
                                        removeClientFor(ocAccount));
                                // TODO get rid of these exceptions
                            } catch (AccountNotFoundException e) {
                                e.printStackTrace();
                            } catch (AuthenticatorException e) {
                                e.printStackTrace();
                            } catch (OperationCanceledException e) {
                                e.printStackTrace();
                            } catch (IOException e) {
                                e.printStackTrace();
                            }

                            if (client != null) {
                                OwnCloudCredentials cred = client.getCredentials();
                                if (cred != null) {
                                    AccountManager am = AccountManager.get(context);
                                    if (cred.authTokenExpires()) {
                                        am.invalidateAuthToken(
                                                getAccount().type,
                                                cred.getAuthToken()
                                        );
                                    } else {
                                        am.clearPassword(getAccount());
                                    }
                                }
                            }

                            requestCredentialsUpdate();

                        }
                    }
                    removeStickyBroadcast(intent);
                    Log_OC.d(TAG, "Setting progress visibility to " + mSyncInProgress);
                    setSupportProgressBarIndeterminateVisibility(mSyncInProgress /*|| mRefreshSharesInProgress*/);

                    setBackgroundText();

                }

                if (synchResult != null) {
                    if (synchResult.getCode().equals(RemoteOperationResult.ResultCode.SSL_RECOVERABLE_PEER_UNVERIFIED)) {
                        mLastSslUntrustedServerResult = synchResult;
                    }
                }
            } catch (RuntimeException e) {
                // avoid app crashes after changing the serial id of RemoteOperationResult 
                // in owncloud library with broadcast notifications pending to process
                removeStickyBroadcast(intent);
            }
        }
    }

    /**
     * Show a text message on screen view for notifying user if content is
     * loading or folder is empty
     */
    private void setBackgroundText() {
        OCFileListFragment ocFileListFragment = getListOfFilesFragment();
        if (ocFileListFragment != null) {
            int message = R.string.file_list_loading;
            if (!mSyncInProgress) {
                // In case file list is empty
                message = R.string.file_list_empty;
            }
            ocFileListFragment.setMessageForEmptyList(getString(message));
        } else {
            Log_OC.e(TAG, "OCFileListFragment is null");
        }
    }

    /**
     * Once the file upload has finished -> update view
     */
    private class UploadFinishReceiver extends BroadcastReceiver {
        /**
         * Once the file upload has finished -> update view
         *
         * @author David A. Velasco
         * {@link BroadcastReceiver} to enable upload feedback in UI
         */
        @Override
        public void onReceive(Context context, Intent intent) {
            try {
                String uploadedRemotePath = intent.getStringExtra(FileDownloader.EXTRA_REMOTE_PATH);
                String accountName = intent.getStringExtra(FileUploader.ACCOUNT_NAME);
                boolean sameAccount = getAccount() != null && accountName.equals(getAccount().name);
                OCFile currentDir = getCurrentDir();
                boolean isDescendant = (currentDir != null) && (uploadedRemotePath != null) &&
                        (uploadedRemotePath.startsWith(currentDir.getRemotePath()));

                if (sameAccount && isDescendant) {
                    refreshListOfFilesFragment();
                }

                boolean uploadWasFine = intent.getBooleanExtra(FileUploader.EXTRA_UPLOAD_RESULT, false);
                boolean renamedInUpload = getFile().getRemotePath().
                        equals(intent.getStringExtra(FileUploader.EXTRA_OLD_REMOTE_PATH));
                boolean sameFile = getFile().getRemotePath().equals(uploadedRemotePath) ||
                        renamedInUpload;
                FileFragment details = getSecondFragment();
                boolean detailFragmentIsShown = (details != null &&
                        details instanceof FileDetailFragment);

                if (sameAccount && sameFile && detailFragmentIsShown) {
                    if (uploadWasFine) {
                        setFile(getStorageManager().getFileByPath(uploadedRemotePath));
                    }
                    if (renamedInUpload) {
                        String newName = (new File(uploadedRemotePath)).getName();
                        Toast msg = Toast.makeText(
                                context,
                                String.format(
                                        getString(R.string.filedetails_renamed_in_upload_msg),
                                        newName),
                                Toast.LENGTH_LONG);
                        msg.show();
                    }
                    if (uploadWasFine || getFile().fileExists()) {
                        ((FileDetailFragment) details).updateFileDetails(false, true);
                    } else {
                        cleanSecondFragment();
                    }

                    // Force the preview if the file is an image or text file
                    if (uploadWasFine) {
                        OCFile ocFile = getFile();
                        if (PreviewImageFragment.canBePreviewed(ocFile))
                            startImagePreview(getFile());
                        else if (PreviewTextFragment.canBePreviewed(ocFile))
                            startTextPreview(ocFile);
                        // TODO what about other kind of previews?
                    }
                }

            } finally {
                if (intent != null) {
                    removeStickyBroadcast(intent);
                }
            }

        }

    }


    /**
     * Class waiting for broadcast events from the {@link FileDownloader} service.
     * <p/>
     * Updates the UI when a download is started or finished, provided that it is relevant for the
     * current folder.
     */
    private class DownloadFinishReceiver extends BroadcastReceiver {
        @Override
        public void onReceive(Context context, Intent intent) {
            try {
                boolean sameAccount = isSameAccount(context, intent);
                String downloadedRemotePath = intent.getStringExtra(FileDownloader.EXTRA_REMOTE_PATH);
                boolean isDescendant = isDescendant(downloadedRemotePath);

                if (sameAccount && isDescendant) {
                    refreshListOfFilesFragment();
                    refreshSecondFragment(intent.getAction(), downloadedRemotePath, intent.getBooleanExtra(FileDownloader.EXTRA_DOWNLOAD_RESULT, false));
                }

                if (mWaitingToSend != null) {
                    mWaitingToSend = getStorageManager().getFileByPath(mWaitingToSend.getRemotePath()); // Update the file to send
                    if (mWaitingToSend.isDown()) {
                        sendDownloadedFile();
                    }
                }

            } finally {
                if (intent != null) {
                    removeStickyBroadcast(intent);
                }
            }
        }

        private boolean isDescendant(String downloadedRemotePath) {
            OCFile currentDir = getCurrentDir();
            return (currentDir != null && downloadedRemotePath != null && downloadedRemotePath.startsWith(currentDir.getRemotePath()));
        }

        private boolean isSameAccount(Context context, Intent intent) {
            String accountName = intent.getStringExtra(FileDownloader.ACCOUNT_NAME);
            return (accountName != null && getAccount() != null && accountName.equals(getAccount().name));
        }
    }


    public void browseToRoot() {
        OCFileListFragment listOfFiles = getListOfFilesFragment();
        if (listOfFiles != null) {  // should never be null, indeed
            while (mDirectories.getCount() > 1) {
                popDirname();
            }
            OCFile root = getStorageManager().getFileByPath(OCFile.ROOT_PATH);
            listOfFiles.listDirectory(root);
            setFile(listOfFiles.getCurrentFile());
            startSyncFolderOperation(root, false);
        }
        cleanSecondFragment();
    }


    public void browseTo(OCFile folder) {
        if (folder == null || !folder.isFolder()) {
            throw new IllegalArgumentException("Trying to browse to invalid folder " + folder);
        }
        OCFileListFragment listOfFiles = getListOfFilesFragment();
        if (listOfFiles != null) {
            setNavigationListWithFolder(folder);
            listOfFiles.listDirectory(folder);
            setFile(listOfFiles.getCurrentFile());
            startSyncFolderOperation(folder, false);
        } else {
            Log_OC.e(TAG, "Unexpected null when accessing list fragment");
        }
        cleanSecondFragment();
    }


    /**
     * {@inheritDoc}
     * <p/>
     * Updates action bar and second fragment, if in dual pane mode.
     */
    @Override
    public void onBrowsedDownTo(OCFile directory) {
        pushDirname(directory);
        cleanSecondFragment();

        // Sync Folder
        startSyncFolderOperation(directory, false);

    }

    /**
     * Shows the information of the {@link OCFile} received as a
     * parameter in the second fragment.
     *
     * @param file {@link OCFile} whose details will be shown
     */
    @Override
    public void showDetails(OCFile file) {
        Fragment detailFragment = new FileDetailFragment(file, getAccount());
        setSecondFragment(detailFragment);
        updateFragmentsVisibility(true);
        updateNavigationElementsInActionBar(file);
        setFile(file);
    }


    /**
     * TODO
     */
    private void updateNavigationElementsInActionBar(OCFile chosenFile) {
        ActionBar actionBar = getSupportActionBar();
        if (chosenFile == null || mDualPane) {
            // only list of files - set for browsing through folders
            OCFile currentDir = getCurrentDir();
            boolean noRoot = (currentDir != null && currentDir.getParentId() != 0);
            actionBar.setDisplayHomeAsUpEnabled(noRoot);
            actionBar.setDisplayShowTitleEnabled(!noRoot);
            if (!noRoot) {
                actionBar.setTitle(getString(R.string.default_display_name_for_root_folder));
            }
            actionBar.setNavigationMode(!noRoot ? ActionBar.NAVIGATION_MODE_STANDARD : ActionBar.NAVIGATION_MODE_LIST);
            actionBar.setListNavigationCallbacks(mDirectories, this);   // assuming mDirectories is updated

        } else {
            actionBar.setDisplayHomeAsUpEnabled(true);
            actionBar.setDisplayShowTitleEnabled(true);
            actionBar.setTitle(chosenFile.getFileName());
            actionBar.setNavigationMode(ActionBar.NAVIGATION_MODE_STANDARD);
        }
    }


    @Override
    protected ServiceConnection newTransferenceServiceConnection() {
        return new ListServiceConnection();
    }

    /**
     * Defines callbacks for service binding, passed to bindService()
     */
    private class ListServiceConnection implements ServiceConnection {

        @Override
        public void onServiceConnected(ComponentName component, IBinder service) {
            if (component.equals(new ComponentName(FileDisplayActivity.this, FileDownloader.class))) {
                Log_OC.d(TAG, "Download service connected");
                mDownloaderBinder = (FileDownloaderBinder) service;
                if (mWaitingToPreview != null)
                    if (getStorageManager() != null) {
                        mWaitingToPreview = getStorageManager().getFileById(mWaitingToPreview.getFileId()); // update the file
                        if (!mWaitingToPreview.isDown()) {
                            requestForDownload();
                        }
                    }

            } else if (component.equals(new ComponentName(FileDisplayActivity.this, FileUploader.class))) {
                Log_OC.d(TAG, "Upload service connected");
                mUploaderBinder = (FileUploaderBinder) service;
            } else {
                return;
            }
            // a new chance to get the mDownloadBinder through getFileDownloadBinder() - THIS IS A MESS
            OCFileListFragment listOfFiles = getListOfFilesFragment();
            if (listOfFiles != null) {
                listOfFiles.listDirectory();
            }
            FileFragment secondFragment = getSecondFragment();
            if (secondFragment != null && secondFragment instanceof FileDetailFragment) {
                FileDetailFragment detailFragment = (FileDetailFragment) secondFragment;
                detailFragment.listenForTransferProgress();
                detailFragment.updateFileDetails(false, false);
            }
        }

        @Override
        public void onServiceDisconnected(ComponentName component) {
            if (component.equals(new ComponentName(FileDisplayActivity.this, FileDownloader.class))) {
                Log_OC.d(TAG, "Download service disconnected");
                mDownloaderBinder = null;
            } else if (component.equals(new ComponentName(FileDisplayActivity.this, FileUploader.class))) {
                Log_OC.d(TAG, "Upload service disconnected");
                mUploaderBinder = null;
            }
        }
    }

    ;


    /**
     * Launch an intent to request the PIN code to the user before letting him use the app
     */
    private void requestPinCode() {
        boolean pinStart = false;
        SharedPreferences appPrefs = PreferenceManager.getDefaultSharedPreferences(getApplicationContext());
        pinStart = appPrefs.getBoolean("set_pincode", false);
        if (pinStart) {
            Intent i = new Intent(getApplicationContext(), PinCodeActivity.class);
            i.putExtra(PinCodeActivity.EXTRA_ACTIVITY, "FileDisplayActivity");
            startActivity(i);
        }
    }


    @Override
    public void onSavedCertificate() {
        startSyncFolderOperation(getCurrentDir(), false);
    }


    @Override
    public void onFailedSavingCertificate() {
        showDialog(DIALOG_CERT_NOT_SAVED);
    }

    @Override
    public void onCancelCertificate() {
        // nothing to do
    }

    /**
     * Updates the view associated to the activity after the finish of some operation over files
     * in the current account.
     *
     * @param operation Removal operation performed.
     * @param result    Result of the removal.
     */
    @Override
    public void onRemoteOperationFinish(RemoteOperation operation, RemoteOperationResult result) {
        super.onRemoteOperationFinish(operation, result);

        if (operation instanceof RemoveFileOperation) {
            onRemoveFileOperationFinish((RemoveFileOperation) operation, result);

        } else if (operation instanceof RenameFileOperation) {
            onRenameFileOperationFinish((RenameFileOperation) operation, result);

        } else if (operation instanceof SynchronizeFileOperation) {
            onSynchronizeFileOperationFinish((SynchronizeFileOperation) operation, result);

        } else if (operation instanceof CreateFolderOperation) {
            onCreateFolderOperationFinish((CreateFolderOperation) operation, result);

        } else if (operation instanceof CreateShareOperation) {
            onCreateShareOperationFinish((CreateShareOperation) operation, result);

        } else if (operation instanceof UnshareLinkOperation) {
            onUnshareLinkOperationFinish((UnshareLinkOperation) operation, result);

        } else if (operation instanceof MoveFileOperation) {
            onMoveFileOperationFinish((MoveFileOperation) operation, result);
        }

    }


    private void onCreateShareOperationFinish(CreateShareOperation operation, RemoteOperationResult result) {
        if (result.isSuccess()) {
            refreshShowDetails();
            refreshListOfFilesFragment();
        }
    }


    private void onUnshareLinkOperationFinish(UnshareLinkOperation operation, RemoteOperationResult result) {
        if (result.isSuccess()) {
            refreshShowDetails();
            refreshListOfFilesFragment();

        } else if (result.getCode() == ResultCode.SHARE_NOT_FOUND) {
            cleanSecondFragment();
            refreshListOfFilesFragment();
        }
    }

    private void refreshShowDetails() {
        FileFragment details = getSecondFragment();
        if (details != null) {
            OCFile file = details.getFile();
            if (file != null) {
                file = getStorageManager().getFileByPath(file.getRemotePath());
                if (details instanceof PreviewMediaFragment) {
                    // Refresh  OCFile of the fragment
                    ((PreviewMediaFragment) details).updateFile(file);
                } else if (details instanceof PreviewTextFragment) {
                    // Refresh  OCFile of the fragment
                    ((PreviewTextFragment) details).updateFile(file);
                } else
                    showDetails(file);
            }
            invalidateOptionsMenu();
        }
    }

    /**
     * Updates the view associated to the activity after the finish of an operation trying to remove a
     * file.
     *
     * @param operation Removal operation performed.
     * @param result    Result of the removal.
     */
    private void onRemoveFileOperationFinish(RemoveFileOperation operation, RemoteOperationResult result) {
        dismissLoadingDialog();

        Toast msg = Toast.makeText(this, ErrorMessageAdapter.getErrorCauseMessage(result, operation, getResources()),
                Toast.LENGTH_LONG);
        msg.show();

        if (result.isSuccess()) {
            OCFile removedFile = operation.getFile();
            FileFragment second = getSecondFragment();
            if (second != null && removedFile.equals(second.getFile())) {
                if (second instanceof PreviewMediaFragment) {
                    ((PreviewMediaFragment) second).stopPreview(true);
                }
                setFile(getStorageManager().getFileById(removedFile.getParentId()));
                cleanSecondFragment();
            }
            if (getStorageManager().getFileById(removedFile.getParentId()).equals(getCurrentDir())) {
                refreshListOfFilesFragment();
            }
            invalidateOptionsMenu();
        } else {
            if (result.isSslRecoverableException()) {
                mLastSslUntrustedServerResult = result;
                showUntrustedCertDialog(mLastSslUntrustedServerResult);
            }
        }
    }


    /**
     * Updates the view associated to the activity after the finish of an operation trying to move a
     * file.
     *
     * @param operation Move operation performed.
     * @param result    Result of the move operation.
     */
    private void onMoveFileOperationFinish(MoveFileOperation operation, RemoteOperationResult result) {
        if (result.isSuccess()) {
            dismissLoadingDialog();
            refreshListOfFilesFragment();
        } else {
            dismissLoadingDialog();
            try {
                Toast msg = Toast.makeText(FileDisplayActivity.this,
                        ErrorMessageAdapter.getErrorCauseMessage(result, operation, getResources()),
                        Toast.LENGTH_LONG);
                msg.show();

            } catch (NotFoundException e) {
                Log_OC.e(TAG, "Error while trying to show fail message ", e);
            }
        }
    }


    /**
     * Updates the view associated to the activity after the finish of an operation trying to rename a
     * file.
     *
     * @param operation Renaming operation performed.
     * @param result    Result of the renaming.
     */
    private void onRenameFileOperationFinish(RenameFileOperation operation, RemoteOperationResult result) {
        dismissLoadingDialog();
        OCFile renamedFile = operation.getFile();
        if (result.isSuccess()) {
            FileFragment details = getSecondFragment();
            if (details != null) {
                if (details instanceof FileDetailFragment && renamedFile.equals(details.getFile())) {
                    ((FileDetailFragment) details).updateFileDetails(renamedFile, getAccount());
                    showDetails(renamedFile);

                } else if (details instanceof PreviewMediaFragment && renamedFile.equals(details.getFile())) {
                    ((PreviewMediaFragment) details).updateFile(renamedFile);
                    if (PreviewMediaFragment.canBePreviewed(renamedFile)) {
                        int position = ((PreviewMediaFragment) details).getPosition();
                        startMediaPreview(renamedFile, position, true);
                    } else {
                        getFileOperationsHelper().openFile(renamedFile);
                    }
                } else if (details instanceof PreviewTextFragment && renamedFile.equals(details.getFile())) {
                    ((PreviewTextFragment) details).updateFile(renamedFile);
                    if (PreviewTextFragment.canBePreviewed(renamedFile)) {
                        startTextPreview(renamedFile);
                    } else {
                        getFileOperationsHelper().openFile(renamedFile);
                    }
                }
            }

            if (getStorageManager().getFileById(renamedFile.getParentId()).equals(getCurrentDir())) {
                refreshListOfFilesFragment();
            }

        } else {
            Toast msg = Toast.makeText(this, ErrorMessageAdapter.getErrorCauseMessage(result, operation, getResources()),
                    Toast.LENGTH_LONG);
            msg.show();

            if (result.isSslRecoverableException()) {
                mLastSslUntrustedServerResult = result;
                showUntrustedCertDialog(mLastSslUntrustedServerResult);
            }
        }
    }

    private void onSynchronizeFileOperationFinish(SynchronizeFileOperation operation, RemoteOperationResult result) {
        dismissLoadingDialog();
        OCFile syncedFile = operation.getLocalFile();
        if (!result.isSuccess()) {
            if (result.getCode() == ResultCode.SYNC_CONFLICT) {
                Intent i = new Intent(this, ConflictsResolveActivity.class);
                i.putExtra(ConflictsResolveActivity.EXTRA_FILE, syncedFile);
                i.putExtra(ConflictsResolveActivity.EXTRA_ACCOUNT, getAccount());
                startActivity(i);

            }

        } else {
            if (operation.transferWasRequested()) {
                onTransferStateChanged(syncedFile, true, true);

            } else {
                Toast msg = Toast.makeText(this, ErrorMessageAdapter.getErrorCauseMessage(result, operation, getResources()),
                        Toast.LENGTH_LONG);
                msg.show();
            }
        }
    }

    /**
     * Updates the view associated to the activity after the finish of an operation trying create a new folder
     *
     * @param operation Creation operation performed.
     * @param result    Result of the creation.
     */
    private void onCreateFolderOperationFinish(CreateFolderOperation operation, RemoteOperationResult result) {
        if (result.isSuccess()) {
            dismissLoadingDialog();
            refreshListOfFilesFragment();
        } else {
            dismissLoadingDialog();
            try {
                Toast msg = Toast.makeText(FileDisplayActivity.this,
                        ErrorMessageAdapter.getErrorCauseMessage(result, operation, getResources()),
                        Toast.LENGTH_LONG);
                msg.show();

            } catch (NotFoundException e) {
                Log_OC.e(TAG, "Error while trying to show fail message ", e);
            }
        }
    }


    /**
     * {@inheritDoc}
     */
    @Override
    public void onTransferStateChanged(OCFile file, boolean downloading, boolean uploading) {
        refreshListOfFilesFragment();
        FileFragment details = getSecondFragment();
        if (details != null && details instanceof FileDetailFragment && file.equals(details.getFile())) {
            if (downloading || uploading) {
                ((FileDetailFragment) details).updateFileDetails(file, getAccount());
            } else {
                if (!file.fileExists()) {
                    cleanSecondFragment();
                } else {
                    ((FileDetailFragment) details).updateFileDetails(false, true);
                }
            }
        }

    }


    private void requestForDownload() {
        Account account = getAccount();
        if (!mDownloaderBinder.isDownloading(account, mWaitingToPreview)) {
            Intent i = new Intent(this, FileDownloader.class);
            i.putExtra(FileDownloader.EXTRA_ACCOUNT, account);
            i.putExtra(FileDownloader.EXTRA_FILE, mWaitingToPreview);
            startService(i);
        }
    }


    private OCFile getCurrentDir() {
        OCFile file = getFile();
        if (file != null) {
            if (file.isFolder()) {
                return file;
            } else if (getStorageManager() != null) {
                String parentPath = file.getRemotePath().substring(0, file.getRemotePath().lastIndexOf(file.getFileName()));
                return getStorageManager().getFileByPath(parentPath);
            }
        }
        return null;
    }

    public void startSyncFolderOperation(OCFile folder, boolean ignoreETag) {
        long currentSyncTime = System.currentTimeMillis();

        mSyncInProgress = true;

        // perform folder synchronization
        RemoteOperation synchFolderOp = new SynchronizeFolderOperation(folder,
                currentSyncTime,
                false,
                getFileOperationsHelper().isSharedSupported(),
                ignoreETag,
                getStorageManager(),
                getAccount(),
                getApplicationContext()
        );
        synchFolderOp.execute(getAccount(), this, null, null);

        setSupportProgressBarIndeterminateVisibility(true);

        setBackgroundText();
    }

    /**
     * Show untrusted cert dialog
     */
    public void showUntrustedCertDialog(RemoteOperationResult result) {
        // Show a dialog with the certificate info
        SslUntrustedCertDialog dialog = SslUntrustedCertDialog.newInstanceForFullSslError((CertificateCombinedException) result.getException());
        FragmentManager fm = getSupportFragmentManager();
        FragmentTransaction ft = fm.beginTransaction();
        dialog.show(ft, DIALOG_UNTRUSTED_CERT);
    }

    private void requestForDownload(OCFile file) {
        Account account = getAccount();
        if (!mDownloaderBinder.isDownloading(account, file)) {
            Intent i = new Intent(this, FileDownloader.class);
            i.putExtra(FileDownloader.EXTRA_ACCOUNT, account);
            i.putExtra(FileDownloader.EXTRA_FILE, file);
            startService(i);
        }
    }

    private void sendDownloadedFile() {
        getFileOperationsHelper().sendDownloadedFile(mWaitingToSend);
        mWaitingToSend = null;
    }


    /**
     * Requests the download of the received {@link OCFile} , updates the UI
     * to monitor the download progress and prepares the activity to send the file
     * when the download finishes.
     *
     * @param file {@link OCFile} to download and preview.
     */
    public void startDownloadForSending(OCFile file) {
        mWaitingToSend = file;
        requestForDownload(mWaitingToSend);
        boolean hasSecondFragment = (getSecondFragment() != null);
        updateFragmentsVisibility(hasSecondFragment);
    }

    /**
     * Opens the image gallery showing the image {@link OCFile} received as parameter.
     *
     * @param file Image {@link OCFile} to show.
     */
    public void startImagePreview(OCFile file) {
        Intent showDetailsIntent = new Intent(this, PreviewImageActivity.class);
        showDetailsIntent.putExtra(EXTRA_FILE, file);
        showDetailsIntent.putExtra(EXTRA_ACCOUNT, getAccount());
        startActivity(showDetailsIntent);
    }

    /**
     * Stars the preview of an already down media {@link OCFile}.
     *
     * @param file                  Media {@link OCFile} to preview.
     * @param startPlaybackPosition Media position where the playback will be started, in milliseconds.
     * @param autoplay              When 'true', the playback will start without user interactions.
     */
    public void startMediaPreview(OCFile file, int startPlaybackPosition, boolean autoplay) {
        Fragment mediaFragment = new PreviewMediaFragment(file, getAccount(), startPlaybackPosition, autoplay);
        setSecondFragment(mediaFragment);
        updateFragmentsVisibility(true);
        updateNavigationElementsInActionBar(file);
        setFile(file);
    }

    /**
     * Stars the preview of a text file {@link OCFile}.
     *
     * @param file Text {@link OCFile} to preview.
     */
    public void startTextPreview(OCFile file) {
        Bundle args = new Bundle();
        args.putParcelable(EXTRA_FILE, file);
        args.putParcelable(EXTRA_ACCOUNT, getAccount());
        Fragment textPreviewFragment = Fragment.instantiate(getApplicationContext(), PreviewTextFragment.class.getName(), args);
        setSecondFragment(textPreviewFragment);
        updateFragmentsVisibility(true);
        updateNavigationElementsInActionBar(file);
        setFile(file);
    }

    /**
     * Requests the download of the received {@link OCFile} , updates the UI
     * to monitor the download progress and prepares the activity to preview
     * or open the file when the download finishes.
     *
     * @param file {@link OCFile} to download and preview.
     */
    public void startDownloadForPreview(OCFile file) {
        Fragment detailFragment = new FileDetailFragment(file, getAccount());
        setSecondFragment(detailFragment);
        mWaitingToPreview = file;
        requestForDownload();
        updateFragmentsVisibility(true);
        updateNavigationElementsInActionBar(file);
        setFile(file);
    }


    public void cancelTransference(OCFile file) {
        getFileOperationsHelper().cancelTransference(file);
        if (mWaitingToPreview != null &&
                mWaitingToPreview.getRemotePath().equals(file.getRemotePath())) {
            mWaitingToPreview = null;
        }
        if (mWaitingToSend != null &&
                mWaitingToSend.getRemotePath().equals(file.getRemotePath())) {
            mWaitingToSend = null;
        }
        onTransferStateChanged(file, false, false);
    }

    @Override
    public void onRefresh(boolean ignoreETag) {
        refreshList(ignoreETag);
    }

    @Override
    public void onRefresh() {
        refreshList(true);
    }

    private void refreshList(boolean ignoreETag) {
        OCFileListFragment listOfFiles = getListOfFilesFragment();
        if (listOfFiles != null) {
            OCFile folder = listOfFiles.getCurrentFile();
            if (folder != null) {
                /*mFile = mContainerActivity.getStorageManager().getFileById(mFile.getFileId());
                listDirectory(mFile);*/
                startSyncFolderOperation(folder, ignoreETag);
            }
        }
    }

    private void sortByDate(boolean ascending) {
        getListOfFilesFragment().sortByDate(ascending);
    }

    private void sortBySize(boolean ascending) {
        getListOfFilesFragment().sortBySize(ascending);
    }

    private void sortByName(boolean ascending) {
        getListOfFilesFragment().sortByName(ascending);
    }
}<|MERGE_RESOLUTION|>--- conflicted
+++ resolved
@@ -621,12 +621,7 @@
         } else if (requestCode == ACTION_SELECT_MULTIPLE_FILES && (resultCode == RESULT_OK || resultCode == UploadFilesActivity.RESULT_OK_AND_MOVE)) {
             requestMultipleUpload(data, resultCode);
 
-<<<<<<< HEAD
-        } else if (requestCode == ACTION_MOVE_FILES && (resultCode == RESULT_OK ||
-                resultCode == MoveActivity.RESULT_OK_AND_MOVE)) {
-=======
-        } else if (requestCode == ACTION_MOVE_FILES && resultCode == RESULT_OK){
->>>>>>> 50e39f04
+        } else if (requestCode == ACTION_MOVE_FILES && resultCode == RESULT_OK) {
 
             final Intent fData = data;
             final int fResultCode = resultCode;
