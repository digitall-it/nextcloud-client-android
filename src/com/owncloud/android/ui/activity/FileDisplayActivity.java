--- conflicted
+++ resolved
@@ -86,6 +86,7 @@
 import com.owncloud.android.services.observer.FileObserverService;
 import com.owncloud.android.syncadapter.FileSyncAdapter;
 import com.owncloud.android.ui.dialog.ConfirmationDialogFragment;
+import com.owncloud.android.ui.dialog.CreateFolderDialogFragment;
 import com.owncloud.android.ui.dialog.SslUntrustedCertDialog;
 import com.owncloud.android.ui.dialog.SslUntrustedCertDialog.OnSslUntrustedCertListener;
 import com.owncloud.android.ui.fragment.FileDetailFragment;
@@ -126,9 +127,6 @@
     private static final String KEY_WAITING_TO_PREVIEW = "WAITING_TO_PREVIEW";
     private static final String KEY_SYNC_IN_PROGRESS = "SYNC_IN_PROGRESS";
     private static final String KEY_WAITING_TO_SEND = "WAITING_TO_SEND";
-
-    public static final int DIALOG_SHORT_WAIT = 0;
-    private static final int DIALOG_CHOOSE_UPLOAD_SOURCE = 1;
 
     public static final String ACTION_DETAILS = "com.owncloud.android.ui.activity.action.DETAILS";
 
@@ -626,7 +624,7 @@
                 UploadFilesActivity.EXTRA_ACCOUNT,
                 getAccount()
         );
-        startActivityForResult(action, ACTION_SELECT_MULTIPLE_FILES);
+        startActivityForResult(action, REQUEST_CODE__SELECT_MULTIPLE_FILES);
     }
 
     public void uploadFromOtherAppsSelected() {
@@ -638,7 +636,7 @@
         }
         startActivityForResult(
                 Intent.createChooser(action, getString(R.string.upload_chooser_title)),
-                ACTION_SELECT_CONTENT_FROM_APPS
+                REQUEST_CODE__SELECT_CONTENT_FROM_APPS
         );
     }
 
@@ -702,11 +700,7 @@
                 resultCode == UploadFilesActivity.RESULT_OK_AND_MOVE)) {
             requestMultipleUpload(data, resultCode);
 
-<<<<<<< HEAD
-        } else if (requestCode == ACTION_MOVE_FILES && resultCode == RESULT_OK) {
-=======
         } else if (requestCode == REQUEST_CODE__MOVE_FILES && resultCode == RESULT_OK) {
->>>>>>> 8b85a734
             final Intent fData = data;
             final int fResultCode = resultCode;
             getHandler().postDelayed(
@@ -883,7 +877,26 @@
 
     @Override
     public void onBackPressed() {
-        if (!isDrawerOpen()) {
+        boolean isFabOpen = isFabOpen();
+        boolean isDrawerOpen = isDrawerOpen();
+
+        /*
+         * BackPressed priority/hierarchy:
+         *    1. close drawer if opened
+         *    2. close FAB if open (only if drawer isn't open)
+         *    3. navigate up (only if drawer and FAB aren't open)
+         */
+        if(isDrawerOpen && isFabOpen) {
+            // close drawer first
+            super.onBackPressed();
+        } else if(isDrawerOpen && !isFabOpen) {
+            // close drawer
+            super.onBackPressed();
+        } else if (!isDrawerOpen && isFabOpen) {
+            // close fab
+            getListOfFilesFragment().getFabMain().collapse();
+        } else {
+            // all closed
             OCFileListFragment listOfFiles = getListOfFilesFragment();
             if (mDualPane || getSecondFragment() == null) {
                 OCFile currentDir = getCurrentDir();
@@ -1890,7 +1903,6 @@
     private void sortByName(boolean ascending) {
         getListOfFilesFragment().sortByName(ascending);
     }
-<<<<<<< HEAD
 
     private boolean isGridView() {
         return getListOfFilesFragment().isGridView();
@@ -1902,14 +1914,5 @@
 
     public void refreshDirectory(){
         getListOfFilesFragment().refreshDirectory();
-=======
-
-    private boolean isGridView() {
-        return getListOfFilesFragment().isGridView();
-    }
-
-    public void allFilesOption() {
-        browseToRoot();
->>>>>>> 8b85a734
     }
 }