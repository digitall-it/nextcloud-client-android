--- conflicted
+++ resolved
@@ -111,9 +111,6 @@
 
 /**
  * Displays, what files the user has available in his ownCloud. This is the main view.
- *
- * @author Bartek Przybylski
- * @author David A. Velasco
  */
 
 public class FileDisplayActivity extends HookActivity implements
@@ -268,8 +265,6 @@
                 file = getStorageManager().getFileByPath(OCFile.ROOT_PATH);  // never returns null
             }
             setFile(file);
-<<<<<<< HEAD
-=======
 
             if (mAccountWasSet) {
                 RelativeLayout navigationDrawerLayout = (RelativeLayout) findViewById(R.id.left_drawer);
@@ -280,7 +275,6 @@
                 }
             }
 
->>>>>>> 0c7a9c3e
             if (!stateWasRecovered) {
                 Log_OC.d(TAG, "Initializing Fragments in onAccountChanged..");
                 initFragmentsWithFile();
@@ -771,14 +765,6 @@
 
     @Override
     public void onBackPressed() {
-<<<<<<< HEAD
-        OCFileListFragment listOfFiles = getListOfFilesFragment();
-        if (mDualPane || getSecondFragment() == null) {
-            OCFile currentDir = getCurrentDir();
-            if (currentDir == null || currentDir.getParentId() == FileDataStorageManager.ROOT_PARENT_ID) {
-                finish();
-                return;
-=======
         if (!isDrawerOpen()){
             OCFileListFragment listOfFiles = getListOfFilesFragment();
             if (mDualPane || getSecondFragment() == null) {
@@ -790,7 +776,6 @@
                 if (listOfFiles != null) {  // should never be null, indeed
                     listOfFiles.onBrowseUp();
                 }
->>>>>>> 0c7a9c3e
             }
             if (listOfFiles != null) {  // should never be null, indeed
                 setFile(listOfFiles.getCurrentFile());
@@ -1091,10 +1076,8 @@
                     } // TODO what about other kind of previews?
                 }
 
-<<<<<<< HEAD
-=======
                 mProgressBar.setIndeterminate(false);
->>>>>>> 0c7a9c3e
+
             } finally {
                 if (intent != null) {
                     removeStickyBroadcast(intent);
@@ -1603,12 +1586,8 @@
                 getApplicationContext()
         );
         synchFolderOp.execute(getAccount(), MainApp.getAppContext(), this, null, null);
-<<<<<<< HEAD
-
-        setSupportProgressBarIndeterminateVisibility(true);
-=======
+
         mProgressBar.setIndeterminate(true);
->>>>>>> 0c7a9c3e
 
         setBackgroundText();
     }
