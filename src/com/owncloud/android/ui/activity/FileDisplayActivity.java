/**
 *  ownCloud Android client application
 *
 *  @author Bartek Przybylski
 *  @author David A. Velasco
 *  Copyright (C) 2011  Bartek Przybylski
 *  Copyright (C) 2016 ownCloud Inc.
 *
 *  This program is free software: you can redistribute it and/or modify
 *  it under the terms of the GNU General Public License version 2,
 *  as published by the Free Software Foundation.
 *
 *  This program is distributed in the hope that it will be useful,
 *  but WITHOUT ANY WARRANTY; without even the implied warranty of
 *  MERCHANTABILITY or FITNESS FOR A PARTICULAR PURPOSE.  See the
 *  GNU General Public License for more details.
 *
 *  You should have received a copy of the GNU General Public License
 *  along with this program.  If not, see <http://www.gnu.org/licenses/>.
 */

package com.owncloud.android.ui.activity;

import android.Manifest;
import android.accounts.Account;
import android.accounts.AuthenticatorException;
import android.annotation.TargetApi;
import android.content.BroadcastReceiver;
import android.content.ComponentName;
import android.content.ContentResolver;
import android.content.Context;
import android.content.DialogInterface;
import android.content.Intent;
import android.content.IntentFilter;
import android.content.ServiceConnection;
import android.content.SharedPreferences;
import android.content.SyncRequest;
import android.content.pm.PackageManager;
import android.content.res.Resources.NotFoundException;
import android.os.Build;
import android.os.Bundle;
import android.os.IBinder;
import android.os.Parcelable;
import android.support.design.widget.Snackbar;
import android.support.v4.app.Fragment;
import android.support.v4.app.FragmentManager;
import android.support.v4.app.FragmentTransaction;
import android.support.v4.content.ContextCompat;
import android.support.v4.view.MenuItemCompat;
import android.support.v7.app.AlertDialog;
import android.support.v7.widget.SearchView;
import android.view.Menu;
import android.view.MenuInflater;
import android.view.MenuItem;
import android.view.View;
import android.widget.Toast;

import com.owncloud.android.MainApp;
import com.owncloud.android.R;
import com.owncloud.android.datamodel.FileDataStorageManager;
import com.owncloud.android.datamodel.OCFile;
import com.owncloud.android.db.PreferenceManager;
import com.owncloud.android.files.services.FileDownloader;
import com.owncloud.android.files.services.FileDownloader.FileDownloaderBinder;
import com.owncloud.android.files.services.FileUploader;
import com.owncloud.android.files.services.FileUploader.FileUploaderBinder;
import com.owncloud.android.lib.common.operations.RemoteOperation;
import com.owncloud.android.lib.common.operations.RemoteOperationResult;
import com.owncloud.android.lib.common.operations.RemoteOperationResult.ResultCode;
import com.owncloud.android.lib.common.utils.Log_OC;
import com.owncloud.android.media.MediaService;
import com.owncloud.android.media.MediaServiceBinder;
import com.owncloud.android.operations.CopyFileOperation;
import com.owncloud.android.operations.CreateFolderOperation;
import com.owncloud.android.operations.MoveFileOperation;
import com.owncloud.android.operations.RefreshFolderOperation;
import com.owncloud.android.operations.RemoveFileOperation;
import com.owncloud.android.operations.RenameFileOperation;
import com.owncloud.android.operations.SynchronizeFileOperation;
import com.owncloud.android.operations.UploadFileOperation;
import com.owncloud.android.services.observer.FileObserverService;
import com.owncloud.android.syncadapter.FileSyncAdapter;
import com.owncloud.android.ui.dialog.SortingOrderDialogFragment;
import com.owncloud.android.ui.fragment.FileDetailFragment;
import com.owncloud.android.ui.fragment.FileFragment;
import com.owncloud.android.ui.fragment.OCFileListFragment;
import com.owncloud.android.ui.fragment.TaskRetainerFragment;
import com.owncloud.android.ui.helpers.UriUploader;
import com.owncloud.android.ui.preview.PreviewImageActivity;
import com.owncloud.android.ui.preview.PreviewImageFragment;
import com.owncloud.android.ui.preview.PreviewMediaFragment;
import com.owncloud.android.ui.preview.PreviewTextFragment;
import com.owncloud.android.ui.preview.PreviewVideoActivity;
import com.owncloud.android.utils.DisplayUtils;
import com.owncloud.android.utils.ErrorMessageAdapter;
import com.owncloud.android.utils.MimeTypeUtil;
import com.owncloud.android.utils.PermissionUtil;

import java.io.File;
import java.util.ArrayList;
import java.util.Collection;

import static com.owncloud.android.db.PreferenceManager.getSortAscending;
import static com.owncloud.android.db.PreferenceManager.getSortOrder;

/**
 * Displays, what files the user has available in his ownCloud. This is the main view.
 */

public class FileDisplayActivity extends HookActivity
        implements FileFragment.ContainerActivity,
        OnEnforceableRefreshListener, SortingOrderDialogFragment.OnSortingOrderListener {

    private SyncBroadcastReceiver mSyncBroadcastReceiver;
    private UploadFinishReceiver mUploadFinishReceiver;
    private DownloadFinishReceiver mDownloadFinishReceiver;
    private RemoteOperationResult mLastSslUntrustedServerResult = null;

    private boolean mDualPane;
    private View mLeftFragmentContainer;
    private View mRightFragmentContainer;

    private static final String KEY_WAITING_TO_PREVIEW = "WAITING_TO_PREVIEW";
    private static final String KEY_SYNC_IN_PROGRESS = "SYNC_IN_PROGRESS";
    private static final String KEY_WAITING_TO_SEND = "WAITING_TO_SEND";

    private static final String SORT_ORDER_DIALOG_TAG = "SORT_ORDER_DIALOG";

    public static final String ACTION_DETAILS = "com.owncloud.android.ui.activity.action.DETAILS";

    public static final int REQUEST_CODE__SELECT_CONTENT_FROM_APPS = REQUEST_CODE__LAST_SHARED + 1;
    public static final int REQUEST_CODE__SELECT_FILES_FROM_FILE_SYSTEM = REQUEST_CODE__LAST_SHARED + 2;
    public static final int REQUEST_CODE__MOVE_FILES = REQUEST_CODE__LAST_SHARED + 3;
    public static final int REQUEST_CODE__COPY_FILES = REQUEST_CODE__LAST_SHARED + 4;

    protected static final long DELAY_TO_REQUEST_REFRESH_OPERATION_LATER = DELAY_TO_REQUEST_OPERATIONS_LATER + 350;

    private static final String TAG = FileDisplayActivity.class.getSimpleName();

    private static final String TAG_LIST_OF_FILES = "LIST_OF_FILES";
    private static final String TAG_SECOND_FRAGMENT = "SECOND_FRAGMENT";

    private OCFile mWaitingToPreview;

    private boolean mSyncInProgress = false;

    private OCFile mWaitingToSend;

    private Collection<MenuItem> mDrawerMenuItemstoShowHideList;

    public static final String KEY_IS_SEARCH_OPEN = "IS_SEARCH_OPEN";
    public static final String KEY_SEARCH_QUERY = "SEARCH_QUERY";

    private String mSearchQuery = "";
    private boolean mSearchOpen;

    private SearchView mSearchView;
<<<<<<< HEAD

    private MediaServiceBinder mMediaServiceBinder =  null;
    private MediaServiceConnection mMediaServiceConnection = null;

=======
>>>>>>> c6379044

    @Override
    protected void onCreate(Bundle savedInstanceState) {
        Log_OC.v(TAG, "onCreate() start");

        super.onCreate(savedInstanceState); // this calls onAccountChanged() when ownCloud Account
        // is valid

        /// grant that FileObserverService is watching favorite files
        if (savedInstanceState == null) {
            Intent initObserversIntent = FileObserverService.makeInitIntent(this);
            startService(initObserversIntent);
        }

        /// Load of saved instance state
        if (savedInstanceState != null) {
            mWaitingToPreview = (OCFile) savedInstanceState.getParcelable(
                    FileDisplayActivity.KEY_WAITING_TO_PREVIEW);
            mSyncInProgress = savedInstanceState.getBoolean(KEY_SYNC_IN_PROGRESS);
            mWaitingToSend = (OCFile) savedInstanceState.getParcelable(
                    FileDisplayActivity.KEY_WAITING_TO_SEND);
            mSearchOpen = savedInstanceState.getBoolean(FileDisplayActivity.KEY_IS_SEARCH_OPEN, false);
            mSearchQuery = savedInstanceState.getString(FileDisplayActivity.KEY_SEARCH_QUERY);
        } else {
            mWaitingToPreview = null;
            mSyncInProgress = false;
            mWaitingToSend = null;
        }

        /// USER INTERFACE

        // Inflate and set the layout view
        setContentView(R.layout.files);

        // setup toolbar
        setupToolbar();

        // setup drawer
        if(MainApp.isOnlyOnDevice()) {
            setupDrawer(R.id.nav_on_device);
        } else {
            setupDrawer(R.id.nav_all_files);
        }

        mDualPane = getResources().getBoolean(R.bool.large_land_layout);
        mLeftFragmentContainer = findViewById(R.id.left_fragment_container);
        mRightFragmentContainer = findViewById(R.id.right_fragment_container);

        // Action bar setup
        getSupportActionBar().setHomeButtonEnabled(true);

        // Init Fragment without UI to retain AsyncTask across configuration changes
        FragmentManager fm = getSupportFragmentManager();
        TaskRetainerFragment taskRetainerFragment =
                (TaskRetainerFragment) fm.findFragmentByTag(TaskRetainerFragment.FTAG_TASK_RETAINER_FRAGMENT);
        if (taskRetainerFragment == null) {
            taskRetainerFragment = new TaskRetainerFragment();
            fm.beginTransaction()
                    .add(taskRetainerFragment, TaskRetainerFragment.FTAG_TASK_RETAINER_FRAGMENT).commit();
        }   // else, Fragment already created and retained across configuration change

        Log_OC.v(TAG, "onCreate() end");
    }

    @Override
    protected void onPostCreate(Bundle savedInstanceState) {
        super.onPostCreate(savedInstanceState);

        if (PermissionUtil.checkSelfPermission(this, Manifest.permission.WRITE_EXTERNAL_STORAGE)) {
            // Check if we should show an explanation
            if (PermissionUtil.shouldShowRequestPermissionRationale(this,
                    Manifest.permission.WRITE_EXTERNAL_STORAGE)) {
                // Show explanation to the user and then request permission
                Snackbar snackbar = Snackbar.make(findViewById(R.id.ListLayout), R.string.permission_storage_access,
                        Snackbar.LENGTH_INDEFINITE)
                        .setAction(R.string.common_ok, new View.OnClickListener() {
                            @Override
                            public void onClick(View v) {
                                PermissionUtil.requestWriteExternalStoreagePermission(FileDisplayActivity.this);
                            }
                        });

                DisplayUtils.colorSnackbar(this, snackbar);

                snackbar.show();
            } else {
                // No explanation needed, request the permission.
                PermissionUtil.requestWriteExternalStoreagePermission(this);
            }
        }

        if (savedInstanceState == null) {
            createMinFragments();
        }

        refreshList(true);

        setIndeterminate(mSyncInProgress);
        // always AFTER setContentView(...) in onCreate(); to work around bug in its implementation

        setBackgroundText();

        upgradeNotificationForInstantUpload();
    }

    /**
     * For Android 7+.
     * Opens a pop up info for the new instant upload and disabled the old instant upload.
     */
    private void upgradeNotificationForInstantUpload() {
        // check for Android 6+ if legacy instant upload is activated --> disable + show info
        if (Build.VERSION.SDK_INT >= Build.VERSION_CODES.M &&
                (PreferenceManager.instantPictureUploadEnabled(this) ||
                        PreferenceManager.instantPictureUploadEnabled(this))) {

            // remove legacy shared preferences
            SharedPreferences.Editor editor = PreferenceManager.getDefaultSharedPreferences(this).edit();
            editor.remove("instant_uploading")
                    .remove("instant_video_uploading")
                    .remove("instant_upload_path")
                    .remove("instant_upload_path_use_subfolders")
                    .remove("instant_upload_on_wifi")
                    .remove("instant_upload_on_charging")
                    .remove("instant_video_upload_path")
                    .remove("instant_video_upload_path_use_subfolders")
                    .remove("instant_video_upload_on_wifi")
                    .remove("instant_video_uploading")
                    .remove("instant_video_upload_on_charging")
                    .remove("prefs_instant_behaviour").apply();

            // show info pop-up
            new AlertDialog.Builder(this, R.style.Theme_ownCloud_Dialog)
                    .setTitle(R.string.drawer_folder_sync)
                    .setMessage(R.string.folder_sync_new_info)
                    .setPositiveButton(R.string.drawer_open, new DialogInterface.OnClickListener() {
                        public void onClick(DialogInterface dialog, int which) {
                            // show instant upload
                            Intent folderSyncIntent = new Intent(getApplicationContext(), FolderSyncActivity.class);
                            dialog.dismiss();
                            startActivity(folderSyncIntent);
                        }
                    })
                    .setNegativeButton(R.string.drawer_close, new DialogInterface.OnClickListener() {
                        public void onClick(DialogInterface dialog, int which) {
                            dialog.dismiss();
                        }
                    })
                    .setIcon(R.drawable.ic_cloud_upload)
                    .show();
        }
    }

    @Override
    public void onRequestPermissionsResult(int requestCode,
                                           String permissions[], int[] grantResults) {
        switch (requestCode) {
            case PermissionUtil.PERMISSIONS_WRITE_EXTERNAL_STORAGE: {
                // If request is cancelled, result arrays are empty.
                if (grantResults.length > 0
                        && grantResults[0] == PackageManager.PERMISSION_GRANTED) {
                    // permission was granted
                    startSynchronization();
                    // toggle on is save since this is the only scenario this code gets accessed
                } else {
                    // permission denied --> do nothing
                    return;
                }
                return;
            }
        }
    }

    @Override
    protected void onStart() {
        Log_OC.v(TAG, "onStart() start");
        super.onStart();
        Log_OC.v(TAG, "onStart() end");
    }

    @Override
    protected void onStop() {
        Log_OC.v(TAG, "onStop() start");
        super.onStop();
        Log_OC.v(TAG, "onStop() end");
    }

    @Override
    protected void onDestroy() {
        Log_OC.v(TAG, "onDestroy() start");
        super.onDestroy();
        Log_OC.v(TAG, "onDestroy() end");
    }

    /**
     * Called when the ownCloud {@link Account} associated to the Activity was just updated.
     */
    @Override
    protected void onAccountSet(boolean stateWasRecovered) {
        super.onAccountSet(stateWasRecovered);
        if (getAccount() != null) {
            /// Check whether the 'main' OCFile handled by the Activity is contained in the
            // current Account
            OCFile file = getFile();
            // get parent from path
            String parentPath = "";
            if (file != null) {
                if (file.isDown() && file.getLastSyncDateForProperties() == 0) {
                    // upload in progress - right now, files are not inserted in the local
                    // cache until the upload is successful get parent from path
                    parentPath = file.getRemotePath().substring(0,
                            file.getRemotePath().lastIndexOf(file.getFileName()));
                    if (getStorageManager().getFileByPath(parentPath) == null) {
                        file = null; // not able to know the directory where the file is uploading
                    }
                } else {
                    file = getStorageManager().getFileByPath(file.getRemotePath());
                    // currentDir = null if not in the current Account
                }
            }
            if (file == null) {
                // fall back to root folder
                file = getStorageManager().getFileByPath(OCFile.ROOT_PATH);  // never returns null
            }
            setFile(file);

            if (mAccountWasSet) {
                setAccountInDrawer(getAccount());
            }

            if (!stateWasRecovered) {
                Log_OC.d(TAG, "Initializing Fragments in onAccountChanged..");
                initFragmentsWithFile();
                if (file.isFolder()) {
                    startSyncFolderOperation(file, false);
                }

            } else {
                updateFragmentsVisibility(!file.isFolder());
                updateActionBarTitleAndHomeButton(file.isFolder() ? null : file);
            }
        }
    }

    private void createMinFragments() {
        OCFileListFragment listOfFiles = new OCFileListFragment();
        Bundle args = new Bundle();
        args.putBoolean(OCFileListFragment.ARG_ALLOW_CONTEXTUAL_ACTIONS, true);
        listOfFiles.setArguments(args);
        FragmentTransaction transaction = getSupportFragmentManager().beginTransaction();
        transaction.add(R.id.left_fragment_container, listOfFiles, TAG_LIST_OF_FILES);
        transaction.commit();
    }

    private void initFragmentsWithFile() {
        if (getAccount() != null && getFile() != null) {
            /// First fragment
            OCFileListFragment listOfFiles = getListOfFilesFragment();
            if (listOfFiles != null) {
                listOfFiles.listDirectory(getCurrentDir(), MainApp.isOnlyOnDevice());
            } else {
                Log_OC.e(TAG, "Still have a chance to lose the initializacion of list fragment >(");
            }

            /// Second fragment
            OCFile file = getFile();
            Fragment secondFragment = chooseInitialSecondFragment(file);
            if (secondFragment != null) {
                setSecondFragment(secondFragment);
                updateFragmentsVisibility(true);
                updateActionBarTitleAndHomeButton(file);
            } else {
                cleanSecondFragment();
                if (file.isDown() && PreviewTextFragment.canBePreviewed(file)) {
                    startTextPreview(file);
                }
            }

        } else {
            Log_OC.e(TAG, "initFragments() called with invalid NULLs!");
            if (getAccount() == null) {
                Log_OC.e(TAG, "\t account is NULL");
            }
            if (getFile() == null) {
                Log_OC.e(TAG, "\t file is NULL");
            }
        }
    }

    private Fragment chooseInitialSecondFragment(OCFile file) {
        Fragment secondFragment = null;
        if (file != null && !file.isFolder()) {
            if (file.isDown() && PreviewMediaFragment.canBePreviewed(file)
                    && file.getLastSyncDateForProperties() > 0  // temporal fix
                    ) {
                int startPlaybackPosition =
                        getIntent().getIntExtra(PreviewVideoActivity.EXTRA_START_POSITION, 0);
                boolean autoplay =
                        getIntent().getBooleanExtra(PreviewVideoActivity.EXTRA_AUTOPLAY, true);
                secondFragment = new PreviewMediaFragment(file, getAccount(),
                        startPlaybackPosition, autoplay);

            } else if (file.isDown() && PreviewTextFragment.canBePreviewed(file)) {
                secondFragment = null;
            } else {
                secondFragment = FileDetailFragment.newInstance(file, getAccount());
            }
        }
        return secondFragment;
    }


    /**
     * Replaces the second fragment managed by the activity with the received as
     * a parameter.
     * <p/>
     * Assumes never will be more than two fragments managed at the same time.
     *
     * @param fragment New second Fragment to set.
     */
    private void setSecondFragment(Fragment fragment) {
        FragmentTransaction transaction = getSupportFragmentManager().beginTransaction();
        transaction.replace(R.id.right_fragment_container, fragment, TAG_SECOND_FRAGMENT);
        transaction.commit();
    }


    private void updateFragmentsVisibility(boolean existsSecondFragment) {
        if (mDualPane) {
            if (mLeftFragmentContainer.getVisibility() != View.VISIBLE) {
                mLeftFragmentContainer.setVisibility(View.VISIBLE);
            }
            if (mRightFragmentContainer.getVisibility() != View.VISIBLE) {
                mRightFragmentContainer.setVisibility(View.VISIBLE);
            }

        } else if (existsSecondFragment) {
            if (mLeftFragmentContainer.getVisibility() != View.GONE) {
                mLeftFragmentContainer.setVisibility(View.GONE);
            }
            if (mRightFragmentContainer.getVisibility() != View.VISIBLE) {
                mRightFragmentContainer.setVisibility(View.VISIBLE);
            }

        } else {
            if (mLeftFragmentContainer.getVisibility() != View.VISIBLE) {
                mLeftFragmentContainer.setVisibility(View.VISIBLE);
            }
            if (mRightFragmentContainer.getVisibility() != View.GONE) {
                mRightFragmentContainer.setVisibility(View.GONE);
            }
        }
    }


    private OCFileListFragment getListOfFilesFragment() {
        Fragment listOfFiles = getSupportFragmentManager().findFragmentByTag(
                FileDisplayActivity.TAG_LIST_OF_FILES);
        if (listOfFiles != null) {
            return (OCFileListFragment) listOfFiles;
        }
        Log_OC.e(TAG, "Access to unexisting list of files fragment!!");
        return null;
    }

    public FileFragment getSecondFragment() {
        Fragment second = getSupportFragmentManager().findFragmentByTag(
                FileDisplayActivity.TAG_SECOND_FRAGMENT);
        if (second != null) {
            return (FileFragment) second;
        }
        return null;
    }

    protected void cleanSecondFragment() {
        Fragment second = getSecondFragment();
        if (second != null) {
            FragmentTransaction tr = getSupportFragmentManager().beginTransaction();
            tr.remove(second);
            tr.commit();
        }
        updateFragmentsVisibility(false);
        updateActionBarTitleAndHomeButton(null);
    }

    protected void refreshListOfFilesFragment() {
        OCFileListFragment fileListFragment = getListOfFilesFragment();
        if (fileListFragment != null) {
            fileListFragment.listDirectory(MainApp.isOnlyOnDevice());
        }
    }

    protected void refreshSecondFragment(String downloadEvent, String downloadedRemotePath,
                                         boolean success) {
        FileFragment secondFragment = getSecondFragment();
        boolean waitedPreview = (mWaitingToPreview != null &&
                mWaitingToPreview.getRemotePath().equals(downloadedRemotePath));
        if (secondFragment instanceof FileDetailFragment) {
            FileDetailFragment detailsFragment = (FileDetailFragment) secondFragment;
            OCFile fileInFragment = detailsFragment.getFile();
            if (fileInFragment != null &&
                    !downloadedRemotePath.equals(fileInFragment.getRemotePath())) {
                // the user browsed to other file ; forget the automatic preview
                mWaitingToPreview = null;

            } else if (downloadEvent.equals(FileDownloader.getDownloadAddedMessage())) {
                // grant that the right panel updates the progress bar
                detailsFragment.listenForTransferProgress();
                detailsFragment.updateFileDetails(true, false);

            } else if (downloadEvent.equals(FileDownloader.getDownloadFinishMessage())) {
                //  update the right panel
                boolean detailsFragmentChanged = false;
                if (waitedPreview) {
                    if (success) {
                        mWaitingToPreview = getStorageManager().getFileById(
                                mWaitingToPreview.getFileId());   // update the file from database,
                        // for the local storage path
                        if (PreviewMediaFragment.canBePreviewed(mWaitingToPreview)) {
                            startMediaPreview(mWaitingToPreview, 0, true);
                            detailsFragmentChanged = true;
                        } else if (PreviewTextFragment.canBePreviewed(mWaitingToPreview)) {
                            startTextPreview(mWaitingToPreview);
                            detailsFragmentChanged = true;
                        } else {
                            getFileOperationsHelper().openFile(mWaitingToPreview);
                        }
                    }
                    mWaitingToPreview = null;
                }
                if (!detailsFragmentChanged) {
                    detailsFragment.updateFileDetails(false, (success));
                }
            }
        }
    }

    @Override
    public boolean onPrepareOptionsMenu(Menu menu) {
        boolean drawerOpen = isDrawerOpen();

        for (MenuItem menuItem:mDrawerMenuItemstoShowHideList) {
            menuItem.setVisible(!drawerOpen);
        }

        return super.onPrepareOptionsMenu(menu);
    }

    @Override
    public boolean onCreateOptionsMenu(Menu menu) {
        MenuInflater inflater = getMenuInflater();
        inflater.inflate(R.menu.main_menu, menu);
        menu.findItem(R.id.action_create_dir).setVisible(false);

        mSearchView = (SearchView) MenuItemCompat.getActionView(menu.findItem(R.id.action_search));

        // populate list of menu items to show/hide when drawer is opened/closed
        mDrawerMenuItemstoShowHideList = new ArrayList<>(4);
        mDrawerMenuItemstoShowHideList.add(menu.findItem(R.id.action_search));
        mDrawerMenuItemstoShowHideList.add(menu.findItem(R.id.action_sort));
        mDrawerMenuItemstoShowHideList.add(menu.findItem(R.id.action_sync_account));
        mDrawerMenuItemstoShowHideList.add(menu.findItem(R.id.action_switch_view));

        return super.onCreateOptionsMenu(menu);
    }


    @Override
    public boolean onOptionsItemSelected(MenuItem item) {
        boolean retval = true;
        switch (item.getItemId()) {
            case R.id.action_sync_account: {
                startSynchronization();
                break;
            }
            case android.R.id.home: {
                FileFragment second = getSecondFragment();
                OCFile currentDir = getCurrentDir();
                if (isDrawerOpen()) {
                    closeDrawer();
                } else if ((currentDir != null && currentDir.getParentId() != 0) ||
                        (second != null && second.getFile() != null)) {
                    onBackPressed();

                } else {
                    openDrawer();
                }
                break;
            }
            case R.id.action_sort: {
                FragmentManager fm = getSupportFragmentManager();
                FragmentTransaction ft = fm.beginTransaction();
                ft.addToBackStack(null);

                SortingOrderDialogFragment mSortingOrderDialogFragment = SortingOrderDialogFragment.newInstance(
                        getSortOrder(this),
                        getSortAscending(this)
                );
                mSortingOrderDialogFragment.show(ft, SORT_ORDER_DIALOG_TAG);

                break;
            }
            case R.id.action_switch_view: {
                if (isGridView()) {
                    item.setTitle(getString(R.string.action_switch_grid_view));
                    item.setIcon(ContextCompat.getDrawable(getApplicationContext(),
                            R.drawable.ic_view_module));
                    getListOfFilesFragment().setListAsPreferred();
                } else {
                    item.setTitle(getApplicationContext().getString(R.string.action_switch_list_view));
                    item.setIcon(ContextCompat.getDrawable(getApplicationContext(),
                            R.drawable.ic_view_list));
                    getListOfFilesFragment().setGridAsPreferred();
                }
                return true;
            }
            default:
                retval = super.onOptionsItemSelected(item);
        }
        return retval;
    }

    private void startSynchronization() {
        Log_OC.d(TAG, "Got to start sync");
        if (android.os.Build.VERSION.SDK_INT < android.os.Build.VERSION_CODES.KITKAT) {
            Log_OC.d(TAG, "Canceling all syncs for " + MainApp.getAuthority());
            ContentResolver.cancelSync(null, MainApp.getAuthority());
            // cancel the current synchronizations of any ownCloud account
            Bundle bundle = new Bundle();
            bundle.putBoolean(ContentResolver.SYNC_EXTRAS_MANUAL, true);
            bundle.putBoolean(ContentResolver.SYNC_EXTRAS_EXPEDITED, true);
            Log_OC.d(TAG, "Requesting sync for " + getAccount().name + " at " +
                    MainApp.getAuthority());
            ContentResolver.requestSync(
                    getAccount(),
                    MainApp.getAuthority(), bundle);
        } else {
            Log_OC.d(TAG, "Requesting sync for " + getAccount().name + " at " +
                    MainApp.getAuthority() + " with new API");
            SyncRequest.Builder builder = new SyncRequest.Builder();
            builder.setSyncAdapter(getAccount(), MainApp.getAuthority());
            builder.setExpedited(true);
            builder.setManual(true);
            builder.syncOnce();

            // Fix bug in Android Lollipop when you click on refresh the whole account
            Bundle extras = new Bundle();
            builder.setExtras(extras);

            SyncRequest request = builder.build();
            ContentResolver.requestSync(request);
        }
    }

    /**
     * Called, when the user selected something for uploading
     */
    @TargetApi(Build.VERSION_CODES.JELLY_BEAN)
    @Override
    protected void onActivityResult(int requestCode, int resultCode, Intent data) {

        if (requestCode == REQUEST_CODE__SELECT_CONTENT_FROM_APPS &&
            (resultCode == RESULT_OK ||
            resultCode == UploadFilesActivity.RESULT_OK_AND_MOVE)) {

            requestUploadOfContentFromApps(data, resultCode);

        } else if (requestCode == REQUEST_CODE__SELECT_FILES_FROM_FILE_SYSTEM &&
            (resultCode == RESULT_OK ||
            resultCode == UploadFilesActivity.RESULT_OK_AND_MOVE ||
            resultCode == UploadFilesActivity.RESULT_OK_AND_DO_NOTHING ||
            resultCode == UploadFilesActivity.RESULT_OK_AND_DELETE)) {

            requestUploadOfFilesFromFileSystem(data, resultCode);

        } else if (requestCode == REQUEST_CODE__MOVE_FILES && resultCode == RESULT_OK) {
            final Intent fData = data;
            getHandler().postDelayed(
                    new Runnable() {
                        @Override
                        public void run() {
                            requestMoveOperation(fData);
                        }
                    },
                    DELAY_TO_REQUEST_OPERATIONS_LATER
            );

        } else if (requestCode == REQUEST_CODE__COPY_FILES && resultCode == RESULT_OK) {

            final Intent fData = data;
            getHandler().postDelayed(
                    new Runnable() {
                        @Override
                        public void run() {
                            requestCopyOperation(fData);
                        }
                    },
                    DELAY_TO_REQUEST_OPERATIONS_LATER
            );

        } else {
            super.onActivityResult(requestCode, resultCode, data);
        }

    }

    private void requestUploadOfFilesFromFileSystem(Intent data, int resultCode) {
        String[] filePaths = data.getStringArrayExtra(UploadFilesActivity.EXTRA_CHOSEN_FILES);
        if (filePaths != null) {
            String[] remotePaths = new String[filePaths.length];
            String remotePathBase = getCurrentDir().getRemotePath();
            for (int j = 0; j < remotePaths.length; j++) {
                remotePaths[j] = remotePathBase + (new File(filePaths[j])).getName();
            }

            // default, as fallback
            int behaviour = FileUploader.LOCAL_BEHAVIOUR_FORGET;

            switch (resultCode) {
                case UploadFilesActivity.RESULT_OK_AND_MOVE:
                    behaviour = FileUploader.LOCAL_BEHAVIOUR_MOVE;
                    break;

                case UploadFilesActivity.RESULT_OK_AND_DELETE:
                    behaviour = FileUploader.LOCAL_BEHAVIOUR_DELETE;
                    break;

                case UploadFilesActivity.RESULT_OK_AND_DO_NOTHING:
                    behaviour = FileUploader.LOCAL_BEHAVIOUR_FORGET;
                    break;
            }

            FileUploader.UploadRequester requester = new FileUploader.UploadRequester();
            requester.uploadNewFile(
                    this,
                    getAccount(),
                    filePaths,
                    remotePaths,
                    null,           // MIME type will be detected from file name
                    behaviour,
                    false,          // do not create parent folder if not existent
                    UploadFileOperation.CREATED_BY_USER
            );

        } else {
            Log_OC.d(TAG, "User clicked on 'Update' with no selection");
            Toast t = Toast.makeText(this, getString(R.string.filedisplay_no_file_selected),
                    Toast.LENGTH_LONG);
            t.show();
            return;
        }
    }


    private void requestUploadOfContentFromApps(Intent contentIntent, int resultCode) {

        ArrayList<Parcelable> streamsToUpload = new ArrayList<>();

        //getClipData is only supported on api level 16+, Jelly Bean
        if (Build.VERSION.SDK_INT >= Build.VERSION_CODES.JELLY_BEAN &&
            contentIntent.getClipData() != null &&
            contentIntent.getClipData().getItemCount() > 0) {

            for (int i = 0; i < contentIntent.getClipData().getItemCount(); i++) {
                streamsToUpload.add(contentIntent.getClipData().getItemAt(i).getUri());
            }

        } else {
            streamsToUpload.add(contentIntent.getData());
        }

        int behaviour = (resultCode == UploadFilesActivity.RESULT_OK_AND_MOVE) ? FileUploader.LOCAL_BEHAVIOUR_MOVE :
                FileUploader.LOCAL_BEHAVIOUR_COPY;

        OCFile currentDir = getCurrentDir();
        String remotePath = (currentDir != null) ? currentDir.getRemotePath() : OCFile.ROOT_PATH;

        UriUploader uploader = new UriUploader(
                this,
                streamsToUpload,
                remotePath,
                getAccount(),
                behaviour,
                false, // Not show waiting dialog while file is being copied from private storage
                null  // Not needed copy temp task listener
        );

        uploader.uploadUris();

    }

    /**
     * Request the operation for moving the file/folder from one path to another
     *
     * @param data       Intent received
     */
    private void requestMoveOperation(Intent data) {
        OCFile folderToMoveAt = data.getParcelableExtra(FolderPickerActivity.EXTRA_FOLDER);
        ArrayList<OCFile> files = data.getParcelableArrayListExtra(FolderPickerActivity.EXTRA_FILES);
        getFileOperationsHelper().moveFiles(files, folderToMoveAt);
    }

    /**
     * Request the operation for copying the file/folder from one path to another
     *
     * @param data       Intent received
     */
    private void requestCopyOperation(Intent data) {
        OCFile folderToMoveAt = data.getParcelableExtra(FolderPickerActivity.EXTRA_FOLDER);
        ArrayList<OCFile> files = data.getParcelableArrayListExtra(FolderPickerActivity.EXTRA_FILES);
        getFileOperationsHelper().copyFiles(files, folderToMoveAt);
    }

    @Override
    public void onBackPressed() {
        boolean isFabOpen = isFabOpen();
        boolean isDrawerOpen = isDrawerOpen();

        /*
         * BackPressed priority/hierarchy:
         *    1. close drawer if opened
         *    2. close FAB if open (only if drawer isn't open)
         *    3. navigate up (only if drawer and FAB aren't open)
         */
        if(isDrawerOpen && isFabOpen) {
            // close drawer first
            super.onBackPressed();
        } else if(isDrawerOpen && !isFabOpen) {
            // close drawer
            super.onBackPressed();
        } else if (!isDrawerOpen && isFabOpen) {
            // close fab
            getListOfFilesFragment().getFabMain().collapse();
        } else {
            // all closed
            OCFileListFragment listOfFiles = getListOfFilesFragment();
            if (mDualPane || getSecondFragment() == null) {
                OCFile currentDir = getCurrentDir();
                if (currentDir == null || currentDir.getParentId() == FileDataStorageManager.ROOT_PARENT_ID) {
                    finish();
                    return;
                }
                if (listOfFiles != null) {  // should never be null, indeed
                    listOfFiles.onBrowseUp();
                }
            }
            if (listOfFiles != null) {  // should never be null, indeed
                setFile(listOfFiles.getCurrentFile());
            }
            cleanSecondFragment();
        }
    }

    @Override
    protected void onSaveInstanceState(Bundle outState) {
        // responsibility of restore is preferred in onCreate() before than in
        // onRestoreInstanceState when there are Fragments involved
        Log_OC.v(TAG, "onSaveInstanceState() start");
        super.onSaveInstanceState(outState);
        outState.putParcelable(FileDisplayActivity.KEY_WAITING_TO_PREVIEW, mWaitingToPreview);
        outState.putBoolean(FileDisplayActivity.KEY_SYNC_IN_PROGRESS, mSyncInProgress);
        //outState.putBoolean(FileDisplayActivity.KEY_REFRESH_SHARES_IN_PROGRESS,
        // mRefreshSharesInProgress);
        outState.putParcelable(FileDisplayActivity.KEY_WAITING_TO_SEND, mWaitingToSend);
        if (mSearchView != null) {
            outState.putBoolean(KEY_IS_SEARCH_OPEN, !mSearchView.isIconified());
        }
        outState.putString(KEY_SEARCH_QUERY, mSearchQuery);

        Log_OC.v(TAG, "onSaveInstanceState() end");
    }

    @Override
    protected void onResume() {
        Log_OC.v(TAG, "onResume() start");
        super.onResume();

        // refresh list of files
        refreshListOfFilesFragment();

        // Listen for sync messages
        IntentFilter syncIntentFilter = new IntentFilter(FileSyncAdapter.EVENT_FULL_SYNC_START);
        syncIntentFilter.addAction(FileSyncAdapter.EVENT_FULL_SYNC_END);
        syncIntentFilter.addAction(FileSyncAdapter.EVENT_FULL_SYNC_FOLDER_CONTENTS_SYNCED);
        syncIntentFilter.addAction(RefreshFolderOperation.EVENT_SINGLE_FOLDER_CONTENTS_SYNCED);
        syncIntentFilter.addAction(RefreshFolderOperation.EVENT_SINGLE_FOLDER_SHARES_SYNCED);
        mSyncBroadcastReceiver = new SyncBroadcastReceiver();
        registerReceiver(mSyncBroadcastReceiver, syncIntentFilter);
        //LocalBroadcastManager.getInstance(this).registerReceiver(mSyncBroadcastReceiver,
        // syncIntentFilter);

        // Listen for upload messages
        IntentFilter uploadIntentFilter = new IntentFilter(FileUploader.getUploadFinishMessage());
        mUploadFinishReceiver = new UploadFinishReceiver();
        registerReceiver(mUploadFinishReceiver, uploadIntentFilter);

        // Listen for download messages
        IntentFilter downloadIntentFilter = new IntentFilter(
                FileDownloader.getDownloadAddedMessage());
        downloadIntentFilter.addAction(FileDownloader.getDownloadFinishMessage());
        mDownloadFinishReceiver = new DownloadFinishReceiver();
        registerReceiver(mDownloadFinishReceiver, downloadIntentFilter);

        Log_OC.v(TAG, "onResume() end");

    }


    @Override
    protected void onPause() {
        Log_OC.v(TAG, "onPause() start");
        if (mSyncBroadcastReceiver != null) {
            unregisterReceiver(mSyncBroadcastReceiver);
            //LocalBroadcastManager.getInstance(this).unregisterReceiver(mSyncBroadcastReceiver);
            mSyncBroadcastReceiver = null;
        }
        if (mUploadFinishReceiver != null) {
            unregisterReceiver(mUploadFinishReceiver);
            mUploadFinishReceiver = null;
        }
        if (mDownloadFinishReceiver != null) {
            unregisterReceiver(mDownloadFinishReceiver);
            mDownloadFinishReceiver = null;
        }

        super.onPause();
        Log_OC.v(TAG, "onPause() end");
    }

    public boolean isFabOpen() {
        if(getListOfFilesFragment() != null
                && getListOfFilesFragment().getFabMain() != null
                && getListOfFilesFragment().getFabMain().isExpanded()) {
            return true;
        } else {
            return false;
        }
    }

    @Override
    public void onSortingOrderChosen(int selection) {
        switch (selection) {
            case SortingOrderDialogFragment.BY_NAME_ASC:
                sortByName(true);
                break;
            case SortingOrderDialogFragment.BY_NAME_DESC:
                sortByName(false);
                break;
            case SortingOrderDialogFragment.BY_MODIFICATION_DATE_ASC:
                sortByDate(true);
                break;
            case SortingOrderDialogFragment.BY_MODIFICATION_DATE_DESC:
                sortByDate(false);
                break;
            case SortingOrderDialogFragment.BY_SIZE_ASC:
                sortBySize(true);
                break;
            case SortingOrderDialogFragment.BY_SIZE_DESC:
                sortBySize(false);
                break;
            default: // defaulting to alphabetical-ascending
                Log_OC.w(TAG, "Unknown sort order, defaulting to alphabetical-ascending!");
                sortByName(true);
                break;
        }
    }

    private class SyncBroadcastReceiver extends BroadcastReceiver {

        /**
         * {@link BroadcastReceiver} to enable syncing feedback in UI
         */
        @Override
        public void onReceive(Context context, Intent intent) {
            try {
                String event = intent.getAction();
                Log_OC.d(TAG, "Received broadcast " + event);
                String accountName = intent.getStringExtra(FileSyncAdapter.EXTRA_ACCOUNT_NAME);

                String synchFolderRemotePath =
                        intent.getStringExtra(FileSyncAdapter.EXTRA_FOLDER_PATH);
                RemoteOperationResult synchResult =
                        (RemoteOperationResult) intent.getSerializableExtra(
                                FileSyncAdapter.EXTRA_RESULT);
                boolean sameAccount = (getAccount() != null &&
                        accountName.equals(getAccount().name) && getStorageManager() != null);

                if (sameAccount) {

                    if (FileSyncAdapter.EVENT_FULL_SYNC_START.equals(event)) {
                        mSyncInProgress = true;

                    } else {
                        OCFile currentFile = (getFile() == null) ? null :
                                getStorageManager().getFileByPath(getFile().getRemotePath());
                        OCFile currentDir = (getCurrentDir() == null) ? null :
                                getStorageManager().getFileByPath(getCurrentDir().getRemotePath());

                        if (currentDir == null) {
                            // current folder was removed from the server 
                            Toast.makeText(FileDisplayActivity.this,
                                    String.format(
                                            getString(R.string.
                                                    sync_current_folder_was_removed),
                                            synchFolderRemotePath),

                                    Toast.LENGTH_LONG)
                                    .show();

                            browseToRoot();

                        } else {
                            if (currentFile == null && !getFile().isFolder()) {
                                // currently selected file was removed in the server, and now we
                                // know it
                                cleanSecondFragment();
                                currentFile = currentDir;
                            }

                            if (currentDir.getRemotePath().equals(synchFolderRemotePath)) {
                                OCFileListFragment fileListFragment = getListOfFilesFragment();
                                if (fileListFragment != null) {
                                    fileListFragment.listDirectory(currentDir,
                                    MainApp.isOnlyOnDevice());
                                }
                            }
                            setFile(currentFile);
                        }

                        mSyncInProgress = (!FileSyncAdapter.EVENT_FULL_SYNC_END.equals(event) &&
                                !RefreshFolderOperation.EVENT_SINGLE_FOLDER_SHARES_SYNCED
                                        .equals(event));

                        if (RefreshFolderOperation.EVENT_SINGLE_FOLDER_CONTENTS_SYNCED.
                                equals(event) &&
                                synchResult != null && !synchResult.isSuccess()) {

                            /// TODO refactor and make common

                            if (checkForRemoteOperationError(synchResult)) {

                                requestCredentialsUpdate(context);

                            } else if (RemoteOperationResult.ResultCode.SSL_RECOVERABLE_PEER_UNVERIFIED.equals(
                                    synchResult.getCode())) {

                                showUntrustedCertDialog(synchResult);
                            }


                        }
                        removeStickyBroadcast(intent);
                        Log_OC.d(TAG, "Setting progress visibility to " + mSyncInProgress);
                        setIndeterminate(mSyncInProgress);

                        setBackgroundText();
                    }
                }

                if (synchResult != null && synchResult.getCode().equals(
                        RemoteOperationResult.ResultCode.SSL_RECOVERABLE_PEER_UNVERIFIED)) {
                    mLastSslUntrustedServerResult = synchResult;
                }
            } catch (RuntimeException e) {
                // avoid app crashes after changing the serial id of RemoteOperationResult
                // in owncloud library with broadcast notifications pending to process
                removeStickyBroadcast(intent);
            }
        }
    }

    private boolean checkForRemoteOperationError(RemoteOperationResult syncResult) {
        return ResultCode.UNAUTHORIZED.equals(syncResult.getCode()) ||
                (syncResult.isException() && syncResult.getException()
                        instanceof AuthenticatorException);
    }

    /**
     * Show a text message on screen view for notifying user if content is
     * loading or folder is empty
     */
    private void setBackgroundText() {
        OCFileListFragment ocFileListFragment = getListOfFilesFragment();
        if (ocFileListFragment != null) {
            if (!mSyncInProgress) {
                ocFileListFragment.setEmptyListMessage();
            } else {
                ocFileListFragment.setEmptyListLoadingMessage();
            }
        } else {
            Log_OC.e(TAG, "OCFileListFragment is null");
        }
    }

    /**
     * Once the file upload has finished -> update view
     */
    private class UploadFinishReceiver extends BroadcastReceiver {
        /**
         * Once the file upload has finished -> update view
         *
         * {@link BroadcastReceiver} to enable upload feedback in UI
         */
        @Override
        public void onReceive(Context context, Intent intent) {
            try {
                String uploadedRemotePath = intent.getStringExtra(FileUploader.EXTRA_REMOTE_PATH);
                String accountName = intent.getStringExtra(FileUploader.ACCOUNT_NAME);
                boolean sameAccount = getAccount() != null && accountName.equals(getAccount().name);
                OCFile currentDir = getCurrentDir();
                boolean isDescendant = (currentDir != null) && (uploadedRemotePath != null) &&
                        (uploadedRemotePath.startsWith(currentDir.getRemotePath()));

                if (sameAccount && isDescendant) {
                    String linkedToRemotePath =
                            intent.getStringExtra(FileUploader.EXTRA_LINKED_TO_PATH);
                    if (linkedToRemotePath == null || isAscendant(linkedToRemotePath)) {
                        refreshListOfFilesFragment();
                    }
                }

                boolean uploadWasFine = intent.getBooleanExtra(
                        FileUploader.EXTRA_UPLOAD_RESULT,
                        false);
                boolean renamedInUpload = getFile().getRemotePath().
                        equals(intent.getStringExtra(FileUploader.EXTRA_OLD_REMOTE_PATH));

                boolean sameFile = getFile().getRemotePath().equals(uploadedRemotePath) ||
                        renamedInUpload;
                FileFragment details = getSecondFragment();
                boolean detailFragmentIsShown = (details instanceof FileDetailFragment);

                if (sameAccount && sameFile && detailFragmentIsShown) {
                    if (uploadWasFine) {
                        setFile(getStorageManager().getFileByPath(uploadedRemotePath));
                    } else {
                        //TODO remove upload progress bar after upload failed.
                        Log_OC.d(TAG, "Remove upload progress bar after upload failed");
                    }
                    if (renamedInUpload) {
                        String newName = (new File(uploadedRemotePath)).getName();
                        Toast msg = Toast.makeText(
                                context,
                                String.format(
                                        getString(R.string.filedetails_renamed_in_upload_msg),
                                        newName),
                                Toast.LENGTH_LONG);
                        msg.show();
                    }
                    if (uploadWasFine || getFile().fileExists()) {
                        ((FileDetailFragment) details).updateFileDetails(false, true);
                    } else {
                        cleanSecondFragment();
                    }

                    // Force the preview if the file is an image or text file
                    if (uploadWasFine) {
                        OCFile ocFile = getFile();
                        if (PreviewImageFragment.canBePreviewed(ocFile)) {
                            startImagePreview(getFile());
                        }
                        else if (PreviewTextFragment.canBePreviewed(ocFile)) {
                            startTextPreview(ocFile);
                        }
                        // TODO what about other kind of previews?
                    }
                }

                setIndeterminate(false);

            } finally {
                if (intent != null) {
                    removeStickyBroadcast(intent);
                }
            }

        }

        // TODO refactor this receiver, and maybe DownloadFinishReceiver; this method is duplicated :S
        private boolean isAscendant(String linkedToRemotePath) {
            OCFile currentDir = getCurrentDir();
            return (
                    currentDir != null &&
                            currentDir.getRemotePath().startsWith(linkedToRemotePath)
            );
        }

    }


    /**
     * Class waiting for broadcast events from the {@link FileDownloader} service.
     * <p/>
     * Updates the UI when a download is started or finished, provided that it is relevant for the
     * current folder.
     */
    private class DownloadFinishReceiver extends BroadcastReceiver {

        @Override
        public void onReceive(Context context, Intent intent) {
            try {
                boolean sameAccount = isSameAccount(intent);
                String downloadedRemotePath =
                        intent.getStringExtra(FileDownloader.EXTRA_REMOTE_PATH);
                boolean isDescendant = isDescendant(downloadedRemotePath);

                if (sameAccount && isDescendant) {
                    String linkedToRemotePath =
                            intent.getStringExtra(FileDownloader.EXTRA_LINKED_TO_PATH);
                    if (linkedToRemotePath == null || isAscendant(linkedToRemotePath)) {
                        refreshListOfFilesFragment();
                    }
                    refreshSecondFragment(
                            intent.getAction(),
                            downloadedRemotePath,
                            intent.getBooleanExtra(FileDownloader.EXTRA_DOWNLOAD_RESULT, false)
                    );
                }

                if (mWaitingToSend != null) {
                    mWaitingToSend =
                            getStorageManager().getFileByPath(mWaitingToSend.getRemotePath());
                    if (mWaitingToSend.isDown()) {
                        sendDownloadedFile();
                    }
                }

            } finally {
                if (intent != null) {
                    removeStickyBroadcast(intent);
                }
            }
        }

        private boolean isDescendant(String downloadedRemotePath) {
            OCFile currentDir = getCurrentDir();
            return (
                    currentDir != null &&
                            downloadedRemotePath != null &&
                            downloadedRemotePath.startsWith(currentDir.getRemotePath())
            );
        }

        private boolean isAscendant(String linkedToRemotePath) {
            OCFile currentDir = getCurrentDir();
            return (
                    currentDir != null &&
                            currentDir.getRemotePath().startsWith(linkedToRemotePath)
            );
        }

        private boolean isSameAccount(Intent intent) {
            String accountName = intent.getStringExtra(FileDownloader.ACCOUNT_NAME);
            return (accountName != null && getAccount() != null &&
                    accountName.equals(getAccount().name));
        }
    }


    public void browseToRoot() {
        OCFileListFragment listOfFiles = getListOfFilesFragment();
        if (listOfFiles != null) {  // should never be null, indeed
            OCFile root = getStorageManager().getFileByPath(OCFile.ROOT_PATH);
            listOfFiles.listDirectory(root, MainApp.isOnlyOnDevice());
            setFile(listOfFiles.getCurrentFile());
            startSyncFolderOperation(root, false);
        }
        cleanSecondFragment();
    }


    /**
     * {@inheritDoc}
     * Updates action bar and second fragment, if in dual pane mode.
     */
    @Override
    public void onBrowsedDownTo(OCFile directory) {
        setFile(directory);
        cleanSecondFragment();
        // Sync Folder
        startSyncFolderOperation(directory, false);
    }

    /**
     * Shows the information of the {@link OCFile} received as a
     * parameter in the second fragment.
     *
     * @param file {@link OCFile} whose details will be shown
     */
    @Override
    public void showDetails(OCFile file) {
        Fragment detailFragment = FileDetailFragment.newInstance(file, getAccount());
        setSecondFragment(detailFragment);
        updateFragmentsVisibility(true);
        updateActionBarTitleAndHomeButton(file);
        setFile(file);
    }

    @Override
    protected void updateActionBarTitleAndHomeButton(OCFile chosenFile) {
        if (chosenFile == null) {
            chosenFile = getFile();     // if no file is passed, current file decides
        }
        if (mDualPane) {
            // in dual pane mode, keep the focus of title an action bar in the current folder
            super.updateActionBarTitleAndHomeButton(getCurrentDir());

        } else {
            super.updateActionBarTitleAndHomeButton(chosenFile);
        }

    }

    @Override
    public boolean isDrawerIndicatorAvailable() {
        return isRoot(getCurrentDir());
    }

    @Override
    protected ServiceConnection newTransferenceServiceConnection() {
        return new ListServiceConnection();
    }

    /**
     * Defines callbacks for service binding, passed to bindService()
     */
    private class ListServiceConnection implements ServiceConnection {

        @Override
        public void onServiceConnected(ComponentName component, IBinder service) {
            if (component.equals(new ComponentName(
                    FileDisplayActivity.this, FileDownloader.class))) {
                Log_OC.d(TAG, "Download service connected");
                mDownloaderBinder = (FileDownloaderBinder) service;
                if (mWaitingToPreview != null && getStorageManager() != null) {
                    // update the file
                    mWaitingToPreview =
                            getStorageManager().getFileById(mWaitingToPreview.getFileId());
                    if (!mWaitingToPreview.isDown()) {
                        requestForDownload();
                    }
                }

            } else if (component.equals(new ComponentName(FileDisplayActivity.this,
                    FileUploader.class))) {
                Log_OC.d(TAG, "Upload service connected");
                mUploaderBinder = (FileUploaderBinder) service;
            } else {
                return;
            }
            // a new chance to get the mDownloadBinder through
            // getFileDownloadBinder() - THIS IS A MESS
            OCFileListFragment listOfFiles = getListOfFilesFragment();
            if (listOfFiles != null) {
                listOfFiles.listDirectory(MainApp.isOnlyOnDevice());
            }
            FileFragment secondFragment = getSecondFragment();
            if (secondFragment instanceof FileDetailFragment) {
                FileDetailFragment detailFragment = (FileDetailFragment) secondFragment;
                detailFragment.listenForTransferProgress();
                detailFragment.updateFileDetails(false, false);
            }
        }

        @Override
        public void onServiceDisconnected(ComponentName component) {
            if (component.equals(new ComponentName(FileDisplayActivity.this,
                    FileDownloader.class))) {
                Log_OC.d(TAG, "Download service disconnected");
                mDownloaderBinder = null;
            } else if (component.equals(new ComponentName(FileDisplayActivity.this,
                    FileUploader.class))) {
                Log_OC.d(TAG, "Upload service disconnected");
                mUploaderBinder = null;
            }
        }
    };

    private MediaServiceConnection newMediaConnection(){
        return new MediaServiceConnection();
    }

    /** Defines callbacks for service binding, passed to bindService() */
    private class MediaServiceConnection implements ServiceConnection {

        @Override
        public void onServiceConnected(ComponentName component, IBinder service) {

            if (component.equals(new ComponentName(FileDisplayActivity.this, MediaService.class))) {
                Log_OC.d(TAG, "Media service connected");
                mMediaServiceBinder = (MediaServiceBinder) service;

            }else {
                return;
            }

        }

        @Override
        public void onServiceDisconnected(ComponentName component) {
            if (component.equals(new ComponentName(FileDisplayActivity.this,
                    MediaService.class))) {
                Log_OC.e(TAG, "Media service disconnected");
                mMediaServiceBinder = null;
            }
        }
    };

    /**
     * Updates the view associated to the activity after the finish of some operation over files
     * in the current account.
     *
     * @param operation Removal operation performed.
     * @param result    Result of the removal.
     */
    @Override
    public void onRemoteOperationFinish(RemoteOperation operation, RemoteOperationResult result) {
        super.onRemoteOperationFinish(operation, result);

        if (operation instanceof RemoveFileOperation) {
            onRemoveFileOperationFinish((RemoveFileOperation) operation, result);

        } else if (operation instanceof RenameFileOperation) {
            onRenameFileOperationFinish((RenameFileOperation) operation, result);

        } else if (operation instanceof SynchronizeFileOperation) {
            onSynchronizeFileOperationFinish((SynchronizeFileOperation) operation, result);

        } else if (operation instanceof CreateFolderOperation) {
            onCreateFolderOperationFinish((CreateFolderOperation) operation, result);

        } else if (operation instanceof MoveFileOperation) {
            onMoveFileOperationFinish((MoveFileOperation) operation, result);

        } else if (operation instanceof CopyFileOperation) {
            onCopyFileOperationFinish((CopyFileOperation) operation, result);
        }

    }

    private void refreshShowDetails() {
        FileFragment details = getSecondFragment();
        if (details != null) {
            OCFile file = details.getFile();
            if (file != null) {
                file = getStorageManager().getFileByPath(file.getRemotePath());
                if (details instanceof PreviewMediaFragment) {
                    // Refresh  OCFile of the fragment
                    ((PreviewMediaFragment) details).updateFile(file);
                } else if (details instanceof PreviewTextFragment) {
                    // Refresh  OCFile of the fragment
                    ((PreviewTextFragment) details).updateFile(file);
                } else {
                    showDetails(file);
                }
            }
            invalidateOptionsMenu();
        }
    }

    /**
     * Updates the view associated to the activity after the finish of an operation trying to
     * remove a file.
     *
     * @param operation Removal operation performed.
     * @param result    Result of the removal.
     */
    private void onRemoveFileOperationFinish(RemoveFileOperation operation,
                                             RemoteOperationResult result) {
        Toast msg = Toast.makeText(this,
            ErrorMessageAdapter.getErrorCauseMessage(result, operation, getResources()),
            Toast.LENGTH_LONG);
        msg.show();

        if (result.isSuccess()) {
            OCFile removedFile = operation.getFile();
            tryStopPlaying(removedFile);
            FileFragment second = getSecondFragment();
            if (second != null && removedFile.equals(second.getFile())) {
                if (second instanceof PreviewMediaFragment) {
                    ((PreviewMediaFragment) second).stopPreview(true);
                }
                setFile(getStorageManager().getFileById(removedFile.getParentId()));
                cleanSecondFragment();
            }
            if (getStorageManager().getFileById(removedFile.getParentId()).equals(getCurrentDir())) {
                refreshListOfFilesFragment();
            }
            invalidateOptionsMenu();
        } else {
            if (result.isSslRecoverableException()) {
                mLastSslUntrustedServerResult = result;
                showUntrustedCertDialog(mLastSslUntrustedServerResult);
            }
        }
    }

    public void setMediaServiceConnection() {
        mMediaServiceConnection = newMediaConnection();// mediaServiceConnection;
        if (mMediaServiceConnection != null) {
            bindService(new Intent(this, MediaService.class), mMediaServiceConnection,
                    Context.BIND_AUTO_CREATE);
        }
    }

    private void tryStopPlaying(OCFile file){
        if (mMediaServiceConnection != null && MimeTypeUtil.isAudio(file)){
            if (mMediaServiceBinder.isPlaying(file)){
                mMediaServiceBinder.pause();
            }
        }
    }

    /**
     * Updates the view associated to the activity after the finish of an operation trying to move a
     * file.
     *
     * @param operation Move operation performed.
     * @param result    Result of the move operation.
     */
    private void onMoveFileOperationFinish(MoveFileOperation operation,
                                           RemoteOperationResult result) {
        if (result.isSuccess()) {
            refreshListOfFilesFragment();
        } else {
            try {
                Toast msg = Toast.makeText(FileDisplayActivity.this,
                        ErrorMessageAdapter.getErrorCauseMessage(result, operation, getResources()),
                        Toast.LENGTH_LONG);
                msg.show();

            } catch (NotFoundException e) {
                Log_OC.e(TAG, "Error while trying to show fail message ", e);
            }
        }
    }

    /**
     * Updates the view associated to the activity after the finish of an operation trying to copy a
     * file.
     *
     * @param operation Copy operation performed.
     * @param result    Result of the copy operation.
     */
    private void onCopyFileOperationFinish(CopyFileOperation operation, RemoteOperationResult result) {
        if (result.isSuccess()) {
            refreshListOfFilesFragment();
        } else {
            try {
                Toast msg = Toast.makeText(FileDisplayActivity.this,
                        ErrorMessageAdapter.getErrorCauseMessage(result, operation, getResources()),
                        Toast.LENGTH_LONG);
                msg.show();

            } catch (NotFoundException e) {
                Log_OC.e(TAG, "Error while trying to show fail message ", e);
            }
        }
    }

    /**
     * Updates the view associated to the activity after the finish of an operation trying to rename
     * a file.
     *
     * @param operation Renaming operation performed.
     * @param result    Result of the renaming.
     */
    private void onRenameFileOperationFinish(RenameFileOperation operation,
                                             RemoteOperationResult result) {
        OCFile renamedFile = operation.getFile();
        if (result.isSuccess()) {
            FileFragment details = getSecondFragment();
            if (details != null) {
                if (details instanceof FileDetailFragment &&
                        renamedFile.equals(details.getFile())) {
                    ((FileDetailFragment) details).updateFileDetails(renamedFile, getAccount());
                    showDetails(renamedFile);

                } else if (details instanceof PreviewMediaFragment &&
                        renamedFile.equals(details.getFile())) {
                    ((PreviewMediaFragment) details).updateFile(renamedFile);
                    if (PreviewMediaFragment.canBePreviewed(renamedFile)) {
                        int position = ((PreviewMediaFragment) details).getPosition();
                        startMediaPreview(renamedFile, position, true);
                    } else {
                        getFileOperationsHelper().openFile(renamedFile);
                    }
                } else if (details instanceof PreviewTextFragment &&
                        renamedFile.equals(details.getFile())) {
                    ((PreviewTextFragment) details).updateFile(renamedFile);
                    if (PreviewTextFragment.canBePreviewed(renamedFile)) {
                        startTextPreview(renamedFile);
                    } else {
                        getFileOperationsHelper().openFile(renamedFile);
                    }
                }
            }

            if (getStorageManager().getFileById(renamedFile.getParentId()).equals(getCurrentDir())) {
                refreshListOfFilesFragment();
            }

        } else {
            Toast msg = Toast.makeText(this,
                    ErrorMessageAdapter.getErrorCauseMessage(result, operation, getResources()),
                    Toast.LENGTH_LONG);
            msg.show();

            if (result.isSslRecoverableException()) {
                mLastSslUntrustedServerResult = result;
                showUntrustedCertDialog(mLastSslUntrustedServerResult);
            }
        }
    }


    private void onSynchronizeFileOperationFinish(SynchronizeFileOperation operation,
                                                  RemoteOperationResult result) {
        if (result.isSuccess() && operation.transferWasRequested()) {
            OCFile syncedFile = operation.getLocalFile();
            onTransferStateChanged(syncedFile, true, true);
            invalidateOptionsMenu();
            refreshShowDetails();
        }
    }

    /**
     * Updates the view associated to the activity after the finish of an operation trying create a
     * new folder
     *
     * @param operation Creation operation performed.
     * @param result    Result of the creation.
     */
    private void onCreateFolderOperationFinish(CreateFolderOperation operation,
                                               RemoteOperationResult result) {
        if (result.isSuccess()) {
            refreshListOfFilesFragment();
        } else {
            try {
                Toast msg = Toast.makeText(FileDisplayActivity.this,
                        ErrorMessageAdapter.getErrorCauseMessage(result, operation, getResources()),
                        Toast.LENGTH_LONG);
                msg.show();

            } catch (NotFoundException e) {
                Log_OC.e(TAG, "Error while trying to show fail message ", e);
            }
        }
    }


    /**
     * {@inheritDoc}
     */
    @Override
    public void onTransferStateChanged(OCFile file, boolean downloading, boolean uploading) {
        refreshListOfFilesFragment();
        FileFragment details = getSecondFragment();
        if (details instanceof FileDetailFragment &&
                file.equals(details.getFile())) {
            if (downloading || uploading) {
                ((FileDetailFragment) details).updateFileDetails(file, getAccount());
            } else {
                if (!file.fileExists()) {
                    cleanSecondFragment();
                } else {
                    ((FileDetailFragment) details).updateFileDetails(false, true);
                }
            }
        }

    }


    private void requestForDownload() {
        Account account = getAccount();
        //if (!mWaitingToPreview.isDownloading()) {
        if (!mDownloaderBinder.isDownloading(account, mWaitingToPreview)) {
            Intent i = new Intent(this, FileDownloader.class);
            i.putExtra(FileDownloader.EXTRA_ACCOUNT, account);
            i.putExtra(FileDownloader.EXTRA_FILE, mWaitingToPreview);
            startService(i);
        }
    }

    @Override
    public void onSavedCertificate() {
        startSyncFolderOperation(getCurrentDir(), false);
    }

    /**
     * Starts an operation to refresh the requested folder.
     * <p/>
     * The operation is run in a new background thread created on the fly.
     * <p/>
     * The refresh updates is a "light sync": properties of regular files in folder are updated (including
     * associated shares), but not their contents. Only the contents of files marked to be kept-in-sync are
     * synchronized too.
     *
     * @param folder     Folder to refresh.
     * @param ignoreETag If 'true', the data from the server will be fetched and sync'ed even if the eTag
     *                   didn't change.
     */
    public void startSyncFolderOperation(final OCFile folder, final boolean ignoreETag) {

        // the execution is slightly delayed to allow the activity get the window focus if it's being started
        // or if the method is called from a dialog that is being dismissed
        getHandler().postDelayed(
                new Runnable() {
                    @Override
                    public void run() {
                        if (hasWindowFocus()) {
                            long currentSyncTime = System.currentTimeMillis();
                            mSyncInProgress = true;

                            // perform folder synchronization
                            RemoteOperation synchFolderOp = new RefreshFolderOperation(folder,
                                    currentSyncTime,
                                    false,
                                    getFileOperationsHelper().isSharedSupported(),
                                    ignoreETag,
                                    getStorageManager(),
                                    getAccount(),
                                    getApplicationContext()
                            );
                            synchFolderOp.execute(
                                    getAccount(),
                                    MainApp.getAppContext(),
                                    FileDisplayActivity.this,
                                    null,
                                    null
                            );

                            setIndeterminate(true);

                            setBackgroundText();

                        }   // else: NOTHING ; lets' not refresh when the user rotates the device but there is
                        // another window floating over
                    }
                },
                DELAY_TO_REQUEST_OPERATIONS_LATER + 350
        );

    }

    private void requestForDownload(OCFile file) {
        Account account = getAccount();
        if (!mDownloaderBinder.isDownloading(account, mWaitingToPreview)) {
            Intent i = new Intent(this, FileDownloader.class);
            i.putExtra(FileDownloader.EXTRA_ACCOUNT, account);
            i.putExtra(FileDownloader.EXTRA_FILE, file);
            startService(i);
        }
    }

    private void sendDownloadedFile() {
        getFileOperationsHelper().sendDownloadedFile(mWaitingToSend);
        mWaitingToSend = null;
    }


    /**
     * Requests the download of the received {@link OCFile} , updates the UI
     * to monitor the download progress and prepares the activity to send the file
     * when the download finishes.
     *
     * @param file {@link OCFile} to download and preview.
     */
    public void startDownloadForSending(OCFile file) {
        mWaitingToSend = file;
        requestForDownload(mWaitingToSend);
        boolean hasSecondFragment = (getSecondFragment() != null);
        updateFragmentsVisibility(hasSecondFragment);
    }

    /**
     * Opens the image gallery showing the image {@link OCFile} received as parameter.
     *
     * @param file Image {@link OCFile} to show.
     */
    public void startImagePreview(OCFile file) {
        Intent showDetailsIntent = new Intent(this, PreviewImageActivity.class);
        showDetailsIntent.putExtra(EXTRA_FILE, file);
        showDetailsIntent.putExtra(EXTRA_ACCOUNT, getAccount());
        startActivity(showDetailsIntent);

    }

    /**
     * Stars the preview of an already down media {@link OCFile}.
     *
     * @param file                  Media {@link OCFile} to preview.
     * @param startPlaybackPosition Media position where the playback will be started,
     *                              in milliseconds.
     * @param autoplay              When 'true', the playback will start without user
     *                              interactions.
     */
    public void startMediaPreview(OCFile file, int startPlaybackPosition, boolean autoplay) {
        Fragment mediaFragment = new PreviewMediaFragment(file, getAccount(), startPlaybackPosition,
                autoplay);
        setSecondFragment(mediaFragment);
        updateFragmentsVisibility(true);
        updateActionBarTitleAndHomeButton(file);
        setFile(file);
    }

    /**
     * Stars the preview of a text file {@link OCFile}.
     *
     * @param file Text {@link OCFile} to preview.
     */
    public void startTextPreview(OCFile file) {
        Bundle args = new Bundle();
        args.putParcelable(EXTRA_FILE, file);
        args.putParcelable(EXTRA_ACCOUNT, getAccount());
        args.putBoolean(EXTRA_SEARCH, mSearchOpen);
        args.putString(EXTRA_SEARCH_QUERY, mSearchQuery);
        Fragment textPreviewFragment = Fragment.instantiate(getApplicationContext(),
                PreviewTextFragment.class.getName(), args);
        setSecondFragment(textPreviewFragment);
        updateFragmentsVisibility(true);
        updateActionBarTitleAndHomeButton(file);
        setFile(file);
    }

    /**
     * Requests the download of the received {@link OCFile} , updates the UI
     * to monitor the download progress and prepares the activity to preview
     * or open the file when the download finishes.
     *
     * @param file {@link OCFile} to download and preview.
     */
    public void startDownloadForPreview(OCFile file) {
        Fragment detailFragment = FileDetailFragment.newInstance(file, getAccount());
        setSecondFragment(detailFragment);
        mWaitingToPreview = file;
        requestForDownload();
        updateFragmentsVisibility(true);
        updateActionBarTitleAndHomeButton(file);
        setFile(file);
    }


    /**
     * Request stopping the upload/download operation in progress over the given {@link OCFile} file.
     *
     * @param file {@link OCFile} file which operation are wanted to be cancel
     */
    public void cancelTransference(OCFile file) {
        getFileOperationsHelper().cancelTransference(file);
        if (mWaitingToPreview != null &&
                mWaitingToPreview.getRemotePath().equals(file.getRemotePath())) {
            mWaitingToPreview = null;
        }
        if (mWaitingToSend != null &&
                mWaitingToSend.getRemotePath().equals(file.getRemotePath())) {
            mWaitingToSend = null;
        }
        onTransferStateChanged(file, false, false);
    }

    /**
     * Request stopping all upload/download operations in progress over the given {@link OCFile} files.
     *
     * @param files collection of {@link OCFile} files which operations are wanted to be cancel
     */
    public void cancelTransference(Collection<OCFile> files) {
        for(OCFile file: files) {
            cancelTransference(file);
        }
    }

    @Override
    public void onRefresh(boolean ignoreETag) {
        refreshList(ignoreETag);
    }

    @Override
    public void onRefresh() {
        refreshList(true);
    }

    private void refreshList(boolean ignoreETag) {
        OCFileListFragment listOfFiles = getListOfFilesFragment();
        if (listOfFiles != null) {
            OCFile folder = listOfFiles.getCurrentFile();
            if (folder != null) {
                /*mFile = mContainerActivity.getStorageManager().getFileById(mFile.getFileId());
                listDirectory(mFile);*/
                startSyncFolderOperation(folder, ignoreETag);
            }
        }
    }

    private void sortByDate(boolean ascending) {
        getListOfFilesFragment().sortByDate(ascending);
    }

    private void sortBySize(boolean ascending) {
        getListOfFilesFragment().sortBySize(ascending);
    }

    private void sortByName(boolean ascending) {
        getListOfFilesFragment().sortByName(ascending);
    }

    private boolean isGridView() {
        return getListOfFilesFragment().isGridEnabled();
    }

    public void allFilesOption() {
        browseToRoot();
    }

    @Override
    public void showFiles(boolean onDeviceOnly) {
        super.showFiles(onDeviceOnly);
        getListOfFilesFragment().refreshDirectory();
    }

    public void setSearchQuery(String query) {
        mSearchQuery = query;
    }

}<|MERGE_RESOLUTION|>--- conflicted
+++ resolved
@@ -155,13 +155,9 @@
     private boolean mSearchOpen;
 
     private SearchView mSearchView;
-<<<<<<< HEAD
 
     private MediaServiceBinder mMediaServiceBinder =  null;
     private MediaServiceConnection mMediaServiceConnection = null;
-
-=======
->>>>>>> c6379044
 
     @Override
     protected void onCreate(Bundle savedInstanceState) {
