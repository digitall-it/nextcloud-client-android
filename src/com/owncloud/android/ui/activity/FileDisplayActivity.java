/**
 *  ownCloud Android client application
 *
 *  @author Bartek Przybylski
 *  @author David A. Velasco
 *  Copyright (C) 2011  Bartek Przybylski
 *  Copyright (C) 2016 ownCloud Inc.
 *
 *  This program is free software: you can redistribute it and/or modify
 *  it under the terms of the GNU General Public License version 2,
 *  as published by the Free Software Foundation.
 *
 *  This program is distributed in the hope that it will be useful,
 *  but WITHOUT ANY WARRANTY; without even the implied warranty of
 *  MERCHANTABILITY or FITNESS FOR A PARTICULAR PURPOSE.  See the
 *  GNU General Public License for more details.
 *
 *  You should have received a copy of the GNU General Public License
 *  along with this program.  If not, see <http://www.gnu.org/licenses/>.
 */

package com.owncloud.android.ui.activity;

import android.Manifest;
import android.accounts.Account;
import android.accounts.AuthenticatorException;
import android.annotation.TargetApi;
import android.content.BroadcastReceiver;
import android.content.ComponentName;
import android.content.ContentResolver;
import android.content.Context;
import android.content.DialogInterface;
import android.content.Intent;
import android.content.IntentFilter;
import android.content.ServiceConnection;
import android.content.SharedPreferences;
import android.content.SyncRequest;
import android.content.pm.PackageManager;
import android.content.res.Resources.NotFoundException;
import android.database.Cursor;
import android.net.Uri;
import android.os.Build;
import android.os.Bundle;
import android.os.IBinder;
import android.os.Parcelable;
import android.preference.PreferenceManager;
import android.provider.OpenableColumns;
import android.support.design.widget.Snackbar;
<<<<<<< HEAD
import android.support.design.widget.Snackbar;
import android.support.v4.app.ActivityCompat;
=======
>>>>>>> beb10a91
import android.support.v4.app.Fragment;
import android.support.v4.app.FragmentManager;
import android.support.v4.app.FragmentTransaction;
import android.support.v4.content.ContextCompat;
import android.support.v4.view.GravityCompat;
import android.support.v7.app.AlertDialog;
import android.view.Menu;
import android.view.MenuInflater;
import android.view.MenuItem;
import android.view.View;
import android.widget.ProgressBar;
import android.widget.RelativeLayout;
import android.widget.Toast;

import com.owncloud.android.MainApp;
import com.owncloud.android.R;
import com.owncloud.android.datamodel.FileDataStorageManager;
import com.owncloud.android.datamodel.OCFile;
import com.owncloud.android.files.services.FileDownloader;
import com.owncloud.android.files.services.FileDownloader.FileDownloaderBinder;
import com.owncloud.android.files.services.FileUploader;
import com.owncloud.android.files.services.FileUploader.FileUploaderBinder;
import com.owncloud.android.lib.common.network.CertificateCombinedException;
import com.owncloud.android.lib.common.operations.RemoteOperation;
import com.owncloud.android.lib.common.operations.RemoteOperationResult;
import com.owncloud.android.lib.common.operations.RemoteOperationResult.ResultCode;
import com.owncloud.android.lib.common.utils.Log_OC;
import com.owncloud.android.operations.CopyFileOperation;
import com.owncloud.android.operations.CreateFolderOperation;
import com.owncloud.android.operations.MoveFileOperation;
import com.owncloud.android.operations.RefreshFolderOperation;
import com.owncloud.android.operations.RemoveFileOperation;
import com.owncloud.android.operations.RenameFileOperation;
import com.owncloud.android.operations.SynchronizeFileOperation;
import com.owncloud.android.operations.UploadFileOperation;
import com.owncloud.android.services.observer.FileObserverService;
import com.owncloud.android.syncadapter.FileSyncAdapter;
import com.owncloud.android.ui.dialog.ConfirmationDialogFragment;
import com.owncloud.android.ui.dialog.CreateFolderDialogFragment;
import com.owncloud.android.ui.dialog.SslUntrustedCertDialog;
import com.owncloud.android.ui.dialog.SslUntrustedCertDialog.OnSslUntrustedCertListener;
import com.owncloud.android.ui.fragment.FileDetailFragment;
import com.owncloud.android.ui.fragment.FileFragment;
import com.owncloud.android.ui.fragment.OCFileListFragment;
import com.owncloud.android.ui.preview.PreviewImageActivity;
import com.owncloud.android.ui.preview.PreviewImageFragment;
import com.owncloud.android.ui.preview.PreviewMediaFragment;
import com.owncloud.android.ui.preview.PreviewTextFragment;
import com.owncloud.android.ui.preview.PreviewVideoActivity;
import com.owncloud.android.utils.DisplayUtils;
import com.owncloud.android.utils.ErrorMessageAdapter;
import com.owncloud.android.utils.FileStorageUtils;
import com.owncloud.android.utils.PermissionUtil;
import com.owncloud.android.utils.UriUtils;

import java.io.File;
import java.util.ArrayList;

/**
 * Displays, what files the user has available in his ownCloud. This is the main view.
 */

public class FileDisplayActivity extends HookActivity implements
        FileFragment.ContainerActivity,
        OnSslUntrustedCertListener, OnEnforceableRefreshListener {

    private SyncBroadcastReceiver mSyncBroadcastReceiver;
    private UploadFinishReceiver mUploadFinishReceiver;
    private DownloadFinishReceiver mDownloadFinishReceiver;
    private RemoteOperationResult mLastSslUntrustedServerResult = null;

    private boolean mDualPane;
    private View mLeftFragmentContainer;
    private View mRightFragmentContainer;
    private ProgressBar mProgressBar;

    private static final String KEY_WAITING_TO_PREVIEW = "WAITING_TO_PREVIEW";
    private static final String KEY_SYNC_IN_PROGRESS = "SYNC_IN_PROGRESS";
    private static final String KEY_WAITING_TO_SEND = "WAITING_TO_SEND";

    public static final int DIALOG_SHORT_WAIT = 0;
    private static final int DIALOG_CHOOSE_UPLOAD_SOURCE = 1;

    public static final String ACTION_DETAILS = "com.owncloud.android.ui.activity.action.DETAILS";

    public static final int ACTION_SELECT_CONTENT_FROM_APPS = 1;
    public static final int ACTION_SELECT_MULTIPLE_FILES = 2;
    public static final int ACTION_MOVE_FILES = 3;
    public static final int ACTION_COPY_FILES = 4;

    private static final String TAG = FileDisplayActivity.class.getSimpleName();

    private static final String TAG_LIST_OF_FILES = "LIST_OF_FILES";
    private static final String TAG_SECOND_FRAGMENT = "SECOND_FRAGMENT";

    private OCFile mWaitingToPreview;

    private boolean mSyncInProgress = false;

    private static String DIALOG_UNTRUSTED_CERT = "DIALOG_UNTRUSTED_CERT";
    public static String DIALOG_CREATE_FOLDER = "DIALOG_CREATE_FOLDER";
    private static String DIALOG_UPLOAD_SOURCE = "DIALOG_UPLOAD_SOURCE";
    private static String DIALOG_CERT_NOT_SAVED = "DIALOG_CERT_NOT_SAVED";

    private OCFile mWaitingToSend;
    private Menu mOptionsMenu;


    @Override
    protected void onCreate(Bundle savedInstanceState) {
        Log_OC.v(TAG, "onCreate() start");

        super.onCreate(savedInstanceState); // this calls onAccountChanged() when ownCloud Account
        // is valid

        /// grant that FileObserverService is watching favorite files
        if (savedInstanceState == null) {
            Intent initObserversIntent = FileObserverService.makeInitIntent(this);
            startService(initObserversIntent);
        }

        /// Load of saved instance state
        if (savedInstanceState != null) {
            mWaitingToPreview = (OCFile) savedInstanceState.getParcelable(
                    FileDisplayActivity.KEY_WAITING_TO_PREVIEW);
            mSyncInProgress = savedInstanceState.getBoolean(KEY_SYNC_IN_PROGRESS);
            mWaitingToSend = (OCFile) savedInstanceState.getParcelable(
                    FileDisplayActivity.KEY_WAITING_TO_SEND);
        } else {
            mWaitingToPreview = null;
            mSyncInProgress = false;
            mWaitingToSend = null;
        }

        /// USER INTERFACE

        // Inflate and set the layout view
        setContentView(R.layout.files);

        // Navigation Drawer
        initDrawer();

        mProgressBar = (ProgressBar) findViewById(R.id.progressBar);
        mProgressBar.setIndeterminateDrawable(
                ContextCompat.getDrawable(this,
                        R.drawable.actionbar_progress_indeterminate_horizontal));

        mDualPane = getResources().getBoolean(R.bool.large_land_layout);
        mLeftFragmentContainer = findViewById(R.id.left_fragment_container);
        mRightFragmentContainer = findViewById(R.id.right_fragment_container);

        // Action bar setup
        getSupportActionBar().setHomeButtonEnabled(true);       // mandatory since Android ICS,
        // according to the official
        // documentation

        // enable ActionBar app icon to behave as action to toggle nav drawer
        //getSupportActionBar().setDisplayHomeAsUpEnabled(true);
        getSupportActionBar().setHomeButtonEnabled(true);

        Log_OC.v(TAG, "onCreate() end");
    }

    @Override
    protected void onPostCreate(Bundle savedInstanceState) {
        super.onPostCreate(savedInstanceState);

        if (PermissionUtil.checkSelfPermission(this, Manifest.permission.WRITE_EXTERNAL_STORAGE)) {
            // Check if we should show an explanation
            if (PermissionUtil.shouldShowRequestPermissionRationale(this,
                    Manifest.permission.WRITE_EXTERNAL_STORAGE)) {
                // Show explanation to the user and then request permission
                Snackbar snackbar = Snackbar.make(findViewById(R.id.ListLayout), R.string.permission_storage_access,
                        Snackbar.LENGTH_INDEFINITE)
                        .setAction(R.string.common_ok, new View.OnClickListener() {
                            @Override
                            public void onClick(View v) {
                                PermissionUtil.requestWriteExternalStoreagePermission(FileDisplayActivity.this);
                            }
                        });

                DisplayUtils.colorSnackbar(this, snackbar);

                snackbar.show();
            } else {
                // No explanation needed, request the permission.
                PermissionUtil.requestWriteExternalStoreagePermission(this);
            }
        }

        if (savedInstanceState == null) {
            createMinFragments();
        }

        mProgressBar.setIndeterminate(mSyncInProgress);
        // always AFTER setContentView(...) in onCreate(); to work around bug in its implementation

        setBackgroundText();
    }

    @Override
    public void onRequestPermissionsResult(int requestCode,
                                           String permissions[], int[] grantResults) {
        switch (requestCode) {
            case PermissionUtil.PERMISSIONS_WRITE_EXTERNAL_STORAGE: {
                // If request is cancelled, result arrays are empty.
                if (grantResults.length > 0
                        && grantResults[0] == PackageManager.PERMISSION_GRANTED) {
                    // permission was granted
                    startSynchronization();
                    // toggle on is save since this is the only scenario this code gets accessed
                } else {
                    // permission denied --> do nothing
                }
                return;
            }
        }
    }

    @Override
    protected void onStart() {
        Log_OC.v(TAG, "onStart() start");
        super.onStart();
        Log_OC.v(TAG, "onStart() end");
    }

    @Override
    protected void onStop() {
        Log_OC.v(TAG, "onStop() start");
        super.onStop();
        Log_OC.v(TAG, "onStop() end");
    }

    @Override
    protected void onDestroy() {
        Log_OC.v(TAG, "onDestroy() start");
        super.onDestroy();
        Log_OC.v(TAG, "onDestroy() end");
    }

    /**
     * Called when the ownCloud {@link Account} associated to the Activity was just updated.
     */
    @Override
    protected void onAccountSet(boolean stateWasRecovered) {
        super.onAccountSet(stateWasRecovered);
        if (getAccount() != null) {
            /// Check whether the 'main' OCFile handled by the Activity is contained in the
            // current Account
            OCFile file = getFile();
            // get parent from path
            String parentPath = "";
            if (file != null) {
                if (file.isDown() && file.getLastSyncDateForProperties() == 0) {
                    // upload in progress - right now, files are not inserted in the local
                    // cache until the upload is successful get parent from path
                    parentPath = file.getRemotePath().substring(0,
                            file.getRemotePath().lastIndexOf(file.getFileName()));
                    if (getStorageManager().getFileByPath(parentPath) == null)
                        file = null; // not able to know the directory where the file is uploading
                } else {
                    file = getStorageManager().getFileByPath(file.getRemotePath());
                    // currentDir = null if not in the current Account
                }
            }
            if (file == null) {
                // fall back to root folder
                file = getStorageManager().getFileByPath(OCFile.ROOT_PATH);  // never returns null
            }
            setFile(file);

            if (mAccountWasSet) {
                setUsernameInDrawer((RelativeLayout) findViewById(R.id.left_drawer), getAccount());
            }

            if (!stateWasRecovered) {
                Log_OC.d(TAG, "Initializing Fragments in onAccountChanged..");
                initFragmentsWithFile();
                if (file.isFolder()) {
                    startSyncFolderOperation(file, false);
                }

            } else {
                updateFragmentsVisibility(!file.isFolder());
                updateActionBarTitleAndHomeButton(file.isFolder() ? null : file);
            }
        }
    }

    private void createMinFragments() {
        OCFileListFragment listOfFiles = new OCFileListFragment();
        FragmentTransaction transaction = getSupportFragmentManager().beginTransaction();
        transaction.add(R.id.left_fragment_container, listOfFiles, TAG_LIST_OF_FILES);
        transaction.commit();
    }

    private void initFragmentsWithFile() {
        if (getAccount() != null && getFile() != null) {
            /// First fragment
            OCFileListFragment listOfFiles = getListOfFilesFragment();
            if (listOfFiles != null) {
                listOfFiles.listDirectory(getCurrentDir(), MainApp.getOnlyOnDevice());
            } else {
                Log_OC.e(TAG, "Still have a chance to lose the initializacion of list fragment >(");
            }

            /// Second fragment
            OCFile file = getFile();
            Fragment secondFragment = chooseInitialSecondFragment(file);
            if (secondFragment != null) {
                setSecondFragment(secondFragment);
                updateFragmentsVisibility(true);
                updateActionBarTitleAndHomeButton(file);
            } else {
                cleanSecondFragment();
                if (file.isDown() && PreviewTextFragment.canBePreviewed(file))
                    startTextPreview(file);
            }

        } else {
            Log_OC.wtf(TAG, "initFragments() called with invalid NULLs!");
            if (getAccount() == null) {
                Log_OC.wtf(TAG, "\t account is NULL");
            }
            if (getFile() == null) {
                Log_OC.wtf(TAG, "\t file is NULL");
            }
        }
    }

    private Fragment chooseInitialSecondFragment(OCFile file) {
        Fragment secondFragment = null;
        if (file != null && !file.isFolder()) {
            if (file.isDown() && PreviewMediaFragment.canBePreviewed(file)
                    && file.getLastSyncDateForProperties() > 0  // temporal fix
                    ) {
                int startPlaybackPosition =
                        getIntent().getIntExtra(PreviewVideoActivity.EXTRA_START_POSITION, 0);
                boolean autoplay =
                        getIntent().getBooleanExtra(PreviewVideoActivity.EXTRA_AUTOPLAY, true);
                secondFragment = new PreviewMediaFragment(file, getAccount(),
                        startPlaybackPosition, autoplay);

            } else if (file.isDown() && PreviewTextFragment.canBePreviewed(file)) {
                secondFragment = null;
            } else {
                secondFragment = FileDetailFragment.newInstance(file, getAccount());
            }
        }
        return secondFragment;
    }


    /**
     * Replaces the second fragment managed by the activity with the received as
     * a parameter.
     * <p/>
     * Assumes never will be more than two fragments managed at the same time.
     *
     * @param fragment New second Fragment to set.
     */
    private void setSecondFragment(Fragment fragment) {
        FragmentTransaction transaction = getSupportFragmentManager().beginTransaction();
        transaction.replace(R.id.right_fragment_container, fragment, TAG_SECOND_FRAGMENT);
        transaction.commit();
    }


    private void updateFragmentsVisibility(boolean existsSecondFragment) {
        if (mDualPane) {
            if (mLeftFragmentContainer.getVisibility() != View.VISIBLE) {
                mLeftFragmentContainer.setVisibility(View.VISIBLE);
            }
            if (mRightFragmentContainer.getVisibility() != View.VISIBLE) {
                mRightFragmentContainer.setVisibility(View.VISIBLE);
            }

        } else if (existsSecondFragment) {
            if (mLeftFragmentContainer.getVisibility() != View.GONE) {
                mLeftFragmentContainer.setVisibility(View.GONE);
            }
            if (mRightFragmentContainer.getVisibility() != View.VISIBLE) {
                mRightFragmentContainer.setVisibility(View.VISIBLE);
            }

        } else {
            if (mLeftFragmentContainer.getVisibility() != View.VISIBLE) {
                mLeftFragmentContainer.setVisibility(View.VISIBLE);
            }
            if (mRightFragmentContainer.getVisibility() != View.GONE) {
                mRightFragmentContainer.setVisibility(View.GONE);
            }
        }
    }


    private OCFileListFragment getListOfFilesFragment() {
        Fragment listOfFiles = getSupportFragmentManager().findFragmentByTag(
                FileDisplayActivity.TAG_LIST_OF_FILES);
        if (listOfFiles != null) {
            return (OCFileListFragment) listOfFiles;
        }
        Log_OC.wtf(TAG, "Access to unexisting list of files fragment!!");
        return null;
    }

    public FileFragment getSecondFragment() {
        Fragment second = getSupportFragmentManager().findFragmentByTag(
                FileDisplayActivity.TAG_SECOND_FRAGMENT);
        if (second != null) {
            return (FileFragment) second;
        }
        return null;
    }

    protected void cleanSecondFragment() {
        Fragment second = getSecondFragment();
        if (second != null) {
            FragmentTransaction tr = getSupportFragmentManager().beginTransaction();
            tr.remove(second);
            tr.commit();
        }
        updateFragmentsVisibility(false);
        updateActionBarTitleAndHomeButton(null);
    }

    protected void refreshListOfFilesFragment() {
        OCFileListFragment fileListFragment = getListOfFilesFragment();
        if (fileListFragment != null) {
            fileListFragment.listDirectory(MainApp.getOnlyOnDevice());
        }
    }

    protected void refreshSecondFragment(String downloadEvent, String downloadedRemotePath,
                                         boolean success) {
        FileFragment secondFragment = getSecondFragment();
        boolean waitedPreview = (mWaitingToPreview != null &&
                mWaitingToPreview.getRemotePath().equals(downloadedRemotePath));
        if (secondFragment != null && secondFragment instanceof FileDetailFragment) {
            FileDetailFragment detailsFragment = (FileDetailFragment) secondFragment;
            OCFile fileInFragment = detailsFragment.getFile();
            if (fileInFragment != null &&
                    !downloadedRemotePath.equals(fileInFragment.getRemotePath())) {
                // the user browsed to other file ; forget the automatic preview
                mWaitingToPreview = null;

            } else if (downloadEvent.equals(FileDownloader.getDownloadAddedMessage())) {
                // grant that the right panel updates the progress bar
                detailsFragment.listenForTransferProgress();
                detailsFragment.updateFileDetails(true, false);

            } else if (downloadEvent.equals(FileDownloader.getDownloadFinishMessage())) {
                //  update the right panel
                boolean detailsFragmentChanged = false;
                if (waitedPreview) {
                    if (success) {
                        mWaitingToPreview = getStorageManager().getFileById(
                                mWaitingToPreview.getFileId());   // update the file from database,
                        // for the local storage path
                        if (PreviewMediaFragment.canBePreviewed(mWaitingToPreview)) {
                            startMediaPreview(mWaitingToPreview, 0, true);
                            detailsFragmentChanged = true;
                        } else if (PreviewTextFragment.canBePreviewed(mWaitingToPreview)) {
                            startTextPreview(mWaitingToPreview);
                            detailsFragmentChanged = true;
                        } else {
                            getFileOperationsHelper().openFile(mWaitingToPreview);
                        }
                    }
                    mWaitingToPreview = null;
                }
                if (!detailsFragmentChanged) {
                    detailsFragment.updateFileDetails(false, (success));
                }
            }
        }
    }

    @Override
    public boolean onPrepareOptionsMenu(Menu menu) {
        boolean drawerOpen = mDrawerLayout.isDrawerOpen(GravityCompat.START);
        menu.findItem(R.id.action_sort).setVisible(!drawerOpen);
        menu.findItem(R.id.action_sync_account).setVisible(!drawerOpen);
        menu.findItem(R.id.action_switch_view).setVisible(!drawerOpen);

        return super.onPrepareOptionsMenu(menu);
    }

    @Override
    public boolean onCreateOptionsMenu(Menu menu) {
        MenuInflater inflater = getMenuInflater();
        inflater.inflate(R.menu.main_menu, menu);
        menu.findItem(R.id.action_create_dir).setVisible(false);
        return true;
    }


    @Override
    public boolean onOptionsItemSelected(MenuItem item) {
        boolean retval = true;
        switch (item.getItemId()) {
            case R.id.action_sync_account: {
                startSynchronization();
                break;
            }
            case android.R.id.home: {
                FileFragment second = getSecondFragment();
                OCFile currentDir = getCurrentDir();
                if (mDrawerLayout.isDrawerOpen(GravityCompat.START)) {
                    mDrawerLayout.closeDrawer(GravityCompat.START);
                } else if ((currentDir != null && currentDir.getParentId() != 0) ||
                        (second != null && second.getFile() != null)) {
                    onBackPressed();

                } else {
                    mDrawerLayout.openDrawer(GravityCompat.START);
                }
                break;
            }
            case R.id.action_sort: {
                SharedPreferences appPreferences = PreferenceManager
                        .getDefaultSharedPreferences(this);

                // Read sorting order, default to sort by name ascending
                Integer sortOrder = appPreferences
                        .getInt("sortOrder", FileStorageUtils.SORT_NAME);

                AlertDialog.Builder builder = new AlertDialog.Builder(this);
                builder.setTitle(R.string.actionbar_sort_title)
                        .setSingleChoiceItems(R.array.actionbar_sortby, sortOrder,
                                new DialogInterface.OnClickListener() {
                                    public void onClick(DialogInterface dialog, int which) {
                                        switch (which) {
                                            case 0:
                                                sortByName(true);
                                                break;
                                            case 1:
                                                sortByDate(false);
                                                break;
                                        }

                                        dialog.dismiss();
                                    }
                                });
                builder.create().show();
                break;
            }
            case R.id.action_switch_view: {
                if (isGridView()) {
                    item.setTitle(getString(R.string.action_switch_grid_view));
                    item.setIcon(ContextCompat.getDrawable(getApplicationContext(),
                            R.drawable.ic_view_module));
                    getListOfFilesFragment().setListAsPreferred();
                } else {
                    item.setTitle(getApplicationContext().getString(R.string.action_switch_list_view));
                    item.setIcon(ContextCompat.getDrawable(getApplicationContext(),
                            R.drawable.ic_view_list));
                    getListOfFilesFragment().setGridAsPreferred();
                }
                return true;
            }
            default:
                retval = super.onOptionsItemSelected(item);
        }
        return retval;
    }

    public void createFolder() {
        CreateFolderDialogFragment dialog =
                CreateFolderDialogFragment.newInstance(getCurrentDir());
        dialog.show(getSupportFragmentManager(), DIALOG_CREATE_FOLDER);
    }

    public void uploadLocalFilesSelected() {
        Intent action = new Intent(this, UploadFilesActivity.class);
        action.putExtra(
                UploadFilesActivity.EXTRA_ACCOUNT,
                getAccount()
        );
        startActivityForResult(action, ACTION_SELECT_MULTIPLE_FILES);
    }

    public void uploadFromOtherAppsSelected() {
        Intent action = new Intent(Intent.ACTION_GET_CONTENT);
        action = action.setType("*/*").addCategory(Intent.CATEGORY_OPENABLE);
        //Intent.EXTRA_ALLOW_MULTIPLE is only supported on api level 18+, Jelly Bean
        if (Build.VERSION.SDK_INT >= Build.VERSION_CODES.JELLY_BEAN_MR2) {
            action.putExtra(Intent.EXTRA_ALLOW_MULTIPLE, true);
        }
        startActivityForResult(
                Intent.createChooser(action, getString(R.string.upload_chooser_title)),
                ACTION_SELECT_CONTENT_FROM_APPS
        );
    }

    private void startSynchronization() {
        Log_OC.d(TAG, "Got to start sync");
        if (android.os.Build.VERSION.SDK_INT < android.os.Build.VERSION_CODES.KITKAT) {
            Log_OC.d(TAG, "Canceling all syncs for " + MainApp.getAuthority());
            ContentResolver.cancelSync(null, MainApp.getAuthority());
            // cancel the current synchronizations of any ownCloud account
            Bundle bundle = new Bundle();
            bundle.putBoolean(ContentResolver.SYNC_EXTRAS_MANUAL, true);
            bundle.putBoolean(ContentResolver.SYNC_EXTRAS_EXPEDITED, true);
            Log_OC.d(TAG, "Requesting sync for " + getAccount().name + " at " +
                    MainApp.getAuthority());
            ContentResolver.requestSync(
                    getAccount(),
                    MainApp.getAuthority(), bundle);
        } else {
            Log_OC.d(TAG, "Requesting sync for " + getAccount().name + " at " +
                    MainApp.getAuthority() + " with new API");
            SyncRequest.Builder builder = new SyncRequest.Builder();
            builder.setSyncAdapter(getAccount(), MainApp.getAuthority());
            builder.setExpedited(true);
            builder.setManual(true);
            builder.syncOnce();

            // Fix bug in Android Lollipop when you click on refresh the whole account
            Bundle extras = new Bundle();
            builder.setExtras(extras);

            SyncRequest request = builder.build();
            ContentResolver.requestSync(request);
        }
    }

    /**
     * Called, when the user selected something for uploading
     */
    @TargetApi(Build.VERSION_CODES.JELLY_BEAN)
    @Override
    protected void onActivityResult(int requestCode, int resultCode, Intent data) {

        if (requestCode == ACTION_SELECT_CONTENT_FROM_APPS && (resultCode == RESULT_OK ||
                resultCode == UploadFilesActivity.RESULT_OK_AND_MOVE)) {

            //getClipData is only supported on api level 16+, Jelly Bean
            if (Build.VERSION.SDK_INT >= Build.VERSION_CODES.JELLY_BEAN &&
                    data.getClipData() != null &&
                    data.getClipData().getItemCount() > 0) {

                for (int i = 0; i < data.getClipData().getItemCount(); i++) {
                    Intent intent = new Intent();
                    intent.setData(data.getClipData().getItemAt(i).getUri());
                    requestSimpleUpload(intent, resultCode);
                }

            } else {
                requestSimpleUpload(data, resultCode);
            }
        } else if (requestCode == ACTION_SELECT_MULTIPLE_FILES && (resultCode == RESULT_OK ||
                resultCode == UploadFilesActivity.RESULT_OK_AND_MOVE)) {
            requestMultipleUpload(data, resultCode);

        } else if (requestCode == ACTION_MOVE_FILES && resultCode == RESULT_OK) {
            final Intent fData = data;
            final int fResultCode = resultCode;
            getHandler().postDelayed(
                    new Runnable() {
                        @Override
                        public void run() {
                            requestMoveOperation(fData, fResultCode);
                        }
                    },
                    DELAY_TO_REQUEST_OPERATIONS_LATER
            );

        } else if (requestCode == ACTION_COPY_FILES && resultCode == RESULT_OK) {

            final Intent fData = data;
            final int fResultCode = resultCode;
            getHandler().postDelayed(
                    new Runnable() {
                        @Override
                        public void run() {
                            requestCopyOperation(fData, fResultCode);
                        }
                    },
                    DELAY_TO_REQUEST_OPERATIONS_LATER
            );

        } else {
            super.onActivityResult(requestCode, resultCode, data);
        }

    }

    private void requestMultipleUpload(Intent data, int resultCode) {
        String[] filePaths = data.getStringArrayExtra(UploadFilesActivity.EXTRA_CHOSEN_FILES);
        if (filePaths != null) {
            String[] remotePaths = new String[filePaths.length];
            String remotePathBase = getCurrentDir().getRemotePath();
            for (int j = 0; j < remotePaths.length; j++) {
                remotePaths[j] = remotePathBase + (new File(filePaths[j])).getName();
            }

            int behaviour = (resultCode == UploadFilesActivity.RESULT_OK_AND_MOVE) ? FileUploader
                    .LOCAL_BEHAVIOUR_MOVE : FileUploader.LOCAL_BEHAVIOUR_COPY;
            FileUploader.UploadRequester requester = new FileUploader.UploadRequester();
            requester.uploadNewFile(
                    this,
                    getAccount(),
                    filePaths,
                    remotePaths,
                    null,           // MIME type will be detected from file name
                    behaviour,
                    false,          // do not create parent folder if not existent
                    UploadFileOperation.CREATED_BY_USER
            );

        } else {
            Log_OC.d(TAG, "User clicked on 'Update' with no selection");
            Toast t = Toast.makeText(this, getString(R.string.filedisplay_no_file_selected),
                    Toast.LENGTH_LONG);
            t.show();
            return;
        }
    }


    private void requestSimpleUpload(Intent data, int resultCode) {
        String filePath = null;
        String mimeType = null;

        Uri selectedImageUri = data.getData();

        try {
            mimeType = getContentResolver().getType(selectedImageUri);

            String fileManagerString = selectedImageUri.getPath();
            String selectedImagePath = UriUtils.getLocalPath(selectedImageUri, this);

            if (selectedImagePath != null)
                filePath = selectedImagePath;
            else
                filePath = fileManagerString;

        } catch (Exception e) {
            Log_OC.e(TAG, "Unexpected exception when trying to read the result of " +
                    "Intent.ACTION_GET_CONTENT", e);

        } finally {
            if (filePath == null) {
                Log_OC.e(TAG, "Couldn't resolve path to file");
                Toast t = Toast.makeText(
                        this, getString(R.string.filedisplay_unexpected_bad_get_content),
                        Toast.LENGTH_LONG
                );
                t.show();
                return;
            }
        }

        Intent i = new Intent(this, FileUploader.class);
        i.putExtra(FileUploader.KEY_ACCOUNT,
                getAccount());
        OCFile currentDir = getCurrentDir();
        String remotePath = (currentDir != null) ? currentDir.getRemotePath() : OCFile.ROOT_PATH;

        if (filePath.startsWith(UriUtils.URI_CONTENT_SCHEME)) {
            Cursor cursor = getContentResolver().query(Uri.parse(filePath), null, null, null, null);
            try {
                if (cursor != null && cursor.moveToFirst()) {
                    String displayName = cursor.getString(cursor.getColumnIndex(
                            OpenableColumns.DISPLAY_NAME));
                    Log_OC.v(TAG, "Display Name: " + displayName);

                    displayName.replace(File.separatorChar, '_');
                    displayName.replace(File.pathSeparatorChar, '_');
                    remotePath += displayName + DisplayUtils.getComposedFileExtension(filePath);

                }
                // and what happens in case of error?; wrong target name for the upload
            } finally {
                cursor.close();
            }

        } else {
            remotePath += new File(filePath).getName();
        }

        int behaviour = (resultCode == UploadFilesActivity.RESULT_OK_AND_MOVE) ? FileUploader.LOCAL_BEHAVIOUR_MOVE :
                FileUploader.LOCAL_BEHAVIOUR_COPY;
        FileUploader.UploadRequester requester = new FileUploader.UploadRequester();
        requester.uploadNewFile(
                this,
                getAccount(),
                filePath,
                remotePath,
                behaviour,
                mimeType,
                false,          // do not create parent folder if not existent
                UploadFileOperation.CREATED_BY_USER
        );

    }

    /**
     * Request the operation for moving the file/folder from one path to another
     *
     * @param data       Intent received
     * @param resultCode Result code received
     */
    private void requestMoveOperation(Intent data, int resultCode) {
        OCFile folderToMoveAt = (OCFile) data.getParcelableExtra(FolderPickerActivity.EXTRA_FOLDER);

        ArrayList<OCFile> files = data.getParcelableArrayListExtra(FolderPickerActivity.EXTRA_FILES);

        for (Parcelable file : files) {
            getFileOperationsHelper().moveFile(folderToMoveAt, (OCFile) file);
        }
    }

    /**
     * Request the operation for copying the file/folder from one path to another
     *
     * @param data       Intent received
     * @param resultCode Result code received
     */
    private void requestCopyOperation(Intent data, int resultCode) {
        OCFile folderToMoveAt = data.getParcelableExtra(FolderPickerActivity.EXTRA_FOLDER);

        ArrayList<OCFile> files = data.getParcelableArrayListExtra(FolderPickerActivity.EXTRA_FILES);

        for (Parcelable file : files) {
            getFileOperationsHelper().copyFile(folderToMoveAt, (OCFile) file);
        }
    }

    @Override
    public void onBackPressed() {
<<<<<<< HEAD
        boolean isFabOpen = isFabOpen();
        boolean isDrawerOpen = isDrawerOpen();

        /*
         * BackPressed priority/hierarchy:
         *    1. close drawer if opened
         *    2. close FAB if open (only if drawer isn't open)
         *    3. navigate up (only if drawer and FAB aren't open)
         */
        if(isDrawerOpen && isFabOpen) {
            // close drawer first
            super.onBackPressed();
        } else if(isDrawerOpen && !isFabOpen) {
            // close drawer
            super.onBackPressed();
        } else if (!isDrawerOpen && isFabOpen) {
            // close fab
            getListOfFilesFragment().getFabMain().collapse();
        } else {
            // all closed
=======
        if (!isDrawerOpen()) {
>>>>>>> beb10a91
            OCFileListFragment listOfFiles = getListOfFilesFragment();
            if (mDualPane || getSecondFragment() == null) {
                OCFile currentDir = getCurrentDir();
                if (currentDir == null || currentDir.getParentId() == FileDataStorageManager.ROOT_PARENT_ID) {
                    finish();
                    return;
                }
                if (listOfFiles != null) {  // should never be null, indeed
                    listOfFiles.onBrowseUp();
                }
            }
            if (listOfFiles != null) {  // should never be null, indeed
                setFile(listOfFiles.getCurrentFile());
            }
            cleanSecondFragment();
        }
    }

    @Override
    protected void onSaveInstanceState(Bundle outState) {
        // responsibility of restore is preferred in onCreate() before than in
        // onRestoreInstanceState when there are Fragments involved
        Log_OC.v(TAG, "onSaveInstanceState() start");
        super.onSaveInstanceState(outState);
        outState.putParcelable(FileDisplayActivity.KEY_WAITING_TO_PREVIEW, mWaitingToPreview);
        outState.putBoolean(FileDisplayActivity.KEY_SYNC_IN_PROGRESS, mSyncInProgress);
        //outState.putBoolean(FileDisplayActivity.KEY_REFRESH_SHARES_IN_PROGRESS,
        // mRefreshSharesInProgress);
        outState.putParcelable(FileDisplayActivity.KEY_WAITING_TO_SEND, mWaitingToSend);

        Log_OC.v(TAG, "onSaveInstanceState() end");
    }

    @Override
    protected void onResume() {
        Log_OC.v(TAG, "onResume() start");
        super.onResume();
        // refresh Navigation Drawer account list
        mNavigationDrawerAdapter.updateAccountList();

        // refresh list of files
        refreshListOfFilesFragment();

        // Listen for sync messages
        IntentFilter syncIntentFilter = new IntentFilter(FileSyncAdapter.EVENT_FULL_SYNC_START);
        syncIntentFilter.addAction(FileSyncAdapter.EVENT_FULL_SYNC_END);
        syncIntentFilter.addAction(FileSyncAdapter.EVENT_FULL_SYNC_FOLDER_CONTENTS_SYNCED);
        syncIntentFilter.addAction(RefreshFolderOperation.EVENT_SINGLE_FOLDER_CONTENTS_SYNCED);
        syncIntentFilter.addAction(RefreshFolderOperation.EVENT_SINGLE_FOLDER_SHARES_SYNCED);
        mSyncBroadcastReceiver = new SyncBroadcastReceiver();
        registerReceiver(mSyncBroadcastReceiver, syncIntentFilter);
        //LocalBroadcastManager.getInstance(this).registerReceiver(mSyncBroadcastReceiver,
        // syncIntentFilter);

        // Listen for upload messages
        IntentFilter uploadIntentFilter = new IntentFilter(FileUploader.getUploadFinishMessage());
        mUploadFinishReceiver = new UploadFinishReceiver();
        registerReceiver(mUploadFinishReceiver, uploadIntentFilter);

        // Listen for download messages
        IntentFilter downloadIntentFilter = new IntentFilter(
                FileDownloader.getDownloadAddedMessage());
        downloadIntentFilter.addAction(FileDownloader.getDownloadFinishMessage());
        mDownloadFinishReceiver = new DownloadFinishReceiver();
        registerReceiver(mDownloadFinishReceiver, downloadIntentFilter);

        Log_OC.v(TAG, "onResume() end");

    }


    @Override
    protected void onPause() {
        Log_OC.v(TAG, "onPause() start");
        if (mSyncBroadcastReceiver != null) {
            unregisterReceiver(mSyncBroadcastReceiver);
            //LocalBroadcastManager.getInstance(this).unregisterReceiver(mSyncBroadcastReceiver);
            mSyncBroadcastReceiver = null;
        }
        if (mUploadFinishReceiver != null) {
            unregisterReceiver(mUploadFinishReceiver);
            mUploadFinishReceiver = null;
        }
        if (mDownloadFinishReceiver != null) {
            unregisterReceiver(mDownloadFinishReceiver);
            mDownloadFinishReceiver = null;
        }

        super.onPause();
        Log_OC.v(TAG, "onPause() end");
    }

    public boolean isFabOpen() {
        if(getListOfFilesFragment() != null
                && getListOfFilesFragment().getFabMain() != null
                && getListOfFilesFragment().getFabMain().isExpanded()) {
            return true;
        } else {
            return false;
        }
    }


    private class SyncBroadcastReceiver extends BroadcastReceiver {

        /**
         * {@link BroadcastReceiver} to enable syncing feedback in UI
         */
        @Override
        public void onReceive(Context context, Intent intent) {
            try {
                String event = intent.getAction();
                Log_OC.d(TAG, "Received broadcast " + event);
                String accountName = intent.getStringExtra(FileSyncAdapter.EXTRA_ACCOUNT_NAME);

                String synchFolderRemotePath =
                        intent.getStringExtra(FileSyncAdapter.EXTRA_FOLDER_PATH);
                RemoteOperationResult synchResult =
                        (RemoteOperationResult) intent.getSerializableExtra(
                                FileSyncAdapter.EXTRA_RESULT);
                boolean sameAccount = (getAccount() != null &&
                        accountName.equals(getAccount().name) && getStorageManager() != null);

                if (sameAccount) {

                    if (FileSyncAdapter.EVENT_FULL_SYNC_START.equals(event)) {
                        mSyncInProgress = true;

                    } else {
                        OCFile currentFile = (getFile() == null) ? null :
                                getStorageManager().getFileByPath(getFile().getRemotePath());
                        OCFile currentDir = (getCurrentDir() == null) ? null :
                                getStorageManager().getFileByPath(getCurrentDir().getRemotePath());

                        if (currentDir == null) {
                            // current folder was removed from the server 
                            Toast.makeText(FileDisplayActivity.this,
                                    String.format(
                                            getString(R.string.
                                                    sync_current_folder_was_removed),
                                            synchFolderRemotePath),

                                    Toast.LENGTH_LONG)
                                    .show();

                            browseToRoot();

                        } else {
                            if (currentFile == null && !getFile().isFolder()) {
                                // currently selected file was removed in the server, and now we
                                // know it
                                cleanSecondFragment();
                                currentFile = currentDir;
                            }

                            if (synchFolderRemotePath != null &&
                                    currentDir.getRemotePath().equals(synchFolderRemotePath)) {
                                OCFileListFragment fileListFragment = getListOfFilesFragment();
                                if (fileListFragment != null) {
                                    fileListFragment.listDirectory(currentDir,
                                    MainApp.getOnlyOnDevice());
                                }
                            }
                            setFile(currentFile);
                        }

                        mSyncInProgress = (!FileSyncAdapter.EVENT_FULL_SYNC_END.equals(event) &&
                                !RefreshFolderOperation.EVENT_SINGLE_FOLDER_SHARES_SYNCED
                                        .equals(event));

                        if (RefreshFolderOperation.EVENT_SINGLE_FOLDER_CONTENTS_SYNCED.
                                equals(event) &&/// TODO refactor and make common

                                synchResult != null && !synchResult.isSuccess() &&
                                (synchResult.getCode() == ResultCode.UNAUTHORIZED ||
                                        synchResult.isIdPRedirection() ||
                                        (synchResult.isException() && synchResult.getException()
                                                instanceof AuthenticatorException))) {

                            requestCredentialsUpdate(context);

                        }

                    }
                    removeStickyBroadcast(intent);
                    Log_OC.d(TAG, "Setting progress visibility to " + mSyncInProgress);
                    mProgressBar.setIndeterminate(mSyncInProgress);
                    //mProgressBar.setVisibility((mSyncInProgress) ? View.VISIBLE : View.INVISIBLE);
                    //setSupportProgressBarIndeterminateVisibility(mSyncInProgress
                    /*|| mRefreshSharesInProgress*/ //);

                    setBackgroundText();

                }

                if (synchResult != null) {
                    if (synchResult.getCode().equals(
                            RemoteOperationResult.ResultCode.SSL_RECOVERABLE_PEER_UNVERIFIED)) {
                        mLastSslUntrustedServerResult = synchResult;
                    }
                }
            } catch (RuntimeException e) {
                // avoid app crashes after changing the serial id of RemoteOperationResult
                // in owncloud library with broadcast notifications pending to process
                removeStickyBroadcast(intent);
            }
        }
    }

    /**
     * Show a text message on screen view for notifying user if content is
     * loading or folder is empty
     */
    private void setBackgroundText() {
        OCFileListFragment ocFileListFragment = getListOfFilesFragment();
        if (ocFileListFragment != null) {
            int message = R.string.file_list_loading;
            if (!mSyncInProgress) {
                // In case file list is empty
                message = R.string.file_list_empty;
            }
            ocFileListFragment.setMessageForEmptyList(getString(message));
        } else {
            Log_OC.e(TAG, "OCFileListFragment is null");
        }
    }

    /**
     * Once the file upload has finished -> update view
     */
    private class UploadFinishReceiver extends BroadcastReceiver {
        /**
         * Once the file upload has finished -> update view
         *
         * @author David A. Velasco
         * {@link BroadcastReceiver} to enable upload feedback in UI
         */
        @Override
        public void onReceive(Context context, Intent intent) {
            try {
                String uploadedRemotePath = intent.getStringExtra(FileUploader.EXTRA_REMOTE_PATH);
                String accountName = intent.getStringExtra(FileUploader.ACCOUNT_NAME);
                boolean sameAccount = getAccount() != null && accountName.equals(getAccount().name);
                OCFile currentDir = getCurrentDir();
                boolean isDescendant = (currentDir != null) && (uploadedRemotePath != null) &&
                        (uploadedRemotePath.startsWith(currentDir.getRemotePath()));

                if (sameAccount && isDescendant) {
                    String linkedToRemotePath =
                            intent.getStringExtra(FileUploader.EXTRA_LINKED_TO_PATH);
                    if (linkedToRemotePath == null || isAscendant(linkedToRemotePath)) {
                        refreshListOfFilesFragment();
                    }
                }

                boolean uploadWasFine = intent.getBooleanExtra(
                        FileUploader.EXTRA_UPLOAD_RESULT,
                        false);
                boolean renamedInUpload = getFile().getRemotePath().
                        equals(intent.getStringExtra(FileUploader.EXTRA_OLD_REMOTE_PATH));

                boolean sameFile = getFile().getRemotePath().equals(uploadedRemotePath) ||
                        renamedInUpload;
                FileFragment details = getSecondFragment();
                boolean detailFragmentIsShown = (details != null &&
                        details instanceof FileDetailFragment);

                if (sameAccount && sameFile && detailFragmentIsShown) {
                    if (uploadWasFine) {
                        setFile(getStorageManager().getFileByPath(uploadedRemotePath));
                    } else {
                        //TODO remove upload progress bar after upload failed.
                    }
                    if (renamedInUpload) {
                        String newName = (new File(uploadedRemotePath)).getName();
                        Toast msg = Toast.makeText(
                                context,
                                String.format(
                                        getString(R.string.filedetails_renamed_in_upload_msg),
                                        newName),
                                Toast.LENGTH_LONG);
                        msg.show();
                    }
                    if (uploadWasFine || getFile().fileExists()) {
                        ((FileDetailFragment) details).updateFileDetails(false, true);
                    } else {
                        cleanSecondFragment();
                    }

                    // Force the preview if the file is an image or text file
                    if (uploadWasFine) {
                        OCFile ocFile = getFile();
                        if (PreviewImageFragment.canBePreviewed(ocFile))
                            startImagePreview(getFile());
                        else if (PreviewTextFragment.canBePreviewed(ocFile))
                            startTextPreview(ocFile);
                        // TODO what about other kind of previews?
                    }
                }

                mProgressBar.setIndeterminate(false);

            } finally {
                if (intent != null) {
                    removeStickyBroadcast(intent);
                }
            }

        }

        // TODO refactor this receiver, and maybe DownloadFinishReceiver; this method is duplicated :S
        private boolean isAscendant(String linkedToRemotePath) {
            OCFile currentDir = getCurrentDir();
            return (
                    currentDir != null &&
                            currentDir.getRemotePath().startsWith(linkedToRemotePath)
            );
        }

    }


    /**
     * Class waiting for broadcast events from the {@link FileDownloader} service.
     * <p/>
     * Updates the UI when a download is started or finished, provided that it is relevant for the
     * current folder.
     */
    private class DownloadFinishReceiver extends BroadcastReceiver {

        @Override
        public void onReceive(Context context, Intent intent) {
            try {
                boolean sameAccount = isSameAccount(intent);
                String downloadedRemotePath =
                        intent.getStringExtra(FileDownloader.EXTRA_REMOTE_PATH);
                boolean isDescendant = isDescendant(downloadedRemotePath);

                if (sameAccount && isDescendant) {
                    String linkedToRemotePath =
                            intent.getStringExtra(FileDownloader.EXTRA_LINKED_TO_PATH);
                    if (linkedToRemotePath == null || isAscendant(linkedToRemotePath)) {
                        refreshListOfFilesFragment();
                    }
                    refreshSecondFragment(
                            intent.getAction(),
                            downloadedRemotePath,
                            intent.getBooleanExtra(FileDownloader.EXTRA_DOWNLOAD_RESULT, false)
                    );
                }

                if (mWaitingToSend != null) {
                    mWaitingToSend =
                            getStorageManager().getFileByPath(mWaitingToSend.getRemotePath());
                    if (mWaitingToSend.isDown()) {
                        sendDownloadedFile();
                    }
                }

            } finally {
                if (intent != null) {
                    removeStickyBroadcast(intent);
                }
            }
        }

        private boolean isDescendant(String downloadedRemotePath) {
            OCFile currentDir = getCurrentDir();
            return (
                    currentDir != null &&
                            downloadedRemotePath != null &&
                            downloadedRemotePath.startsWith(currentDir.getRemotePath())
            );
        }

        private boolean isAscendant(String linkedToRemotePath) {
            OCFile currentDir = getCurrentDir();
            return (
                    currentDir != null &&
                            currentDir.getRemotePath().startsWith(linkedToRemotePath)
            );
        }

        private boolean isSameAccount(Intent intent) {
            String accountName = intent.getStringExtra(FileDownloader.ACCOUNT_NAME);
            return (accountName != null && getAccount() != null &&
                    accountName.equals(getAccount().name));
        }
    }


    public void browseToRoot() {
        OCFileListFragment listOfFiles = getListOfFilesFragment();
        if (listOfFiles != null) {  // should never be null, indeed
            OCFile root = getStorageManager().getFileByPath(OCFile.ROOT_PATH);
            listOfFiles.listDirectory(root, MainApp.getOnlyOnDevice());
            setFile(listOfFiles.getCurrentFile());
            startSyncFolderOperation(root, false);
        }
        cleanSecondFragment();
    }


    /**
     * {@inheritDoc}
     * Updates action bar and second fragment, if in dual pane mode.
     */
    @Override
    public void onBrowsedDownTo(OCFile directory) {
        setFile(directory);
        cleanSecondFragment();
        // Sync Folder
        startSyncFolderOperation(directory, false);
    }

    /**
     * Shows the information of the {@link OCFile} received as a
     * parameter in the second fragment.
     *
     * @param file {@link OCFile} whose details will be shown
     */
    @Override
    public void showDetails(OCFile file) {
        Fragment detailFragment = FileDetailFragment.newInstance(file, getAccount());
        setSecondFragment(detailFragment);
        updateFragmentsVisibility(true);
        updateActionBarTitleAndHomeButton(file);
        setFile(file);
    }

    @Override
    protected void updateActionBarTitleAndHomeButton(OCFile chosenFile) {
        if (mDualPane) {
            // in dual pane mode, keep the focus of title an action bar in the current folder
            super.updateActionBarTitleAndHomeButton(getCurrentDir());

        } else {
            super.updateActionBarTitleAndHomeButton(chosenFile);
        }

    }

    @Override
    protected ServiceConnection newTransferenceServiceConnection() {
        return new ListServiceConnection();
    }

    /**
     * Defines callbacks for service binding, passed to bindService()
     */
    private class ListServiceConnection implements ServiceConnection {

        @Override
        public void onServiceConnected(ComponentName component, IBinder service) {
            if (component.equals(new ComponentName(
                    FileDisplayActivity.this, FileDownloader.class))) {
                Log_OC.d(TAG, "Download service connected");
                mDownloaderBinder = (FileDownloaderBinder) service;
                if (mWaitingToPreview != null)
                    if (getStorageManager() != null) {
                        // update the file
                        mWaitingToPreview =
                                getStorageManager().getFileById(mWaitingToPreview.getFileId());
                        if (!mWaitingToPreview.isDown()) {
                            requestForDownload();
                        }
                    }

            } else if (component.equals(new ComponentName(FileDisplayActivity.this,
                    FileUploader.class))) {
                Log_OC.d(TAG, "Upload service connected");
                mUploaderBinder = (FileUploaderBinder) service;
            } else {
                return;
            }
            // a new chance to get the mDownloadBinder through
            // getFileDownloadBinder() - THIS IS A MESS
            OCFileListFragment listOfFiles = getListOfFilesFragment();
            if (listOfFiles != null) {
                listOfFiles.listDirectory(MainApp.getOnlyOnDevice());
            }
            FileFragment secondFragment = getSecondFragment();
            if (secondFragment != null && secondFragment instanceof FileDetailFragment) {
                FileDetailFragment detailFragment = (FileDetailFragment) secondFragment;
                detailFragment.listenForTransferProgress();
                detailFragment.updateFileDetails(false, false);
            }
        }

        @Override
        public void onServiceDisconnected(ComponentName component) {
            if (component.equals(new ComponentName(FileDisplayActivity.this,
                    FileDownloader.class))) {
                Log_OC.d(TAG, "Download service disconnected");
                mDownloaderBinder = null;
            } else if (component.equals(new ComponentName(FileDisplayActivity.this,
                    FileUploader.class))) {
                Log_OC.d(TAG, "Upload service disconnected");
                mUploaderBinder = null;
            }
        }
    }

    @Override
    public void onSavedCertificate() {
        startSyncFolderOperation(getCurrentDir(), false);
    }


    @Override
    public void onFailedSavingCertificate() {
        ConfirmationDialogFragment dialog = ConfirmationDialogFragment.newInstance(
                R.string.ssl_validator_not_saved, new String[]{}, R.string.common_ok, -1, -1
        );
        dialog.show(getSupportFragmentManager(), DIALOG_CERT_NOT_SAVED);
    }

    @Override
    public void onCancelCertificate() {
        // nothing to do
    }

    /**
     * Updates the view associated to the activity after the finish of some operation over files
     * in the current account.
     *
     * @param operation Removal operation performed.
     * @param result    Result of the removal.
     */
    @Override
    public void onRemoteOperationFinish(RemoteOperation operation, RemoteOperationResult result) {
        super.onRemoteOperationFinish(operation, result);

        if (operation instanceof RemoveFileOperation) {
            onRemoveFileOperationFinish((RemoveFileOperation) operation, result);

        } else if (operation instanceof RenameFileOperation) {
            onRenameFileOperationFinish((RenameFileOperation) operation, result);

        } else if (operation instanceof SynchronizeFileOperation) {
            onSynchronizeFileOperationFinish((SynchronizeFileOperation) operation, result);

        } else if (operation instanceof CreateFolderOperation) {
            onCreateFolderOperationFinish((CreateFolderOperation) operation, result);

        } else if (operation instanceof MoveFileOperation) {
            onMoveFileOperationFinish((MoveFileOperation) operation, result);

        } else if (operation instanceof CopyFileOperation) {
            onCopyFileOperationFinish((CopyFileOperation) operation, result);
        }

    }

    private void refreshShowDetails() {
        FileFragment details = getSecondFragment();
        if (details != null) {
            OCFile file = details.getFile();
            if (file != null) {
                file = getStorageManager().getFileByPath(file.getRemotePath());
                if (details instanceof PreviewMediaFragment) {
                    // Refresh  OCFile of the fragment
                    ((PreviewMediaFragment) details).updateFile(file);
                } else if (details instanceof PreviewTextFragment) {
                    // Refresh  OCFile of the fragment
                    ((PreviewTextFragment) details).updateFile(file);
                } else {
                    showDetails(file);
                }
            }
            invalidateOptionsMenu();
        }
    }

    /**
     * Updates the view associated to the activity after the finish of an operation trying to
     * remove a file.
     *
     * @param operation Removal operation performed.
     * @param result    Result of the removal.
     */
    private void onRemoveFileOperationFinish(RemoveFileOperation operation,
                                             RemoteOperationResult result) {
        Toast msg = Toast.makeText(this,
                ErrorMessageAdapter.getErrorCauseMessage(result, operation, getResources()),
                Toast.LENGTH_LONG);
        msg.show();

        if (result.isSuccess()) {
            OCFile removedFile = operation.getFile();
            FileFragment second = getSecondFragment();
            if (second != null && removedFile.equals(second.getFile())) {
                if (second instanceof PreviewMediaFragment) {
                    ((PreviewMediaFragment) second).stopPreview(true);
                }
                setFile(getStorageManager().getFileById(removedFile.getParentId()));
                cleanSecondFragment();
            }
            if (getStorageManager().getFileById(removedFile.getParentId()).equals(getCurrentDir())) {
                refreshListOfFilesFragment();
            }
            invalidateOptionsMenu();
        } else {
            if (result.isSslRecoverableException()) {
                mLastSslUntrustedServerResult = result;
                showUntrustedCertDialog(mLastSslUntrustedServerResult);
            }
        }
    }


    /**
     * Updates the view associated to the activity after the finish of an operation trying to move a
     * file.
     *
     * @param operation Move operation performed.
     * @param result    Result of the move operation.
     */
    private void onMoveFileOperationFinish(MoveFileOperation operation,
                                           RemoteOperationResult result) {
        if (result.isSuccess()) {
            refreshListOfFilesFragment();
        } else {
            try {
                Toast msg = Toast.makeText(FileDisplayActivity.this,
                        ErrorMessageAdapter.getErrorCauseMessage(result, operation, getResources()),
                        Toast.LENGTH_LONG);
                msg.show();

            } catch (NotFoundException e) {
                Log_OC.e(TAG, "Error while trying to show fail message ", e);
            }
        }
    }

    /**
     * Updates the view associated to the activity after the finish of an operation trying to copy a
     * file.
     *
     * @param operation Copy operation performed.
     * @param result    Result of the copy operation.
     */
    private void onCopyFileOperationFinish(CopyFileOperation operation, RemoteOperationResult result) {
        if (result.isSuccess()) {
            refreshListOfFilesFragment();
        } else {
            try {
                Toast msg = Toast.makeText(FileDisplayActivity.this,
                        ErrorMessageAdapter.getErrorCauseMessage(result, operation, getResources()),
                        Toast.LENGTH_LONG);
                msg.show();

            } catch (NotFoundException e) {
                Log_OC.e(TAG, "Error while trying to show fail message ", e);
            }
        }
    }

    /**
     * Updates the view associated to the activity after the finish of an operation trying to rename
     * a file.
     *
     * @param operation Renaming operation performed.
     * @param result    Result of the renaming.
     */
    private void onRenameFileOperationFinish(RenameFileOperation operation,
                                             RemoteOperationResult result) {
        OCFile renamedFile = operation.getFile();
        if (result.isSuccess()) {
            FileFragment details = getSecondFragment();
            if (details != null) {
                if (details instanceof FileDetailFragment &&
                        renamedFile.equals(details.getFile())) {
                    ((FileDetailFragment) details).updateFileDetails(renamedFile, getAccount());
                    showDetails(renamedFile);

                } else if (details instanceof PreviewMediaFragment &&
                        renamedFile.equals(details.getFile())) {
                    ((PreviewMediaFragment) details).updateFile(renamedFile);
                    if (PreviewMediaFragment.canBePreviewed(renamedFile)) {
                        int position = ((PreviewMediaFragment) details).getPosition();
                        startMediaPreview(renamedFile, position, true);
                    } else {
                        getFileOperationsHelper().openFile(renamedFile);
                    }
                } else if (details instanceof PreviewTextFragment &&
                        renamedFile.equals(details.getFile())) {
                    ((PreviewTextFragment) details).updateFile(renamedFile);
                    if (PreviewTextFragment.canBePreviewed(renamedFile)) {
                        startTextPreview(renamedFile);
                    } else {
                        getFileOperationsHelper().openFile(renamedFile);
                    }
                }
            }

            if (getStorageManager().getFileById(renamedFile.getParentId()).equals(getCurrentDir())) {
                refreshListOfFilesFragment();
            }

        } else {
            Toast msg = Toast.makeText(this,
                    ErrorMessageAdapter.getErrorCauseMessage(result, operation, getResources()),
                    Toast.LENGTH_LONG);
            msg.show();

            if (result.isSslRecoverableException()) {
                mLastSslUntrustedServerResult = result;
                showUntrustedCertDialog(mLastSslUntrustedServerResult);
            }
        }
    }


    private void onSynchronizeFileOperationFinish(SynchronizeFileOperation operation,
                                                  RemoteOperationResult result) {
        if (result.isSuccess()) {
            if (operation.transferWasRequested()) {
                OCFile syncedFile = operation.getLocalFile();
                onTransferStateChanged(syncedFile, true, true);
                invalidateOptionsMenu();
                refreshShowDetails();
            }
        }
    }

    /**
     * Updates the view associated to the activity after the finish of an operation trying create a
     * new folder
     *
     * @param operation Creation operation performed.
     * @param result    Result of the creation.
     */
    private void onCreateFolderOperationFinish(CreateFolderOperation operation,
                                               RemoteOperationResult result) {
        if (result.isSuccess()) {
            refreshListOfFilesFragment();
        } else {
            try {
                Toast msg = Toast.makeText(FileDisplayActivity.this,
                        ErrorMessageAdapter.getErrorCauseMessage(result, operation, getResources()),
                        Toast.LENGTH_LONG);
                msg.show();

            } catch (NotFoundException e) {
                Log_OC.e(TAG, "Error while trying to show fail message ", e);
            }
        }
    }


    /**
     * {@inheritDoc}
     */
    @Override
    public void onTransferStateChanged(OCFile file, boolean downloading, boolean uploading) {
        refreshListOfFilesFragment();
        FileFragment details = getSecondFragment();
        if (details != null && details instanceof FileDetailFragment &&
                file.equals(details.getFile())) {
            if (downloading || uploading) {
                ((FileDetailFragment) details).updateFileDetails(file, getAccount());
            } else {
                if (!file.fileExists()) {
                    cleanSecondFragment();
                } else {
                    ((FileDetailFragment) details).updateFileDetails(false, true);
                }
            }
        }

    }


    private void requestForDownload() {
        Account account = getAccount();
        //if (!mWaitingToPreview.isDownloading()) {
        if (!mDownloaderBinder.isDownloading(account, mWaitingToPreview)) {
            Intent i = new Intent(this, FileDownloader.class);
            i.putExtra(FileDownloader.EXTRA_ACCOUNT, account);
            i.putExtra(FileDownloader.EXTRA_FILE, mWaitingToPreview);
            startService(i);
        }
    }


    private OCFile getCurrentDir() {
        OCFile file = getFile();
        if (file != null) {
            if (file.isFolder()) {
                return file;
            } else if (getStorageManager() != null) {
                String parentPath = file.getRemotePath().substring(0,
                        file.getRemotePath().lastIndexOf(file.getFileName()));
                return getStorageManager().getFileByPath(parentPath);
            }
        }
        return null;
    }

    /**
     * Starts an operation to refresh the requested folder.
     * <p/>
     * The operation is run in a new background thread created on the fly.
     * <p/>
     * The refresh updates is a "light sync": properties of regular files in folder are updated (including
     * associated shares), but not their contents. Only the contents of files marked to be kept-in-sync are
     * synchronized too.
     *
     * @param folder     Folder to refresh.
     * @param ignoreETag If 'true', the data from the server will be fetched and sync'ed even if the eTag
     *                   didn't change.
     */
    public void startSyncFolderOperation(final OCFile folder, final boolean ignoreETag) {

        // the execution is slightly delayed to allow the activity get the window focus if it's being started
        // or if the method is called from a dialog that is being dismissed
        getHandler().postDelayed(
                new Runnable() {
                    @Override
                    public void run() {
                        if (hasWindowFocus()) {
                            long currentSyncTime = System.currentTimeMillis();
                            mSyncInProgress = true;

                            // perform folder synchronization
                            RemoteOperation synchFolderOp = new RefreshFolderOperation(folder,
                                    currentSyncTime,
                                    false,
                                    getFileOperationsHelper().isSharedSupported(),
                                    ignoreETag,
                                    getStorageManager(),
                                    getAccount(),
                                    getApplicationContext()
                            );
                            synchFolderOp.execute(
                                    getAccount(),
                                    MainApp.getAppContext(),
                                    FileDisplayActivity.this,
                                    null,
                                    null
                            );

                            mProgressBar.setIndeterminate(true);

                            setBackgroundText();

                        }   // else: NOTHING ; lets' not refresh when the user rotates the device but there is
                        // another window floating over
                    }
                },
                DELAY_TO_REQUEST_OPERATIONS_LATER
        );

    }

    /**
     * Show untrusted cert dialog
     */
    public void showUntrustedCertDialog(RemoteOperationResult result) {
        // Show a dialog with the certificate info
        SslUntrustedCertDialog dialog = SslUntrustedCertDialog.newInstanceForFullSslError(
                (CertificateCombinedException) result.getException());
        FragmentManager fm = getSupportFragmentManager();
        FragmentTransaction ft = fm.beginTransaction();
        dialog.show(ft, DIALOG_UNTRUSTED_CERT);
    }

    private void requestForDownload(OCFile file) {
        Account account = getAccount();
        if (!mDownloaderBinder.isDownloading(account, mWaitingToPreview)) {
            Intent i = new Intent(this, FileDownloader.class);
            i.putExtra(FileDownloader.EXTRA_ACCOUNT, account);
            i.putExtra(FileDownloader.EXTRA_FILE, file);
            startService(i);
        }
    }

    private void sendDownloadedFile() {
        getFileOperationsHelper().sendDownloadedFile(mWaitingToSend);
        mWaitingToSend = null;
    }


    /**
     * Requests the download of the received {@link OCFile} , updates the UI
     * to monitor the download progress and prepares the activity to send the file
     * when the download finishes.
     *
     * @param file {@link OCFile} to download and preview.
     */
    public void startDownloadForSending(OCFile file) {
        mWaitingToSend = file;
        requestForDownload(mWaitingToSend);
        boolean hasSecondFragment = (getSecondFragment() != null);
        updateFragmentsVisibility(hasSecondFragment);
    }

    /**
     * Opens the image gallery showing the image {@link OCFile} received as parameter.
     *
     * @param file Image {@link OCFile} to show.
     */
    public void startImagePreview(OCFile file) {
        Intent showDetailsIntent = new Intent(this, PreviewImageActivity.class);
        showDetailsIntent.putExtra(EXTRA_FILE, file);
        showDetailsIntent.putExtra(EXTRA_ACCOUNT, getAccount());
        startActivity(showDetailsIntent);

    }

    /**
     * Stars the preview of an already down media {@link OCFile}.
     *
     * @param file                  Media {@link OCFile} to preview.
     * @param startPlaybackPosition Media position where the playback will be started,
     *                              in milliseconds.
     * @param autoplay              When 'true', the playback will start without user
     *                              interactions.
     */
    public void startMediaPreview(OCFile file, int startPlaybackPosition, boolean autoplay) {
        Fragment mediaFragment = new PreviewMediaFragment(file, getAccount(), startPlaybackPosition,
                autoplay);
        setSecondFragment(mediaFragment);
        updateFragmentsVisibility(true);
        updateActionBarTitleAndHomeButton(file);
        setFile(file);
    }

    /**
     * Stars the preview of a text file {@link OCFile}.
     *
     * @param file Text {@link OCFile} to preview.
     */
    public void startTextPreview(OCFile file) {
        Bundle args = new Bundle();
        args.putParcelable(EXTRA_FILE, file);
        args.putParcelable(EXTRA_ACCOUNT, getAccount());
        Fragment textPreviewFragment = Fragment.instantiate(getApplicationContext(),
                PreviewTextFragment.class.getName(), args);
        setSecondFragment(textPreviewFragment);
        updateFragmentsVisibility(true);
        //updateNavigationElementsInActionBar(file);
        setFile(file);
    }

    /**
     * Requests the download of the received {@link OCFile} , updates the UI
     * to monitor the download progress and prepares the activity to preview
     * or open the file when the download finishes.
     *
     * @param file {@link OCFile} to download and preview.
     */
    public void startDownloadForPreview(OCFile file) {
        Fragment detailFragment = FileDetailFragment.newInstance(file, getAccount());
        setSecondFragment(detailFragment);
        mWaitingToPreview = file;
        requestForDownload();
        updateFragmentsVisibility(true);
        updateActionBarTitleAndHomeButton(file);
        setFile(file);
    }


    public void cancelTransference(OCFile file) {
        getFileOperationsHelper().cancelTransference(file);
        if (mWaitingToPreview != null &&
                mWaitingToPreview.getRemotePath().equals(file.getRemotePath())) {
            mWaitingToPreview = null;
        }
        if (mWaitingToSend != null &&
                mWaitingToSend.getRemotePath().equals(file.getRemotePath())) {
            mWaitingToSend = null;
        }
        onTransferStateChanged(file, false, false);
    }

    @Override
    public void onRefresh(boolean ignoreETag) {
        refreshList(ignoreETag);
    }

    @Override
    public void onRefresh() {
        refreshList(true);
    }

    private void refreshList(boolean ignoreETag) {
        OCFileListFragment listOfFiles = getListOfFilesFragment();
        if (listOfFiles != null) {
            OCFile folder = listOfFiles.getCurrentFile();
            if (folder != null) {
                /*mFile = mContainerActivity.getStorageManager().getFileById(mFile.getFileId());
                listDirectory(mFile);*/
                startSyncFolderOperation(folder, ignoreETag);
            }
        }
    }

    private void sortByDate(boolean ascending) {
        getListOfFilesFragment().sortByDate(ascending);
    }

    private void sortBySize(boolean ascending) {
        getListOfFilesFragment().sortBySize(ascending);
    }

    private void sortByName(boolean ascending) {
        getListOfFilesFragment().sortByName(ascending);
    }

<<<<<<< HEAD
   public void allFilesOption() {
       browseToRoot();
   }

    public void refreshDirectory(){
        getListOfFilesFragment().refreshDirectory();
=======
    private boolean isGridView() {
        return getListOfFilesFragment().isGridView();
    }

    public void allFilesOption() {
        browseToRoot();
>>>>>>> beb10a91
    }
}<|MERGE_RESOLUTION|>--- conflicted
+++ resolved
@@ -46,11 +46,8 @@
 import android.preference.PreferenceManager;
 import android.provider.OpenableColumns;
 import android.support.design.widget.Snackbar;
-<<<<<<< HEAD
 import android.support.design.widget.Snackbar;
 import android.support.v4.app.ActivityCompat;
-=======
->>>>>>> beb10a91
 import android.support.v4.app.Fragment;
 import android.support.v4.app.FragmentManager;
 import android.support.v4.app.FragmentTransaction;
@@ -883,30 +880,7 @@
 
     @Override
     public void onBackPressed() {
-<<<<<<< HEAD
-        boolean isFabOpen = isFabOpen();
-        boolean isDrawerOpen = isDrawerOpen();
-
-        /*
-         * BackPressed priority/hierarchy:
-         *    1. close drawer if opened
-         *    2. close FAB if open (only if drawer isn't open)
-         *    3. navigate up (only if drawer and FAB aren't open)
-         */
-        if(isDrawerOpen && isFabOpen) {
-            // close drawer first
-            super.onBackPressed();
-        } else if(isDrawerOpen && !isFabOpen) {
-            // close drawer
-            super.onBackPressed();
-        } else if (!isDrawerOpen && isFabOpen) {
-            // close fab
-            getListOfFilesFragment().getFabMain().collapse();
-        } else {
-            // all closed
-=======
         if (!isDrawerOpen()) {
->>>>>>> beb10a91
             OCFileListFragment listOfFiles = getListOfFilesFragment();
             if (mDualPane || getSecondFragment() == null) {
                 OCFile currentDir = getCurrentDir();
@@ -1918,20 +1892,15 @@
         getListOfFilesFragment().sortByName(ascending);
     }
 
-<<<<<<< HEAD
+    private boolean isGridView() {
+        return getListOfFilesFragment().isGridView();
+    }
+
    public void allFilesOption() {
        browseToRoot();
    }
 
     public void refreshDirectory(){
         getListOfFilesFragment().refreshDirectory();
-=======
-    private boolean isGridView() {
-        return getListOfFilesFragment().isGridView();
-    }
-
-    public void allFilesOption() {
-        browseToRoot();
->>>>>>> beb10a91
     }
 }