/**
 *   ownCloud Android client application
 *
 *   @author David A. Velasco
 *   Copyright (C) 2011  Bartek Przybylski
 *   Copyright (C) 2015 ownCloud Inc.
 *
 *   This program is free software: you can redistribute it and/or modify
 *   it under the terms of the GNU General Public License version 2,
 *   as published by the Free Software Foundation.
 *
 *   This program is distributed in the hope that it will be useful,
 *   but WITHOUT ANY WARRANTY; without even the implied warranty of
 *   MERCHANTABILITY or FITNESS FOR A PARTICULAR PURPOSE.  See the
 *   GNU General Public License for more details.
 *
 *   You should have received a copy of the GNU General Public License
 *   along with this program.  If not, see <http://www.gnu.org/licenses/>.
 *
 */

package com.owncloud.android.ui.activity;

import android.accounts.Account;
import android.accounts.AccountManager;
import android.accounts.AccountManagerCallback;
import android.accounts.AccountManagerFuture;
import android.accounts.AuthenticatorException;
import android.accounts.OperationCanceledException;
import android.content.ComponentName;
import android.content.Context;
import android.content.Intent;
import android.content.ServiceConnection;
import android.content.res.Configuration;
import android.os.Bundle;
import android.os.Handler;
import android.os.IBinder;
import android.support.v4.app.Fragment;
import android.support.v4.app.FragmentManager;
import android.support.v4.app.FragmentTransaction;
import android.support.v4.view.GravityCompat;
import android.support.v4.widget.DrawerLayout;
import android.support.v7.app.ActionBar;
import android.support.v7.app.ActionBarDrawerToggle;
import android.support.v7.app.AppCompatActivity;
import android.view.View;
import android.widget.AdapterView;
import android.widget.ListView;
import android.widget.RelativeLayout;
import android.widget.TextView;
import android.widget.Toast;

import com.owncloud.android.BuildConfig;
import com.owncloud.android.MainApp;
import com.owncloud.android.R;
import com.owncloud.android.authentication.AccountUtils;
import com.owncloud.android.authentication.AuthenticatorActivity;
import com.owncloud.android.datamodel.FileDataStorageManager;
import com.owncloud.android.datamodel.OCFile;
import com.owncloud.android.files.FileOperationsHelper;
import com.owncloud.android.files.services.FileDownloader;
import com.owncloud.android.files.services.FileDownloader.FileDownloaderBinder;
import com.owncloud.android.files.services.FileUploader;
import com.owncloud.android.files.services.FileUploader.FileUploaderBinder;
import com.owncloud.android.lib.common.operations.OnRemoteOperationListener;
import com.owncloud.android.lib.common.operations.RemoteOperation;
import com.owncloud.android.lib.common.operations.RemoteOperationResult;
import com.owncloud.android.lib.common.operations.RemoteOperationResult.ResultCode;
import com.owncloud.android.lib.common.utils.Log_OC;
import com.owncloud.android.operations.CreateShareViaLinkOperation;
import com.owncloud.android.operations.CreateShareWithShareeOperation;
import com.owncloud.android.operations.GetSharesForFileOperation;
import com.owncloud.android.operations.SynchronizeFileOperation;
import com.owncloud.android.operations.SynchronizeFolderOperation;
import com.owncloud.android.operations.UnshareOperation;
import com.owncloud.android.services.OperationsService;
import com.owncloud.android.services.OperationsService.OperationsServiceBinder;
import com.owncloud.android.ui.NavigationDrawerItem;
import com.owncloud.android.ui.adapter.NavigationDrawerListAdapter;
import com.owncloud.android.ui.dialog.LoadingDialog;
import com.owncloud.android.ui.dialog.SharePasswordDialogFragment;
import com.owncloud.android.utils.ErrorMessageAdapter;

import java.util.ArrayList;


/**
 * Activity with common behaviour for activities handling {@link OCFile}s in ownCloud
 * {@link Account}s .
 */
public class FileActivity extends AppCompatActivity
        implements OnRemoteOperationListener, ComponentsGetter {

    public static final String EXTRA_FILE = "com.owncloud.android.ui.activity.FILE";
    public static final String EXTRA_ACCOUNT = "com.owncloud.android.ui.activity.ACCOUNT";
    public static final String EXTRA_WAITING_TO_PREVIEW =
            "com.owncloud.android.ui.activity.WAITING_TO_PREVIEW";
    public static final String EXTRA_FROM_NOTIFICATION =
            "com.owncloud.android.ui.activity.FROM_NOTIFICATION";

    public static final String TAG = FileActivity.class.getSimpleName();

    private static final String DIALOG_WAIT_TAG = "DIALOG_WAIT";

    private static final String KEY_WAITING_FOR_OP_ID = "WAITING_FOR_OP_ID";
    private static final String DIALOG_SHARE_PASSWORD = "DIALOG_SHARE_PASSWORD";
    private static final String KEY_TRY_SHARE_AGAIN = "TRY_SHARE_AGAIN";
    private static final String KEY_ACTION_BAR_TITLE = "ACTION_BAR_TITLE";

    protected static final long DELAY_TO_REQUEST_OPERATIONS_LATER = 200;


    /** OwnCloud {@link Account} where the main {@link OCFile} handled by the activity is located.*/
    private Account mAccount;

    /** Main {@link OCFile} handled by the activity.*/
    private OCFile mFile;

    /** Flag to signal that the activity will is finishing to enforce the creation of an ownCloud
     * {@link Account} */
    private boolean mRedirectingToSetupAccount = false;

    /** Flag to signal when the value of mAccount was set */
    protected boolean mAccountWasSet;

    /** Flag to signal when the value of mAccount was restored from a saved state */
    protected boolean mAccountWasRestored;

    /** Flag to signal if the activity is launched by a notification */
    private boolean mFromNotification;

    /** Messages handler associated to the main thread and the life cycle of the activity */
    private Handler mHandler;

    /** Access point to the cached database for the current ownCloud {@link Account} */
    private FileDataStorageManager mStorageManager = null;

    private FileOperationsHelper mFileOperationsHelper;

    private ServiceConnection mOperationsServiceConnection = null;

    private OperationsServiceBinder mOperationsServiceBinder = null;

    protected FileDownloaderBinder mDownloaderBinder = null;
    protected FileUploaderBinder mUploaderBinder = null;
    private ServiceConnection mDownloadServiceConnection, mUploadServiceConnection = null;

    private boolean mTryShareAgain = false;

    // Navigation Drawer
    protected DrawerLayout mDrawerLayout;
    protected ActionBarDrawerToggle mDrawerToggle;
    protected ListView mDrawerList;

    // Slide menu items
    protected String[] mDrawerTitles;
    protected String[] mDrawerContentDescriptions;

    protected ArrayList<NavigationDrawerItem> mDrawerItems;

    protected NavigationDrawerListAdapter mNavigationDrawerAdapter = null;


    // TODO re-enable when "Accounts" is available in Navigation Drawer
//    protected boolean mShowAccounts = false;

    /**
     * Loads the ownCloud {@link Account} and main {@link OCFile} to be handled by the instance of
     * the {@link FileActivity}.
     *
     * Grants that a valid ownCloud {@link Account} is associated to the instance, or that the user
     * is requested to create a new one.
     */
    @Override
    protected void onCreate(Bundle savedInstanceState) {
        super.onCreate(savedInstanceState);
        mHandler = new Handler();
        mFileOperationsHelper = new FileOperationsHelper(this);
        Account account = null;
        if(savedInstanceState != null) {
            mFile = savedInstanceState.getParcelable(FileActivity.EXTRA_FILE);
            mFromNotification = savedInstanceState.getBoolean(FileActivity.EXTRA_FROM_NOTIFICATION);
            mFileOperationsHelper.setOpIdWaitingFor(
                    savedInstanceState.getLong(KEY_WAITING_FOR_OP_ID, Long.MAX_VALUE)
                    );
            mTryShareAgain = savedInstanceState.getBoolean(KEY_TRY_SHARE_AGAIN);
            if (getSupportActionBar() != null) {
                getSupportActionBar().setTitle(savedInstanceState.getString(KEY_ACTION_BAR_TITLE));
            }
        } else {
            account = getIntent().getParcelableExtra(FileActivity.EXTRA_ACCOUNT);
            mFile = getIntent().getParcelableExtra(FileActivity.EXTRA_FILE);
            mFromNotification = getIntent().getBooleanExtra(FileActivity.EXTRA_FROM_NOTIFICATION,
                    false);
        }

        AccountUtils.updateAccountVersion(this); // best place, before any access to AccountManager
                                                 // or database

        setAccount(account, savedInstanceState != null);

        mOperationsServiceConnection = new OperationsServiceConnection();
        bindService(new Intent(this, OperationsService.class), mOperationsServiceConnection,
                Context.BIND_AUTO_CREATE);

        mDownloadServiceConnection = newTransferenceServiceConnection();
        if (mDownloadServiceConnection != null) {
            bindService(new Intent(this, FileDownloader.class), mDownloadServiceConnection,
                    Context.BIND_AUTO_CREATE);
        }
        mUploadServiceConnection = newTransferenceServiceConnection();
        if (mUploadServiceConnection != null) {
            bindService(new Intent(this, FileUploader.class), mUploadServiceConnection,
                    Context.BIND_AUTO_CREATE);
        }

    }

    @Override
    protected void onNewIntent (Intent intent) {
        Log_OC.v(TAG, "onNewIntent() start");
        Account current = AccountUtils.getCurrentOwnCloudAccount(this);
        if (current != null && mAccount != null && !mAccount.name.equals(current.name)) {
            mAccount = current;
        }
        Log_OC.v(TAG, "onNewIntent() stop");
    }

    /**
     *  Since ownCloud {@link Account}s can be managed from the system setting menu,
     *  the existence of the {@link Account} associated to the instance must be checked
     *  every time it is restarted.
     */
    @Override
    protected void onRestart() {
        Log_OC.v(TAG, "onRestart() start");
        super.onRestart();
        boolean validAccount = (mAccount != null && AccountUtils.exists(mAccount, this));
        if (!validAccount) {
            swapToDefaultAccount();
        }
        Log_OC.v(TAG, "onRestart() end");
    }


    @Override
    protected void onStart() {
        super.onStart();

        if (mAccountWasSet) {
            onAccountSet(mAccountWasRestored);
        }
    }

    @Override
    protected void onResume() {
        super.onResume();

        if (mOperationsServiceBinder != null) {
            doOnResumeAndBound();
        }
    }

    @Override
    protected void onPause()  {
        if (mOperationsServiceBinder != null) {
            mOperationsServiceBinder.removeOperationListener(this);
        }

        super.onPause();
    }


    @Override
    protected void onDestroy() {
        if (mOperationsServiceConnection != null) {
            unbindService(mOperationsServiceConnection);
            mOperationsServiceBinder = null;
        }
        if (mDownloadServiceConnection != null) {
            unbindService(mDownloadServiceConnection);
            mDownloadServiceConnection = null;
        }
        if (mUploadServiceConnection != null) {
            unbindService(mUploadServiceConnection);
            mUploadServiceConnection = null;
        }

        super.onDestroy();
    }

    @Override
    protected void onPostCreate(Bundle savedInstanceState) {
        super.onPostCreate(savedInstanceState);
        // Sync the toggle state after onRestoreInstanceState has occurred.
        if (mDrawerToggle != null) {
            mDrawerToggle.syncState();
            if (isDrawerOpen()) {
                getSupportActionBar().setTitle(R.string.app_name);
                mDrawerToggle.setDrawerIndicatorEnabled(true);
            }
        }
    }

    @Override
    public void onConfigurationChanged(Configuration newConfig) {
        super.onConfigurationChanged(newConfig);
        if (mDrawerToggle != null) {
            mDrawerToggle.onConfigurationChanged(newConfig);
        }
    }

    @Override
    public void onBackPressed() {
        if (isDrawerOpen()) {
            closeNavDrawer();
            return;
        }
        super.onBackPressed();
    }

    /**
     * checks if the drawer exists and is opened.
     *
     * @return <code>true</code> if the drawer is open, else <code>false</code>
     */
    public boolean isDrawerOpen() {
        if(mDrawerLayout != null) {
            return mDrawerLayout.isDrawerOpen(GravityCompat.START);
        } else {
            return false;
        }
    }

    /**
     * closes the navigation drawer.
     */
    public void closeNavDrawer() {
        if(mDrawerLayout != null) {
            mDrawerLayout.closeDrawer(GravityCompat.START);
        }
    }

    protected void initDrawer(){
        // constant settings for action bar when navigation drawer is inited
        getSupportActionBar().setNavigationMode(ActionBar.NAVIGATION_MODE_STANDARD);


        mDrawerLayout = (DrawerLayout) findViewById(R.id.drawer_layout);
        // Notification Drawer
        RelativeLayout navigationDrawerLayout = (RelativeLayout) findViewById(R.id.left_drawer);
        mDrawerList = (ListView) navigationDrawerLayout.findViewById(R.id.drawer_list);

        // TODO re-enable when "Accounts" is available in Navigation Drawer
//        // load Account in the Drawer Title
//        // User-Icon
//        ImageView userIcon = (ImageView) navigationDrawerLayout.findViewById(R.id.drawer_userIcon);
//        userIcon.setImageResource(DisplayUtils.getSeasonalIconId());
//
//        // Username
//        TextView username = (TextView) navigationDrawerLayout.findViewById(R.id.drawer_username);
//        Account account = AccountUtils.getCurrentOwnCloudAccount(getApplicationContext());
//
//        if (account != null) {
//            int lastAtPos = account.name.lastIndexOf("@");
//            username.setText(account.name.substring(0, lastAtPos));
//        }

        // Display username in drawer
        setUsernameInDrawer(navigationDrawerLayout, AccountUtils.getCurrentOwnCloudAccount(getApplicationContext()));

        // load slide menu items
        mDrawerTitles = getResources().getStringArray(R.array.drawer_items);

        // nav drawer content description from resources
        mDrawerContentDescriptions = getResources().
                getStringArray(R.array.drawer_content_descriptions);

        // nav drawer items
        mDrawerItems = new ArrayList<NavigationDrawerItem>();
        // adding nav drawer items to array
        // TODO re-enable when "Accounts" is available in Navigation Drawer
        // Accounts
        // mDrawerItems.add(new NavigationDrawerItem(mDrawerTitles[0],
        // mDrawerContentDescriptions[0]));
        // All Files
        mDrawerItems.add(new NavigationDrawerItem(mDrawerTitles[0], mDrawerContentDescriptions[0],
                R.drawable.ic_folder_open));

        // On Device
        mDrawerItems.add(new NavigationDrawerItem(mDrawerTitles[1], mDrawerContentDescriptions[1],
                R.drawable.ic_action_download_grey));

        // Settings
        mDrawerItems.add(new NavigationDrawerItem(mDrawerTitles[2], mDrawerContentDescriptions[2],
                R.drawable.ic_action_settings));
        // Logs
        if (BuildConfig.DEBUG) {
            mDrawerItems.add(new NavigationDrawerItem(mDrawerTitles[3],
                    mDrawerContentDescriptions[3],R.drawable.ic_log));
        }

        // setting the nav drawer list adapter
        mNavigationDrawerAdapter = new NavigationDrawerListAdapter(getApplicationContext(), this,
                mDrawerItems);
        mDrawerList.setAdapter(mNavigationDrawerAdapter);


        mDrawerToggle = new ActionBarDrawerToggle(this, mDrawerLayout,R.string.drawer_open,R.string.drawer_close) {

            /** Called when a drawer has settled in a completely closed state. */
            public void onDrawerClosed(View view) {
                super.onDrawerClosed(view);
                updateActionBarTitleAndHomeButton(null);
                invalidateOptionsMenu();
            }

            /** Called when a drawer has settled in a completely open state. */
            public void onDrawerOpened(View drawerView) {
                super.onDrawerOpened(drawerView);
                getSupportActionBar().setTitle(R.string.app_name);
                mDrawerToggle.setDrawerIndicatorEnabled(true);
                invalidateOptionsMenu();
            }
        };
        
        // Set the list's click listener
        mDrawerList.setOnItemClickListener(new DrawerItemClickListener());

        // Set the drawer toggle as the DrawerListener
        mDrawerLayout.setDrawerListener(mDrawerToggle);
        mDrawerToggle.setDrawerIndicatorEnabled(false);
    }

    /**
     * sets the given account name in the drawer in case the drawer is available. The account name
     * is shortened beginning from the @-sign in the username.
     *
     * @param navigationDrawerLayout the drawer layout to be used
     * @param account                the account to be set in the drawer
     */
    protected void setUsernameInDrawer(RelativeLayout navigationDrawerLayout, Account account) {
        if (navigationDrawerLayout != null && getAccount() != null) {
            TextView username = (TextView) navigationDrawerLayout.findViewById(R.id.drawer_username);
            int lastAtPos = account.name.lastIndexOf("@");
            username.setText(account.name.substring(0, lastAtPos));
        }
    }

    /**
     * Updates title bar and home buttons (state and icon).
     *
     * Assumes that navigation drawer is NOT visible.
     */
    protected void updateActionBarTitleAndHomeButton(OCFile chosenFile) {
        String title = getString(R.string.default_display_name_for_root_folder);    // default
        boolean inRoot;

        /// choose the appropiate title
        if (chosenFile == null) {
            chosenFile = mFile;     // if no file is passed, current file decides
        }
        inRoot = (
                chosenFile == null ||
                (chosenFile.isFolder() && chosenFile.getParentId() == FileDataStorageManager.ROOT_PARENT_ID)
        );
        if (!inRoot) {
            title = chosenFile.getFileName();
        }

        /// set the chosen title
        ActionBar actionBar = getSupportActionBar();
        actionBar.setTitle(title);
        /// also as content description
        View actionBarTitleView = getWindow().getDecorView().findViewById(
                getResources().getIdentifier("action_bar_title", "id", "android")
        );
        if (actionBarTitleView != null) {    // it's null in Android 2.x
            actionBarTitleView.setContentDescription(title);
        }

        /// set home button properties
        mDrawerToggle.setDrawerIndicatorEnabled(inRoot);
        actionBar.setDisplayHomeAsUpEnabled(true);
        actionBar.setDisplayShowTitleEnabled(true);

    }


    /**
     *  Sets and validates the ownCloud {@link Account} associated to the Activity.
     *
     *  If not valid, tries to swap it for other valid and existing ownCloud {@link Account}.
     *
     *  POSTCONDITION: updates {@link #mAccountWasSet} and {@link #mAccountWasRestored}.
     *
     *  @param account          New {@link Account} to set.
     *  @param savedAccount     When 'true', account was retrieved from a saved instance state.
     */
    protected void setAccount(Account account, boolean savedAccount) {
        Account oldAccount = mAccount;
        boolean validAccount =
                (account != null && AccountUtils.setCurrentOwnCloudAccount(getApplicationContext(),
                        account.name));
        if (validAccount) {
            mAccount = account;
            mAccountWasSet = true;
            mAccountWasRestored = (savedAccount || mAccount.equals(oldAccount));

        } else {
            swapToDefaultAccount();
        }
    }


    /**
     *  Tries to swap the current ownCloud {@link Account} for other valid and existing.
     *
     *  If no valid ownCloud {@link Account} exists, the the user is requested
     *  to create a new ownCloud {@link Account}.
     *
     *  POSTCONDITION: updates {@link #mAccountWasSet} and {@link #mAccountWasRestored}.
     */
    private void swapToDefaultAccount() {
        // default to the most recently used account
        Account newAccount = AccountUtils.getCurrentOwnCloudAccount(getApplicationContext());
        if (newAccount == null) {
            /// no account available: force account creation
            createFirstAccount();
            mRedirectingToSetupAccount = true;
            mAccountWasSet = false;
            mAccountWasRestored = false;

        } else {
            mAccountWasSet = true;
            mAccountWasRestored = (newAccount.equals(mAccount));
            mAccount = newAccount;
        }
    }


    /**
     * Launches the account creation activity. To use when no ownCloud account is available
     */
    private void createFirstAccount() {
        AccountManager am = AccountManager.get(getApplicationContext());
        am.addAccount(MainApp.getAccountType(),
                null,
                null,
                null,
                this,
                new AccountCreationCallback(),
                null);
    }


    /**
     * {@inheritDoc}
     */
    @Override
    protected void onSaveInstanceState(Bundle outState) {
        super.onSaveInstanceState(outState);
        outState.putParcelable(FileActivity.EXTRA_FILE, mFile);
        outState.putBoolean(FileActivity.EXTRA_FROM_NOTIFICATION, mFromNotification);
        outState.putLong(KEY_WAITING_FOR_OP_ID, mFileOperationsHelper.getOpIdWaitingFor());
        outState.putBoolean(KEY_TRY_SHARE_AGAIN, mTryShareAgain);
        if(getSupportActionBar() != null && getSupportActionBar().getTitle() != null) {
            // Null check in case the actionbar is used in ActionBar.NAVIGATION_MODE_LIST
            // since it doesn't have a title then
            outState.putString(KEY_ACTION_BAR_TITLE, getSupportActionBar().getTitle().toString());
        }
    }


    /**
     * Getter for the main {@link OCFile} handled by the activity.
     *
     * @return  Main {@link OCFile} handled by the activity.
     */
    public OCFile getFile() {
        return mFile;
    }


    /**
     * Setter for the main {@link OCFile} handled by the activity.
     *
     * @param file  Main {@link OCFile} to be handled by the activity.
     */
    public void setFile(OCFile file) {
        mFile = file;
    }


    /**
     * Getter for the ownCloud {@link Account} where the main {@link OCFile} handled by the activity
     * is located.
     *
     * @return  OwnCloud {@link Account} where the main {@link OCFile} handled by the activity
     *          is located.
     */
    public Account getAccount() {
        return mAccount;
    }

    protected void setAccount(Account account) {
        mAccount = account;
    }

    /**
     * @return Value of mFromNotification: True if the Activity is launched by a notification
     */
    public boolean fromNotification() {
        return mFromNotification;
    }

    /**
     * @return 'True' when the Activity is finishing to enforce the setup of a new account.
     */
    protected boolean isRedirectingToSetupAccount() {
        return mRedirectingToSetupAccount;
    }

    public boolean isTryShareAgain(){
        return mTryShareAgain;
    }

    public void setTryShareAgain(boolean tryShareAgain) {
       mTryShareAgain = tryShareAgain;
    }

    public OperationsServiceBinder getOperationsServiceBinder() {
        return mOperationsServiceBinder;
    }

    protected ServiceConnection newTransferenceServiceConnection() {
        return null;
    }

    /**
     * Helper class handling a callback from the {@link AccountManager} after the creation of
     * a new ownCloud {@link Account} finished, successfully or not.
     *
     * At this moment, only called after the creation of the first account.
     */
    public class AccountCreationCallback implements AccountManagerCallback<Bundle> {

        @Override
        public void run(AccountManagerFuture<Bundle> future) {
            FileActivity.this.mRedirectingToSetupAccount = false;
            boolean accountWasSet = false;
            if (future != null) {
                try {
                    Bundle result;
                    result = future.getResult();
                    String name = result.getString(AccountManager.KEY_ACCOUNT_NAME);
                    String type = result.getString(AccountManager.KEY_ACCOUNT_TYPE);
                    if (AccountUtils.setCurrentOwnCloudAccount(getApplicationContext(), name)) {
                        setAccount(new Account(name, type), false);
                        accountWasSet = true;
                    }
                } catch (OperationCanceledException e) {
                    Log_OC.d(TAG, "Account creation canceled");

                } catch (Exception e) {
                    Log_OC.e(TAG, "Account creation finished in exception: ", e);
                }

            } else {
                Log_OC.e(TAG, "Account creation callback with null bundle");
            }
            if (!accountWasSet) {
                moveTaskToBack(true);
            }
        }

    }


    /**
     *  Called when the ownCloud {@link Account} associated to the Activity was just updated.
     *
     *  Child classes must grant that state depending on the {@link Account} is updated.
     */
    protected void onAccountSet(boolean stateWasRecovered) {
        if (getAccount() != null) {
            mStorageManager = new FileDataStorageManager(getAccount(), getContentResolver());

        } else {
            Log_OC.wtf(TAG, "onAccountChanged was called with NULL account associated!");
        }
    }


    public FileDataStorageManager getStorageManager() {
        return mStorageManager;
    }


    public OnRemoteOperationListener getRemoteOperationListener() {
        return this;
    }


    public Handler getHandler() {
        return mHandler;
    }

    public FileOperationsHelper getFileOperationsHelper() {
        return mFileOperationsHelper;
    }

    /**
     *
     * @param operation     Removal operation performed.
     * @param result        Result of the removal.
     */
    @Override
    public void onRemoteOperationFinish(RemoteOperation operation, RemoteOperationResult result) {
        Log_OC.d(TAG, "Received result of operation in FileActivity - common behaviour for all the "
                + "FileActivities ");

        mFileOperationsHelper.setOpIdWaitingFor(Long.MAX_VALUE);

        dismissLoadingDialog();

        if (!result.isSuccess() && (
                result.getCode() == ResultCode.UNAUTHORIZED ||
                result.isIdPRedirection() ||
                (result.isException() && result.getException() instanceof AuthenticatorException)
                )) {

            requestCredentialsUpdate();

            if (result.getCode() == ResultCode.UNAUTHORIZED) {
                dismissLoadingDialog();
                Toast t = Toast.makeText(this, ErrorMessageAdapter.getErrorCauseMessage(result,
                                operation, getResources()),
                        Toast.LENGTH_LONG);
                t.show();
            }
            mTryShareAgain = false;

        } else if (operation == null ||
                operation instanceof CreateShareWithShareeOperation ||
                operation instanceof UnshareOperation ||
                operation instanceof SynchronizeFolderOperation
                ) {
            if (result.isSuccess()) {
                updateFileFromDB();

            } else if (result.getCode() != ResultCode.CANCELLED) {
                Toast t = Toast.makeText(this,
                        ErrorMessageAdapter.getErrorCauseMessage(result, operation, getResources()),
                        Toast.LENGTH_LONG);
                t.show();
            }

        } else if (operation instanceof CreateShareViaLinkOperation) {
            onCreateShareViaLinkOperationFinish((CreateShareViaLinkOperation) operation, result);

        } else if (operation instanceof SynchronizeFileOperation) {
            onSynchronizeFileOperationFinish((SynchronizeFileOperation) operation, result);

        } else if (operation instanceof GetSharesForFileOperation) {
            if (result.isSuccess()) {
                updateFileFromDB();

            } else if (result.getCode() != ResultCode.SHARE_NOT_FOUND) {
                Toast t = Toast.makeText(this,
                        ErrorMessageAdapter.getErrorCauseMessage(result, operation, getResources()),
                        Toast.LENGTH_LONG);
                t.show();
            }
        }
    }

    protected void requestCredentialsUpdate() {
        Intent updateAccountCredentials = new Intent(this, AuthenticatorActivity.class);
        updateAccountCredentials.putExtra(AuthenticatorActivity.EXTRA_ACCOUNT, getAccount());
        updateAccountCredentials.putExtra(
                AuthenticatorActivity.EXTRA_ACTION,
                AuthenticatorActivity.ACTION_UPDATE_EXPIRED_TOKEN);
        updateAccountCredentials.addFlags(Intent.FLAG_ACTIVITY_EXCLUDE_FROM_RECENTS);
        startActivity(updateAccountCredentials);
    }



    private void onCreateShareViaLinkOperationFinish(CreateShareViaLinkOperation operation,
                                                     RemoteOperationResult result) {
        if (result.isSuccess()) {
            mTryShareAgain = false;
            updateFileFromDB();

            Intent sendIntent = operation.getSendIntentWithSubject(this);
            startActivity(sendIntent);
        } else {
            // Detect Failure (403) --> needs Password
            if (result.getCode() == ResultCode.SHARE_FORBIDDEN) {
                if (!isTryShareAgain()) {
                    SharePasswordDialogFragment dialog =
                            SharePasswordDialogFragment.newInstance(new OCFile(operation.getPath()),
                                    operation.getSendIntent());
                    dialog.show(getSupportFragmentManager(), DIALOG_SHARE_PASSWORD);
                } else {
                    Toast t = Toast.makeText(this,
                        ErrorMessageAdapter.getErrorCauseMessage(result, operation, getResources()),
                        Toast.LENGTH_LONG);
                    t.show();
                    mTryShareAgain = false;
                }
            } else {
                Toast t = Toast.makeText(this,
                        ErrorMessageAdapter.getErrorCauseMessage(result, operation, getResources()),
                        Toast.LENGTH_LONG);
                t.show();
            }
        }
    }

    private void onSynchronizeFileOperationFinish(SynchronizeFileOperation operation,
                                                  RemoteOperationResult result) {
        OCFile syncedFile = operation.getLocalFile();
        if (!result.isSuccess()) {
            if (result.getCode() == ResultCode.SYNC_CONFLICT) {
                Intent i = new Intent(this, ConflictsResolveActivity.class);
                i.putExtra(ConflictsResolveActivity.EXTRA_FILE, syncedFile);
                i.putExtra(ConflictsResolveActivity.EXTRA_ACCOUNT, getAccount());
                startActivity(i);
            }

        } else {
            if (!operation.transferWasRequested()) {
                Toast msg = Toast.makeText(this, ErrorMessageAdapter.getErrorCauseMessage(result,
                        operation, getResources()), Toast.LENGTH_LONG);
                msg.show();
            }
            invalidateOptionsMenu();
        }
    }

    protected void updateFileFromDB(){
        OCFile file = getFile();
        if (file != null) {
            file = getStorageManager().getFileByPath(file.getRemotePath());
            setFile(file);
        }
    }


    /**
     * Show loading dialog
     */
    public void showLoadingDialog(String message) {
        // Construct dialog
<<<<<<< HEAD
        Fragment frag = getSupportFragmentManager().findFragmentByTag(DIALOG_WAIT_TAG);
        if (frag == null) {
            Log_OC.d(TAG, "show loading dialog");
            LoadingDialog loading = new LoadingDialog(getResources().getString(R.string.wait_a_moment));
            FragmentManager fm = getSupportFragmentManager();
            FragmentTransaction ft = fm.beginTransaction();
            loading.show(ft, DIALOG_WAIT_TAG);
            fm.executePendingTransactions();
        }
=======
        LoadingDialog loading = new LoadingDialog(message);
        FragmentManager fm = getSupportFragmentManager();
        FragmentTransaction ft = fm.beginTransaction();
        loading.show(ft, DIALOG_WAIT_TAG);

>>>>>>> ce841a3c
    }


    /**
     * Dismiss loading dialog
     */
    public void dismissLoadingDialog() {
        Fragment frag = getSupportFragmentManager().findFragmentByTag(DIALOG_WAIT_TAG);
        if (frag != null) {
            Log_OC.d(TAG, "dismiss loading dialog");
            LoadingDialog loading = (LoadingDialog) frag;
            loading.dismiss();
        }
    }


    private void doOnResumeAndBound() {
        mOperationsServiceBinder.addOperationListener(FileActivity.this, mHandler);
        long waitingForOpId = mFileOperationsHelper.getOpIdWaitingFor();
        if (waitingForOpId <= Integer.MAX_VALUE) {
            boolean wait = mOperationsServiceBinder.dispatchResultIfFinished((int)waitingForOpId,
                    this);
            if (!wait ) {
                dismissLoadingDialog();
            }
        }
    }


    /**
     * Implements callback methods for service binding. Passed as a parameter to {
     */
    private class OperationsServiceConnection implements ServiceConnection {

        @Override
        public void onServiceConnected(ComponentName component, IBinder service) {
            if (component.equals(new ComponentName(FileActivity.this, OperationsService.class))) {
                Log_OC.d(TAG, "Operations service connected");
                mOperationsServiceBinder = (OperationsServiceBinder) service;
                /*if (!mOperationsServiceBinder.isPerformingBlockingOperation()) {
                    dismissLoadingDialog();
                }*/
                doOnResumeAndBound();

            } else {
                return;
            }
        }


        @Override
        public void onServiceDisconnected(ComponentName component) {
            if (component.equals(new ComponentName(FileActivity.this, OperationsService.class))) {
                Log_OC.d(TAG, "Operations service disconnected");
                mOperationsServiceBinder = null;
                // TODO whatever could be waiting for the service is unbound
            }
        }
    }


    @Override
    public FileDownloaderBinder getFileDownloaderBinder() {
        return mDownloaderBinder;
    }


    @Override
    public FileUploaderBinder getFileUploaderBinder() {
        return mUploaderBinder;
    }


    public void restart(){
        Intent i = new Intent(this, FileDisplayActivity.class);
        i.addFlags(Intent.FLAG_ACTIVITY_CLEAR_TOP);
        startActivity(i);
    }

    public void refresh(){
        Intent i = new Intent(this, FileDisplayActivity.class);
        i.addFlags(Intent.FLAG_ACTIVITY_CLEAR_TOP);
        startActivity(i);
    }

//    TODO re-enable when "Accounts" is available in Navigation Drawer
//    public void closeDrawer() {
//        mDrawerLayout.closeDrawers();
//    }

    public void allFilesOption(){
        restart();
    }

    public void refreshDirectory(){
        // overridden by FileDisplayActivity
    }

    private class DrawerItemClickListener implements ListView.OnItemClickListener {
        @Override
        public void onItemClick(AdapterView<?> parent, View view, int position, long id) {
            // TODO re-enable when "Accounts" is available in Navigation Drawer
//            if (mShowAccounts && position > 0){
//                position = position - 1;
//            }
            switch (position){
                // TODO re-enable when "Accounts" is available in Navigation Drawer
//                case 0: // Accounts
//                    mShowAccounts = !mShowAccounts;
//                    mNavigationDrawerAdapter.setShowAccounts(mShowAccounts);
//                    mNavigationDrawerAdapter.notifyDataSetChanged();
//                    break;

                case 0: // All Files
                    MainApp.showOnlyFilesOnDevice(false);
                    refreshDirectory();
                    mDrawerLayout.closeDrawers();
                    break;

                case 1: // On Device
                    MainApp.showOnlyFilesOnDevice(true);
                    refreshDirectory();
                    mDrawerLayout.closeDrawers();
                    break;

                case 2: // Settings
                    Intent settingsIntent = new Intent(getApplicationContext(),
                            Preferences.class);
                    startActivity(settingsIntent);
                    mDrawerLayout.closeDrawers();
                    break;

                case 3: // Logs
                    Intent loggerIntent = new Intent(getApplicationContext(),
                            LogHistoryActivity.class);
                    startActivity(loggerIntent);
                    mDrawerLayout.closeDrawers();
                    break;
            }
        }
    }
}<|MERGE_RESOLUTION|>--- conflicted
+++ resolved
@@ -854,23 +854,11 @@
      */
     public void showLoadingDialog(String message) {
         // Construct dialog
-<<<<<<< HEAD
-        Fragment frag = getSupportFragmentManager().findFragmentByTag(DIALOG_WAIT_TAG);
-        if (frag == null) {
-            Log_OC.d(TAG, "show loading dialog");
-            LoadingDialog loading = new LoadingDialog(getResources().getString(R.string.wait_a_moment));
-            FragmentManager fm = getSupportFragmentManager();
-            FragmentTransaction ft = fm.beginTransaction();
-            loading.show(ft, DIALOG_WAIT_TAG);
-            fm.executePendingTransactions();
-        }
-=======
         LoadingDialog loading = new LoadingDialog(message);
         FragmentManager fm = getSupportFragmentManager();
         FragmentTransaction ft = fm.beginTransaction();
         loading.show(ft, DIALOG_WAIT_TAG);
 
->>>>>>> ce841a3c
     }
 
 
