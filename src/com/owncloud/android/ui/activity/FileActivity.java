/**
 *   ownCloud Android client application
 *
 *   @author David A. Velasco
 *   Copyright (C) 2011  Bartek Przybylski
 *   Copyright (C) 2016 ownCloud Inc.
 *
 *   This program is free software: you can redistribute it and/or modify
 *   it under the terms of the GNU General Public License version 2,
 *   as published by the Free Software Foundation.
 *
 *   This program is distributed in the hope that it will be useful,
 *   but WITHOUT ANY WARRANTY; without even the implied warranty of
 *   MERCHANTABILITY or FITNESS FOR A PARTICULAR PURPOSE.  See the
 *   GNU General Public License for more details.
 *
 *   You should have received a copy of the GNU General Public License
 *   along with this program.  If not, see <http://www.gnu.org/licenses/>.
 *
 */

package com.owncloud.android.ui.activity;

import android.accounts.Account;
import android.accounts.AccountManager;
import android.accounts.AuthenticatorException;
import android.content.ComponentName;
import android.content.Context;
import android.content.Intent;
import android.content.ServiceConnection;
import android.os.Bundle;
import android.os.Handler;
import android.os.IBinder;
import android.support.v4.app.Fragment;
import android.support.v4.app.FragmentManager;
import android.support.v4.app.FragmentTransaction;
import android.view.View;
import android.widget.AdapterView;
import android.widget.ListView;
import android.widget.Toast;

import com.owncloud.android.R;
import com.owncloud.android.authentication.AccountUtils;
import com.owncloud.android.authentication.AuthenticatorActivity;
import com.owncloud.android.datamodel.OCFile;
import com.owncloud.android.files.FileOperationsHelper;
import com.owncloud.android.files.services.FileDownloader;
import com.owncloud.android.files.services.FileDownloader.FileDownloaderBinder;
import com.owncloud.android.files.services.FileUploader;
import com.owncloud.android.files.services.FileUploader.FileUploaderBinder;
import com.owncloud.android.lib.common.OwnCloudAccount;
import com.owncloud.android.lib.common.OwnCloudClient;
import com.owncloud.android.lib.common.OwnCloudClientManagerFactory;
import com.owncloud.android.lib.common.OwnCloudCredentials;
import com.owncloud.android.lib.common.operations.OnRemoteOperationListener;
import com.owncloud.android.lib.common.operations.RemoteOperation;
import com.owncloud.android.lib.common.operations.RemoteOperationResult;
import com.owncloud.android.lib.common.operations.RemoteOperationResult.ResultCode;
import com.owncloud.android.lib.common.utils.Log_OC;
import com.owncloud.android.operations.CreateShareViaLinkOperation;
import com.owncloud.android.operations.CreateShareWithShareeOperation;
import com.owncloud.android.operations.GetSharesForFileOperation;
import com.owncloud.android.operations.SynchronizeFileOperation;
import com.owncloud.android.operations.SynchronizeFolderOperation;
import com.owncloud.android.operations.UnshareOperation;
import com.owncloud.android.operations.UpdateSharePermissionsOperation;
import com.owncloud.android.operations.UpdateShareViaLinkOperation;
import com.owncloud.android.services.OperationsService;
import com.owncloud.android.services.OperationsService.OperationsServiceBinder;
import com.owncloud.android.ui.dialog.LoadingDialog;
import com.owncloud.android.ui.dialog.SharePasswordDialogFragment;
import com.owncloud.android.utils.ErrorMessageAdapter;


/**
 * Activity with common behaviour for activities handling {@link OCFile}s in ownCloud {@link Account}s .
 */
public class FileActivity extends DrawerActivity
        implements OnRemoteOperationListener, ComponentsGetter {

    public static final String EXTRA_FILE = "com.owncloud.android.ui.activity.FILE";
    public static final String EXTRA_ACCOUNT = "com.owncloud.android.ui.activity.ACCOUNT";
    public static final String EXTRA_FROM_NOTIFICATION =
            "com.owncloud.android.ui.activity.FROM_NOTIFICATION";

    public static final String TAG = FileActivity.class.getSimpleName();

    private static final String DIALOG_WAIT_TAG = "DIALOG_WAIT";

    private static final String KEY_WAITING_FOR_OP_ID = "WAITING_FOR_OP_ID";
    private static final String DIALOG_SHARE_PASSWORD = "DIALOG_SHARE_PASSWORD";
    private static final String KEY_ACTION_BAR_TITLE = "ACTION_BAR_TITLE";

    public static final int REQUEST_CODE__UPDATE_CREDENTIALS = 0;
    public static final int REQUEST_CODE__LAST_SHARED = REQUEST_CODE__UPDATE_CREDENTIALS;
<<<<<<< HEAD

    protected static final long DELAY_TO_REQUEST_OPERATIONS_LATER = 200;
=======
>>>>>>> 07117ce9

    protected static final long DELAY_TO_REQUEST_OPERATIONS_LATER = 200;

     /** Main {@link OCFile} handled by the activity.*/
    private OCFile mFile;

    /** Flag to signal if the activity is launched by a notification */
    private boolean mFromNotification;

    /** Messages handler associated to the main thread and the life cycle of the activity */
    private Handler mHandler;

    private FileOperationsHelper mFileOperationsHelper;

    private ServiceConnection mOperationsServiceConnection = null;

    private OperationsServiceBinder mOperationsServiceBinder = null;

    private boolean mResumed = false;

    protected FileDownloaderBinder mDownloaderBinder = null;
    protected FileUploaderBinder mUploaderBinder = null;
    private ServiceConnection mDownloadServiceConnection, mUploadServiceConnection = null;

    /**
     * Loads the ownCloud {@link Account} and main {@link OCFile} to be handled by the instance of
     * the {@link FileActivity}.
     *
     * Grants that a valid ownCloud {@link Account} is associated to the instance, or that the user
     * is requested to create a new one.
     */
    @Override
    protected void onCreate(Bundle savedInstanceState) {
        super.onCreate(savedInstanceState);
        mHandler = new Handler();
        mFileOperationsHelper = new FileOperationsHelper(this);
        Account account = null;
        if(savedInstanceState != null) {
            mFile = savedInstanceState.getParcelable(FileActivity.EXTRA_FILE);
            mFromNotification = savedInstanceState.getBoolean(FileActivity.EXTRA_FROM_NOTIFICATION);
            mFileOperationsHelper.setOpIdWaitingFor(
                    savedInstanceState.getLong(KEY_WAITING_FOR_OP_ID, Long.MAX_VALUE)
                    );
            if (getSupportActionBar() != null) {
                getSupportActionBar().setTitle(savedInstanceState.getString(KEY_ACTION_BAR_TITLE));
            }
        } else {
            account = getIntent().getParcelableExtra(FileActivity.EXTRA_ACCOUNT);
            mFile = getIntent().getParcelableExtra(FileActivity.EXTRA_FILE);
            mFromNotification = getIntent().getBooleanExtra(FileActivity.EXTRA_FROM_NOTIFICATION,
                    false);
        }

        AccountUtils.updateAccountVersion(this); // best place, before any access to AccountManager
                                                 // or database

        setAccount(account, savedInstanceState != null);

        mOperationsServiceConnection = new OperationsServiceConnection();
        bindService(new Intent(this, OperationsService.class), mOperationsServiceConnection,
                Context.BIND_AUTO_CREATE);

        mDownloadServiceConnection = newTransferenceServiceConnection();
        if (mDownloadServiceConnection != null) {
            bindService(new Intent(this, FileDownloader.class), mDownloadServiceConnection,
                    Context.BIND_AUTO_CREATE);
        }
        mUploadServiceConnection = newTransferenceServiceConnection();
        if (mUploadServiceConnection != null) {
            bindService(new Intent(this, FileUploader.class), mUploadServiceConnection,
                    Context.BIND_AUTO_CREATE);
        }

    }

    @Override
    protected void onStart() {
        super.onStart();
    }

    @Override
    protected void onResume() {
        super.onResume();
        mResumed = true;
        if (mOperationsServiceBinder != null) {
            doOnResumeAndBound();
        }
    }

    @Override
    protected void onPause()  {
        if (mOperationsServiceBinder != null) {
            mOperationsServiceBinder.removeOperationListener(this);
        }
        mResumed = false;
        super.onPause();
    }

    @Override
    protected void onDestroy() {
        if (mOperationsServiceConnection != null) {
            unbindService(mOperationsServiceConnection);
            mOperationsServiceBinder = null;
        }
        if (mDownloadServiceConnection != null) {
            unbindService(mDownloadServiceConnection);
            mDownloadServiceConnection = null;
        }
        if (mUploadServiceConnection != null) {
            unbindService(mUploadServiceConnection);
            mUploadServiceConnection = null;
        }

        super.onDestroy();
    }

<<<<<<< HEAD
    @Override
    protected void onPostCreate(Bundle savedInstanceState) {
        super.onPostCreate(savedInstanceState);
        // Sync the toggle state after onRestoreInstanceState has occurred.
        if (mDrawerToggle != null) {
            mDrawerToggle.syncState();
            if (isDrawerOpen()) {
                getSupportActionBar().setTitle(R.string.app_name);
                mDrawerToggle.setDrawerIndicatorEnabled(true);
            }
        }
    }

    @Override
    public void onConfigurationChanged(Configuration newConfig) {
        super.onConfigurationChanged(newConfig);
        if (mDrawerToggle != null) {
            mDrawerToggle.onConfigurationChanged(newConfig);
        }
    }

    @Override
    public void onBackPressed() {
        if (isDrawerOpen()) {
            closeNavDrawer();
            return;
        }
        super.onBackPressed();
    }

    /**
     * checks if the drawer exists and is opened.
     *
     * @return <code>true</code> if the drawer is open, else <code>false</code>
     */
    public boolean isDrawerOpen() {
        if(mDrawerLayout != null) {
            return mDrawerLayout.isDrawerOpen(GravityCompat.START);
        } else {
            return false;
        }
    }

    /**
     * closes the navigation drawer.
     */
    public void closeNavDrawer() {
        if(mDrawerLayout != null) {
            mDrawerLayout.closeDrawer(GravityCompat.START);
        }
    }

    protected void initDrawer(){
        // constant settings for action bar when navigation drawer is inited
        getSupportActionBar().setNavigationMode(ActionBar.NAVIGATION_MODE_STANDARD);


        mDrawerLayout = (DrawerLayout) findViewById(R.id.drawer_layout);
        // Notification Drawer
        RelativeLayout navigationDrawerLayout = (RelativeLayout) findViewById(R.id.left_drawer);
        mDrawerList = (ListView) navigationDrawerLayout.findViewById(R.id.drawer_list);

        // TODO re-enable when "Accounts" is available in Navigation Drawer
//        // load Account in the Drawer Title
//        // User-Icon
//        ImageView userIcon = (ImageView) navigationDrawerLayout.findViewById(R.id.drawer_userIcon);
//        userIcon.setImageResource(DisplayUtils.getSeasonalIconId());
//
//        // Username
//        TextView username = (TextView) navigationDrawerLayout.findViewById(R.id.drawer_username);
//        Account account = AccountUtils.getCurrentOwnCloudAccount(getApplicationContext());
//
//        if (account != null) {
//            int lastAtPos = account.name.lastIndexOf("@");
//            username.setText(account.name.substring(0, lastAtPos));
//        }

        // Display username in drawer
        setUsernameInDrawer(navigationDrawerLayout, AccountUtils.getCurrentOwnCloudAccount(getApplicationContext()));

        // load slide menu items
        mDrawerTitles = getResources().getStringArray(R.array.drawer_items);

        // nav drawer content description from resources
        mDrawerContentDescriptions = getResources().
                getStringArray(R.array.drawer_content_descriptions);

        // nav drawer items
        mDrawerItems = new ArrayList<NavigationDrawerItem>();
        // adding nav drawer items to array
        // TODO re-enable when "Accounts" is available in Navigation Drawer
        // Accounts
        // mDrawerItems.add(new NavigationDrawerItem(mDrawerTitles[0],
        // mDrawerContentDescriptions[0]));
        // All Files
        mDrawerItems.add(new NavigationDrawerItem(mDrawerTitles[0], mDrawerContentDescriptions[0],
                R.drawable.ic_folder_open));

        // On Device
        mDrawerItems.add(new NavigationDrawerItem(mDrawerTitles[1], mDrawerContentDescriptions[1],
                R.drawable.ic_action_download_grey));

        // Uploads
        mDrawerItems.add(new NavigationDrawerItem(mDrawerTitles[2], mDrawerContentDescriptions[2],
                R.drawable.ic_uploads));

        // Settings
        mDrawerItems.add(new NavigationDrawerItem(mDrawerTitles[3], mDrawerContentDescriptions[3],
                R.drawable.ic_action_settings));

        // Logs
        if (BuildConfig.DEBUG) {
            mDrawerItems.add(new NavigationDrawerItem(mDrawerTitles[4], mDrawerContentDescriptions[4],
                R.drawable.ic_log));
        }

        // setting the nav drawer list adapter
        mNavigationDrawerAdapter = new NavigationDrawerListAdapter(getApplicationContext(), this,
                mDrawerItems);
        mDrawerList.setAdapter(mNavigationDrawerAdapter);


        mDrawerToggle = new ActionBarDrawerToggle(this, mDrawerLayout,R.string.drawer_open,R.string.drawer_close) {


            /** Called when a drawer has settled in a completely closed state. */
            public void onDrawerClosed(View view) {
                super.onDrawerClosed(view);
                updateActionBarTitleAndHomeButton(null);
                invalidateOptionsMenu();
            }

            /** Called when a drawer has settled in a completely open state. */
            public void onDrawerOpened(View drawerView) {
                super.onDrawerOpened(drawerView);
                getSupportActionBar().setTitle(R.string.app_name);
                mDrawerToggle.setDrawerIndicatorEnabled(true);
                invalidateOptionsMenu();
            }
        };
        
        // Set the list's click listener
        mDrawerList.setOnItemClickListener(new DrawerItemClickListener());

        // Set the drawer toggle as the DrawerListener
        mDrawerLayout.setDrawerListener(mDrawerToggle);
        mDrawerToggle.setDrawerIndicatorEnabled(false);
    }

    /**
     * sets the given account name in the drawer in case the drawer is available. The account name
     * is shortened beginning from the @-sign in the username.
     *
     * @param navigationDrawerLayout the drawer layout to be used
     * @param account                the account to be set in the drawer
     */
    protected void setUsernameInDrawer(RelativeLayout navigationDrawerLayout, Account account) {
        if (navigationDrawerLayout != null && account != null) {
            TextView username = (TextView) navigationDrawerLayout.findViewById(R.id.drawer_username);
            int lastAtPos = account.name.lastIndexOf("@");
            username.setText(account.name.substring(0, lastAtPos));
        }
    }

    /**
     * Updates title bar and home buttons (state and icon).
     *
     * Assumes that navigation drawer is NOT visible.
     */
    protected void updateActionBarTitleAndHomeButton(OCFile chosenFile) {
        String title = getDefaultTitle();    // default
        boolean inRoot;

        /// choose the appropiate title
        if (chosenFile == null) {
            chosenFile = mFile;     // if no file is passed, current file decides
        }
        inRoot = (
                chosenFile == null ||
                (chosenFile.isFolder() && chosenFile.getParentId() == FileDataStorageManager.ROOT_PARENT_ID)
        );
        if (!inRoot) {
            title = chosenFile.getFileName();
        }

        /// set the chosen title
        ActionBar actionBar = getSupportActionBar();
        actionBar.setTitle(title);
        /// also as content description
        View actionBarTitleView = getWindow().getDecorView().findViewById(
                getResources().getIdentifier("action_bar_title", "id", "android")
        );
        if (actionBarTitleView != null) {    // it's null in Android 2.x
            actionBarTitleView.setContentDescription(title);
        }

        /// set home button properties
        mDrawerToggle.setDrawerIndicatorEnabled(inRoot);
        actionBar.setDisplayHomeAsUpEnabled(true);
        actionBar.setDisplayShowTitleEnabled(true);

    }

    protected String getDefaultTitle() {
        return getString(R.string.default_display_name_for_root_folder);
    }

    /**
     *  Sets and validates the ownCloud {@link Account} associated to the Activity.
     *
     *  If not valid, tries to swap it for other valid and existing ownCloud {@link Account}.
     *
     *  POSTCONDITION: updates {@link #mAccountWasSet} and {@link #mAccountWasRestored}.
     *
     *  @param account          New {@link Account} to set.
     *  @param savedAccount     When 'true', account was retrieved from a saved instance state.
     */
    protected void setAccount(Account account, boolean savedAccount) {
        Account oldAccount = mAccount;
        boolean validAccount =
                (account != null && AccountUtils.setCurrentOwnCloudAccount(getApplicationContext(),
                        account.name));
        if (validAccount) {
            mAccount = account;
            mAccountWasSet = true;
            mAccountWasRestored = (savedAccount || mAccount.equals(oldAccount));

        } else {
            swapToDefaultAccount();
        }
    }


    /**
     *  Tries to swap the current ownCloud {@link Account} for other valid and existing.
     *
     *  If no valid ownCloud {@link Account} exists, the the user is requested
     *  to create a new ownCloud {@link Account}.
     *
     *  POSTCONDITION: updates {@link #mAccountWasSet} and {@link #mAccountWasRestored}.
     */
    private void swapToDefaultAccount() {
        // default to the most recently used account
        Account newAccount = AccountUtils.getCurrentOwnCloudAccount(getApplicationContext());
        if (newAccount == null) {
            /// no account available: force account creation
            createFirstAccount();
            mRedirectingToSetupAccount = true;
            mAccountWasSet = false;
            mAccountWasRestored = false;

        } else {
            mAccountWasSet = true;
            mAccountWasRestored = (newAccount.equals(mAccount));
            mAccount = newAccount;
        }
    }


    /**
     * Launches the account creation activity. To use when no ownCloud account is available
     */
    private void createFirstAccount() {
        AccountManager am = AccountManager.get(getApplicationContext());
        am.addAccount(MainApp.getAccountType(),
                null,
                null,
                null,
                this,
                new AccountCreationCallback(),
                null);
    }


=======
>>>>>>> 07117ce9
    /**
     * {@inheritDoc}
     */
    @Override
    protected void onSaveInstanceState(Bundle outState) {
        super.onSaveInstanceState(outState);
        outState.putParcelable(FileActivity.EXTRA_FILE, mFile);
        outState.putBoolean(FileActivity.EXTRA_FROM_NOTIFICATION, mFromNotification);
        outState.putLong(KEY_WAITING_FOR_OP_ID, mFileOperationsHelper.getOpIdWaitingFor());
        if(getSupportActionBar() != null && getSupportActionBar().getTitle() != null) {
            // Null check in case the actionbar is used in ActionBar.NAVIGATION_MODE_LIST
            // since it doesn't have a title then
            outState.putString(KEY_ACTION_BAR_TITLE, getSupportActionBar().getTitle().toString());
        }
    }


    /**
     * Getter for the main {@link OCFile} handled by the activity.
     *
     * @return  Main {@link OCFile} handled by the activity.
     */
    public OCFile getFile() {
        return mFile;
    }


    /**
     * Setter for the main {@link OCFile} handled by the activity.
     *
     * @param file  Main {@link OCFile} to be handled by the activity.
     */
    public void setFile(OCFile file) {
        mFile = file;
    }

    /**
     * @return Value of mFromNotification: True if the Activity is launched by a notification
     */
    public boolean fromNotification() {
        return mFromNotification;
    }

    public OperationsServiceBinder getOperationsServiceBinder() {
        return mOperationsServiceBinder;
    }

    protected ServiceConnection newTransferenceServiceConnection() {
        return null;
    }

    public OnRemoteOperationListener getRemoteOperationListener() {
        return this;
    }


    public Handler getHandler() {
        return mHandler;
    }

    public FileOperationsHelper getFileOperationsHelper() {
        return mFileOperationsHelper;
    }

    /**
     *
     * @param operation     Operation performed.
     * @param result        Result of the removal.
     */
    @Override
    public void onRemoteOperationFinish(RemoteOperation operation, RemoteOperationResult result) {
        Log_OC.d(TAG, "Received result of operation in FileActivity - common behaviour for all the "
                + "FileActivities ");

        mFileOperationsHelper.setOpIdWaitingFor(Long.MAX_VALUE);

        dismissLoadingDialog();

        if (!result.isSuccess() && (
                result.getCode() == ResultCode.UNAUTHORIZED ||
                (result.isException() && result.getException() instanceof AuthenticatorException)
                )) {

            requestCredentialsUpdate(this);

            if (result.getCode() == ResultCode.UNAUTHORIZED) {
                Toast t = Toast.makeText(this, ErrorMessageAdapter.getErrorCauseMessage(result,
                                operation, getResources()),
                        Toast.LENGTH_LONG);
                t.show();
            }

        } else if (operation == null ||
                operation instanceof CreateShareWithShareeOperation ||
                operation instanceof UnshareOperation ||
                operation instanceof SynchronizeFolderOperation ||
                operation instanceof UpdateShareViaLinkOperation ||
                operation instanceof UpdateSharePermissionsOperation
                ) {
            if (result.isSuccess()) {
                updateFileFromDB();

            } else if (result.getCode() != ResultCode.CANCELLED) {
                Toast t = Toast.makeText(this,
                        ErrorMessageAdapter.getErrorCauseMessage(result, operation, getResources()),
                        Toast.LENGTH_LONG);
                t.show();
            }

        } else if (operation instanceof CreateShareViaLinkOperation) {
            onCreateShareViaLinkOperationFinish((CreateShareViaLinkOperation) operation, result);

        } else if (operation instanceof SynchronizeFileOperation) {
            onSynchronizeFileOperationFinish((SynchronizeFileOperation) operation, result);

        } else if (operation instanceof GetSharesForFileOperation) {
            if (result.isSuccess() || result.getCode() == ResultCode.SHARE_NOT_FOUND) {
                updateFileFromDB();

            } else {
                Toast t = Toast.makeText(this,
                        ErrorMessageAdapter.getErrorCauseMessage(result, operation, getResources()),
                        Toast.LENGTH_LONG);
                t.show();
            }
        }
    }

    /**
     * Invalidates the credentials stored for the current OC account and requests new credentials to the user,
     * navigating to {@link AuthenticatorActivity}
     *
     * Equivalent to call requestCredentialsUpdate(context, null);
     *
     * @param context   Android Context needed to access the {@link AccountManager}. Received as a parameter
     *                  to make the method accessible to {@link android.content.BroadcastReceiver}s.
     */
    protected void requestCredentialsUpdate(Context context) {
        requestCredentialsUpdate(context, null);
    }

    /**
     * Invalidates the credentials stored for the given OC account and requests new credentials to the user,
     * navigating to {@link AuthenticatorActivity}
     *
     * @param context   Android Context needed to access the {@link AccountManager}. Received as a parameter
     *                  to make the method accessible to {@link android.content.BroadcastReceiver}s.
     * @param account   Stored OC account to request credentials update for. If null, current account will
     *                  be used.
     */
    protected void requestCredentialsUpdate(Context context, Account account) {

        try {
            /// step 1 - invalidate credentials of current account
            if (account == null) {
                account = getAccount();
            }
            OwnCloudClient client;
            OwnCloudAccount ocAccount =
                    new OwnCloudAccount(account, context);
            client = (OwnCloudClientManagerFactory.getDefaultSingleton().
                    removeClientFor(ocAccount));
            if (client != null) {
                OwnCloudCredentials cred = client.getCredentials();
                if (cred != null) {
                    AccountManager am = AccountManager.get(context);
                    if (cred.authTokenExpires()) {
                        am.invalidateAuthToken(
                                account.type,
                                cred.getAuthToken()
                        );
                    } else {
                        am.clearPassword(account);
                    }
                }
            }

            /// step 2 - request credentials to user
            Intent updateAccountCredentials = new Intent(this, AuthenticatorActivity.class);
            updateAccountCredentials.putExtra(AuthenticatorActivity.EXTRA_ACCOUNT, account);
            updateAccountCredentials.putExtra(
                    AuthenticatorActivity.EXTRA_ACTION,
                    AuthenticatorActivity.ACTION_UPDATE_EXPIRED_TOKEN);
            updateAccountCredentials.addFlags(Intent.FLAG_ACTIVITY_EXCLUDE_FROM_RECENTS);
            startActivityForResult(updateAccountCredentials, REQUEST_CODE__UPDATE_CREDENTIALS);

        } catch (com.owncloud.android.lib.common.accounts.AccountUtils.AccountNotFoundException e) {
            Toast.makeText(context, R.string.auth_account_does_not_exist, Toast.LENGTH_SHORT).show();
        }

    }

    private void onCreateShareViaLinkOperationFinish(CreateShareViaLinkOperation operation,
                                                     RemoteOperationResult result) {
        if (result.isSuccess()) {
            updateFileFromDB();

            Intent sendIntent = operation.getSendIntentWithSubject(this);
            if (sendIntent != null) {
                startActivity(sendIntent);
            }

        } else {
            // Detect Failure (403) --> needs Password
            if (result.getCode() == ResultCode.SHARE_FORBIDDEN) {
                String password = operation.getPassword();
                if ((password == null || password.length() == 0) &&
                    getCapabilities().getFilesSharingPublicEnabled().isUnknown())
                    {
                    // Was tried without password, but not sure that it's optional. Try with password.
                    // Try with password before giving up.
                    // See also ShareFileFragment#OnShareViaLinkListener
                    SharePasswordDialogFragment dialog =
                            SharePasswordDialogFragment.newInstance(new OCFile(operation.getPath()), true);
                    dialog.show(getSupportFragmentManager(), DIALOG_SHARE_PASSWORD);
                } else {
                    Toast t = Toast.makeText(this,
                        ErrorMessageAdapter.getErrorCauseMessage(result, operation, getResources()),
                        Toast.LENGTH_LONG);
                    t.show();
                }
            } else {
                Toast t = Toast.makeText(this,
                        ErrorMessageAdapter.getErrorCauseMessage(result, operation, getResources()),
                        Toast.LENGTH_LONG);
                t.show();
            }
        }
    }

    private void onSynchronizeFileOperationFinish(SynchronizeFileOperation operation,
                                                  RemoteOperationResult result) {
        OCFile syncedFile = operation.getLocalFile();
        if (!result.isSuccess()) {
            if (result.getCode() == ResultCode.SYNC_CONFLICT) {
                Intent i = new Intent(this, ConflictsResolveActivity.class);
                i.putExtra(ConflictsResolveActivity.EXTRA_FILE, syncedFile);
                i.putExtra(ConflictsResolveActivity.EXTRA_ACCOUNT, getAccount());
                startActivity(i);
            }

        } else {
            if (!operation.transferWasRequested()) {
                Toast msg = Toast.makeText(this, ErrorMessageAdapter.getErrorCauseMessage(result,
                        operation, getResources()), Toast.LENGTH_LONG);
                msg.show();
            }
            invalidateOptionsMenu();
        }
    }

    protected void updateFileFromDB(){
        OCFile file = getFile();
        if (file != null) {
            file = getStorageManager().getFileByPath(file.getRemotePath());
            setFile(file);
        }
    }


    /**
     * Show loading dialog
     */
    public void showLoadingDialog(String message) {
        // grant that only one waiting dialog is shown
        dismissLoadingDialog();
        // Construct dialog
        Fragment frag = getSupportFragmentManager().findFragmentByTag(DIALOG_WAIT_TAG);
        if (frag == null) {
            Log_OC.d(TAG, "show loading dialog");
            LoadingDialog loading = new LoadingDialog(message);
            FragmentManager fm = getSupportFragmentManager();
            FragmentTransaction ft = fm.beginTransaction();
            loading.show(ft, DIALOG_WAIT_TAG);
            fm.executePendingTransactions();
        }
    }


    /**
     * Dismiss loading dialog
     */
    public void dismissLoadingDialog() {
        Fragment frag = getSupportFragmentManager().findFragmentByTag(DIALOG_WAIT_TAG);
        if (frag != null) {
            Log_OC.d(TAG, "dismiss loading dialog");
            LoadingDialog loading = (LoadingDialog) frag;
            loading.dismiss();
        }
    }


    private void doOnResumeAndBound() {
        mOperationsServiceBinder.addOperationListener(FileActivity.this, mHandler);
        long waitingForOpId = mFileOperationsHelper.getOpIdWaitingFor();
        if (waitingForOpId <= Integer.MAX_VALUE) {
            boolean wait = mOperationsServiceBinder.dispatchResultIfFinished((int)waitingForOpId,
                    this);
            if (!wait ) {
                dismissLoadingDialog();
            }
        }
    }


    /**
     * Implements callback methods for service binding. Passed as a parameter to {
     */
    private class OperationsServiceConnection implements ServiceConnection {

        @Override
        public void onServiceConnected(ComponentName component, IBinder service) {
            if (component.equals(new ComponentName(FileActivity.this, OperationsService.class))) {
                Log_OC.d(TAG, "Operations service connected");
                mOperationsServiceBinder = (OperationsServiceBinder) service;
                /*if (!mOperationsServiceBinder.isPerformingBlockingOperation()) {
                    dismissLoadingDialog();
                }*/
                if (mResumed) {
                    doOnResumeAndBound();
                }

            } else {
                return;
            }
        }

        @Override
        public void onServiceDisconnected(ComponentName component) {
            if (component.equals(new ComponentName(FileActivity.this, OperationsService.class))) {
                Log_OC.d(TAG, "Operations service disconnected");
                mOperationsServiceBinder = null;
                // TODO whatever could be waiting for the service is unbound
            }
        }
    }

    @Override
    public FileDownloaderBinder getFileDownloaderBinder() {
        return mDownloaderBinder;
    }

    @Override
    public FileUploaderBinder getFileUploaderBinder() {
        return mUploaderBinder;
    }

    @Override
    public void restart(){
        Intent i = new Intent(this, FileDisplayActivity.class);
        i.addFlags(Intent.FLAG_ACTIVITY_CLEAR_TOP);
        startActivity(i);
    }

<<<<<<< HEAD
    public void refresh(){
        Intent i = new Intent(this, FileDisplayActivity.class);
        i.addFlags(Intent.FLAG_ACTIVITY_CLEAR_TOP);
        startActivity(i);
    }

//    TODO re-enable when "Accounts" is available in Navigation Drawer
//    public void closeDrawer() {
//        mDrawerLayout.closeDrawers();
//    }

    public void allFilesOption(){
        restart();
    }

    public void refreshDirectory(){
        // overridden by FileDisplayActivity
    }

    private class DrawerItemClickListener implements ListView.OnItemClickListener {
        @Override
        public void onItemClick(AdapterView<?> parent, View view, int position, long id) {
            // TODO re-enable when "Accounts" is available in Navigation Drawer
//            if (mShowAccounts && position > 0){
//                position = position - 1;
//            }
            switch (position){
                // TODO re-enable when "Accounts" is available in Navigation Drawer
//                case 0: // Accounts
//                    mShowAccounts = !mShowAccounts;
//                    mNavigationDrawerAdapter.setShowAccounts(mShowAccounts);
//                    mNavigationDrawerAdapter.notifyDataSetChanged();
//                    break;

                case 0: // All Files
                    restart();
//                    MainApp.showOnlyFilesOnDevice(false);
//                    refreshDirectory();
//                    mDrawerLayout.closeDrawers();
                    break;

                case 1: // On Device
                    MainApp.showOnlyFilesOnDevice(true);
                    refreshDirectory();
                    mDrawerLayout.closeDrawers();
                    break;

                case 2: // Uploads
                    Intent uploadListIntent = new Intent(getApplicationContext(),
                            UploadListActivity.class);
                    uploadListIntent.addFlags(Intent.FLAG_ACTIVITY_CLEAR_TOP);
                    startActivity(uploadListIntent);
                    break;

                case 3: // Settings
                    Intent settingsIntent = new Intent(getApplicationContext(),
                            Preferences.class);
                    startActivity(settingsIntent);
                    break;

                case 4: // Logs
                    Intent loggerIntent = new Intent(getApplicationContext(),
                            LogHistoryActivity.class);
                    startActivity(loggerIntent);
                    break;
            }
            mDrawerLayout.closeDrawers();
        }
    }

=======
    @Override
    public void allFilesOption(){
        restart();
    }
>>>>>>> 07117ce9
}<|MERGE_RESOLUTION|>--- conflicted
+++ resolved
@@ -93,11 +93,6 @@
 
     public static final int REQUEST_CODE__UPDATE_CREDENTIALS = 0;
     public static final int REQUEST_CODE__LAST_SHARED = REQUEST_CODE__UPDATE_CREDENTIALS;
-<<<<<<< HEAD
-
-    protected static final long DELAY_TO_REQUEST_OPERATIONS_LATER = 200;
-=======
->>>>>>> 07117ce9
 
     protected static final long DELAY_TO_REQUEST_OPERATIONS_LATER = 200;
 
@@ -196,6 +191,7 @@
         super.onPause();
     }
 
+
     @Override
     protected void onDestroy() {
         if (mOperationsServiceConnection != null) {
@@ -214,283 +210,6 @@
         super.onDestroy();
     }
 
-<<<<<<< HEAD
-    @Override
-    protected void onPostCreate(Bundle savedInstanceState) {
-        super.onPostCreate(savedInstanceState);
-        // Sync the toggle state after onRestoreInstanceState has occurred.
-        if (mDrawerToggle != null) {
-            mDrawerToggle.syncState();
-            if (isDrawerOpen()) {
-                getSupportActionBar().setTitle(R.string.app_name);
-                mDrawerToggle.setDrawerIndicatorEnabled(true);
-            }
-        }
-    }
-
-    @Override
-    public void onConfigurationChanged(Configuration newConfig) {
-        super.onConfigurationChanged(newConfig);
-        if (mDrawerToggle != null) {
-            mDrawerToggle.onConfigurationChanged(newConfig);
-        }
-    }
-
-    @Override
-    public void onBackPressed() {
-        if (isDrawerOpen()) {
-            closeNavDrawer();
-            return;
-        }
-        super.onBackPressed();
-    }
-
-    /**
-     * checks if the drawer exists and is opened.
-     *
-     * @return <code>true</code> if the drawer is open, else <code>false</code>
-     */
-    public boolean isDrawerOpen() {
-        if(mDrawerLayout != null) {
-            return mDrawerLayout.isDrawerOpen(GravityCompat.START);
-        } else {
-            return false;
-        }
-    }
-
-    /**
-     * closes the navigation drawer.
-     */
-    public void closeNavDrawer() {
-        if(mDrawerLayout != null) {
-            mDrawerLayout.closeDrawer(GravityCompat.START);
-        }
-    }
-
-    protected void initDrawer(){
-        // constant settings for action bar when navigation drawer is inited
-        getSupportActionBar().setNavigationMode(ActionBar.NAVIGATION_MODE_STANDARD);
-
-
-        mDrawerLayout = (DrawerLayout) findViewById(R.id.drawer_layout);
-        // Notification Drawer
-        RelativeLayout navigationDrawerLayout = (RelativeLayout) findViewById(R.id.left_drawer);
-        mDrawerList = (ListView) navigationDrawerLayout.findViewById(R.id.drawer_list);
-
-        // TODO re-enable when "Accounts" is available in Navigation Drawer
-//        // load Account in the Drawer Title
-//        // User-Icon
-//        ImageView userIcon = (ImageView) navigationDrawerLayout.findViewById(R.id.drawer_userIcon);
-//        userIcon.setImageResource(DisplayUtils.getSeasonalIconId());
-//
-//        // Username
-//        TextView username = (TextView) navigationDrawerLayout.findViewById(R.id.drawer_username);
-//        Account account = AccountUtils.getCurrentOwnCloudAccount(getApplicationContext());
-//
-//        if (account != null) {
-//            int lastAtPos = account.name.lastIndexOf("@");
-//            username.setText(account.name.substring(0, lastAtPos));
-//        }
-
-        // Display username in drawer
-        setUsernameInDrawer(navigationDrawerLayout, AccountUtils.getCurrentOwnCloudAccount(getApplicationContext()));
-
-        // load slide menu items
-        mDrawerTitles = getResources().getStringArray(R.array.drawer_items);
-
-        // nav drawer content description from resources
-        mDrawerContentDescriptions = getResources().
-                getStringArray(R.array.drawer_content_descriptions);
-
-        // nav drawer items
-        mDrawerItems = new ArrayList<NavigationDrawerItem>();
-        // adding nav drawer items to array
-        // TODO re-enable when "Accounts" is available in Navigation Drawer
-        // Accounts
-        // mDrawerItems.add(new NavigationDrawerItem(mDrawerTitles[0],
-        // mDrawerContentDescriptions[0]));
-        // All Files
-        mDrawerItems.add(new NavigationDrawerItem(mDrawerTitles[0], mDrawerContentDescriptions[0],
-                R.drawable.ic_folder_open));
-
-        // On Device
-        mDrawerItems.add(new NavigationDrawerItem(mDrawerTitles[1], mDrawerContentDescriptions[1],
-                R.drawable.ic_action_download_grey));
-
-        // Uploads
-        mDrawerItems.add(new NavigationDrawerItem(mDrawerTitles[2], mDrawerContentDescriptions[2],
-                R.drawable.ic_uploads));
-
-        // Settings
-        mDrawerItems.add(new NavigationDrawerItem(mDrawerTitles[3], mDrawerContentDescriptions[3],
-                R.drawable.ic_action_settings));
-
-        // Logs
-        if (BuildConfig.DEBUG) {
-            mDrawerItems.add(new NavigationDrawerItem(mDrawerTitles[4], mDrawerContentDescriptions[4],
-                R.drawable.ic_log));
-        }
-
-        // setting the nav drawer list adapter
-        mNavigationDrawerAdapter = new NavigationDrawerListAdapter(getApplicationContext(), this,
-                mDrawerItems);
-        mDrawerList.setAdapter(mNavigationDrawerAdapter);
-
-
-        mDrawerToggle = new ActionBarDrawerToggle(this, mDrawerLayout,R.string.drawer_open,R.string.drawer_close) {
-
-
-            /** Called when a drawer has settled in a completely closed state. */
-            public void onDrawerClosed(View view) {
-                super.onDrawerClosed(view);
-                updateActionBarTitleAndHomeButton(null);
-                invalidateOptionsMenu();
-            }
-
-            /** Called when a drawer has settled in a completely open state. */
-            public void onDrawerOpened(View drawerView) {
-                super.onDrawerOpened(drawerView);
-                getSupportActionBar().setTitle(R.string.app_name);
-                mDrawerToggle.setDrawerIndicatorEnabled(true);
-                invalidateOptionsMenu();
-            }
-        };
-        
-        // Set the list's click listener
-        mDrawerList.setOnItemClickListener(new DrawerItemClickListener());
-
-        // Set the drawer toggle as the DrawerListener
-        mDrawerLayout.setDrawerListener(mDrawerToggle);
-        mDrawerToggle.setDrawerIndicatorEnabled(false);
-    }
-
-    /**
-     * sets the given account name in the drawer in case the drawer is available. The account name
-     * is shortened beginning from the @-sign in the username.
-     *
-     * @param navigationDrawerLayout the drawer layout to be used
-     * @param account                the account to be set in the drawer
-     */
-    protected void setUsernameInDrawer(RelativeLayout navigationDrawerLayout, Account account) {
-        if (navigationDrawerLayout != null && account != null) {
-            TextView username = (TextView) navigationDrawerLayout.findViewById(R.id.drawer_username);
-            int lastAtPos = account.name.lastIndexOf("@");
-            username.setText(account.name.substring(0, lastAtPos));
-        }
-    }
-
-    /**
-     * Updates title bar and home buttons (state and icon).
-     *
-     * Assumes that navigation drawer is NOT visible.
-     */
-    protected void updateActionBarTitleAndHomeButton(OCFile chosenFile) {
-        String title = getDefaultTitle();    // default
-        boolean inRoot;
-
-        /// choose the appropiate title
-        if (chosenFile == null) {
-            chosenFile = mFile;     // if no file is passed, current file decides
-        }
-        inRoot = (
-                chosenFile == null ||
-                (chosenFile.isFolder() && chosenFile.getParentId() == FileDataStorageManager.ROOT_PARENT_ID)
-        );
-        if (!inRoot) {
-            title = chosenFile.getFileName();
-        }
-
-        /// set the chosen title
-        ActionBar actionBar = getSupportActionBar();
-        actionBar.setTitle(title);
-        /// also as content description
-        View actionBarTitleView = getWindow().getDecorView().findViewById(
-                getResources().getIdentifier("action_bar_title", "id", "android")
-        );
-        if (actionBarTitleView != null) {    // it's null in Android 2.x
-            actionBarTitleView.setContentDescription(title);
-        }
-
-        /// set home button properties
-        mDrawerToggle.setDrawerIndicatorEnabled(inRoot);
-        actionBar.setDisplayHomeAsUpEnabled(true);
-        actionBar.setDisplayShowTitleEnabled(true);
-
-    }
-
-    protected String getDefaultTitle() {
-        return getString(R.string.default_display_name_for_root_folder);
-    }
-
-    /**
-     *  Sets and validates the ownCloud {@link Account} associated to the Activity.
-     *
-     *  If not valid, tries to swap it for other valid and existing ownCloud {@link Account}.
-     *
-     *  POSTCONDITION: updates {@link #mAccountWasSet} and {@link #mAccountWasRestored}.
-     *
-     *  @param account          New {@link Account} to set.
-     *  @param savedAccount     When 'true', account was retrieved from a saved instance state.
-     */
-    protected void setAccount(Account account, boolean savedAccount) {
-        Account oldAccount = mAccount;
-        boolean validAccount =
-                (account != null && AccountUtils.setCurrentOwnCloudAccount(getApplicationContext(),
-                        account.name));
-        if (validAccount) {
-            mAccount = account;
-            mAccountWasSet = true;
-            mAccountWasRestored = (savedAccount || mAccount.equals(oldAccount));
-
-        } else {
-            swapToDefaultAccount();
-        }
-    }
-
-
-    /**
-     *  Tries to swap the current ownCloud {@link Account} for other valid and existing.
-     *
-     *  If no valid ownCloud {@link Account} exists, the the user is requested
-     *  to create a new ownCloud {@link Account}.
-     *
-     *  POSTCONDITION: updates {@link #mAccountWasSet} and {@link #mAccountWasRestored}.
-     */
-    private void swapToDefaultAccount() {
-        // default to the most recently used account
-        Account newAccount = AccountUtils.getCurrentOwnCloudAccount(getApplicationContext());
-        if (newAccount == null) {
-            /// no account available: force account creation
-            createFirstAccount();
-            mRedirectingToSetupAccount = true;
-            mAccountWasSet = false;
-            mAccountWasRestored = false;
-
-        } else {
-            mAccountWasSet = true;
-            mAccountWasRestored = (newAccount.equals(mAccount));
-            mAccount = newAccount;
-        }
-    }
-
-
-    /**
-     * Launches the account creation activity. To use when no ownCloud account is available
-     */
-    private void createFirstAccount() {
-        AccountManager am = AccountManager.get(getApplicationContext());
-        am.addAccount(MainApp.getAccountType(),
-                null,
-                null,
-                null,
-                this,
-                new AccountCreationCallback(),
-                null);
-    }
-
-
-=======
->>>>>>> 07117ce9
     /**
      * {@inheritDoc}
      */
@@ -845,81 +564,13 @@
         startActivity(i);
     }
 
-<<<<<<< HEAD
-    public void refresh(){
-        Intent i = new Intent(this, FileDisplayActivity.class);
-        i.addFlags(Intent.FLAG_ACTIVITY_CLEAR_TOP);
-        startActivity(i);
-    }
-
-//    TODO re-enable when "Accounts" is available in Navigation Drawer
-//    public void closeDrawer() {
-//        mDrawerLayout.closeDrawers();
-//    }
-
+    @Override
     public void allFilesOption(){
         restart();
     }
 
+    @Override
     public void refreshDirectory(){
         // overridden by FileDisplayActivity
     }
-
-    private class DrawerItemClickListener implements ListView.OnItemClickListener {
-        @Override
-        public void onItemClick(AdapterView<?> parent, View view, int position, long id) {
-            // TODO re-enable when "Accounts" is available in Navigation Drawer
-//            if (mShowAccounts && position > 0){
-//                position = position - 1;
-//            }
-            switch (position){
-                // TODO re-enable when "Accounts" is available in Navigation Drawer
-//                case 0: // Accounts
-//                    mShowAccounts = !mShowAccounts;
-//                    mNavigationDrawerAdapter.setShowAccounts(mShowAccounts);
-//                    mNavigationDrawerAdapter.notifyDataSetChanged();
-//                    break;
-
-                case 0: // All Files
-                    restart();
-//                    MainApp.showOnlyFilesOnDevice(false);
-//                    refreshDirectory();
-//                    mDrawerLayout.closeDrawers();
-                    break;
-
-                case 1: // On Device
-                    MainApp.showOnlyFilesOnDevice(true);
-                    refreshDirectory();
-                    mDrawerLayout.closeDrawers();
-                    break;
-
-                case 2: // Uploads
-                    Intent uploadListIntent = new Intent(getApplicationContext(),
-                            UploadListActivity.class);
-                    uploadListIntent.addFlags(Intent.FLAG_ACTIVITY_CLEAR_TOP);
-                    startActivity(uploadListIntent);
-                    break;
-
-                case 3: // Settings
-                    Intent settingsIntent = new Intent(getApplicationContext(),
-                            Preferences.class);
-                    startActivity(settingsIntent);
-                    break;
-
-                case 4: // Logs
-                    Intent loggerIntent = new Intent(getApplicationContext(),
-                            LogHistoryActivity.class);
-                    startActivity(loggerIntent);
-                    break;
-            }
-            mDrawerLayout.closeDrawers();
-        }
-    }
-
-=======
-    @Override
-    public void allFilesOption(){
-        restart();
-    }
->>>>>>> 07117ce9
 }