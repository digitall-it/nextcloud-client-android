--- conflicted
+++ resolved
@@ -56,11 +56,8 @@
 import com.owncloud.android.R;
 import com.owncloud.android.datamodel.OCFile;
 import com.owncloud.android.datamodel.ThumbnailsCacheManager;
-<<<<<<< HEAD
 import com.owncloud.android.datastorage.DataStorageProvider;
 import com.owncloud.android.datastorage.StoragePoint;
-=======
->>>>>>> 72c96f70
 import com.owncloud.android.lib.common.utils.Log_OC;
 import com.owncloud.android.ui.PreferenceWithTwoLineLongSummary;
 import com.owncloud.android.utils.DisplayUtils;
@@ -194,21 +191,15 @@
             });
         }
 
-<<<<<<< HEAD
+
         PreferenceCategory preferenceCategory = (PreferenceCategory) findPreference(MORE);
 
-=======
->>>>>>> 72c96f70
         final Preference pCacheSize = findPreference("pref_cache_size");
         if (pCacheSize != null){
             final SharedPreferences appPrefs =
                     PreferenceManager.getDefaultSharedPreferences(getApplicationContext());
             Long cacheSize = ThumbnailsCacheManager.getMaxSize();
-<<<<<<< HEAD
             pCacheSize.setSummary(cacheSize + " Mb");
-=======
-            pCacheSize.setSummary(cacheSize + " MB");
->>>>>>> 72c96f70
             pCacheSize.setOnPreferenceChangeListener(new OnPreferenceChangeListener() {
                 @Override
                 public boolean onPreferenceChange(Preference preference, Object newValue) {
@@ -224,11 +215,6 @@
             });
         }
 
-<<<<<<< HEAD
-=======
-        PreferenceCategory preferenceCategory = (PreferenceCategory) findPreference("more");
-        
->>>>>>> 72c96f70
         boolean helpEnabled = getResources().getBoolean(R.bool.help_enabled);
         Preference pHelp =  findPreference(HELP);
         if (pHelp != null ){
