--- conflicted
+++ resolved
@@ -59,28 +59,21 @@
 import com.owncloud.android.R;
 import com.owncloud.android.authentication.AccountUtils;
 import com.owncloud.android.datamodel.OCFile;
-<<<<<<< HEAD
 import com.owncloud.android.datamodel.ThumbnailsCacheManager;
 import com.owncloud.android.datastorage.DataStorageProvider;
 import com.owncloud.android.datastorage.StoragePoint;
-=======
->>>>>>> 7dfc7d0c
 import com.owncloud.android.lib.common.OwnCloudAccount;
 import com.owncloud.android.lib.common.OwnCloudClientManagerFactory;
 import com.owncloud.android.lib.common.utils.Log_OC;
 import com.owncloud.android.ui.PreferenceWithTwoLineLongSummary;
 import com.owncloud.android.utils.DisplayUtils;
 
-<<<<<<< HEAD
 import java.io.BufferedReader;
 import java.io.IOException;
 import java.io.InputStreamReader;
 import java.net.MalformedURLException;
 import java.net.URL;
 import java.util.concurrent.ExecutionException;
-=======
-import java.io.IOException;
->>>>>>> 7dfc7d0c
 
 
 /**
@@ -105,7 +98,6 @@
      */
     private Uri mUri;
 
-<<<<<<< HEAD
     public static final String INSTANT_UPLOAD_PATH_ACCOUNT = "instant_upload_path_account";
     public static final String INSTANT_UPLOAD_PATH = "instant_upload_path";
     public static final String INSTANT_VIDEO_UPLOAD_PATH = "instant_video_upload_path";
@@ -128,8 +120,6 @@
     private static String INSTANT_UPLOAD_ACCOUNT_LABEL;
     private static String INSTANT_UPLOAD_PATH_LABEL;
 
-=======
->>>>>>> 7dfc7d0c
     private CheckBoxPreference pCode;
     private Preference pAboutApp;
     private AppCompatDelegate mDelegate;
@@ -217,11 +207,7 @@
             });
         }
 
-<<<<<<< HEAD
         PreferenceCategory preferenceCategory = (PreferenceCategory) findPreference(MORE);
-=======
-        PreferenceCategory preferenceCategory = (PreferenceCategory) findPreference("more");
->>>>>>> 7dfc7d0c
 
         boolean calendarContactsEnabled = getResources().getBoolean(R.bool.calendar_contacts_enabled);
         Preference pCalendarContacts = findPreference("calendar_contacts");
@@ -247,7 +233,6 @@
                 preferenceCategory.removePreference(pCalendarContacts);
             }
         }
-        
 
         final Preference pCacheSize = findPreference("pref_cache_size");
         if (pCacheSize != null){
@@ -644,62 +629,6 @@
         });
         t.start();
     }
-
-    private void launchDavDroidLogin()
-            throws com.owncloud.android.lib.common.accounts.AccountUtils.AccountNotFoundException,
-            OperationCanceledException,
-            AuthenticatorException,
-            IOException {
-        Account account = AccountUtils.getCurrentOwnCloudAccount(getApplicationContext());
-
-        Intent davDroidLoginIntent = new Intent();
-        davDroidLoginIntent.setClassName("at.bitfire.davdroid", "at.bitfire.davdroid.ui.setup.LoginActivity");
-        if (getPackageManager().resolveActivity(davDroidLoginIntent, 0) != null) {
-            // arguments
-            if (mUri != null) {
-                davDroidLoginIntent.putExtra("url", mUri.toString());
-            }
-            davDroidLoginIntent.putExtra("username", AccountUtils.getAccountUsername(account.name));
-            //loginIntent.putExtra("password", "...");
-            startActivityForResult(davDroidLoginIntent, ACTION_REQUEST_CODE_DAVDROID_SETUP);
-        } else {
-            // DAVdroid not installed
-            Intent installIntent = new Intent(Intent.ACTION_VIEW, Uri.parse("market://details?id=at.bitfire.davdroid"));
-
-            // launch market(s)
-            if (installIntent.resolveActivity(getPackageManager()) != null) {
-                startActivity(installIntent);
-            } else {
-                // no f-droid market app or Play store installed --> launch browser for f-droid url
-                Intent downloadIntent = new Intent(Intent.ACTION_VIEW,
-                        Uri.parse("https://f-droid.org/repository/browse/?fdid=at.bitfire.davdroid"));
-                startActivity(downloadIntent);
-
-                Toast.makeText(
-                        MainApp.getAppContext(),
-                        R.string.prefs_calendar_contacts_no_store_error,
-                        Toast.LENGTH_SHORT)
-                        .show();
-            }
-        }
-    }
-
-    private void setupBaseUri() {
-        // retrieve and set user's base URI
-        Thread t = new Thread(new Runnable() {
-            public void run() {
-                try {
-                    Account account = AccountUtils.getCurrentOwnCloudAccount(getApplicationContext());
-                    OwnCloudAccount ocAccount = new OwnCloudAccount(account, MainApp.getAppContext());
-                    mUri = OwnCloudClientManagerFactory.getDefaultSingleton().
-                            getClientFor(ocAccount, getApplicationContext()).getBaseUri();
-                } catch (Throwable t) {
-                    Log_OC.e(TAG,"Error retrieving user's base URI", t);
-                }
-            }
-        });
-        t.start();
-    }
     
     private void toggleInstantPictureOptions(Boolean value){
         if (value){
