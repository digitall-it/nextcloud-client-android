/**
 *   ownCloud Android client application
 *
 *   @author Bartek Przybylski
 *   @author David A. Velasco
 *   Copyright (C) 2011  Bartek Przybylski
 *   Copyright (C) 2016 ownCloud Inc.
 *   Copyright (C) 2016 Nextcloud
 *
 *   This program is free software: you can redistribute it and/or modify
 *   it under the terms of the GNU General Public License version 2,
 *   as published by the Free Software Foundation.
 *
 *   This program is distributed in the hope that it will be useful,
 *   but WITHOUT ANY WARRANTY; without even the implied warranty of
 *   MERCHANTABILITY or FITNESS FOR A PARTICULAR PURPOSE.  See the
 *   GNU General Public License for more details.
 *
 *   You should have received a copy of the GNU General Public License
 *   along with this program.  If not, see <http://www.gnu.org/licenses/>.
 *
 */
package com.owncloud.android.ui.activity;

import android.content.Intent;
import android.content.ServiceConnection;
import android.content.SharedPreferences;
import android.content.pm.PackageInfo;
import android.content.pm.PackageManager.NameNotFoundException;
import android.content.res.Configuration;
import android.net.Uri;
import android.os.AsyncTask;
import android.os.Bundle;
import android.os.Environment;
import android.preference.CheckBoxPreference;
import android.preference.ListPreference;
import android.preference.Preference;
import android.preference.Preference.OnPreferenceChangeListener;
import android.preference.Preference.OnPreferenceClickListener;
import android.preference.PreferenceActivity;
import android.preference.PreferenceCategory;
import android.preference.PreferenceManager;
import android.support.annotation.LayoutRes;
import android.support.annotation.Nullable;
import android.support.v7.app.ActionBar;
import android.support.v7.app.AppCompatDelegate;
import android.support.v7.widget.Toolbar;
import android.view.Menu;
import android.view.MenuInflater;
import android.view.MenuItem;
import android.view.View;
import android.view.ViewGroup;
import android.widget.Toast;

import com.owncloud.android.BuildConfig;
import com.owncloud.android.MainApp;
import com.owncloud.android.R;
import com.owncloud.android.datamodel.OCFile;
<<<<<<< HEAD
import com.owncloud.android.datamodel.ThumbnailsCacheManager;
=======
>>>>>>> 4bb1071e
import com.owncloud.android.datastorage.DataStorageProvider;
import com.owncloud.android.datastorage.StoragePoint;
import com.owncloud.android.files.services.FileDownloader;
import com.owncloud.android.files.services.FileUploader;
import com.owncloud.android.lib.common.utils.Log_OC;
import com.owncloud.android.ui.PreferenceWithLongSummary;
<<<<<<< HEAD
import com.owncloud.android.ui.PreferenceWithTwoLineLongSummary;
=======
>>>>>>> 4bb1071e
import com.owncloud.android.utils.DisplayUtils;

import java.io.BufferedReader;
import java.io.IOException;
import java.io.InputStreamReader;
import java.net.MalformedURLException;
import java.net.URL;
import java.util.concurrent.ExecutionException;


/**
 * An Activity that allows the user to change the application's settings.
 *
 * It proxies the necessary calls via {@link android.support.v7.app.AppCompatDelegate} to be used
 * with AppCompat.
 */
public class Preferences extends PreferenceActivity
        implements StorageMigration.StorageMigrationProgressListener {
    
    private static final String TAG = Preferences.class.getSimpleName();

    private static final int ACTION_SELECT_UPLOAD_PATH = 1;
    private static final int ACTION_SELECT_UPLOAD_VIDEO_PATH = 2;
    private static final int ACTION_REQUEST_PASSCODE = 5;
    private static final int ACTION_CONFIRM_PASSCODE = 6;

    public static final String INSTANT_UPLOAD_PATH_ACCOUNT = "instant_upload_path_account";
    public static final String INSTANT_UPLOAD_PATH = "instant_upload_path";
    public static final String INSTANT_VIDEO_UPLOAD_PATH = "instant_video_upload_path";
    public static final String INSTANT_VIDEO_UPLOAD_PATH_ACCOUNT = "instant_video_upload_path_account";
    public static final String INSTANT_VIDEO_UPLOAD_PATH_USE_SUBFOLDERS = "instant_video_upload_path_use_subfolders";
    public static final String INSTANT_VIDEO_UPLOAD_ON_WIFI = "instant_video_upload_on_wifi";
    public static final String INSTANT_VIDEO_UPLOADING = "instant_video_uploading";
    public static final String PREFS_INSTANT_BEHAVIOUR = "prefs_instant_behaviour";
    public static final String ABOUT_APP = "about_app";
    public static final String INSTANT_UPLOADING_CATEGORY = "instant_uploading_category";
    public static final String INSTANT_UPLOAD_PATH_USE_SUBFOLDERS = "instant_upload_path_use_subfolders";
    public static final String INSTANT_UPLOAD_ON_WIFI = "instant_upload_on_wifi";
    public static final String INSTANT_UPLOADING = "instant_uploading";
    public static final String LOGGER = "logger";
    public static final String FEEDBACK = "feedback";
    public static final String RECOMMEND = "recommend";
    public static final String MORE = "more";
    public static final String HELP = "help";

    private static String INSTANT_UPLOAD_ACCOUNT_LABEL;
    private static String INSTANT_UPLOAD_PATH_LABEL;

    private CheckBoxPreference pCode;
    private Preference pAboutApp;
    private AppCompatDelegate mDelegate;

    private String mUploadPath;
    private String mUploadPathAccount;
    private PreferenceCategory mPrefInstantUploadCategory;
    private Preference mPrefInstantUpload;
    private Preference mPrefInstantUploadBehaviour;
    private Preference mPrefInstantUploadPath;
    private Preference mPrefInstantUploadUseSubfolders;
    private Preference mPrefInstantPictureUploadOnlyOnCharging;
    private Preference mPrefInstantUploadPathWiFi;
    private Preference mPrefInstantVideoUpload;
    private Preference mPrefInstantVideoUploadPath;
    private Preference mPrefInstantVideoUploadUseSubfolders;
    private Preference mPrefInstantVideoUploadPathWiFi;
    private Preference mPrefInstantVideoUploadOnlyOnCharging;
    private String mUploadVideoPath;
<<<<<<< HEAD
    private String mUploadVideoPathAccount;
=======
>>>>>>> 4bb1071e
    private ListPreference mPrefStoragePath;
    private String mStoragePath;

    public static class Keys {
        public static final String STORAGE_PATH = "storage_path";
        public static final String INSTANT_UPLOAD_PATH = "instant_upload_path";
        public static final String INSTANT_VIDEO_UPLOAD_PATH = "instant_video_upload_path";
    }

    @SuppressWarnings("deprecation")
    @Override
    public void onCreate(Bundle savedInstanceState) {
        getDelegate().installViewFactory();
        getDelegate().onCreate(savedInstanceState);
        super.onCreate(savedInstanceState);
        addPreferencesFromResource(R.xml.preferences);

        ActionBar actionBar = getSupportActionBar();
        actionBar.setDisplayHomeAsUpEnabled(true);
        actionBar.setTitle(R.string.actionbar_settings);

        // For adding content description tag to a title field in the action bar
        int actionBarTitleId = getResources().getIdentifier("action_bar_title", "id", "android");
        View actionBarTitleView = getWindow().getDecorView().findViewById(actionBarTitleId);
        if (actionBarTitleView != null) {    // it's null in Android 2.x
            getWindow().getDecorView().findViewById(actionBarTitleId).
                    setContentDescription(getString(R.string.actionbar_settings));
        }
        // Load package info
        String temp;
        try {
            PackageInfo pkg = getPackageManager().getPackageInfo(getPackageName(), 0);
            temp = pkg.versionName;
        } catch (NameNotFoundException e) {
            temp = "";
            Log_OC.e(TAG, "Error while showing about dialog", e);
        }
        final String appVersion = temp;

        // Register context menu for list of preferences.
        registerForContextMenu(getListView());

        pCode = (CheckBoxPreference) findPreference(PassCodeActivity.PREFERENCE_SET_PASSCODE);
        if (pCode != null){
            pCode.setOnPreferenceChangeListener(new OnPreferenceChangeListener() {
                @Override
                public boolean onPreferenceChange(Preference preference, Object newValue) {
                    Intent i = new Intent(getApplicationContext(), PassCodeActivity.class);
                    Boolean incoming = (Boolean) newValue;

                    i.setAction(
                            incoming ? PassCodeActivity.ACTION_REQUEST_WITH_RESULT :
                                    PassCodeActivity.ACTION_CHECK_WITH_RESULT
                    );

                    startActivityForResult(i, incoming ? ACTION_REQUEST_PASSCODE :
                            ACTION_CONFIRM_PASSCODE);

                    // Don't update just yet, we will decide on it in onActivityResult
                    return false;
                }
            });
        }

<<<<<<< HEAD
        PreferenceCategory preferenceCategory = (PreferenceCategory) findPreference(MORE);

        final Preference pCacheSize = findPreference("pref_cache_size");
        if (pCacheSize != null){
            final SharedPreferences appPrefs =
                    PreferenceManager.getDefaultSharedPreferences(getApplicationContext());
            Long cacheSize = ThumbnailsCacheManager.getMaxSize();
            pCacheSize.setSummary(cacheSize + " Mb");
            pCacheSize.setOnPreferenceChangeListener(new OnPreferenceChangeListener() {
                @Override
                public boolean onPreferenceChange(Preference preference, Object newValue) {
                    int size = Integer.decode((String) newValue);
                    if (ThumbnailsCacheManager.setMaxSize(size)){
                        appPrefs.edit().putInt("pref_cache_size", size);
                        pCacheSize.setSummary(size + " MB");
                        return true;
                    } else {
                        return false;
                    }
                }
            });
        }

        boolean helpEnabled = getResources().getBoolean(R.bool.help_enabled);
        Preference pHelp =  findPreference(HELP);
=======
        PreferenceCategory preferenceCategory = (PreferenceCategory) findPreference("more");

        boolean helpEnabled = getResources().getBoolean(R.bool.help_enabled);
        Preference pHelp = findPreference("help");
>>>>>>> 4bb1071e
        if (pHelp != null ){
            if (helpEnabled) {
                pHelp.setOnPreferenceClickListener(new OnPreferenceClickListener() {
                    @Override
                    public boolean onPreferenceClick(Preference preference) {
                        String helpWeb   =(String) getText(R.string.url_help);
                        if (helpWeb != null && helpWeb.length() > 0) {
                            Uri uriUrl = Uri.parse(helpWeb);
                            Intent intent = new Intent(Intent.ACTION_VIEW, uriUrl);
                            startActivity(intent);
                        }
                        return true;
                    }
                });
            } else {
                preferenceCategory.removePreference(pHelp);
            }
        }

       boolean recommendEnabled = getResources().getBoolean(R.bool.recommend_enabled);
       Preference pRecommend =  findPreference(RECOMMEND);
        if (pRecommend != null){
            if (recommendEnabled) {
                pRecommend.setOnPreferenceClickListener(new OnPreferenceClickListener() {
                    @Override
                    public boolean onPreferenceClick(Preference preference) {

                        Intent intent = new Intent(Intent.ACTION_SENDTO);
                        intent.setType("text/plain");
                        intent.setData(Uri.parse(getString(R.string.mail_recommend)));
                        intent.addFlags(Intent.FLAG_ACTIVITY_NEW_TASK);

                        String appName = getString(R.string.app_name);
                        String downloadUrl = getString(R.string.url_app_download);

                        String recommendSubject =
                                String.format(getString(R.string.recommend_subject),
                                appName);
                        String recommendText = String.format(getString(R.string.recommend_text),
                                appName, downloadUrl);

                        intent.putExtra(Intent.EXTRA_SUBJECT, recommendSubject);
                        intent.putExtra(Intent.EXTRA_TEXT, recommendText);
                        startActivity(intent);

                        return true;

                    }
                });
            } else {
                preferenceCategory.removePreference(pRecommend);
            }
        }

        boolean feedbackEnabled = getResources().getBoolean(R.bool.feedback_enabled);
        Preference pFeedback =  findPreference(FEEDBACK);
        if (pFeedback != null){
            if (feedbackEnabled) {
                pFeedback.setOnPreferenceClickListener(new OnPreferenceClickListener() {
                    @Override
                    public boolean onPreferenceClick(Preference preference) {
                        String feedbackMail   =(String) getText(R.string.mail_feedback);
                        String feedback   =(String) getText(R.string.prefs_feedback) +
                                " - android v" + appVersion;
                        Intent intent = new Intent(Intent.ACTION_SENDTO); 
                        intent.setType("text/plain");
                        intent.putExtra(Intent.EXTRA_SUBJECT, feedback);

                        intent.setData(Uri.parse(feedbackMail));
                        intent.addFlags(Intent.FLAG_ACTIVITY_NEW_TASK);
                        startActivity(intent);

                        return true;
                    }
                });
            } else {
                preferenceCategory.removePreference(pFeedback);
            }
        }

        boolean loggerEnabled = getResources().getBoolean(R.bool.logger_enabled) || BuildConfig.DEBUG;
        Preference pLogger =  findPreference(LOGGER);
        if (pLogger != null){
            if (loggerEnabled) {
                pLogger.setOnPreferenceClickListener(new OnPreferenceClickListener() {
                    @Override
                    public boolean onPreferenceClick(Preference preference) {
                        Intent loggerIntent = new Intent(getApplicationContext(), LogHistoryActivity.class);
                        startActivity(loggerIntent);

                        return true;
                    }
                });
            } else {
                preferenceCategory.removePreference(pLogger);
            }
        }

        boolean imprintEnabled = getResources().getBoolean(R.bool.imprint_enabled);
        Preference pImprint =  findPreference("imprint");
        if (pImprint != null) {
            if (imprintEnabled) {
                pImprint.setOnPreferenceClickListener(new OnPreferenceClickListener() {
                    @Override
                    public boolean onPreferenceClick(Preference preference) {
                        String imprintWeb = (String) getText(R.string.url_imprint);
                        if (imprintWeb != null && imprintWeb.length() > 0) {
                            Uri uriUrl = Uri.parse(imprintWeb);
                            Intent intent = new Intent(Intent.ACTION_VIEW, uriUrl);
                            startActivity(intent);
                        }
                        //ImprintDialog.newInstance(true).show(preference.get, "IMPRINT_DIALOG");
                        return true;
                    }
                });
            } else {
                preferenceCategory.removePreference(pImprint);
            }
        }

<<<<<<< HEAD
        mPrefInstantUploadPath =  findPreference(INSTANT_UPLOAD_PATH);
=======
>>>>>>> 4bb1071e
        mPrefStoragePath =  (ListPreference) findPreference(Keys.STORAGE_PATH);
        if (mPrefStoragePath != null) {
            StoragePoint[] storageOptions = DataStorageProvider.getInstance().getAvailableStoragePoints();
            String[] entries = new String[storageOptions.length];
            String[] values = new String[storageOptions.length];
            for (int i = 0; i < storageOptions.length; ++i) {
                entries[i] = storageOptions[i].getDescription();
                values[i] = storageOptions[i].getPath();
            }
            mPrefStoragePath.setEntries(entries);
            mPrefStoragePath.setEntryValues(values);

            mPrefStoragePath.setOnPreferenceChangeListener(new OnPreferenceChangeListener() {
                    @Override
                    public boolean onPreferenceChange(Preference preference, Object newValue) {
                        String newPath = (String)newValue;
                        if (mStoragePath.equals(newPath))
                            return true;

                        StorageMigration storageMigration = new StorageMigration(Preferences.this, mStoragePath, newPath);

                        storageMigration.setStorageMigrationProgressListener(Preferences.this);

                        storageMigration.migrate();

                        return false;
                    }
                });

        }

<<<<<<< HEAD
        mPrefInstantUploadPath = (PreferenceWithTwoLineLongSummary)findPreference(Keys.INSTANT_UPLOAD_PATH);
=======
        mPrefInstantUploadPath = (PreferenceWithLongSummary)findPreference(Keys.INSTANT_UPLOAD_PATH);
>>>>>>> 4bb1071e
        if (mPrefInstantUploadPath != null){

            mPrefInstantUploadPath.setOnPreferenceClickListener(new OnPreferenceClickListener() {
                    @Override
                    public boolean onPreferenceClick(Preference preference) {
                        if (!mUploadPath.endsWith(OCFile.PATH_SEPARATOR)) {
                            mUploadPath += OCFile.PATH_SEPARATOR;
                        }
                        Intent intent = new Intent(Preferences.this, UploadPathActivity.class);
                        intent.putExtra(UploadPathActivity.KEY_INSTANT_UPLOAD_PATH, mUploadPath);
                        startActivityForResult(intent, ACTION_SELECT_UPLOAD_PATH);
                        return true;
                    }
                });
        }

        mPrefInstantUploadCategory =
                (PreferenceCategory) findPreference(INSTANT_UPLOADING_CATEGORY);

<<<<<<< HEAD
        mPrefInstantUploadUseSubfolders = findPreference(INSTANT_UPLOAD_PATH_USE_SUBFOLDERS);
        mPrefInstantUploadPathWiFi =  findPreference(INSTANT_UPLOAD_ON_WIFI);
        mPrefInstantUpload = findPreference(INSTANT_UPLOADING);
        mPrefInstantPictureUploadOnlyOnCharging = findPreference("instant_upload_on_charging");
        
=======
        mPrefInstantUploadUseSubfolders = findPreference("instant_upload_path_use_subfolders");
        mPrefInstantUploadPathWiFi =  findPreference("instant_upload_on_wifi");
        mPrefInstantUpload = findPreference("instant_uploading");

>>>>>>> 4bb1071e
        toggleInstantPictureOptions(((CheckBoxPreference) mPrefInstantUpload).isChecked());

        mPrefInstantUpload.setOnPreferenceChangeListener(new OnPreferenceChangeListener() {

            @Override
            public boolean onPreferenceChange(Preference preference, Object newValue) {
                toggleInstantPictureOptions((Boolean) newValue);
                toggleInstantUploadBehaviour(
                        ((CheckBoxPreference)mPrefInstantVideoUpload).isChecked(),
                        (Boolean) newValue);
                return true;
            }
        });
<<<<<<< HEAD
       
        mPrefInstantVideoUploadPath =  findPreference(INSTANT_VIDEO_UPLOAD_PATH);
=======

        mPrefInstantVideoUploadPath =  findPreference(Keys.INSTANT_VIDEO_UPLOAD_PATH);
>>>>>>> 4bb1071e
        if (mPrefInstantVideoUploadPath != null){

            mPrefInstantVideoUploadPath.setOnPreferenceClickListener(new OnPreferenceClickListener() {
                    @Override
                    public boolean onPreferenceClick(Preference preference) {
                        if (!mUploadVideoPath.endsWith(OCFile.PATH_SEPARATOR)) {
                            mUploadVideoPath += OCFile.PATH_SEPARATOR;
                        }
                        Intent intent = new Intent(Preferences.this, UploadPathActivity.class);
                        intent.putExtra(UploadPathActivity.KEY_INSTANT_UPLOAD_PATH,
                                mUploadVideoPath);
                        startActivityForResult(intent, ACTION_SELECT_UPLOAD_VIDEO_PATH);
                        return true;
                    }
                });
        }

        mPrefInstantVideoUploadUseSubfolders = findPreference(INSTANT_VIDEO_UPLOAD_PATH_USE_SUBFOLDERS);
        mPrefInstantVideoUploadPathWiFi =  findPreference(INSTANT_VIDEO_UPLOAD_ON_WIFI);
        mPrefInstantVideoUpload = findPreference(INSTANT_VIDEO_UPLOADING);
        mPrefInstantVideoUploadOnlyOnCharging = findPreference("instant_video_upload_on_charging");
        toggleInstantVideoOptions(((CheckBoxPreference) mPrefInstantVideoUpload).isChecked());

        mPrefInstantVideoUpload.setOnPreferenceChangeListener(new OnPreferenceChangeListener() {

            @Override
            public boolean onPreferenceChange(Preference preference, Object newValue) {
                toggleInstantVideoOptions((Boolean) newValue);
                toggleInstantUploadBehaviour(
                        (Boolean) newValue,
                        ((CheckBoxPreference) mPrefInstantUpload).isChecked());
                return true;
            }
        });

        mPrefInstantUploadBehaviour = findPreference(PREFS_INSTANT_BEHAVIOUR);
        toggleInstantUploadBehaviour(
                ((CheckBoxPreference)mPrefInstantVideoUpload).isChecked(),
                ((CheckBoxPreference)mPrefInstantUpload).isChecked());

        /* About App */
<<<<<<< HEAD
       pAboutApp = (Preference) findPreference(ABOUT_APP);
=======
       pAboutApp = findPreference("about_app");
>>>>>>> 4bb1071e
       if (pAboutApp != null) { 
               pAboutApp.setTitle(String.format(getString(R.string.about_android),
                       getString(R.string.app_name)));
           try {
               Integer currentVersion = getPackageManager().getPackageInfo
                       (getPackageName(), 0).versionCode;
               pAboutApp.setSummary(String.format(getString(R.string.about_version),
                       currentVersion));
           } catch (NameNotFoundException e) {
           }
       }

        INSTANT_UPLOAD_ACCOUNT_LABEL = getResources().getString(R.string.prefs_instant_upload_account);
        INSTANT_UPLOAD_PATH_LABEL = getResources().getString(R.string.prefs_instant_upload_path);

       loadInstantUploadPath();
       loadStoragePath();
       loadInstantUploadVideoPath();
        /* Link to Beta apks */
        Preference pBetaLink =  findPreference("beta_link");
        if (pBetaLink != null ){
            pBetaLink.setOnPreferenceClickListener(new OnPreferenceClickListener() {
                @Override
                public boolean onPreferenceClick(Preference preference) {
                    Integer latestVersion = -1;
                    Integer currentVersion = -1;
                    try {
                        currentVersion = getPackageManager().getPackageInfo
                                                 (getPackageName(), 0).versionCode;
                        LoadingVersionNumberTask loadTask = new LoadingVersionNumberTask();
                        loadTask.execute();
                        latestVersion = loadTask.get();
                    } catch (InterruptedException | ExecutionException e) {
                        e.printStackTrace();
                    } catch (NameNotFoundException e) {
                        e.printStackTrace();
                    }
                    if (latestVersion == -1 || currentVersion == -1) {
                        Toast.makeText(getApplicationContext(), "No information available!",
                                       Toast.LENGTH_SHORT).show();
                    }
                    if (latestVersion > currentVersion) {
                        String betaLinkWeb = (String) getText(R.string.beta_link) +
                                                              latestVersion + ".apk";
                        if (betaLinkWeb != null && betaLinkWeb.length() > 0) {
                            Uri uriUrl = Uri.parse(betaLinkWeb);
                            Intent intent = new Intent(Intent.ACTION_VIEW, uriUrl);
                            startActivity(intent);
                            return true;
                        }
                    } else {
                        Toast.makeText(getApplicationContext(), "No new version available!",
                                       Toast.LENGTH_SHORT).show();
                        return true;
                    }
                    return true;
                }
            });
        }

        /* Link to beta changelog */
        Preference pChangelogLink =  findPreference("changelog_link");
        if (pChangelogLink != null) {
            pChangelogLink.setOnPreferenceClickListener(new OnPreferenceClickListener() {
                @Override
                public boolean onPreferenceClick(Preference preference) {
                    String betaLinkWeb = getString(R.string.changelog);
                    if (betaLinkWeb != null && betaLinkWeb.length() > 0) {
                        Uri uriUrl = Uri.parse(betaLinkWeb);
                        Intent intent = new Intent(Intent.ACTION_VIEW, uriUrl);
                        startActivity(intent);
                        return true;
                    }
                    return true;
                }
            });
        }
    }

    private void toggleInstantPictureOptions(Boolean value){
        if (value){
            mPrefInstantUploadCategory.addPreference(mPrefInstantUploadPathWiFi);
            mPrefInstantUploadCategory.addPreference(mPrefInstantUploadPath);
            mPrefInstantUploadCategory.addPreference(mPrefInstantUploadUseSubfolders);
            mPrefInstantUploadCategory.addPreference(mPrefInstantPictureUploadOnlyOnCharging);
        } else {
            mPrefInstantUploadCategory.removePreference(mPrefInstantUploadPathWiFi);
            mPrefInstantUploadCategory.removePreference(mPrefInstantUploadPath);
            mPrefInstantUploadCategory.removePreference(mPrefInstantUploadUseSubfolders);
            mPrefInstantUploadCategory.removePreference(mPrefInstantPictureUploadOnlyOnCharging);
        }
    }

    private void toggleInstantVideoOptions(Boolean value){
        if (value){
            mPrefInstantUploadCategory.addPreference(mPrefInstantVideoUploadPathWiFi);
            mPrefInstantUploadCategory.addPreference(mPrefInstantVideoUploadPath);
            mPrefInstantUploadCategory.addPreference(mPrefInstantVideoUploadUseSubfolders);
            mPrefInstantUploadCategory.addPreference(mPrefInstantVideoUploadOnlyOnCharging);
        } else {
            mPrefInstantUploadCategory.removePreference(mPrefInstantVideoUploadPathWiFi);
            mPrefInstantUploadCategory.removePreference(mPrefInstantVideoUploadPath);
            mPrefInstantUploadCategory.removePreference(mPrefInstantVideoUploadUseSubfolders);
            mPrefInstantUploadCategory.removePreference(mPrefInstantVideoUploadOnlyOnCharging);
        }
    }

    private void toggleInstantUploadBehaviour(Boolean video, Boolean picture){
        if (picture || video){
            mPrefInstantUploadCategory.addPreference(mPrefInstantUploadBehaviour);
        } else {
            mPrefInstantUploadCategory.removePreference(mPrefInstantUploadBehaviour);
        }
    }

    @Override
    protected void onResume() {
        super.onResume();
        SharedPreferences appPrefs =
                PreferenceManager.getDefaultSharedPreferences(getApplicationContext());
        boolean state = appPrefs.getBoolean(PassCodeActivity.PREFERENCE_SET_PASSCODE, false);
        pCode.setChecked(state);
    }

    @Override
    public boolean onCreateOptionsMenu(Menu menu) {
        super.onCreateOptionsMenu(menu);
        return true;
    }

    @Override
    public boolean onMenuItemSelected(int featureId, MenuItem item) {
        super.onMenuItemSelected(featureId, item);
        Intent intent;

        switch (item.getItemId()) {
        case android.R.id.home:
            intent = new Intent(getBaseContext(), FileDisplayActivity.class);
            intent.addFlags(Intent.FLAG_ACTIVITY_CLEAR_TOP);
            startActivity(intent);
            break;
        default:
            Log_OC.w(TAG, "Unknown menu item triggered");
            return false;
        }
        return true;
    }

    @Override
    protected void onActivityResult(int requestCode, int resultCode, Intent data) {
        super.onActivityResult(requestCode, resultCode, data);

        if (requestCode == ACTION_SELECT_UPLOAD_PATH && resultCode == RESULT_OK){

            OCFile folderToUpload =  data.getParcelableExtra(UploadPathActivity.EXTRA_FOLDER);

            mUploadPath = folderToUpload.getRemotePath();

            mUploadPath = DisplayUtils.getPathWithoutLastSlash(mUploadPath);

            mUploadPathAccount = AccountUtils.getCurrentOwnCloudAccount(MainApp.getAppContext()).name;

            // Show the path on summary preference
            mPrefInstantUploadPath.setSummary(getUploadAccountPath(mUploadPathAccount, mUploadPath));

            saveInstantUploadPathOnPreferences();

        } else if (requestCode == ACTION_SELECT_UPLOAD_VIDEO_PATH && resultCode == RESULT_OK) {

            OCFile folderToUploadVideo = data.getParcelableExtra(UploadPathActivity.EXTRA_FOLDER);

            mUploadVideoPath = folderToUploadVideo.getRemotePath();

            mUploadVideoPath = DisplayUtils.getPathWithoutLastSlash(mUploadVideoPath);

            mUploadVideoPathAccount = AccountUtils.getCurrentOwnCloudAccount(MainApp.getAppContext()).name;

            // Show the video path on summary preference
            mPrefInstantVideoUploadPath.setSummary(getUploadAccountPath(mUploadVideoPathAccount, mUploadVideoPath));

            saveInstantUploadVideoPathOnPreferences();
        } else if (requestCode == ACTION_REQUEST_PASSCODE && resultCode == RESULT_OK) {
            String passcode = data.getStringExtra(PassCodeActivity.KEY_PASSCODE);
            if (passcode != null && passcode.length() == 4) {
                SharedPreferences.Editor appPrefs = PreferenceManager
                        .getDefaultSharedPreferences(getApplicationContext()).edit();

                for (int i = 1; i <= 4; ++i) {
                    appPrefs.putString(PassCodeActivity.PREFERENCE_PASSCODE_D + i, passcode.substring(i-1, i));
                }
                appPrefs.putBoolean(PassCodeActivity.PREFERENCE_SET_PASSCODE, true);
                appPrefs.commit();
                Toast.makeText(this, R.string.pass_code_stored, Toast.LENGTH_LONG).show();
            }
        } else if (requestCode == ACTION_CONFIRM_PASSCODE && resultCode == RESULT_OK) {
            if (data.getBooleanExtra(PassCodeActivity.KEY_CHECK_RESULT, false)) {

                SharedPreferences.Editor appPrefs = PreferenceManager
                        .getDefaultSharedPreferences(getApplicationContext()).edit();
                appPrefs.putBoolean(PassCodeActivity.PREFERENCE_SET_PASSCODE, false);
                appPrefs.commit();

                Toast.makeText(this, R.string.pass_code_removed, Toast.LENGTH_LONG).show();
            }
        }
    }

    public ActionBar getSupportActionBar() {
        return getDelegate().getSupportActionBar();
    }

    public void setSupportActionBar(@Nullable Toolbar toolbar) {
        getDelegate().setSupportActionBar(toolbar);
    }

    @Override
    public MenuInflater getMenuInflater() {
        return getDelegate().getMenuInflater();
    }

    @Override
    public void setContentView(@LayoutRes int layoutResID) {
        getDelegate().setContentView(layoutResID);
    }
    @Override
    public void setContentView(View view) {
        getDelegate().setContentView(view);
    }
    @Override
    public void setContentView(View view, ViewGroup.LayoutParams params) {
        getDelegate().setContentView(view, params);
    }

    @Override
    public void addContentView(View view, ViewGroup.LayoutParams params) {
        getDelegate().addContentView(view, params);
    }

    @Override
    protected void onPostResume() {
        super.onPostResume();
        getDelegate().onPostResume();
    }

    @Override
    protected void onTitleChanged(CharSequence title, int color) {
        super.onTitleChanged(title, color);
        getDelegate().setTitle(title);
    }

    @Override
    public void onConfigurationChanged(Configuration newConfig) {
        super.onConfigurationChanged(newConfig);
        getDelegate().onConfigurationChanged(newConfig);
    }

    @Override
    protected void onPostCreate(Bundle savedInstanceState) {
        super.onPostCreate(savedInstanceState);
        getDelegate().onPostCreate(savedInstanceState);
    }

    @Override
    protected void onDestroy() {
        super.onDestroy();
        getDelegate().onDestroy();
    }

    @Override
    protected void onStop() {
        super.onStop();
        getDelegate().onStop();
    }

    public void invalidateOptionsMenu() {
        getDelegate().invalidateOptionsMenu();
    }

    private AppCompatDelegate getDelegate() {
        if (mDelegate == null) {
            mDelegate = AppCompatDelegate.create(this, null);
        }
        return mDelegate;
    }

    /**
     * Returns a combined string of accountName and uploadPath to be displayed to user.
     */
    private String getUploadAccountPath(String accountName, String uploadPath) {
        return INSTANT_UPLOAD_ACCOUNT_LABEL + ": " + accountName + "\n"
                + INSTANT_UPLOAD_PATH_LABEL + ": " + uploadPath;
    }

    /**
     * Load upload path set on preferences
     */
    private void loadInstantUploadPath() {
        SharedPreferences appPrefs =
                PreferenceManager.getDefaultSharedPreferences(getApplicationContext());
<<<<<<< HEAD
        mUploadPath = appPrefs.getString(INSTANT_UPLOAD_PATH, getString(R.string.instant_upload_path));
        mUploadPathAccount = appPrefs.getString(INSTANT_UPLOAD_PATH_ACCOUNT,
                AccountUtils.getCurrentOwnCloudAccount(MainApp.getAppContext()).name);
        mPrefInstantUploadPath.setSummary(getUploadAccountPath(mUploadPathAccount, mUploadPath));
=======
        mUploadPath = appPrefs.getString(Keys.INSTANT_UPLOAD_PATH, getString(R.string.instant_upload_path));
        mPrefInstantUploadPath.setSummary(mUploadPath);
>>>>>>> 4bb1071e
    }

    /**
     * Save storage path
     */
    private void saveStoragePath(String newStoragePath) {
        SharedPreferences appPrefs =
                PreferenceManager.getDefaultSharedPreferences(getApplicationContext());
        mStoragePath = newStoragePath;
        MainApp.setStoragePath(mStoragePath);
        SharedPreferences.Editor editor = appPrefs.edit();
        editor.putString(Keys.STORAGE_PATH, mStoragePath);
        editor.commit();
        String storageDescription = DataStorageProvider.getInstance().getStorageDescriptionByPath(mStoragePath);
        mPrefStoragePath.setSummary(storageDescription);
        mPrefStoragePath.setValue(newStoragePath);
    }

    /**
     * Load storage path set on preferences
     */
    private void loadStoragePath() {
        SharedPreferences appPrefs =
                PreferenceManager.getDefaultSharedPreferences(getApplicationContext());
        mStoragePath = appPrefs.getString(Keys.STORAGE_PATH, Environment.getExternalStorageDirectory()
                                                         .getAbsolutePath());
        String storageDescription = DataStorageProvider.getInstance().getStorageDescriptionByPath(mStoragePath);
        mPrefStoragePath.setSummary(storageDescription);
    }

    /**
<<<<<<< HEAD
     * Save the "Instant Upload Path" and corresponding account on preferences
=======
     * Save the "Instant Upload Path" on preferences
>>>>>>> 4bb1071e
     */
    private void saveInstantUploadPathOnPreferences() {
        SharedPreferences appPrefs =
                PreferenceManager.getDefaultSharedPreferences(getApplicationContext());
        SharedPreferences.Editor editor = appPrefs.edit();
<<<<<<< HEAD
        editor.putString(INSTANT_UPLOAD_PATH, mUploadPath)
                .putString(INSTANT_UPLOAD_PATH_ACCOUNT, mUploadPathAccount);
=======
        editor.putString(Keys.INSTANT_UPLOAD_PATH, mUploadPath);
>>>>>>> 4bb1071e
        editor.commit();
    }

    /**
     * Load upload video path set on preferences
     */
    private void loadInstantUploadVideoPath() {
        SharedPreferences appPrefs =
                PreferenceManager.getDefaultSharedPreferences(getApplicationContext());
        mUploadVideoPath = appPrefs.getString(INSTANT_VIDEO_UPLOAD_PATH, getString(R.string.instant_upload_path));
        mUploadVideoPathAccount = appPrefs.getString(INSTANT_VIDEO_UPLOAD_PATH_ACCOUNT,
                AccountUtils.getCurrentOwnCloudAccount(MainApp.getAppContext()).name);
        mPrefInstantVideoUploadPath.setSummary(getUploadAccountPath(mUploadVideoPathAccount, mUploadVideoPath));
    }

    /**
     * Save the "Instant Video Upload Path" and corresponding account on preferences
     */
    private void saveInstantUploadVideoPathOnPreferences() {
        SharedPreferences appPrefs =
                PreferenceManager.getDefaultSharedPreferences(getApplicationContext());
        SharedPreferences.Editor editor = appPrefs.edit();
<<<<<<< HEAD
        editor.putString(INSTANT_VIDEO_UPLOAD_PATH, mUploadVideoPath)
                .putString(INSTANT_VIDEO_UPLOAD_PATH_ACCOUNT, mUploadVideoPathAccount);
=======
        editor.putString(Keys.INSTANT_VIDEO_UPLOAD_PATH, mUploadVideoPath);
>>>>>>> 4bb1071e
        editor.commit();
    }

    @Override
    public void onStorageMigrationFinished(String storagePath, boolean succeed) {
        if (succeed)
            saveStoragePath(storagePath);
    }

    @Override
    public void onCancelMigration() {
        // Migration was canceled so we don't do anything
    }

<<<<<<< HEAD
    /**
     *
     * Class for loading the version number
     *
     */
    private class LoadingVersionNumberTask extends AsyncTask<Void, Void, Integer> {
        protected Integer doInBackground(Void... args) {
            try {
                URL url = new URL("https://github.com/owncloud/android/raw/beta/apks/latest");
                BufferedReader in = new BufferedReader(new InputStreamReader(url.openStream()));

                Integer latestVersion = Integer.parseInt(in.readLine());
                in.close();

                return latestVersion;

            } catch (MalformedURLException e) {
                e.printStackTrace();
            } catch (IOException e) {
                e.printStackTrace();
            }
            return -1;
        }
    }

=======
>>>>>>> 4bb1071e
}<|MERGE_RESOLUTION|>--- conflicted
+++ resolved
@@ -55,21 +55,21 @@
 import com.owncloud.android.BuildConfig;
 import com.owncloud.android.MainApp;
 import com.owncloud.android.R;
+import com.owncloud.android.authentication.AccountUtils;
 import com.owncloud.android.datamodel.OCFile;
-<<<<<<< HEAD
+import com.owncloud.android.datastorage.DataStorageProvider;
+import com.owncloud.android.datastorage.StoragePoint;
+import com.owncloud.android.files.services.FileDownloader;
+import com.owncloud.android.files.services.FileUploader;
 import com.owncloud.android.datamodel.ThumbnailsCacheManager;
-=======
->>>>>>> 4bb1071e
 import com.owncloud.android.datastorage.DataStorageProvider;
 import com.owncloud.android.datastorage.StoragePoint;
 import com.owncloud.android.files.services.FileDownloader;
 import com.owncloud.android.files.services.FileUploader;
 import com.owncloud.android.lib.common.utils.Log_OC;
 import com.owncloud.android.ui.PreferenceWithLongSummary;
-<<<<<<< HEAD
+import com.owncloud.android.ui.PreferenceWithLongSummary;
 import com.owncloud.android.ui.PreferenceWithTwoLineLongSummary;
-=======
->>>>>>> 4bb1071e
 import com.owncloud.android.utils.DisplayUtils;
 
 import java.io.BufferedReader;
@@ -137,10 +137,7 @@
     private Preference mPrefInstantVideoUploadPathWiFi;
     private Preference mPrefInstantVideoUploadOnlyOnCharging;
     private String mUploadVideoPath;
-<<<<<<< HEAD
     private String mUploadVideoPathAccount;
-=======
->>>>>>> 4bb1071e
     private ListPreference mPrefStoragePath;
     private String mStoragePath;
 
@@ -205,7 +202,6 @@
             });
         }
 
-<<<<<<< HEAD
         PreferenceCategory preferenceCategory = (PreferenceCategory) findPreference(MORE);
 
         final Preference pCacheSize = findPreference("pref_cache_size");
@@ -231,12 +227,6 @@
 
         boolean helpEnabled = getResources().getBoolean(R.bool.help_enabled);
         Preference pHelp =  findPreference(HELP);
-=======
-        PreferenceCategory preferenceCategory = (PreferenceCategory) findPreference("more");
-
-        boolean helpEnabled = getResources().getBoolean(R.bool.help_enabled);
-        Preference pHelp = findPreference("help");
->>>>>>> 4bb1071e
         if (pHelp != null ){
             if (helpEnabled) {
                 pHelp.setOnPreferenceClickListener(new OnPreferenceClickListener() {
@@ -357,10 +347,6 @@
             }
         }
 
-<<<<<<< HEAD
-        mPrefInstantUploadPath =  findPreference(INSTANT_UPLOAD_PATH);
-=======
->>>>>>> 4bb1071e
         mPrefStoragePath =  (ListPreference) findPreference(Keys.STORAGE_PATH);
         if (mPrefStoragePath != null) {
             StoragePoint[] storageOptions = DataStorageProvider.getInstance().getAvailableStoragePoints();
@@ -392,11 +378,7 @@
 
         }
 
-<<<<<<< HEAD
         mPrefInstantUploadPath = (PreferenceWithTwoLineLongSummary)findPreference(Keys.INSTANT_UPLOAD_PATH);
-=======
-        mPrefInstantUploadPath = (PreferenceWithLongSummary)findPreference(Keys.INSTANT_UPLOAD_PATH);
->>>>>>> 4bb1071e
         if (mPrefInstantUploadPath != null){
 
             mPrefInstantUploadPath.setOnPreferenceClickListener(new OnPreferenceClickListener() {
@@ -416,18 +398,11 @@
         mPrefInstantUploadCategory =
                 (PreferenceCategory) findPreference(INSTANT_UPLOADING_CATEGORY);
 
-<<<<<<< HEAD
         mPrefInstantUploadUseSubfolders = findPreference(INSTANT_UPLOAD_PATH_USE_SUBFOLDERS);
         mPrefInstantUploadPathWiFi =  findPreference(INSTANT_UPLOAD_ON_WIFI);
         mPrefInstantUpload = findPreference(INSTANT_UPLOADING);
         mPrefInstantPictureUploadOnlyOnCharging = findPreference("instant_upload_on_charging");
         
-=======
-        mPrefInstantUploadUseSubfolders = findPreference("instant_upload_path_use_subfolders");
-        mPrefInstantUploadPathWiFi =  findPreference("instant_upload_on_wifi");
-        mPrefInstantUpload = findPreference("instant_uploading");
-
->>>>>>> 4bb1071e
         toggleInstantPictureOptions(((CheckBoxPreference) mPrefInstantUpload).isChecked());
 
         mPrefInstantUpload.setOnPreferenceChangeListener(new OnPreferenceChangeListener() {
@@ -441,13 +416,8 @@
                 return true;
             }
         });
-<<<<<<< HEAD
        
         mPrefInstantVideoUploadPath =  findPreference(INSTANT_VIDEO_UPLOAD_PATH);
-=======
-
-        mPrefInstantVideoUploadPath =  findPreference(Keys.INSTANT_VIDEO_UPLOAD_PATH);
->>>>>>> 4bb1071e
         if (mPrefInstantVideoUploadPath != null){
 
             mPrefInstantVideoUploadPath.setOnPreferenceClickListener(new OnPreferenceClickListener() {
@@ -489,11 +459,7 @@
                 ((CheckBoxPreference)mPrefInstantUpload).isChecked());
 
         /* About App */
-<<<<<<< HEAD
        pAboutApp = (Preference) findPreference(ABOUT_APP);
-=======
-       pAboutApp = findPreference("about_app");
->>>>>>> 4bb1071e
        if (pAboutApp != null) { 
                pAboutApp.setTitle(String.format(getString(R.string.about_android),
                        getString(R.string.app_name)));
@@ -793,15 +759,10 @@
     private void loadInstantUploadPath() {
         SharedPreferences appPrefs =
                 PreferenceManager.getDefaultSharedPreferences(getApplicationContext());
-<<<<<<< HEAD
         mUploadPath = appPrefs.getString(INSTANT_UPLOAD_PATH, getString(R.string.instant_upload_path));
         mUploadPathAccount = appPrefs.getString(INSTANT_UPLOAD_PATH_ACCOUNT,
                 AccountUtils.getCurrentOwnCloudAccount(MainApp.getAppContext()).name);
         mPrefInstantUploadPath.setSummary(getUploadAccountPath(mUploadPathAccount, mUploadPath));
-=======
-        mUploadPath = appPrefs.getString(Keys.INSTANT_UPLOAD_PATH, getString(R.string.instant_upload_path));
-        mPrefInstantUploadPath.setSummary(mUploadPath);
->>>>>>> 4bb1071e
     }
 
     /**
@@ -833,22 +794,14 @@
     }
 
     /**
-<<<<<<< HEAD
      * Save the "Instant Upload Path" and corresponding account on preferences
-=======
-     * Save the "Instant Upload Path" on preferences
->>>>>>> 4bb1071e
      */
     private void saveInstantUploadPathOnPreferences() {
         SharedPreferences appPrefs =
                 PreferenceManager.getDefaultSharedPreferences(getApplicationContext());
         SharedPreferences.Editor editor = appPrefs.edit();
-<<<<<<< HEAD
         editor.putString(INSTANT_UPLOAD_PATH, mUploadPath)
                 .putString(INSTANT_UPLOAD_PATH_ACCOUNT, mUploadPathAccount);
-=======
-        editor.putString(Keys.INSTANT_UPLOAD_PATH, mUploadPath);
->>>>>>> 4bb1071e
         editor.commit();
     }
 
@@ -871,12 +824,8 @@
         SharedPreferences appPrefs =
                 PreferenceManager.getDefaultSharedPreferences(getApplicationContext());
         SharedPreferences.Editor editor = appPrefs.edit();
-<<<<<<< HEAD
         editor.putString(INSTANT_VIDEO_UPLOAD_PATH, mUploadVideoPath)
                 .putString(INSTANT_VIDEO_UPLOAD_PATH_ACCOUNT, mUploadVideoPathAccount);
-=======
-        editor.putString(Keys.INSTANT_VIDEO_UPLOAD_PATH, mUploadVideoPath);
->>>>>>> 4bb1071e
         editor.commit();
     }
 
@@ -891,7 +840,6 @@
         // Migration was canceled so we don't do anything
     }
 
-<<<<<<< HEAD
     /**
      *
      * Class for loading the version number
@@ -917,6 +865,4 @@
         }
     }
 
-=======
->>>>>>> 4bb1071e
 }