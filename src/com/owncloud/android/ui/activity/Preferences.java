/**
 *   ownCloud Android client application
 *
 *   @author Bartek Przybylski
 *   @author David A. Velasco
 *   Copyright (C) 2011  Bartek Przybylski
 *   Copyright (C) 2016 ownCloud Inc.
 *   Copyright (C) 2016 Nextcloud
 *
 *   This program is free software: you can redistribute it and/or modify
 *   it under the terms of the GNU General Public License version 2,
 *   as published by the Free Software Foundation.
 *
 *   This program is distributed in the hope that it will be useful,
 *   but WITHOUT ANY WARRANTY; without even the implied warranty of
 *   MERCHANTABILITY or FITNESS FOR A PARTICULAR PURPOSE.  See the
 *   GNU General Public License for more details.
 *
 *   You should have received a copy of the GNU General Public License
 *   along with this program.  If not, see <http://www.gnu.org/licenses/>.
 *
 */
package com.owncloud.android.ui.activity;

import android.accounts.Account;
import android.accounts.AuthenticatorException;
import android.accounts.OperationCanceledException;
import android.content.Intent;
import android.content.SharedPreferences;
import android.content.pm.PackageInfo;
import android.content.pm.PackageManager.NameNotFoundException;
import android.content.res.Configuration;
import android.net.Uri;
import android.os.AsyncTask;
import android.os.Build;
import android.os.Bundle;
import android.os.Environment;
import android.preference.CheckBoxPreference;
import android.preference.ListPreference;
import android.preference.Preference;
import android.preference.Preference.OnPreferenceChangeListener;
import android.preference.Preference.OnPreferenceClickListener;
import android.preference.PreferenceActivity;
import android.preference.PreferenceCategory;
import android.preference.PreferenceManager;
import android.support.annotation.LayoutRes;
import android.support.annotation.Nullable;
import android.support.v7.app.ActionBar;
import android.support.v7.app.AppCompatDelegate;
import android.support.v7.widget.Toolbar;
import android.view.Menu;
import android.view.MenuInflater;
import android.view.MenuItem;
import android.view.View;
import android.view.ViewGroup;
import android.widget.Toast;

import com.owncloud.android.BuildConfig;
import com.owncloud.android.MainApp;
import com.owncloud.android.R;
import com.owncloud.android.authentication.AccountUtils;
import com.owncloud.android.datamodel.OCFile;
import com.owncloud.android.datamodel.ThumbnailsCacheManager;
import com.owncloud.android.datastorage.DataStorageProvider;
import com.owncloud.android.datastorage.StoragePoint;
import com.owncloud.android.lib.common.OwnCloudAccount;
import com.owncloud.android.lib.common.OwnCloudClientManagerFactory;
import com.owncloud.android.lib.common.utils.Log_OC;
import com.owncloud.android.utils.DisplayUtils;

import java.io.BufferedReader;
import java.io.IOException;
import java.io.InputStreamReader;
import java.net.URL;
import java.util.concurrent.ExecutionException;

/**
 * An Activity that allows the user to change the application's settings.
 *
 * It proxies the necessary calls via {@link android.support.v7.app.AppCompatDelegate} to be used with AppCompat.
 */
public class Preferences extends PreferenceActivity
        implements StorageMigration.StorageMigrationProgressListener {
    
    private static final String TAG = Preferences.class.getSimpleName();

    private static final int ACTION_SELECT_UPLOAD_PATH = 1;
    private static final int ACTION_SELECT_UPLOAD_VIDEO_PATH = 2;
    private static final int ACTION_REQUEST_PASSCODE = 5;
    private static final int ACTION_CONFIRM_PASSCODE = 6;

    private static final int ACTION_REQUEST_CODE_DAVDROID_SETUP = 10;

    /**
     * The user's server base uri.
     */
    private Uri mUri;

    public static final String INSTANT_UPLOAD_PATH_ACCOUNT = "instant_upload_path_account";
    public static final String INSTANT_UPLOAD_PATH = "instant_upload_path";
    public static final String INSTANT_VIDEO_UPLOAD_PATH = "instant_video_upload_path";
    public static final String INSTANT_VIDEO_UPLOAD_PATH_ACCOUNT = "instant_video_upload_path_account";
    public static final String INSTANT_VIDEO_UPLOAD_PATH_USE_SUBFOLDERS = "instant_video_upload_path_use_subfolders";
    public static final String INSTANT_VIDEO_UPLOAD_ON_WIFI = "instant_video_upload_on_wifi";
    public static final String INSTANT_VIDEO_UPLOADING = "instant_video_uploading";
    public static final String PREFS_INSTANT_BEHAVIOUR = "prefs_instant_behaviour";
    public static final String ABOUT_APP = "about_app";
    public static final String INSTANT_UPLOADING_CATEGORY = "instant_uploading_category";
    public static final String INSTANT_UPLOAD_PATH_USE_SUBFOLDERS = "instant_upload_path_use_subfolders";
    public static final String INSTANT_UPLOAD_ON_WIFI = "instant_upload_on_wifi";
    public static final String INSTANT_UPLOADING = "instant_uploading";
    public static final String LOGGER = "logger";
    public static final String FEEDBACK = "feedback";
    public static final String RECOMMEND = "recommend";
    public static final String MORE = "more";
    public static final String HELP = "help";

    private static String INSTANT_UPLOAD_ACCOUNT_LABEL;
    private static String INSTANT_UPLOAD_PATH_LABEL;

    private CheckBoxPreference pCode;
    private CheckBoxPreference mShowHiddenFiles;
    private Preference pAboutApp;
    private AppCompatDelegate mDelegate;

    private String mUploadPath;
    private String mUploadPathAccount;
    private PreferenceCategory mPrefInstantUploadCategory;
    private Preference mPrefInstantUpload;
    private Preference mPrefInstantUploadBehaviour;
    private Preference mPrefInstantUploadPath;
    private Preference mPrefInstantUploadUseSubfolders;
    private Preference mPrefInstantPictureUploadOnlyOnCharging;
    private Preference mPrefInstantUploadPathWiFi;
    private Preference mPrefInstantVideoUpload;
    private Preference mPrefInstantVideoUploadPath;
    private Preference mPrefInstantVideoUploadUseSubfolders;
    private Preference mPrefInstantVideoUploadPathWiFi;
    private Preference mPrefInstantVideoUploadOnlyOnCharging;
    private String mUploadVideoPath;
    private String mUploadVideoPathAccount;
    private ListPreference mPrefStoragePath;
    private String mStoragePath;

    public static class PreferenceKeys {
        public static final String STORAGE_PATH = "storage_path";
        public static final String INSTANT_UPLOAD_PATH = "instant_upload_path";
        public static final String INSTANT_VIDEO_UPLOAD_PATH = "instant_video_upload_path";
    }

    @SuppressWarnings("deprecation")
    @Override
    public void onCreate(Bundle savedInstanceState) {
        getDelegate().installViewFactory();
        getDelegate().onCreate(savedInstanceState);
        super.onCreate(savedInstanceState);
        addPreferencesFromResource(R.xml.preferences);

        ActionBar actionBar = getSupportActionBar();
        actionBar.setDisplayHomeAsUpEnabled(true);
        actionBar.setTitle(R.string.actionbar_settings);

        // retrieve user's base uri
        setupBaseUri();

        // For adding content description tag to a title field in the action bar
        int actionBarTitleId = getResources().getIdentifier("action_bar_title", "id", "android");
        View actionBarTitleView = getWindow().getDecorView().findViewById(actionBarTitleId);
        if (actionBarTitleView != null) {    // it's null in Android 2.x
            getWindow().getDecorView().findViewById(actionBarTitleId).
                    setContentDescription(getString(R.string.actionbar_settings));
        }
        // Load package info
        String temp;
        try {
            PackageInfo pkg = getPackageManager().getPackageInfo(getPackageName(), 0);
            temp = pkg.versionName;
        } catch (NameNotFoundException e) {
            temp = "";
            Log_OC.e(TAG, "Error while showing about dialog", e);
        }
        final String appVersion = temp;

        // Register context menu for list of preferences.
        registerForContextMenu(getListView());

        pCode = (CheckBoxPreference) findPreference(PassCodeActivity.PREFERENCE_SET_PASSCODE);
        if (pCode != null) {
            pCode.setOnPreferenceChangeListener(new OnPreferenceChangeListener() {
                @Override
                public boolean onPreferenceChange(Preference preference, Object newValue) {
                    Intent i = new Intent(getApplicationContext(), PassCodeActivity.class);
                    Boolean incoming = (Boolean) newValue;

                    i.setAction(
                            incoming ? PassCodeActivity.ACTION_REQUEST_WITH_RESULT :
                                    PassCodeActivity.ACTION_CHECK_WITH_RESULT
                    );

                    startActivityForResult(i, incoming ? ACTION_REQUEST_PASSCODE :
                            ACTION_CONFIRM_PASSCODE);

                    // Don't update just yet, we will decide on it in onActivityResult
                    return false;
                }
            });
        }

        mShowHiddenFiles = (CheckBoxPreference) findPreference("show_hidden_files");
        mShowHiddenFiles.setOnPreferenceClickListener(new OnPreferenceClickListener() {
            @Override
            public boolean onPreferenceClick(Preference preference) {
                SharedPreferences appPrefs =
                        PreferenceManager.getDefaultSharedPreferences(getApplicationContext());
                SharedPreferences.Editor editor = appPrefs.edit();
                editor.putBoolean("show_hidden_files_pref", mShowHiddenFiles.isChecked());
                editor.commit();
                return true;
            }
        });

        PreferenceCategory preferenceCategory = (PreferenceCategory) findPreference(MORE);
        final Preference pCacheSize = findPreference("pref_cache_size");
        if (pCacheSize != null){
            final SharedPreferences appPrefs =
                    PreferenceManager.getDefaultSharedPreferences(getApplicationContext());
            Long cacheSize = ThumbnailsCacheManager.getMaxSize();
            pCacheSize.setSummary(cacheSize + " MB");
            pCacheSize.setOnPreferenceChangeListener(new OnPreferenceChangeListener() {
                @Override
                public boolean onPreferenceChange(Preference preference, Object newValue) {
                    int size = Integer.decode((String) newValue);
                    if (ThumbnailsCacheManager.setMaxSize(size)){
                        appPrefs.edit().putInt("pref_cache_size", size);
                        pCacheSize.setSummary(size + " MB");
                        return true;
                    } else {
                        return false;
                    }
                }
            });
        }

        boolean calendarContactsEnabled = getResources().getBoolean(R.bool.calendar_contacts_enabled);
        Preference pCalendarContacts = findPreference("calendar_contacts");
        if (pCalendarContacts != null) {
            if (calendarContactsEnabled) {
                pCalendarContacts.setOnPreferenceClickListener(new OnPreferenceClickListener() {
                    @Override
                    public boolean onPreferenceClick(Preference preference) {
                        try {
                            launchDavDroidLogin();
                        } catch (Throwable t) {
                            Log_OC.e(TAG, "Base Uri for account could not be resolved to call DAVdroid!", t);
                            Toast.makeText(
                                    MainApp.getAppContext(),
                                    R.string.prefs_calendar_contacts_address_resolve_error,
                                    Toast.LENGTH_SHORT)
                                    .show();
                        }
                        return true;
                    }
                });
            } else {
                preferenceCategory.removePreference(pCalendarContacts);
            }
        }

        boolean helpEnabled = getResources().getBoolean(R.bool.help_enabled);
        Preference pHelp = findPreference(HELP);
        if (pHelp != null ) {
            if (helpEnabled) {
                pHelp.setOnPreferenceClickListener(new OnPreferenceClickListener() {
                    @Override
                    public boolean onPreferenceClick(Preference preference) {
                        String helpWeb = getString(R.string.url_help);
                        if (helpWeb != null && helpWeb.length() > 0) {
                            Uri uriUrl = Uri.parse(helpWeb);
                            Intent intent = new Intent(Intent.ACTION_VIEW, uriUrl);
                            startActivity(intent);
                        }
                        return true;
                    }
                });
            } else {
                preferenceCategory.removePreference(pHelp);
            }
        }

       boolean recommendEnabled = getResources().getBoolean(R.bool.recommend_enabled);
       Preference pRecommend =  findPreference(RECOMMEND);
        if (pRecommend != null) {
            if (recommendEnabled) {
                pRecommend.setOnPreferenceClickListener(new OnPreferenceClickListener() {
                    @Override
                    public boolean onPreferenceClick(Preference preference) {

                        Intent intent = new Intent(Intent.ACTION_SENDTO);
                        intent.setType("text/plain");
                        intent.setData(Uri.parse(getString(R.string.mail_recommend)));
                        intent.addFlags(Intent.FLAG_ACTIVITY_NEW_TASK);

                        String appName = getString(R.string.app_name);
                        String downloadUrl = getString(R.string.url_app_download);

                        String recommendSubject = String.format(getString(R.string.recommend_subject), appName);
                        String recommendText = String.format(getString(R.string.recommend_text), appName, downloadUrl);

                        intent.putExtra(Intent.EXTRA_SUBJECT, recommendSubject);
                        intent.putExtra(Intent.EXTRA_TEXT, recommendText);
                        startActivity(intent);

                        return true;

                    }
                });
            } else {
                preferenceCategory.removePreference(pRecommend);
            }
        }

        boolean feedbackEnabled = getResources().getBoolean(R.bool.feedback_enabled);
        Preference pFeedback =  findPreference(FEEDBACK);
        if (pFeedback != null) {
            if (feedbackEnabled) {
                pFeedback.setOnPreferenceClickListener(new OnPreferenceClickListener() {
                    @Override
                    public boolean onPreferenceClick(Preference preference) {
                        String feedbackMail = getString(R.string.mail_feedback);
                        String feedback = getText(R.string.prefs_feedback) + " - android v" + appVersion;
                        Intent intent = new Intent(Intent.ACTION_SENDTO);
                        intent.setType("text/plain");
                        intent.putExtra(Intent.EXTRA_SUBJECT, feedback);

                        intent.setData(Uri.parse(feedbackMail));
                        intent.addFlags(Intent.FLAG_ACTIVITY_NEW_TASK);
                        startActivity(intent);

                        return true;
                    }
                });
            } else {
                preferenceCategory.removePreference(pFeedback);
            }
        }

        boolean loggerEnabled = getResources().getBoolean(R.bool.logger_enabled) || BuildConfig.DEBUG;
        Preference pLogger =  findPreference(LOGGER);
        if (pLogger != null) {
            if (loggerEnabled) {
                pLogger.setOnPreferenceClickListener(new OnPreferenceClickListener() {
                    @Override
                    public boolean onPreferenceClick(Preference preference) {
                        Intent loggerIntent = new Intent(getApplicationContext(), LogHistoryActivity.class);
                        startActivity(loggerIntent);

                        return true;
                    }
                });
            } else {
                preferenceCategory.removePreference(pLogger);
            }
        }

        boolean imprintEnabled = getResources().getBoolean(R.bool.imprint_enabled);
        Preference pImprint = findPreference("imprint");
        if (pImprint != null) {
            if (imprintEnabled) {
                pImprint.setOnPreferenceClickListener(new OnPreferenceClickListener() {
                    @Override
                    public boolean onPreferenceClick(Preference preference) {
                        String imprintWeb = getString(R.string.url_imprint);
                        if (imprintWeb != null && imprintWeb.length() > 0) {
                            Uri uriUrl = Uri.parse(imprintWeb);
                            Intent intent = new Intent(Intent.ACTION_VIEW, uriUrl);
                            startActivity(intent);
                        }
                        //ImprintDialog.newInstance(true).show(preference.get, "IMPRINT_DIALOG");
                        return true;
                    }
                });
            } else {
                preferenceCategory.removePreference(pImprint);
            }
        }

        mPrefStoragePath = (ListPreference) findPreference(PreferenceKeys.STORAGE_PATH);
        if (mPrefStoragePath != null) {
            StoragePoint[] storageOptions = DataStorageProvider.getInstance().getAvailableStoragePoints();
            String[] entries = new String[storageOptions.length];
            String[] values = new String[storageOptions.length];
            for (int i = 0; i < storageOptions.length; ++i) {
                entries[i] = storageOptions[i].getDescription();
                values[i] = storageOptions[i].getPath();
            }
            mPrefStoragePath.setEntries(entries);
            mPrefStoragePath.setEntryValues(values);

            mPrefStoragePath.setOnPreferenceChangeListener(new OnPreferenceChangeListener() {
                    @Override
                    public boolean onPreferenceChange(Preference preference, Object newValue) {
                        String newPath = (String) newValue;
                        if (mStoragePath.equals(newPath)) {
                            return true;
                        }

                    StorageMigration storageMigration = new StorageMigration(Preferences.this, mStoragePath, newPath);

                    storageMigration.setStorageMigrationProgressListener(Preferences.this);

                    storageMigration.migrate();

                    return false;
                }
            });

        }

        mPrefInstantUploadCategory = (PreferenceCategory) findPreference(INSTANT_UPLOADING_CATEGORY);

        if (Build.VERSION.SDK_INT < Build.VERSION_CODES.LOLLIPOP) {
<<<<<<< HEAD
            // Instant upload via preferences on pre Android Nougat
            mPrefInstantUploadPath = findPreference(PreferenceKeys.INSTANT_UPLOAD_PATH);
=======
            // Instant upload via preferences on pre pre Lollipop
            mPrefInstantUploadPath = findPreference("instant_upload_path");
>>>>>>> 037e7c84
            if (mPrefInstantUploadPath != null) {

                mPrefInstantUploadPath.setOnPreferenceClickListener(new OnPreferenceClickListener() {
                    @Override
                    public boolean onPreferenceClick(Preference preference) {
                        if (!mUploadPath.endsWith(OCFile.PATH_SEPARATOR)) {
                            mUploadPath += OCFile.PATH_SEPARATOR;
                        }
                        Intent intent = new Intent(Preferences.this, UploadPathActivity.class);
                        intent.putExtra(UploadPathActivity.KEY_INSTANT_UPLOAD_PATH, mUploadPath);
                        startActivityForResult(intent, ACTION_SELECT_UPLOAD_PATH);
                        return true;
                    }
                });
        }

        mPrefInstantUploadCategory = (PreferenceCategory) findPreference("instant_uploading_category");
        mPrefInstantUploadUseSubfolders = findPreference(INSTANT_UPLOAD_PATH_USE_SUBFOLDERS);
        mPrefInstantUploadPathWiFi =  findPreference(INSTANT_UPLOAD_ON_WIFI);
        mPrefInstantUpload = findPreference(INSTANT_UPLOADING);
        mPrefInstantPictureUploadOnlyOnCharging = findPreference("instant_upload_on_charging");

        toggleInstantPictureOptions(((CheckBoxPreference) mPrefInstantUpload).isChecked());

        mPrefInstantUpload.setOnPreferenceChangeListener(new OnPreferenceChangeListener() {

            @Override
            public boolean onPreferenceChange(Preference preference, Object newValue) {
                toggleInstantPictureOptions((Boolean) newValue);
                toggleInstantUploadBehaviour(
                        ((CheckBoxPreference)mPrefInstantVideoUpload).isChecked(),
                        (Boolean) newValue);
                return true;
            }
        });

        mPrefInstantVideoUploadPath = findPreference(PreferenceKeys.INSTANT_VIDEO_UPLOAD_PATH);
        if (mPrefInstantVideoUploadPath != null){

                mPrefInstantVideoUploadPath.setOnPreferenceClickListener(new OnPreferenceClickListener() {
                    @Override
                    public boolean onPreferenceClick(Preference preference) {
                        if (!mUploadVideoPath.endsWith(OCFile.PATH_SEPARATOR)) {
                            mUploadVideoPath += OCFile.PATH_SEPARATOR;
                        }
                        Intent intent = new Intent(Preferences.this, UploadPathActivity.class);
                        intent.putExtra(UploadPathActivity.KEY_INSTANT_UPLOAD_PATH,
                                mUploadVideoPath);
                        startActivityForResult(intent, ACTION_SELECT_UPLOAD_VIDEO_PATH);
                        return true;
                    }
                });
            }

        mPrefInstantVideoUploadUseSubfolders = findPreference(INSTANT_VIDEO_UPLOAD_PATH_USE_SUBFOLDERS);
        mPrefInstantVideoUploadPathWiFi =  findPreference(INSTANT_VIDEO_UPLOAD_ON_WIFI);
        mPrefInstantVideoUpload = findPreference(INSTANT_VIDEO_UPLOADING);
        mPrefInstantVideoUploadOnlyOnCharging = findPreference("instant_video_upload_on_charging");
        toggleInstantVideoOptions(((CheckBoxPreference) mPrefInstantVideoUpload).isChecked());

        mPrefInstantVideoUpload.setOnPreferenceChangeListener(new OnPreferenceChangeListener() {

                @Override
                public boolean onPreferenceChange(Preference preference, Object newValue) {
                    toggleInstantVideoOptions((Boolean) newValue);
                    toggleInstantUploadBehaviour(
                            (Boolean) newValue,
                            ((CheckBoxPreference) mPrefInstantUpload).isChecked());
                    return true;
                }
            });

        mPrefInstantUploadBehaviour = findPreference(PREFS_INSTANT_BEHAVIOUR);
        toggleInstantUploadBehaviour(
                ((CheckBoxPreference)mPrefInstantVideoUpload).isChecked(),
                ((CheckBoxPreference)mPrefInstantUpload).isChecked());

            loadInstantUploadPath();
            loadInstantUploadVideoPath();
        } else {
            // Instant upload is handled via synced folders on Android Lollipop and up
            getPreferenceScreen().removePreference(mPrefInstantUploadCategory);
        }

        /* About App */
       pAboutApp = (Preference) findPreference(ABOUT_APP);
       if (pAboutApp != null) {
               pAboutApp.setTitle(String.format(getString(R.string.about_android),
                       getString(R.string.app_name)));
           try {
               Integer currentVersion = getPackageManager().getPackageInfo
                       (getPackageName(), 0).versionCode;
               pAboutApp.setSummary(String.format(getString(R.string.about_version),
                       currentVersion));
           } catch (NameNotFoundException e) {
               Log_OC.e(TAG, "Error setting about app summary", e);
           }
       }

        INSTANT_UPLOAD_ACCOUNT_LABEL = getResources().getString(R.string.prefs_instant_upload_account);
        INSTANT_UPLOAD_PATH_LABEL = getResources().getString(R.string.prefs_instant_upload_path);

        INSTANT_UPLOAD_ACCOUNT_LABEL = getResources().getString(R.string.prefs_instant_upload_account);
        INSTANT_UPLOAD_PATH_LABEL = getResources().getString(R.string.prefs_instant_upload_path);

        INSTANT_UPLOAD_ACCOUNT_LABEL = getResources().getString(R.string.prefs_instant_upload_account);
        INSTANT_UPLOAD_PATH_LABEL = getResources().getString(R.string.prefs_instant_upload_path);

       loadStoragePath();
        /* Link to Beta apks */
        Preference pBetaLink =  findPreference("beta_link");
        if (pBetaLink != null ){
            pBetaLink.setOnPreferenceClickListener(new OnPreferenceClickListener() {
                @Override
                public boolean onPreferenceClick(Preference preference) {
                    Integer latestVersion = -1;
                    Integer currentVersion = -1;
                    try {
                        currentVersion = getPackageManager().getPackageInfo
                                                 (getPackageName(), 0).versionCode;
                        LoadingVersionNumberTask loadTask = new LoadingVersionNumberTask();
                        loadTask.execute();
                        latestVersion = loadTask.get();
                    } catch (InterruptedException | ExecutionException | NameNotFoundException e) {
                        Log_OC.e(TAG, "Error detecting app version", e);
                    }
                    if (latestVersion == -1 || currentVersion == -1) {
                        Toast.makeText(getApplicationContext(), "No information available!",
                                       Toast.LENGTH_SHORT).show();
                    }
                    if (latestVersion > currentVersion) {
                        String betaLinkWeb = (String) getText(R.string.beta_link) +
                                                              latestVersion + ".apk";
                        if (betaLinkWeb != null && betaLinkWeb.length() > 0) {
                            Uri uriUrl = Uri.parse(betaLinkWeb);
                            Intent intent = new Intent(Intent.ACTION_VIEW, uriUrl);
                            startActivity(intent);
                            return true;
                        }
                    } else {
                        Toast.makeText(getApplicationContext(), "No new version available!",
                                       Toast.LENGTH_SHORT).show();
                        return true;
                    }
                    return true;
                }
            });
        }

        /* Link to beta changelog */
        Preference pChangelogLink =  findPreference("changelog_link");
        if (pChangelogLink != null) {
            pChangelogLink.setOnPreferenceClickListener(new OnPreferenceClickListener() {
                @Override
                public boolean onPreferenceClick(Preference preference) {
                    String betaLinkWeb = getString(R.string.changelog);
                    if (betaLinkWeb != null && betaLinkWeb.length() > 0) {
                        Uri uriUrl = Uri.parse(betaLinkWeb);
                        Intent intent = new Intent(Intent.ACTION_VIEW, uriUrl);
                        startActivity(intent);
                        return true;
                    }
                    return true;
                }
            });
        }
    }

    private void launchDavDroidLogin()
            throws com.owncloud.android.lib.common.accounts.AccountUtils.AccountNotFoundException,
            OperationCanceledException,
            AuthenticatorException,
            IOException {
        Account account = AccountUtils.getCurrentOwnCloudAccount(getApplicationContext());

        Intent davDroidLoginIntent = new Intent();
        davDroidLoginIntent.setClassName("at.bitfire.davdroid", "at.bitfire.davdroid.ui.setup.LoginActivity");
        if (getPackageManager().resolveActivity(davDroidLoginIntent, 0) != null) {
            // arguments
            if (mUri != null) {
                davDroidLoginIntent.putExtra("url", mUri.toString() + AccountUtils.DAV_PATH);
            }
            davDroidLoginIntent.putExtra("username", AccountUtils.getAccountUsername(account.name));
            //loginIntent.putExtra("password", "...");
            startActivityForResult(davDroidLoginIntent, ACTION_REQUEST_CODE_DAVDROID_SETUP);
        } else {
            // DAVdroid not installed
            Intent installIntent = new Intent(Intent.ACTION_VIEW, Uri.parse("market://details?id=at.bitfire.davdroid"));

            // launch market(s)
            if (installIntent.resolveActivity(getPackageManager()) != null) {
                startActivity(installIntent);
            } else {
                // no f-droid market app or Play store installed --> launch browser for f-droid url
                Intent downloadIntent = new Intent(Intent.ACTION_VIEW,
                        Uri.parse("https://f-droid.org/repository/browse/?fdid=at.bitfire.davdroid"));
                startActivity(downloadIntent);

                Toast.makeText(
                        MainApp.getAppContext(),
                        R.string.prefs_calendar_contacts_no_store_error,
                        Toast.LENGTH_SHORT)
                        .show();
            }
        }
    }

    private void setupBaseUri() {
        // retrieve and set user's base URI
        Thread t = new Thread(new Runnable() {
            public void run() {
                try {
                    Account account = AccountUtils.getCurrentOwnCloudAccount(getApplicationContext());
                    OwnCloudAccount ocAccount = new OwnCloudAccount(account, MainApp.getAppContext());
                    mUri = OwnCloudClientManagerFactory.getDefaultSingleton().
                            getClientFor(ocAccount, getApplicationContext()).getBaseUri();
                } catch (Throwable t) {
                    Log_OC.e(TAG,"Error retrieving user's base URI", t);
                }
            }
        });
        t.start();
    }
    
    private void toggleInstantPictureOptions(Boolean value){
        if (value) {
            mPrefInstantUploadCategory.addPreference(mPrefInstantUploadPathWiFi);
            mPrefInstantUploadCategory.addPreference(mPrefInstantUploadPath);
            mPrefInstantUploadCategory.addPreference(mPrefInstantUploadUseSubfolders);
            mPrefInstantUploadCategory.addPreference(mPrefInstantPictureUploadOnlyOnCharging);
        } else {
            mPrefInstantUploadCategory.removePreference(mPrefInstantUploadPathWiFi);
            mPrefInstantUploadCategory.removePreference(mPrefInstantUploadPath);
            mPrefInstantUploadCategory.removePreference(mPrefInstantUploadUseSubfolders);
            mPrefInstantUploadCategory.removePreference(mPrefInstantPictureUploadOnlyOnCharging);
        }
    }

    private void toggleInstantVideoOptions(Boolean value){
        if (value) {
            mPrefInstantUploadCategory.addPreference(mPrefInstantVideoUploadPathWiFi);
            mPrefInstantUploadCategory.addPreference(mPrefInstantVideoUploadPath);
            mPrefInstantUploadCategory.addPreference(mPrefInstantVideoUploadUseSubfolders);
            mPrefInstantUploadCategory.addPreference(mPrefInstantVideoUploadOnlyOnCharging);
        } else {
            mPrefInstantUploadCategory.removePreference(mPrefInstantVideoUploadPathWiFi);
            mPrefInstantUploadCategory.removePreference(mPrefInstantVideoUploadPath);
            mPrefInstantUploadCategory.removePreference(mPrefInstantVideoUploadUseSubfolders);
            mPrefInstantUploadCategory.removePreference(mPrefInstantVideoUploadOnlyOnCharging);
        }
    }

    private void toggleInstantUploadBehaviour(Boolean video, Boolean picture){
        if (picture || video) {
            mPrefInstantUploadCategory.addPreference(mPrefInstantUploadBehaviour);
        } else {
            mPrefInstantUploadCategory.removePreference(mPrefInstantUploadBehaviour);
        }
    }

    @Override
    protected void onResume() {
        super.onResume();
        SharedPreferences appPrefs =
                PreferenceManager.getDefaultSharedPreferences(getApplicationContext());
        boolean state = appPrefs.getBoolean(PassCodeActivity.PREFERENCE_SET_PASSCODE, false);
        pCode.setChecked(state);
    }

    @Override
    public boolean onCreateOptionsMenu(Menu menu) {
        super.onCreateOptionsMenu(menu);
        return true;
    }

    @Override
    public boolean onMenuItemSelected(int featureId, MenuItem item) {
        super.onMenuItemSelected(featureId, item);
        Intent intent;

        switch (item.getItemId()) {
        case android.R.id.home:
            intent = new Intent(getBaseContext(), FileDisplayActivity.class);
            intent.addFlags(Intent.FLAG_ACTIVITY_CLEAR_TOP);
            startActivity(intent);
            break;
        default:
            Log_OC.w(TAG, "Unknown menu item triggered");
            return false;
        }
        return true;
    }

    @Override
    protected void onActivityResult(int requestCode, int resultCode, Intent data) {
        super.onActivityResult(requestCode, resultCode, data);

        if (requestCode == ACTION_SELECT_UPLOAD_PATH && resultCode == RESULT_OK) {

            OCFile folderToUpload =  data.getParcelableExtra(UploadPathActivity.EXTRA_FOLDER);

            mUploadPath = folderToUpload.getRemotePath();

            mUploadPath = DisplayUtils.getPathWithoutLastSlash(mUploadPath);

            mUploadPathAccount = AccountUtils.getCurrentOwnCloudAccount(MainApp.getAppContext()).name;

            // Show the path on summary preference
            mPrefInstantUploadPath.setSummary(getUploadAccountPath(mUploadPathAccount, mUploadPath));

            saveInstantUploadPathOnPreferences();

        } else if (requestCode == ACTION_SELECT_UPLOAD_VIDEO_PATH && resultCode == RESULT_OK) {

            OCFile folderToUploadVideo = data.getParcelableExtra(UploadPathActivity.EXTRA_FOLDER);

            mUploadVideoPath = folderToUploadVideo.getRemotePath();

            mUploadVideoPath = DisplayUtils.getPathWithoutLastSlash(mUploadVideoPath);

            mUploadVideoPathAccount = AccountUtils.getCurrentOwnCloudAccount(MainApp.getAppContext()).name;

            // Show the video path on summary preference
            mPrefInstantVideoUploadPath.setSummary(getUploadAccountPath(mUploadVideoPathAccount, mUploadVideoPath));

            saveInstantUploadVideoPathOnPreferences();
        } else if (requestCode == ACTION_REQUEST_PASSCODE && resultCode == RESULT_OK) {
            String passcode = data.getStringExtra(PassCodeActivity.KEY_PASSCODE);
            if (passcode != null && passcode.length() == 4) {
                SharedPreferences.Editor appPrefs = PreferenceManager
                        .getDefaultSharedPreferences(getApplicationContext()).edit();

                for (int i = 1; i <= 4; ++i) {
                    appPrefs.putString(PassCodeActivity.PREFERENCE_PASSCODE_D + i, passcode.substring(i-1, i));
                }
                appPrefs.putBoolean(PassCodeActivity.PREFERENCE_SET_PASSCODE, true);
                appPrefs.apply();
                Toast.makeText(this, R.string.pass_code_stored, Toast.LENGTH_LONG).show();
            }
        } else if (requestCode == ACTION_CONFIRM_PASSCODE && resultCode == RESULT_OK) {
            if (data.getBooleanExtra(PassCodeActivity.KEY_CHECK_RESULT, false)) {

                SharedPreferences.Editor appPrefs = PreferenceManager
                        .getDefaultSharedPreferences(getApplicationContext()).edit();
                appPrefs.putBoolean(PassCodeActivity.PREFERENCE_SET_PASSCODE, false);
                appPrefs.apply();

                Toast.makeText(this, R.string.pass_code_removed, Toast.LENGTH_LONG).show();
            }
        } else if (requestCode == ACTION_REQUEST_CODE_DAVDROID_SETUP && resultCode == RESULT_OK) {
            Toast.makeText(this, R.string.prefs_calendar_contacts_sync_setup_successful, Toast.LENGTH_LONG).show();
        }
    }

    public ActionBar getSupportActionBar() {
        return getDelegate().getSupportActionBar();
    }

    public void setSupportActionBar(@Nullable Toolbar toolbar) {
        getDelegate().setSupportActionBar(toolbar);
    }

    @Override
    public MenuInflater getMenuInflater() {
        return getDelegate().getMenuInflater();
    }

    @Override
    public void setContentView(@LayoutRes int layoutResID) {
        getDelegate().setContentView(layoutResID);
    }
    @Override
    public void setContentView(View view) {
        getDelegate().setContentView(view);
    }
    @Override
    public void setContentView(View view, ViewGroup.LayoutParams params) {
        getDelegate().setContentView(view, params);
    }

    @Override
    public void addContentView(View view, ViewGroup.LayoutParams params) {
        getDelegate().addContentView(view, params);
    }

    @Override
    protected void onPostResume() {
        super.onPostResume();
        getDelegate().onPostResume();
    }

    @Override
    protected void onTitleChanged(CharSequence title, int color) {
        super.onTitleChanged(title, color);
        getDelegate().setTitle(title);
    }

    @Override
    public void onConfigurationChanged(Configuration newConfig) {
        super.onConfigurationChanged(newConfig);
        getDelegate().onConfigurationChanged(newConfig);
    }

    @Override
    protected void onPostCreate(Bundle savedInstanceState) {
        super.onPostCreate(savedInstanceState);
        getDelegate().onPostCreate(savedInstanceState);
    }

    @Override
    protected void onDestroy() {
        super.onDestroy();
        getDelegate().onDestroy();
    }

    @Override
    protected void onStop() {
        super.onStop();
        getDelegate().onStop();
    }

    public void invalidateOptionsMenu() {
        getDelegate().invalidateOptionsMenu();
    }

    private AppCompatDelegate getDelegate() {
        if (mDelegate == null) {
            mDelegate = AppCompatDelegate.create(this, null);
        }
        return mDelegate;
    }

    /**
     * Returns a combined string of accountName and uploadPath to be displayed to user.
     */
    private String getUploadAccountPath(String accountName, String uploadPath) {
        return INSTANT_UPLOAD_ACCOUNT_LABEL + ": " + accountName + "\n"
                + INSTANT_UPLOAD_PATH_LABEL + ": " + uploadPath;
    }

    /**
     * Load upload path set on preferences
     */
    private void loadInstantUploadPath() {
        SharedPreferences appPrefs =
                PreferenceManager.getDefaultSharedPreferences(getApplicationContext());
        mUploadPath = appPrefs.getString(INSTANT_UPLOAD_PATH, getString(R.string.instant_upload_path));
        mUploadPathAccount = appPrefs.getString(INSTANT_UPLOAD_PATH_ACCOUNT,
                AccountUtils.getCurrentOwnCloudAccount(MainApp.getAppContext()).name);
        mPrefInstantUploadPath.setSummary(getUploadAccountPath(mUploadPathAccount, mUploadPath));
    }

    /**
     * Save storage path
     */
    private void saveStoragePath(String newStoragePath) {
        SharedPreferences appPrefs =
                PreferenceManager.getDefaultSharedPreferences(getApplicationContext());
        mStoragePath = newStoragePath;
        MainApp.setStoragePath(mStoragePath);
        SharedPreferences.Editor editor = appPrefs.edit();
        editor.putString(PreferenceKeys.STORAGE_PATH, mStoragePath);
        editor.commit();
        String storageDescription = DataStorageProvider.getInstance().getStorageDescriptionByPath(mStoragePath);
        mPrefStoragePath.setSummary(storageDescription);
        mPrefStoragePath.setValue(newStoragePath);
    }


    /**
     * Load storage path set on preferences
     */
    private void loadStoragePath() {
        SharedPreferences appPrefs =
                PreferenceManager.getDefaultSharedPreferences(getApplicationContext());
        mStoragePath = appPrefs.getString(PreferenceKeys.STORAGE_PATH, Environment.getExternalStorageDirectory()
                                                         .getAbsolutePath());
        String storageDescription = DataStorageProvider.getInstance().getStorageDescriptionByPath(mStoragePath);
        mPrefStoragePath.setSummary(storageDescription);
    }

    /**
     * Save the "Instant Upload Path" and corresponding account on preferences
     */
    private void saveInstantUploadPathOnPreferences() {
        SharedPreferences appPrefs =
                PreferenceManager.getDefaultSharedPreferences(getApplicationContext());
        SharedPreferences.Editor editor = appPrefs.edit();
        editor.putString(PreferenceKeys.INSTANT_UPLOAD_PATH, mUploadPath)
                .putString(INSTANT_UPLOAD_PATH_ACCOUNT, mUploadPathAccount);
        editor.commit();
    }

    /**
     * Load upload video path set on preferences
     */
    private void loadInstantUploadVideoPath() {
        SharedPreferences appPrefs =
                PreferenceManager.getDefaultSharedPreferences(getApplicationContext());
        mUploadVideoPath = appPrefs.getString(INSTANT_VIDEO_UPLOAD_PATH, getString(R.string.instant_upload_path));
        mUploadVideoPathAccount = appPrefs.getString(INSTANT_VIDEO_UPLOAD_PATH_ACCOUNT,
                AccountUtils.getCurrentOwnCloudAccount(MainApp.getAppContext()).name);
        mPrefInstantVideoUploadPath.setSummary(getUploadAccountPath(mUploadVideoPathAccount, mUploadVideoPath));
    }

    /**
     * Save the "Instant Video Upload Path" and corresponding account on preferences
     */
    private void saveInstantUploadVideoPathOnPreferences() {
        SharedPreferences appPrefs =
                PreferenceManager.getDefaultSharedPreferences(getApplicationContext());
        SharedPreferences.Editor editor = appPrefs.edit();
        editor.putString(INSTANT_VIDEO_UPLOAD_PATH, mUploadVideoPath)
                .putString(INSTANT_VIDEO_UPLOAD_PATH_ACCOUNT, mUploadVideoPathAccount);
        editor.commit();
    }

    @Override
    public void onStorageMigrationFinished(String storagePath, boolean succeed) {
        if (succeed) {
            saveStoragePath(storagePath);
        }
    }

    @Override
    public void onCancelMigration() {
        // Migration was canceled so we don't do anything
    }

    /**
     *
     * Class for loading the version number
     *
     */
    private class LoadingVersionNumberTask extends AsyncTask<Void, Void, Integer> {
        protected Integer doInBackground(Void... args) {
            try {
                URL url = new URL(getString(R.string.beta_latest));
                BufferedReader in = new BufferedReader(new InputStreamReader(url.openStream()));

                Integer latestVersion = Integer.parseInt(in.readLine());
                in.close();

                return latestVersion;

            } catch (IOException e) {
                Log_OC.e(TAG, "Error loading version number", e);
            }
            return -1;
        }
    }

}<|MERGE_RESOLUTION|>--- conflicted
+++ resolved
@@ -419,13 +419,8 @@
         mPrefInstantUploadCategory = (PreferenceCategory) findPreference(INSTANT_UPLOADING_CATEGORY);
 
         if (Build.VERSION.SDK_INT < Build.VERSION_CODES.LOLLIPOP) {
-<<<<<<< HEAD
-            // Instant upload via preferences on pre Android Nougat
-            mPrefInstantUploadPath = findPreference(PreferenceKeys.INSTANT_UPLOAD_PATH);
-=======
             // Instant upload via preferences on pre pre Lollipop
             mPrefInstantUploadPath = findPreference("instant_upload_path");
->>>>>>> 037e7c84
             if (mPrefInstantUploadPath != null) {
 
                 mPrefInstantUploadPath.setOnPreferenceClickListener(new OnPreferenceClickListener() {
