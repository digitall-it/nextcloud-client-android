--- conflicted
+++ resolved
@@ -402,20 +402,12 @@
             mPrefStoragePath.setEntryValues(values);
 
             mPrefStoragePath.setOnPreferenceChangeListener(new OnPreferenceChangeListener() {
-<<<<<<< HEAD
-                @Override
-                public boolean onPreferenceChange(Preference preference, Object newValue) {
-                    String newPath = (String)newValue;
-                    if (mStoragePath.equals(newPath))
-                        return true;
-=======
                     @Override
                     public boolean onPreferenceChange(Preference preference, Object newValue) {
                         String newPath = (String)newValue;
                         if (mStoragePath.equals(newPath)) {
                             return true;
                         }
->>>>>>> 181cc6f1
 
                     StorageMigration storageMigration = new StorageMigration(Preferences.this, mStoragePath, newPath);
 
@@ -429,17 +421,12 @@
 
         }
 
-<<<<<<< HEAD
         mPrefInstantUploadCategory = (PreferenceCategory) findPreference("instant_uploading_category");
 
         if (Build.VERSION.SDK_INT < Build.VERSION_CODES.LOLLIPOP) {
             // Instant upload via preferences on pre Android Lollipop
-            mPrefInstantUploadPath = findPreference("instant_upload_path");
+            mPrefInstantUploadPath = findPreference(PreferenceKeys.INSTANT_UPLOAD_PATH);
             if (mPrefInstantUploadPath != null) {
-=======
-        mPrefInstantUploadPath = (PreferenceWithLongSummary)findPreference(PreferenceKeys.INSTANT_UPLOAD_PATH);
-        if (mPrefInstantUploadPath != null){
->>>>>>> 181cc6f1
 
                 mPrefInstantUploadPath.setOnPreferenceClickListener(new OnPreferenceClickListener() {
                     @Override
@@ -887,15 +874,10 @@
     private void loadInstantUploadPath() {
         SharedPreferences appPrefs =
                 PreferenceManager.getDefaultSharedPreferences(getApplicationContext());
-<<<<<<< HEAD
         mUploadPath = appPrefs.getString(INSTANT_UPLOAD_PATH, getString(R.string.instant_upload_path));
         mUploadPathAccount = appPrefs.getString(INSTANT_UPLOAD_PATH_ACCOUNT,
                 AccountUtils.getCurrentOwnCloudAccount(MainApp.getAppContext()).name);
         mPrefInstantUploadPath.setSummary(getUploadAccountPath(mUploadPathAccount, mUploadPath));
-=======
-        mUploadPath = appPrefs.getString(PreferenceKeys.INSTANT_UPLOAD_PATH, getString(R.string.instant_upload_path));
-        mPrefInstantUploadPath.setSummary(mUploadPath);
->>>>>>> 181cc6f1
     }
 
     /**
@@ -934,12 +916,8 @@
         SharedPreferences appPrefs =
                 PreferenceManager.getDefaultSharedPreferences(getApplicationContext());
         SharedPreferences.Editor editor = appPrefs.edit();
-<<<<<<< HEAD
-        editor.putString(INSTANT_UPLOAD_PATH, mUploadPath)
+        editor.putString(PreferenceKeys.INSTANT_UPLOAD_PATH, mUploadPath)
                 .putString(INSTANT_UPLOAD_PATH_ACCOUNT, mUploadPathAccount);
-=======
-        editor.putString(PreferenceKeys.INSTANT_UPLOAD_PATH, mUploadPath);
->>>>>>> 181cc6f1
         editor.commit();
     }
 
@@ -962,12 +940,8 @@
         SharedPreferences appPrefs =
                 PreferenceManager.getDefaultSharedPreferences(getApplicationContext());
         SharedPreferences.Editor editor = appPrefs.edit();
-<<<<<<< HEAD
         editor.putString(INSTANT_VIDEO_UPLOAD_PATH, mUploadVideoPath)
                 .putString(INSTANT_VIDEO_UPLOAD_PATH_ACCOUNT, mUploadVideoPathAccount);
-=======
-        editor.putString(PreferenceKeys.INSTANT_VIDEO_UPLOAD_PATH, mUploadVideoPath);
->>>>>>> 181cc6f1
         editor.commit();
     }
 
