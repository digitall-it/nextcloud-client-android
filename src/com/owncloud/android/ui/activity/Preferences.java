/**
 *   ownCloud Android client application
 *
 *   @author Bartek Przybylski
 *   @author David A. Velasco
 *   Copyright (C) 2011  Bartek Przybylski
 *   Copyright (C) 2015 ownCloud Inc.
 *
 *   This program is free software: you can redistribute it and/or modify
 *   it under the terms of the GNU General Public License version 2,
 *   as published by the Free Software Foundation.
 *
 *   This program is distributed in the hope that it will be useful,
 *   but WITHOUT ANY WARRANTY; without even the implied warranty of
 *   MERCHANTABILITY or FITNESS FOR A PARTICULAR PURPOSE.  See the
 *   GNU General Public License for more details.
 *
 *   You should have received a copy of the GNU General Public License
 *   along with this program.  If not, see <http://www.gnu.org/licenses/>.
 *
 */
package com.owncloud.android.ui.activity;

import android.accounts.Account;
import android.accounts.AccountManager;
import android.accounts.AccountManagerCallback;
import android.accounts.AccountManagerFuture;
import android.content.ComponentName;
import android.content.Context;
import android.content.Intent;
import android.content.ServiceConnection;
import android.content.SharedPreferences;
import android.content.pm.PackageInfo;
import android.content.pm.PackageManager.NameNotFoundException;
import android.content.res.Configuration;
import android.net.Uri;
import android.os.AsyncTask;
import android.os.Bundle;
import android.os.Environment;
import android.os.Handler;
import android.os.IBinder;
import android.preference.CheckBoxPreference;
import android.preference.ListPreference;
import android.preference.Preference;
import android.preference.Preference.OnPreferenceChangeListener;
import android.preference.Preference.OnPreferenceClickListener;
import android.preference.PreferenceActivity;
import android.preference.PreferenceCategory;
import android.preference.PreferenceManager;
import android.support.annotation.LayoutRes;
import android.support.annotation.Nullable;
import android.support.v7.app.ActionBar;
import android.support.v7.app.AlertDialog;
import android.support.v7.app.AppCompatDelegate;
import android.support.v7.widget.Toolbar;
import android.view.ContextMenu;
import android.view.ContextMenu.ContextMenuInfo;
import android.view.Menu;
import android.view.MenuInflater;
import android.view.MenuItem;
import android.view.View;
import android.view.ViewGroup;
import android.widget.AdapterView;
import android.widget.AdapterView.OnItemLongClickListener;
import android.widget.ArrayAdapter;
import android.widget.ListAdapter;
import android.widget.ListView;
import android.widget.Toast;

import com.owncloud.android.BuildConfig;
import com.owncloud.android.MainApp;
import com.owncloud.android.R;
import com.owncloud.android.authentication.AccountUtils;
import com.owncloud.android.authentication.AuthenticatorActivity;
import com.owncloud.android.datamodel.FileDataStorageManager;
import com.owncloud.android.datamodel.OCFile;
import com.owncloud.android.datamodel.ThumbnailsCacheManager;
import com.owncloud.android.db.DbHandler;
import com.owncloud.android.files.FileOperationsHelper;
import com.owncloud.android.files.services.FileDownloader;
import com.owncloud.android.files.services.FileUploader;
import com.owncloud.android.lib.common.utils.Log_OC;
import com.owncloud.android.services.OperationsService;
import com.owncloud.android.ui.PreferenceWithLongSummary;
import com.owncloud.android.ui.RadioButtonPreference;
import com.owncloud.android.utils.DataStorageUtils;
import com.owncloud.android.utils.DisplayUtils;

<<<<<<< HEAD
import java.io.BufferedReader;
import java.io.IOException;
import java.io.InputStreamReader;
import java.net.MalformedURLException;
import java.net.URL;
import java.util.concurrent.ExecutionException;
import java.io.File;

=======
>>>>>>> fa893f89

/**
 * An Activity that allows the user to change the application's settings.
 *
 * It proxies the necessary calls via {@link android.support.v7.app.AppCompatDelegate} to be used
 * with AppCompat.
 */
public class Preferences extends PreferenceActivity
        implements AccountManagerCallback<Boolean>,
                   ComponentsGetter,
                   StorageMigration.StorageMigrationProgressListener {

    private static final String TAG = "OwnCloudPreferences";

    private static final int ACTION_SELECT_UPLOAD_PATH = 1;
    private static final int ACTION_SELECT_UPLOAD_VIDEO_PATH = 2;
<<<<<<< HEAD
    private static final int ACTION_REQUEST_PASSCODE = 5;
    private static final int ACTION_CONFIRM_PASSCODE = 6;
    private static final int ACTION_SELECT_STORAGE_PATH = 3;
    private static final int ACTION_PERFORM_MIGRATION = 4;
=======
>>>>>>> fa893f89

    private DbHandler mDbHandler;
    private CheckBoxPreference pCode;
    private Preference pAboutApp;
    private AppCompatDelegate mDelegate;

    private PreferenceCategory mAccountsPrefCategory = null;
    private final Handler mHandler = new Handler();
    private String mAccountName;
    private boolean mShowContextMenu = false;
    private String mUploadPath;
    private PreferenceCategory mPrefInstantUploadCategory;
    private Preference mPrefInstantUpload;
    private Preference mPrefInstantUploadBehaviour;
    private Preference mPrefInstantUploadPath;
    private Preference mPrefInstantUploadPathWiFi;
    private Preference mPrefInstantVideoUpload;
    private Preference mPrefInstantVideoUploadPath;
    private Preference mPrefInstantVideoUploadPathWiFi;
    private String mUploadVideoPath;

    protected FileDownloader.FileDownloaderBinder mDownloaderBinder = null;
    protected FileUploader.FileUploaderBinder mUploaderBinder = null;
    private ServiceConnection mDownloadServiceConnection, mUploadServiceConnection = null;
    private ListPreference mPrefStoragePath;

    private String mStoragePath;

<<<<<<< HEAD
=======
    public static class Keys {
        public static final String STORAGE_PATH = "storage_path";
        public static final String INSTANT_UPLOAD_PATH = "instant_upload_path";
        public static final String INSTANT_VIDEO_UPLOAD_PATH = "instant_video_upload_path";
    }
>>>>>>> fa893f89

    @SuppressWarnings("deprecation")
    @Override
    public void onCreate(Bundle savedInstanceState) {
        getDelegate().installViewFactory();
        getDelegate().onCreate(savedInstanceState);
        super.onCreate(savedInstanceState);
        mDbHandler = new DbHandler(getBaseContext());
        addPreferencesFromResource(R.xml.preferences);

        ActionBar actionBar = getSupportActionBar();
        actionBar.setDisplayHomeAsUpEnabled(true);
        actionBar.setTitle(R.string.actionbar_settings);

        // For adding content description tag to a title field in the action bar
        int actionBarTitleId = getResources().getIdentifier("action_bar_title", "id", "android");
        View actionBarTitleView = getWindow().getDecorView().findViewById(actionBarTitleId);
        if (actionBarTitleView != null) {    // it's null in Android 2.x
            getWindow().getDecorView().findViewById(actionBarTitleId).
                    setContentDescription(getString(R.string.actionbar_settings));
        }

        // Load the accounts category for adding the list of accounts
        mAccountsPrefCategory = (PreferenceCategory) findPreference("accounts_category");

        ListView listView = getListView();
        listView.setOnItemLongClickListener(new OnItemLongClickListener() {
            @Override
            public boolean onItemLongClick(AdapterView<?> parent, View view, int position, long id) {
                ListView listView = (ListView) parent;
                ListAdapter listAdapter = listView.getAdapter();
                Object obj = listAdapter.getItem(position);

                if (obj != null && obj instanceof RadioButtonPreference) {
                    mShowContextMenu = true;
                    mAccountName = ((RadioButtonPreference) obj).getKey();

                    String[] items = {
                            getResources().getString(R.string.change_password),
                            getResources().getString(R.string.delete_account)
                    };
                    final AlertDialog.Builder alertDialogBuilder = new AlertDialog.Builder(Preferences.this);
                    View convertView = getLayoutInflater().inflate(R.layout.alert_dialog_list_view, null);
                    alertDialogBuilder.setView(convertView);
                    ListView lv = (ListView) convertView.findViewById(R.id.list);
                    ArrayAdapter<String> adapter = new ArrayAdapter<String>(
                            Preferences.this,R.layout.simple_dialog_list_item,items);
                    lv.setAdapter(adapter);

                    //Setup proper inline listener
                    final AlertDialog alertDialog = alertDialogBuilder.create();
                    lv.setOnItemClickListener(new AdapterView.OnItemClickListener() {
                        @Override
                        public void onItemClick(AdapterView<?> parent, View view, int position, long id) {
                            AccountManager am = (AccountManager) getSystemService(ACCOUNT_SERVICE);
                            Account accounts[] = am.getAccountsByType(MainApp.getAccountType());
                            for (Account a : accounts) {
                                if (a.name.equals(mAccountName)) {
                                    if (position==0) {

                                        // Change account password
                                        Intent updateAccountCredentials = new Intent(Preferences.this, AuthenticatorActivity.class);
                                        updateAccountCredentials.putExtra(AuthenticatorActivity.EXTRA_ACCOUNT, a);
                                        updateAccountCredentials.putExtra(AuthenticatorActivity.EXTRA_ACTION,
                                                AuthenticatorActivity.ACTION_UPDATE_TOKEN);
                                        startActivity(updateAccountCredentials);
                                        alertDialog.cancel();

                                    } else if (position==1) {

                                        // Remove account
                                        am.removeAccount(a, Preferences.this, mHandler);
                                        Log_OC.d(TAG, "Remove an account " + a.name);
                                        alertDialog.cancel();
                                    }
                                }
                            }
                        }
                    });
                    alertDialog.show();

                    View.OnLongClickListener longListener = (View.OnLongClickListener) obj;
                    return longListener.onLongClick(view);
                }
                return false;
            }
        });

        // Load package info
        String temp;
        try {
            PackageInfo pkg = getPackageManager().getPackageInfo(getPackageName(), 0);
            temp = pkg.versionName;
        } catch (NameNotFoundException e) {
            temp = "";
            Log_OC.e(TAG, "Error while showing about dialog", e);
        }
        final String appVersion = temp;

        // Register context menu for list of preferences.
        registerForContextMenu(getListView());

        pCode = (CheckBoxPreference) findPreference("set_pincode");
        if (pCode != null) {
            pCode.setOnPreferenceChangeListener(new OnPreferenceChangeListener() {
                @Override
                public boolean onPreferenceChange(Preference preference, Object newValue) {
                    Intent i = new Intent(getApplicationContext(), PassCodeActivity.class);
                    Boolean incoming = (Boolean) newValue;

                    i.setAction(
                            incoming.booleanValue() ? PassCodeActivity.ACTION_REQUEST_WITH_RESULT :
                                    PassCodeActivity.ACTION_CHECK_WITH_RESULT
                    );
<<<<<<< HEAD

                    startActivityForResult(i, incoming.booleanValue() ? ACTION_REQUEST_PASSCODE :
                            ACTION_CONFIRM_PASSCODE);

                    // Don't update just yet, we will decide on it in onActivityResult
                    return false;
                }
            });
            
=======
                    startActivity(i);

                    return true;
                }
            });

>>>>>>> fa893f89
        }

        final Preference pCacheSize = findPreference("pref_cache_size");
        if (pCacheSize != null){
            final SharedPreferences appPrefs =
                    PreferenceManager.getDefaultSharedPreferences(getApplicationContext());
            Long cacheSize = ThumbnailsCacheManager.getMaxSize();
            pCacheSize.setSummary(cacheSize + " Mb");
            pCacheSize.setOnPreferenceChangeListener(new OnPreferenceChangeListener() {
                @Override
                public boolean onPreferenceChange(Preference preference, Object newValue) {
                    int size = Integer.decode((String) newValue);
                    if (ThumbnailsCacheManager.setMaxSize(size)){
                        appPrefs.edit().putInt("pref_cache_size", size);
                        pCacheSize.setSummary(size + " MB");
                        return true;
                    } else {
                        return false;
                    }
                }
            });
        }

        PreferenceCategory preferenceCategory = (PreferenceCategory) findPreference("more");

        boolean helpEnabled = getResources().getBoolean(R.bool.help_enabled);
        Preference pHelp = findPreference("help");
        if (pHelp != null ){
            if (helpEnabled) {
                pHelp.setOnPreferenceClickListener(new OnPreferenceClickListener() {
                    @Override
                    public boolean onPreferenceClick(Preference preference) {
                        String helpWeb   =(String) getText(R.string.url_help);
                        if (helpWeb != null && helpWeb.length() > 0) {
                            Uri uriUrl = Uri.parse(helpWeb);
                            Intent intent = new Intent(Intent.ACTION_VIEW, uriUrl);
                            startActivity(intent);
                        }
                        return true;
                    }
                });
            } else {
                preferenceCategory.removePreference(pHelp);
            }

        }

        if (BuildConfig.DEBUG) {
            Preference pLog = findPreference("log");
            if (pLog != null ){
                pLog.setOnPreferenceClickListener(new OnPreferenceClickListener() {
                    @Override
                    public boolean onPreferenceClick(Preference preference) {
                        Intent loggerIntent = new Intent(getApplicationContext(),
                                LogHistoryActivity.class);
                        startActivity(loggerIntent);
                        return true;
                    }
                });
            }
        }

       boolean recommendEnabled = getResources().getBoolean(R.bool.recommend_enabled);
       Preference pRecommend =  findPreference("recommend");
        if (pRecommend != null){
            if (recommendEnabled) {
                pRecommend.setOnPreferenceClickListener(new OnPreferenceClickListener() {
                    @Override
                    public boolean onPreferenceClick(Preference preference) {

                        Intent intent = new Intent(Intent.ACTION_SENDTO);
                        intent.setType("text/plain");
                        intent.setData(Uri.parse(getString(R.string.mail_recommend)));
                        intent.addFlags(Intent.FLAG_ACTIVITY_NEW_TASK);

                        String appName = getString(R.string.app_name);
                        String downloadUrl = getString(R.string.url_app_download);
                        Account currentAccount = AccountUtils.
                                getCurrentOwnCloudAccount(Preferences.this);
                        String username = currentAccount.name.substring(0,
                                currentAccount.name.lastIndexOf('@'));

                        String recommendSubject = String.format(getString(R.string.recommend_subject),
                                appName);
                        String recommendText = String.format(getString(R.string.recommend_text),
                                appName, downloadUrl);

                        intent.putExtra(Intent.EXTRA_SUBJECT, recommendSubject);
                        intent.putExtra(Intent.EXTRA_TEXT, recommendText);
                        startActivity(intent);

                        return true;

                    }
                });
            } else {
                preferenceCategory.removePreference(pRecommend);
            }

        }

        boolean feedbackEnabled = getResources().getBoolean(R.bool.feedback_enabled);
        Preference pFeedback =  findPreference("feedback");
        if (pFeedback != null){
            if (feedbackEnabled) {
                pFeedback.setOnPreferenceClickListener(new OnPreferenceClickListener() {
                    @Override
                    public boolean onPreferenceClick(Preference preference) {
                        String feedbackMail = (String) getText(R.string.mail_feedback);
                        String feedback     = String.format("%s - android v%s", getText(R.string.prefs_feedback),  appVersion);
                        Intent intent       = new Intent(Intent.ACTION_SENDTO);

                        intent.setType("text/plain");
                        intent.putExtra(Intent.EXTRA_SUBJECT, feedback);

                        intent.setData(Uri.parse(feedbackMail));
                        intent.addFlags(Intent.FLAG_ACTIVITY_NEW_TASK);
                        startActivity(intent);

                        return true;
                    }
                });
            } else {
                preferenceCategory.removePreference(pFeedback);
            }

        }

        boolean imprintEnabled = getResources().getBoolean(R.bool.imprint_enabled);
        Preference pImprint =  findPreference("imprint");
        if (pImprint != null) {
            if (imprintEnabled) {
                pImprint.setOnPreferenceClickListener(new OnPreferenceClickListener() {
                    @Override
                    public boolean onPreferenceClick(Preference preference) {
                        String imprintWeb = (String) getText(R.string.url_imprint);
                        if (imprintWeb != null && imprintWeb.length() > 0) {
                            Uri uriUrl = Uri.parse(imprintWeb);
                            Intent intent = new Intent(Intent.ACTION_VIEW, uriUrl);
                            startActivity(intent);
                        }
                        //ImprintDialog.newInstance(true).show(preference.get, "IMPRINT_DIALOG");
                        return true;
                    }
                });
            } else {
                preferenceCategory.removePreference(pImprint);
            }
        }

        mPrefStoragePath =  (ListPreference) findPreference(Keys.STORAGE_PATH);
        if (mPrefStoragePath != null) {
            DataStorageUtils.Storage[] storageOptions = DataStorageUtils.getAvailableStoragePoints(getApplicationContext());
            String[] entries = new String[storageOptions.length];
            String[] values = new String[storageOptions.length];
            for (int i = 0; i < storageOptions.length; ++i) {
                entries[i] = storageOptions[i].getDescription();
                values[i] = storageOptions[i].getPath();
            }
            mPrefStoragePath.setEntries(entries);
            mPrefStoragePath.setEntryValues(values);

            mPrefStoragePath.setOnPreferenceChangeListener(new OnPreferenceChangeListener() {
                    @Override
                    public boolean onPreferenceChange(Preference preference, Object newValue) {
                        String newPath = (String)newValue;
                        if (mStoragePath.equals(newPath))
                            return true;

                        StorageMigration storageMigration = new StorageMigration(Preferences.this, mStoragePath, newPath);

                        storageMigration.setStorageMigrationProgressListener(Preferences.this);

                        storageMigration.migrate();

                        return false;
                    }
                });

        }

        mPrefInstantUploadPath = (PreferenceWithLongSummary)findPreference(Keys.INSTANT_UPLOAD_PATH);
        if (mPrefInstantUploadPath != null){

            mPrefInstantUploadPath.setOnPreferenceClickListener(new OnPreferenceClickListener() {
                    @Override
                    public boolean onPreferenceClick(Preference preference) {
                        if (!mUploadPath.endsWith(OCFile.PATH_SEPARATOR)) {
                            mUploadPath += OCFile.PATH_SEPARATOR;
                        }
                        Intent intent = new Intent(Preferences.this, UploadPathActivity.class);
                        intent.putExtra(UploadPathActivity.KEY_INSTANT_UPLOAD_PATH, mUploadPath);
                        startActivityForResult(intent, ACTION_SELECT_UPLOAD_PATH);
                        return true;
                    }
                });
        }

        mPrefInstantUploadCategory =
                (PreferenceCategory) findPreference("instant_uploading_category");

        mPrefInstantUploadPathWiFi = findPreference("instant_upload_on_wifi");
        mPrefInstantUpload = findPreference("instant_uploading");

        toggleInstantPictureOptions(((CheckBoxPreference) mPrefInstantUpload).isChecked());

        mPrefInstantUpload.setOnPreferenceChangeListener(new OnPreferenceChangeListener() {

            @Override
            public boolean onPreferenceChange(Preference preference, Object newValue) {
                toggleInstantPictureOptions((Boolean) newValue);
                toggleInstantUploadBehaviour(
                        ((CheckBoxPreference)mPrefInstantVideoUpload).isChecked(),
                        (Boolean) newValue);
                return true;
            }
        });

        mPrefInstantVideoUploadPath =  findPreference(Keys.INSTANT_VIDEO_UPLOAD_PATH);
        if (mPrefInstantVideoUploadPath != null){

            mPrefInstantVideoUploadPath.setOnPreferenceClickListener(new OnPreferenceClickListener() {
                    @Override
                    public boolean onPreferenceClick(Preference preference) {
                        if (!mUploadVideoPath.endsWith(OCFile.PATH_SEPARATOR)) {
                            mUploadVideoPath += OCFile.PATH_SEPARATOR;
                        }
                        Intent intent = new Intent(Preferences.this, UploadPathActivity.class);
                        intent.putExtra(UploadPathActivity.KEY_INSTANT_UPLOAD_PATH,
                                mUploadVideoPath);
                        startActivityForResult(intent, ACTION_SELECT_UPLOAD_VIDEO_PATH);
                        return true;
                    }
                });
        }

        mPrefInstantVideoUploadPathWiFi =  findPreference("instant_video_upload_on_wifi");
        mPrefInstantVideoUpload = findPreference("instant_video_uploading");
        toggleInstantVideoOptions(((CheckBoxPreference) mPrefInstantVideoUpload).isChecked());

        mPrefInstantVideoUpload.setOnPreferenceChangeListener(new OnPreferenceChangeListener() {

            @Override
            public boolean onPreferenceChange(Preference preference, Object newValue) {
                toggleInstantVideoOptions((Boolean) newValue);
                toggleInstantUploadBehaviour(
                        (Boolean) newValue,
                        ((CheckBoxPreference) mPrefInstantUpload).isChecked());
                return true;
            }
        });

<<<<<<< HEAD
        mPrefInstantUploadBehaviour = findPreference("prefs_instant_behaviour");
        toggleInstantUploadBehaviour(
                ((CheckBoxPreference)mPrefInstantVideoUpload).isChecked(),
                ((CheckBoxPreference)mPrefInstantUpload).isChecked());

        /* About App */
       pAboutApp = findPreference("about_app");
       if (pAboutApp != null) { 
               pAboutApp.setTitle(String.format(getString(R.string.about_android),
                                                getString(R.string.app_name)));
           try {
               Integer currentVersion = getPackageManager().getPackageInfo
                  (getPackageName(), 0).versionCode;
               pAboutApp.setSummary(String.format(getString(R.string.about_version),
                                    currentVersion));
           } catch (NameNotFoundException e) {
           }
=======
        /* About App */
       pAboutApp = findPreference("about_app");
       if (pAboutApp != null) {
               pAboutApp.setTitle(String.format(getString(R.string.about_android), getString(R.string.app_name)));
               pAboutApp.setSummary(String.format(getString(R.string.about_version), appVersion));
>>>>>>> fa893f89
       }

       loadInstantUploadPath();
       loadStoragePath();
       loadInstantUploadVideoPath();

        /* ComponentsGetter */
        mDownloadServiceConnection = newTransferenceServiceConnection();
        if (mDownloadServiceConnection != null) {
            bindService(new Intent(this, FileDownloader.class), mDownloadServiceConnection,
                    Context.BIND_AUTO_CREATE);
        }
        mUploadServiceConnection = newTransferenceServiceConnection();
        if (mUploadServiceConnection != null) {
            bindService(new Intent(this, FileUploader.class), mUploadServiceConnection,
                    Context.BIND_AUTO_CREATE);
        }

        /* Link to Beta apks */
        Preference pBetaLink =  findPreference("beta_link");
        if (pBetaLink != null ){
            pBetaLink.setOnPreferenceClickListener(new OnPreferenceClickListener() {
                @Override
                public boolean onPreferenceClick(Preference preference) {
                    Integer latestVersion = -1;
                    Integer currentVersion = -1;
                    try {
                        currentVersion = getPackageManager().getPackageInfo
                                                 (getPackageName(), 0).versionCode;
                        LoadingVersionNumberTask loadTask = new LoadingVersionNumberTask();
                        loadTask.execute();
                        latestVersion = loadTask.get();
                    } catch (InterruptedException | ExecutionException e) {
                        e.printStackTrace();
                    } catch (NameNotFoundException e) {
                        e.printStackTrace();
                    }
                    if (latestVersion == -1 || currentVersion == -1) {
                        Toast.makeText(getApplicationContext(), "No information available!",
                                       Toast.LENGTH_SHORT).show();
                    }
                    if (latestVersion > currentVersion) {
                        String betaLinkWeb = (String) getText(R.string.beta_link) +
                                                              latestVersion + ".apk";
                        if (betaLinkWeb != null && betaLinkWeb.length() > 0) {
                            Uri uriUrl = Uri.parse(betaLinkWeb);
                            Intent intent = new Intent(Intent.ACTION_VIEW, uriUrl);
                            startActivity(intent);
                            return true;
                        }
                    } else {
                        Toast.makeText(getApplicationContext(), "No new version available!",
                                       Toast.LENGTH_SHORT).show();
                        return true;
                    }
                    return true;
                }
            });
        }

        /* Link to Beta apks */
        Preference pChangelogLink =  findPreference("changelog_link");
        if (pChangelogLink != null) {
            pChangelogLink.setOnPreferenceClickListener(new OnPreferenceClickListener() {
                @Override
                public boolean onPreferenceClick(Preference preference) {
                    String betaLinkWeb = getString(R.string.changelog);
                    if (betaLinkWeb != null && betaLinkWeb.length() > 0) {
                        Uri uriUrl = Uri.parse(betaLinkWeb);
                        Intent intent = new Intent(Intent.ACTION_VIEW, uriUrl);
                        startActivity(intent);
                        return true;
                    }
                    return true;
                }
            });
        }
    }

    private void toggleInstantPictureOptions(Boolean value){
        if (value){
            mPrefInstantUploadCategory.addPreference(mPrefInstantUploadPathWiFi);
            mPrefInstantUploadCategory.addPreference(mPrefInstantUploadPath);
        } else {
//            mPrefInstantUploadCategory.removePreference(mPrefInstantUploadPathWiFi);
//            mPrefInstantUploadCategory.removePreference(mPrefInstantUploadPath);
        }
    }

    private void toggleInstantVideoOptions(Boolean value){
        if (value){
            mPrefInstantUploadCategory.addPreference(mPrefInstantVideoUploadPathWiFi);
            mPrefInstantUploadCategory.addPreference(mPrefInstantVideoUploadPath);
        } else {
//            mPrefInstantUploadCategory.removePreference(mPrefInstantVideoUploadPathWiFi);
//            mPrefInstantUploadCategory.removePreference(mPrefInstantVideoUploadPath);
        }
    }

    private void toggleInstantUploadBehaviour(Boolean video, Boolean picture){
        if (picture || video){
            mPrefInstantUploadCategory.addPreference(mPrefInstantUploadBehaviour);
        } else {
            mPrefInstantUploadCategory.removePreference(mPrefInstantUploadBehaviour);
        }
    }

    @Override
    public void onCreateContextMenu(ContextMenu menu, View v, ContextMenuInfo menuInfo) {

        // Filter for only showing contextual menu when long press on the
        // accounts
        if (mShowContextMenu) {
            getMenuInflater().inflate(R.menu.account_picker_long_click, menu);
            mShowContextMenu = false;
        }
        super.onCreateContextMenu(menu, v, menuInfo);
    }

    @Override
    public void run(AccountManagerFuture<Boolean> future) {
        if (future.isDone()) {
            // after remove account
            Account account = new Account(mAccountName, MainApp.getAccountType());
            if (!AccountUtils.exists(account, MainApp.getAppContext())) {
                // Cancel tranfers
                if (mUploaderBinder != null) {
                    mUploaderBinder.cancel(account);
                }
                if (mDownloaderBinder != null) {
                    mDownloaderBinder.cancel(account);
                }
            }

            Account a = AccountUtils.getCurrentOwnCloudAccount(this);
            String accountName = "";
            if (a == null) {
                Account[] accounts = AccountManager.get(this)
                        .getAccountsByType(MainApp.getAccountType());
                if (accounts.length != 0)
                    accountName = accounts[0].name;
                AccountUtils.setCurrentOwnCloudAccount(this, accountName);
            }
            addAccountsCheckboxPreferences();
        }
    }

    @Override
    protected void onResume() {
        super.onResume();
        SharedPreferences appPrefs =
                PreferenceManager.getDefaultSharedPreferences(getApplicationContext());
        boolean state = appPrefs.getBoolean("set_pincode", false);
        pCode.setChecked(state);

        // Populate the accounts category with the list of accounts
        addAccountsCheckboxPreferences();
    }

    @Override
    public boolean onCreateOptionsMenu(Menu menu) {
        super.onCreateOptionsMenu(menu);
        return true;
    }

    @Override
    public boolean onMenuItemSelected(int featureId, MenuItem item) {
        super.onMenuItemSelected(featureId, item);
        Intent intent;

        switch (item.getItemId()) {
        case android.R.id.home:
            intent = new Intent(getBaseContext(), FileDisplayActivity.class);
            intent.addFlags(Intent.FLAG_ACTIVITY_CLEAR_TOP);
            startActivity(intent);
            break;
        default:
            Log_OC.w(TAG, "Unknown menu item triggered");
            return false;
        }
        return true;
    }

    @Override
    protected void onActivityResult(int requestCode, int resultCode, Intent data) {
        super.onActivityResult(requestCode, resultCode, data);

        if (requestCode == ACTION_SELECT_UPLOAD_PATH && resultCode == RESULT_OK){

            OCFile folderToUpload =  data.getParcelableExtra(UploadPathActivity.EXTRA_FOLDER);

            mUploadPath = folderToUpload.getRemotePath();

            mUploadPath = DisplayUtils.getPathWithoutLastSlash(mUploadPath);

            // Show the path on summary preference
            mPrefInstantUploadPath.setSummary(mUploadPath);

            saveInstantUploadPathOnPreferences();

        } else if (requestCode == ACTION_SELECT_UPLOAD_VIDEO_PATH && resultCode == RESULT_OK) {

            OCFile folderToUploadVideo = data.getParcelableExtra(UploadPathActivity.EXTRA_FOLDER);

            mUploadVideoPath = folderToUploadVideo.getRemotePath();

            mUploadVideoPath = DisplayUtils.getPathWithoutLastSlash(mUploadVideoPath);

            // Show the video path on summary preference
            mPrefInstantVideoUploadPath.setSummary(mUploadVideoPath);

            saveInstantUploadVideoPathOnPreferences();
<<<<<<< HEAD
        } else if (requestCode == ACTION_SELECT_STORAGE_PATH && resultCode == RESULT_OK) {
            File currentStorageDir = new File(mStoragePath);
            File upcomingStorageDir = new File(data.getStringExtra(UploadFilesActivity.EXTRA_CHOSEN_FILES));

            if (currentStorageDir != upcomingStorageDir) {
                Intent migrationIntent = new Intent(this, StorageMigrationActivity.class);
                migrationIntent.putExtra(StorageMigrationActivity.KEY_MIGRATION_SOURCE_DIR,
                        currentStorageDir.getAbsolutePath());
                migrationIntent.putExtra(StorageMigrationActivity.KEY_MIGRATION_TARGET_DIR,
                        upcomingStorageDir.getAbsolutePath());
                startActivityForResult(migrationIntent, ACTION_PERFORM_MIGRATION);
            }
        } else if (requestCode == ACTION_PERFORM_MIGRATION && resultCode == RESULT_OK) {
            String resultStorageDir = data.getStringExtra(StorageMigrationActivity.KEY_MIGRATION_TARGET_DIR);
            saveStoragePath(resultStorageDir);
        } else if (requestCode == ACTION_REQUEST_PASSCODE && resultCode == RESULT_OK) {
            String passcode = data.getStringExtra(PassCodeActivity.KEY_PASSCODE);
            if (passcode != null && passcode.length() == 4) {
                SharedPreferences.Editor appPrefs = PreferenceManager
                        .getDefaultSharedPreferences(getApplicationContext()).edit();

                for (int i = 1; i <= 4; ++i) {
                    appPrefs.putString("PrefPinCode" + i, passcode.substring(i-1, i));
                }
                appPrefs.putBoolean("set_pincode", true);
                appPrefs.commit();
                Toast.makeText(this, R.string.pass_code_stored, Toast.LENGTH_LONG).show();
            }
        } else if (requestCode == ACTION_CONFIRM_PASSCODE && resultCode == RESULT_OK) {
            if (data.getBooleanExtra(PassCodeActivity.KEY_CHECK_RESULT, false)) {

                SharedPreferences.Editor appPrefs = PreferenceManager
                        .getDefaultSharedPreferences(getApplicationContext()).edit();
                appPrefs.putBoolean("set_pincode", false);
                appPrefs.commit();

                Toast.makeText(this, R.string.pass_code_removed, Toast.LENGTH_LONG).show();
            }
=======
>>>>>>> fa893f89
        }
    }

    public ActionBar getSupportActionBar() {
        return getDelegate().getSupportActionBar();
    }

    public void setSupportActionBar(@Nullable Toolbar toolbar) {
        getDelegate().setSupportActionBar(toolbar);
    }

    @Override
    public MenuInflater getMenuInflater() {
        return getDelegate().getMenuInflater();
    }

    @Override
    public void setContentView(@LayoutRes int layoutResID) {
        getDelegate().setContentView(layoutResID);
    }
    @Override
    public void setContentView(View view) {
        getDelegate().setContentView(view);
    }

    @Override
    public void setContentView(View view, ViewGroup.LayoutParams params) {
        getDelegate().setContentView(view, params);
    }

    @Override
    public void addContentView(View view, ViewGroup.LayoutParams params) {
        getDelegate().addContentView(view, params);
    }

    @Override
    protected void onPostResume() {
        super.onPostResume();
        getDelegate().onPostResume();
    }

    @Override
    protected void onTitleChanged(CharSequence title, int color) {
        super.onTitleChanged(title, color);
        getDelegate().setTitle(title);
    }

    @Override
    public void onConfigurationChanged(Configuration newConfig) {
        super.onConfigurationChanged(newConfig);
        getDelegate().onConfigurationChanged(newConfig);
    }

    @Override
    protected void onPostCreate(Bundle savedInstanceState) {
        super.onPostCreate(savedInstanceState);
        getDelegate().onPostCreate(savedInstanceState);
    }

    @Override
    protected void onDestroy() {
        mDbHandler.close();

        if (mDownloadServiceConnection != null) {
            unbindService(mDownloadServiceConnection);
            mDownloadServiceConnection = null;
        }
        if (mUploadServiceConnection != null) {
            unbindService(mUploadServiceConnection);
            mUploadServiceConnection = null;
        }

        super.onDestroy();
        getDelegate().onDestroy();
    }

    @Override
    protected void onStop() {
        super.onStop();
        getDelegate().onStop();
    }

    public void invalidateOptionsMenu() {
        getDelegate().invalidateOptionsMenu();
    }

    private AppCompatDelegate getDelegate() {
        if (mDelegate == null) {
            mDelegate = AppCompatDelegate.create(this, null);
        }
        return mDelegate;
    }

    /**
     * Create the list of accounts that has been added into the app
     */
    @SuppressWarnings("deprecation")
    private void addAccountsCheckboxPreferences() {

        // Remove accounts in case list is refreshing for avoiding to have
        // duplicate items
        if (mAccountsPrefCategory.getPreferenceCount() > 0) {
            mAccountsPrefCategory.removeAll();
        }

        AccountManager am = (AccountManager) getSystemService(ACCOUNT_SERVICE);
        Account accounts[] = am.getAccountsByType(MainApp.getAccountType());
        Account currentAccount = AccountUtils.getCurrentOwnCloudAccount(getApplicationContext());

        if (am.getAccountsByType(MainApp.getAccountType()).length == 0) {
            // Show create account screen if there isn't any account
            am.addAccount(MainApp.getAccountType(), null, null, null, this,
                    null,
                    null);
        }
        else {

            for (Account a : accounts) {
                RadioButtonPreference accountPreference = new RadioButtonPreference(this);
                accountPreference.setKey(a.name);
                // Handle internationalized domain names
                accountPreference.setTitle(DisplayUtils.convertIdn(a.name, false));
                mAccountsPrefCategory.addPreference(accountPreference);

                // Check the current account that is being used
                if (a.name.equals(currentAccount.name)) {
                    accountPreference.setChecked(true);
                } else {
                    accountPreference.setChecked(false);
                }

                accountPreference.setOnPreferenceChangeListener(new OnPreferenceChangeListener() {
                    @Override
                    public boolean onPreferenceChange(Preference preference, Object newValue) {
                        String key = preference.getKey();
                        AccountManager am = (AccountManager) getSystemService(ACCOUNT_SERVICE);
                        Account accounts[] = am.getAccountsByType(MainApp.getAccountType());
                        for (Account a : accounts) {
                            RadioButtonPreference p =
                                    (RadioButtonPreference) findPreference(a.name);
                            if (key.equals(a.name)) {
                                boolean accountChanged = !p.isChecked();
                                p.setChecked(true);
                                AccountUtils.setCurrentOwnCloudAccount(
                                        getApplicationContext(),
                                        a.name
                                );
                                if (accountChanged) {
                                    // restart the main activity
                                    Intent i = new Intent(
                                            Preferences.this,
                                            FileDisplayActivity.class
                                    );
                                    i.addFlags(Intent.FLAG_ACTIVITY_CLEAR_TOP);
                                    i.addFlags(Intent.FLAG_ACTIVITY_SINGLE_TOP);
                                    startActivity(i);
                                } else {
                                    finish();
                                }
                            } else {
                                p.setChecked(false);
                            }
                        }
                        return (Boolean) newValue;
                    }
                });

            }

            // Add Create Account preference at the end of account list if
            // Multiaccount is enabled
            if (getResources().getBoolean(R.bool.multiaccount_support)) {
                createAddAccountPreference();
            }

        }
    }

    /**
     * Create the preference for allow adding new accounts
     */
    private void createAddAccountPreference() {
        Preference addAccountPref = new Preference(this);
        addAccountPref.setKey("add_account");
        addAccountPref.setTitle(getString(R.string.prefs_add_account));
        mAccountsPrefCategory.addPreference(addAccountPref);

        addAccountPref.setOnPreferenceClickListener(new OnPreferenceClickListener() {
            @Override
            public boolean onPreferenceClick(Preference preference) {
                AccountManager am = AccountManager.get(getApplicationContext());
                am.addAccount(MainApp.getAccountType(), null, null, null, Preferences.this,
                        null, null);
                return true;
            }
        });

    }

    /**
     * Load upload path set on preferences
     */
    private void loadInstantUploadPath() {
        SharedPreferences appPrefs =
                PreferenceManager.getDefaultSharedPreferences(getApplicationContext());
        mUploadPath = appPrefs.getString(Keys.INSTANT_UPLOAD_PATH, getString(R.string.instant_upload_path));
        mPrefInstantUploadPath.setSummary(mUploadPath);
    }

    /**
     * Save storage path
     */
    private void saveStoragePath(String newStoragePath) {
        SharedPreferences appPrefs =
                PreferenceManager.getDefaultSharedPreferences(getApplicationContext());
        mStoragePath = newStoragePath;
        MainApp.setStoragePath(mStoragePath);
        SharedPreferences.Editor editor = appPrefs.edit();
        editor.putString(Keys.STORAGE_PATH, mStoragePath);
        editor.commit();
        String storageDescription = DataStorageUtils.getStorageDescriptionByPath(mStoragePath, this);
        mPrefStoragePath.setSummary(storageDescription);
        mPrefStoragePath.setValue(newStoragePath);
    }

    /**
     * Load storage path set on preferences
     */
    private void loadStoragePath() {
        SharedPreferences appPrefs =
                PreferenceManager.getDefaultSharedPreferences(getApplicationContext());
        mStoragePath = appPrefs.getString(Keys.STORAGE_PATH, Environment.getExternalStorageDirectory()
                                                         .getAbsolutePath());
        String storageDescription = DataStorageUtils.getStorageDescriptionByPath(mStoragePath, getApplicationContext());
        mPrefStoragePath.setSummary(storageDescription);
    }

    /**
     * Save the "Instant Upload Path" on preferences
     */
    private void saveInstantUploadPathOnPreferences() {
        SharedPreferences appPrefs =
                PreferenceManager.getDefaultSharedPreferences(getApplicationContext());
        SharedPreferences.Editor editor = appPrefs.edit();
        editor.putString(Keys.INSTANT_UPLOAD_PATH, mUploadPath);
        editor.commit();
    }

    /**
     * Load upload video path set on preferences
     */
    private void loadInstantUploadVideoPath() {
        mPrefInstantVideoUploadPath.setSummary(MainApp.getStoragePath());
    }

    /**
     * Save the "Instant Video Upload Path" on preferences
     */
    private void saveInstantUploadVideoPathOnPreferences() {
        SharedPreferences appPrefs =
                PreferenceManager.getDefaultSharedPreferences(getApplicationContext());
        SharedPreferences.Editor editor = appPrefs.edit();
        editor.putString(Keys.INSTANT_VIDEO_UPLOAD_PATH, mUploadVideoPath);
        editor.commit();
    }

    // Methods for ComponentsGetter
    @Override
    public FileDownloader.FileDownloaderBinder getFileDownloaderBinder() {
        return mDownloaderBinder;
    }


    @Override
    public FileUploader.FileUploaderBinder getFileUploaderBinder() {
        return mUploaderBinder;
    }

    @Override
    public OperationsService.OperationsServiceBinder getOperationsServiceBinder() {
        return null;
    }

    @Override
    public FileDataStorageManager getStorageManager() {
        return null;
    }

    @Override
    public FileOperationsHelper getFileOperationsHelper() {
        return null;
    }

    protected ServiceConnection newTransferenceServiceConnection() {
        return new PreferencesServiceConnection();
    }

    @Override
    public void onStorageMigrationFinished(String storagePath, boolean succeed) {
        if (succeed)
            saveStoragePath(storagePath);
    }

    @Override
    public void onCancelMigration() {
        // Migration was canceled so we don't do anything
    }

    /** Defines callbacks for service binding, passed to bindService() */
    private class PreferencesServiceConnection implements ServiceConnection {

        @Override
        public void onServiceConnected(ComponentName component, IBinder service) {

            if (component.equals(new ComponentName(Preferences.this, FileDownloader.class))) {
                mDownloaderBinder = (FileDownloader.FileDownloaderBinder) service;
            } else if (component.equals(new ComponentName(Preferences.this, FileUploader.class))) {
                Log_OC.d(TAG, "Upload service connected");
                mUploaderBinder = (FileUploader.FileUploaderBinder) service;
            }
        }

        @Override
        public void onServiceDisconnected(ComponentName component) {
            if (component.equals(new ComponentName(Preferences.this, FileDownloader.class))) {
                Log_OC.d(TAG, "Download service suddenly disconnected");
                mDownloaderBinder = null;
            } else if (component.equals(new ComponentName(Preferences.this, FileUploader.class))) {
                Log_OC.d(TAG, "Upload service suddenly disconnected");
                mUploaderBinder = null;
            }
        }
    };

    /**
     *
     * Class for loading the version number
     *
     */
    private class LoadingVersionNumberTask extends AsyncTask<Void, Void, Integer> {
        protected Integer doInBackground(Void... args) {
            try {
                URL url = new URL("https://github.com/owncloud/android/raw/beta/apks/latest");
                BufferedReader in = new BufferedReader(new InputStreamReader(url.openStream()));

                Integer latestVersion = Integer.parseInt(in.readLine());
                in.close();

                return latestVersion;

            } catch (MalformedURLException e) {
                e.printStackTrace();
            } catch (IOException e) {
                e.printStackTrace();
            }
            return -1;
        }
    }
}<|MERGE_RESOLUTION|>--- conflicted
+++ resolved
@@ -86,7 +86,6 @@
 import com.owncloud.android.utils.DataStorageUtils;
 import com.owncloud.android.utils.DisplayUtils;
 
-<<<<<<< HEAD
 import java.io.BufferedReader;
 import java.io.IOException;
 import java.io.InputStreamReader;
@@ -94,9 +93,6 @@
 import java.net.URL;
 import java.util.concurrent.ExecutionException;
 import java.io.File;
-
-=======
->>>>>>> fa893f89
 
 /**
  * An Activity that allows the user to change the application's settings.
@@ -113,13 +109,10 @@
 
     private static final int ACTION_SELECT_UPLOAD_PATH = 1;
     private static final int ACTION_SELECT_UPLOAD_VIDEO_PATH = 2;
-<<<<<<< HEAD
     private static final int ACTION_REQUEST_PASSCODE = 5;
     private static final int ACTION_CONFIRM_PASSCODE = 6;
     private static final int ACTION_SELECT_STORAGE_PATH = 3;
     private static final int ACTION_PERFORM_MIGRATION = 4;
-=======
->>>>>>> fa893f89
 
     private DbHandler mDbHandler;
     private CheckBoxPreference pCode;
@@ -148,14 +141,11 @@
 
     private String mStoragePath;
 
-<<<<<<< HEAD
-=======
     public static class Keys {
         public static final String STORAGE_PATH = "storage_path";
         public static final String INSTANT_UPLOAD_PATH = "instant_upload_path";
         public static final String INSTANT_VIDEO_UPLOAD_PATH = "instant_video_upload_path";
     }
->>>>>>> fa893f89
 
     @SuppressWarnings("deprecation")
     @Override
@@ -270,24 +260,12 @@
                             incoming.booleanValue() ? PassCodeActivity.ACTION_REQUEST_WITH_RESULT :
                                     PassCodeActivity.ACTION_CHECK_WITH_RESULT
                     );
-<<<<<<< HEAD
-
-                    startActivityForResult(i, incoming.booleanValue() ? ACTION_REQUEST_PASSCODE :
-                            ACTION_CONFIRM_PASSCODE);
-
-                    // Don't update just yet, we will decide on it in onActivityResult
-                    return false;
-                }
-            });
-            
-=======
                     startActivity(i);
-
+                    
                     return true;
                 }
-            });
-
->>>>>>> fa893f89
+            });            
+            
         }
 
         final Preference pCacheSize = findPreference("pref_cache_size");
@@ -540,7 +518,6 @@
             }
         });
 
-<<<<<<< HEAD
         mPrefInstantUploadBehaviour = findPreference("prefs_instant_behaviour");
         toggleInstantUploadBehaviour(
                 ((CheckBoxPreference)mPrefInstantVideoUpload).isChecked(),
@@ -558,13 +535,6 @@
                                     currentVersion));
            } catch (NameNotFoundException e) {
            }
-=======
-        /* About App */
-       pAboutApp = findPreference("about_app");
-       if (pAboutApp != null) {
-               pAboutApp.setTitle(String.format(getString(R.string.about_android), getString(R.string.app_name)));
-               pAboutApp.setSummary(String.format(getString(R.string.about_version), appVersion));
->>>>>>> fa893f89
        }
 
        loadInstantUploadPath();
@@ -777,22 +747,6 @@
             mPrefInstantVideoUploadPath.setSummary(mUploadVideoPath);
 
             saveInstantUploadVideoPathOnPreferences();
-<<<<<<< HEAD
-        } else if (requestCode == ACTION_SELECT_STORAGE_PATH && resultCode == RESULT_OK) {
-            File currentStorageDir = new File(mStoragePath);
-            File upcomingStorageDir = new File(data.getStringExtra(UploadFilesActivity.EXTRA_CHOSEN_FILES));
-
-            if (currentStorageDir != upcomingStorageDir) {
-                Intent migrationIntent = new Intent(this, StorageMigrationActivity.class);
-                migrationIntent.putExtra(StorageMigrationActivity.KEY_MIGRATION_SOURCE_DIR,
-                        currentStorageDir.getAbsolutePath());
-                migrationIntent.putExtra(StorageMigrationActivity.KEY_MIGRATION_TARGET_DIR,
-                        upcomingStorageDir.getAbsolutePath());
-                startActivityForResult(migrationIntent, ACTION_PERFORM_MIGRATION);
-            }
-        } else if (requestCode == ACTION_PERFORM_MIGRATION && resultCode == RESULT_OK) {
-            String resultStorageDir = data.getStringExtra(StorageMigrationActivity.KEY_MIGRATION_TARGET_DIR);
-            saveStoragePath(resultStorageDir);
         } else if (requestCode == ACTION_REQUEST_PASSCODE && resultCode == RESULT_OK) {
             String passcode = data.getStringExtra(PassCodeActivity.KEY_PASSCODE);
             if (passcode != null && passcode.length() == 4) {
@@ -816,8 +770,6 @@
 
                 Toast.makeText(this, R.string.pass_code_removed, Toast.LENGTH_LONG).show();
             }
-=======
->>>>>>> fa893f89
         }
     }
 
