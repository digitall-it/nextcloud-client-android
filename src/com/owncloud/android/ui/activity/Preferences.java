/**
 *   ownCloud Android client application
 *
 *   @author Bartek Przybylski
 *   @author David A. Velasco
 *   Copyright (C) 2011  Bartek Przybylski
 *   Copyright (C) 2016 ownCloud Inc.
 *   Copyright (C) 2016 Nextcloud
 *
 *   This program is free software: you can redistribute it and/or modify
 *   it under the terms of the GNU General Public License version 2,
 *   as published by the Free Software Foundation.
 *
 *   This program is distributed in the hope that it will be useful,
 *   but WITHOUT ANY WARRANTY; without even the implied warranty of
 *   MERCHANTABILITY or FITNESS FOR A PARTICULAR PURPOSE.  See the
 *   GNU General Public License for more details.
 *
 *   You should have received a copy of the GNU General Public License
 *   along with this program.  If not, see <http://www.gnu.org/licenses/>.
 *
 */
package com.owncloud.android.ui.activity;

import android.accounts.Account;
import android.accounts.AuthenticatorException;
import android.accounts.OperationCanceledException;
import android.content.Intent;
import android.content.SharedPreferences;
import android.content.pm.PackageInfo;
import android.content.pm.PackageManager.NameNotFoundException;
import android.content.res.Configuration;
import android.net.Uri;
<<<<<<< HEAD
import android.os.AsyncTask;
=======
>>>>>>> 125197ea
import android.os.Build;
import android.os.Bundle;
import android.os.Environment;
import android.preference.CheckBoxPreference;
import android.preference.ListPreference;
import android.preference.Preference;
import android.preference.Preference.OnPreferenceChangeListener;
import android.preference.Preference.OnPreferenceClickListener;
import android.preference.PreferenceActivity;
import android.preference.PreferenceCategory;
import android.preference.PreferenceManager;
import android.support.annotation.LayoutRes;
import android.support.annotation.Nullable;
import android.support.v7.app.ActionBar;
import android.support.v7.app.AppCompatDelegate;
import android.support.v7.widget.Toolbar;
import android.view.Menu;
import android.view.MenuInflater;
import android.view.MenuItem;
import android.view.View;
import android.view.ViewGroup;
import android.widget.Toast;

import com.owncloud.android.BuildConfig;
import com.owncloud.android.MainApp;
import com.owncloud.android.R;
import com.owncloud.android.authentication.AccountUtils;
import com.owncloud.android.datamodel.OCFile;
import com.owncloud.android.datamodel.ThumbnailsCacheManager;
import com.owncloud.android.datastorage.DataStorageProvider;
import com.owncloud.android.datastorage.StoragePoint;
import com.owncloud.android.lib.common.OwnCloudAccount;
import com.owncloud.android.lib.common.OwnCloudClientManagerFactory;
import com.owncloud.android.lib.common.utils.Log_OC;
import com.owncloud.android.utils.DisplayUtils;

import java.io.BufferedReader;
import java.io.IOException;
import java.io.InputStreamReader;
import java.net.MalformedURLException;
import java.net.URL;
import java.util.concurrent.ExecutionException;

/**
 * An Activity that allows the user to change the application's settings.
 *
 * It proxies the necessary calls via {@link android.support.v7.app.AppCompatDelegate} to be used with AppCompat.
 */
public class Preferences extends PreferenceActivity
        implements StorageMigration.StorageMigrationProgressListener {
    
    private static final String TAG = Preferences.class.getSimpleName();

    private static final int ACTION_SELECT_UPLOAD_PATH = 1;
    private static final int ACTION_SELECT_UPLOAD_VIDEO_PATH = 2;
    private static final int ACTION_REQUEST_PASSCODE = 5;
    private static final int ACTION_CONFIRM_PASSCODE = 6;

    private static final int ACTION_REQUEST_CODE_DAVDROID_SETUP = 10;

    /**
     * The user's server base uri.
     */
    private Uri mUri;

    public static final String INSTANT_UPLOAD_PATH_ACCOUNT = "instant_upload_path_account";
    public static final String INSTANT_UPLOAD_PATH = "instant_upload_path";
    public static final String INSTANT_VIDEO_UPLOAD_PATH = "instant_video_upload_path";
    public static final String INSTANT_VIDEO_UPLOAD_PATH_ACCOUNT = "instant_video_upload_path_account";
    public static final String INSTANT_VIDEO_UPLOAD_PATH_USE_SUBFOLDERS = "instant_video_upload_path_use_subfolders";
    public static final String INSTANT_VIDEO_UPLOAD_ON_WIFI = "instant_video_upload_on_wifi";
    public static final String INSTANT_VIDEO_UPLOADING = "instant_video_uploading";
    public static final String PREFS_INSTANT_BEHAVIOUR = "prefs_instant_behaviour";
    public static final String ABOUT_APP = "about_app";
    public static final String INSTANT_UPLOADING_CATEGORY = "instant_uploading_category";
    public static final String INSTANT_UPLOAD_PATH_USE_SUBFOLDERS = "instant_upload_path_use_subfolders";
    public static final String INSTANT_UPLOAD_ON_WIFI = "instant_upload_on_wifi";
    public static final String INSTANT_UPLOADING = "instant_uploading";
    public static final String LOGGER = "logger";
    public static final String FEEDBACK = "feedback";
    public static final String RECOMMEND = "recommend";
    public static final String MORE = "more";
    public static final String HELP = "help";

    private static String INSTANT_UPLOAD_ACCOUNT_LABEL;
    private static String INSTANT_UPLOAD_PATH_LABEL;

    private CheckBoxPreference pCode;
    private CheckBoxPreference mShowHiddenFiles;
    private Preference pAboutApp;
    private AppCompatDelegate mDelegate;

    private String mUploadPath;
    private String mUploadPathAccount;
    private PreferenceCategory mPrefInstantUploadCategory;
    private Preference mPrefInstantUpload;
    private Preference mPrefInstantUploadBehaviour;
    private Preference mPrefInstantUploadPath;
    private Preference mPrefInstantUploadUseSubfolders;
    private Preference mPrefInstantPictureUploadOnlyOnCharging;
    private Preference mPrefInstantUploadPathWiFi;
    private Preference mPrefInstantVideoUpload;
    private Preference mPrefInstantVideoUploadPath;
    private Preference mPrefInstantVideoUploadUseSubfolders;
    private Preference mPrefInstantVideoUploadPathWiFi;
    private Preference mPrefInstantVideoUploadOnlyOnCharging;
    private String mUploadVideoPath;
    private String mUploadVideoPathAccount;
    private ListPreference mPrefStoragePath;
    private String mStoragePath;

    public static class PreferenceKeys {
        public static final String STORAGE_PATH = "storage_path";
        public static final String INSTANT_UPLOAD_PATH = "instant_upload_path";
        public static final String INSTANT_VIDEO_UPLOAD_PATH = "instant_video_upload_path";
    }

    @SuppressWarnings("deprecation")
    @Override
    public void onCreate(Bundle savedInstanceState) {
        getDelegate().installViewFactory();
        getDelegate().onCreate(savedInstanceState);
        super.onCreate(savedInstanceState);
        addPreferencesFromResource(R.xml.preferences);

        ActionBar actionBar = getSupportActionBar();
        actionBar.setDisplayHomeAsUpEnabled(true);
        actionBar.setTitle(R.string.actionbar_settings);

        // retrieve user's base uri
        setupBaseUri();

        // For adding content description tag to a title field in the action bar
        int actionBarTitleId = getResources().getIdentifier("action_bar_title", "id", "android");
        View actionBarTitleView = getWindow().getDecorView().findViewById(actionBarTitleId);
        if (actionBarTitleView != null) {    // it's null in Android 2.x
            getWindow().getDecorView().findViewById(actionBarTitleId).
                    setContentDescription(getString(R.string.actionbar_settings));
        }
        // Load package info
        String temp;
        try {
            PackageInfo pkg = getPackageManager().getPackageInfo(getPackageName(), 0);
            temp = pkg.versionName;
        } catch (NameNotFoundException e) {
            temp = "";
            Log_OC.e(TAG, "Error while showing about dialog", e);
        }
        final String appVersion = temp;

        // Register context menu for list of preferences.
        registerForContextMenu(getListView());

        pCode = (CheckBoxPreference) findPreference(PassCodeActivity.PREFERENCE_SET_PASSCODE);
        if (pCode != null) {
            pCode.setOnPreferenceChangeListener(new OnPreferenceChangeListener() {
                @Override
                public boolean onPreferenceChange(Preference preference, Object newValue) {
                    Intent i = new Intent(getApplicationContext(), PassCodeActivity.class);
                    Boolean incoming = (Boolean) newValue;

                    i.setAction(
                            incoming ? PassCodeActivity.ACTION_REQUEST_WITH_RESULT :
                                    PassCodeActivity.ACTION_CHECK_WITH_RESULT
                    );

                    startActivityForResult(i, incoming ? ACTION_REQUEST_PASSCODE :
                            ACTION_CONFIRM_PASSCODE);

                    // Don't update just yet, we will decide on it in onActivityResult
                    return false;
                }
            });
        }

        mShowHiddenFiles = (CheckBoxPreference) findPreference("show_hidden_files");
        mShowHiddenFiles.setOnPreferenceClickListener(new OnPreferenceClickListener() {
            @Override
            public boolean onPreferenceClick(Preference preference) {
                SharedPreferences appPrefs =
                        PreferenceManager.getDefaultSharedPreferences(getApplicationContext());
                SharedPreferences.Editor editor = appPrefs.edit();
                editor.putBoolean("show_hidden_files_pref", mShowHiddenFiles.isChecked());
                editor.commit();
                return true;
            }
        });

        PreferenceCategory preferenceCategory = (PreferenceCategory) findPreference(MORE);

        boolean calendarContactsEnabled = getResources().getBoolean(R.bool.calendar_contacts_enabled);
        Preference pCalendarContacts = findPreference("calendar_contacts");
        if (pCalendarContacts != null) {
            if (calendarContactsEnabled) {
                pCalendarContacts.setOnPreferenceClickListener(new OnPreferenceClickListener() {
                    @Override
                    public boolean onPreferenceClick(Preference preference) {
                        try {
                            launchDavDroidLogin();
                        } catch (Throwable t) {
                            Log_OC.e(TAG, "Base Uri for account could not be resolved to call DAVdroid!", t);
                            Toast.makeText(
                                    MainApp.getAppContext(),
                                    R.string.prefs_calendar_contacts_address_resolve_error,
                                    Toast.LENGTH_SHORT)
                                    .show();
                        }
                        return true;
                    }
                });
            } else {
                preferenceCategory.removePreference(pCalendarContacts);
            }
        }

<<<<<<< HEAD
        final Preference pCacheSize = findPreference("pref_cache_size");
        if (pCacheSize != null){
            final SharedPreferences appPrefs =
                    PreferenceManager.getDefaultSharedPreferences(getApplicationContext());
            Long cacheSize = ThumbnailsCacheManager.getMaxSize();
            pCacheSize.setSummary(cacheSize + " Mb");
            pCacheSize.setOnPreferenceChangeListener(new OnPreferenceChangeListener() {
                @Override
                public boolean onPreferenceChange(Preference preference, Object newValue) {
                    int size = Integer.decode((String) newValue);
                    if (ThumbnailsCacheManager.setMaxSize(size)){
                        appPrefs.edit().putInt("pref_cache_size", size);
                        pCacheSize.setSummary(size + " MB");
                        return true;
                    } else {
                        return false;
                    }
                }
            });
        }

        boolean helpEnabled = getResources().getBoolean(R.bool.help_enabled);
        Preference pHelp = findPreference(HELP);
        if (pHelp != null ) {
=======
        boolean helpEnabled = getResources().getBoolean(R.bool.help_enabled);
        Preference pHelp = findPreference("help");
        if (pHelp != null) {
>>>>>>> 125197ea
            if (helpEnabled) {
                pHelp.setOnPreferenceClickListener(new OnPreferenceClickListener() {
                    @Override
                    public boolean onPreferenceClick(Preference preference) {
                        String helpWeb = getString(R.string.url_help);
                        if (helpWeb != null && helpWeb.length() > 0) {
                            Uri uriUrl = Uri.parse(helpWeb);
                            Intent intent = new Intent(Intent.ACTION_VIEW, uriUrl);
                            startActivity(intent);
                        }
                        return true;
                    }
                });
            } else {
                preferenceCategory.removePreference(pHelp);
            }
        }

<<<<<<< HEAD
       boolean recommendEnabled = getResources().getBoolean(R.bool.recommend_enabled);
       Preference pRecommend =  findPreference(RECOMMEND);
=======
        boolean recommendEnabled = getResources().getBoolean(R.bool.recommend_enabled);
        Preference pRecommend = findPreference("recommend");
>>>>>>> 125197ea
        if (pRecommend != null) {
            if (recommendEnabled) {
                pRecommend.setOnPreferenceClickListener(new OnPreferenceClickListener() {
                    @Override
                    public boolean onPreferenceClick(Preference preference) {

                        Intent intent = new Intent(Intent.ACTION_SENDTO);
                        intent.setType("text/plain");
                        intent.setData(Uri.parse(getString(R.string.mail_recommend)));
                        intent.addFlags(Intent.FLAG_ACTIVITY_NEW_TASK);

                        String appName = getString(R.string.app_name);
                        String downloadUrl = getString(R.string.url_app_download);

                        String recommendSubject = String.format(getString(R.string.recommend_subject), appName);
                        String recommendText = String.format(getString(R.string.recommend_text), appName, downloadUrl);

                        intent.putExtra(Intent.EXTRA_SUBJECT, recommendSubject);
                        intent.putExtra(Intent.EXTRA_TEXT, recommendText);
                        startActivity(intent);

                        return true;

                    }
                });
            } else {
                preferenceCategory.removePreference(pRecommend);
            }
        }

        boolean feedbackEnabled = getResources().getBoolean(R.bool.feedback_enabled);
<<<<<<< HEAD
        Preference pFeedback =  findPreference(FEEDBACK);
=======
        Preference pFeedback = findPreference("feedback");
>>>>>>> 125197ea
        if (pFeedback != null) {
            if (feedbackEnabled) {
                pFeedback.setOnPreferenceClickListener(new OnPreferenceClickListener() {
                    @Override
                    public boolean onPreferenceClick(Preference preference) {
                        String feedbackMail = getString(R.string.mail_feedback);
                        String feedback = getText(R.string.prefs_feedback) + " - android v" + appVersion;
                        Intent intent = new Intent(Intent.ACTION_SENDTO);
                        intent.setType("text/plain");
                        intent.putExtra(Intent.EXTRA_SUBJECT, feedback);

                        intent.setData(Uri.parse(feedbackMail));
                        intent.addFlags(Intent.FLAG_ACTIVITY_NEW_TASK);
                        startActivity(intent);

                        return true;
                    }
                });
            } else {
                preferenceCategory.removePreference(pFeedback);
            }
        }

        boolean loggerEnabled = getResources().getBoolean(R.bool.logger_enabled) || BuildConfig.DEBUG;
<<<<<<< HEAD
        Preference pLogger =  findPreference(LOGGER);
=======
        Preference pLogger = findPreference("logger");
>>>>>>> 125197ea
        if (pLogger != null) {
            if (loggerEnabled) {
                pLogger.setOnPreferenceClickListener(new OnPreferenceClickListener() {
                    @Override
                    public boolean onPreferenceClick(Preference preference) {
                        Intent loggerIntent = new Intent(getApplicationContext(), LogHistoryActivity.class);
                        startActivity(loggerIntent);

                        return true;
                    }
                });
            } else {
                preferenceCategory.removePreference(pLogger);
            }
        }

        boolean imprintEnabled = getResources().getBoolean(R.bool.imprint_enabled);
        Preference pImprint = findPreference("imprint");
        if (pImprint != null) {
            if (imprintEnabled) {
                pImprint.setOnPreferenceClickListener(new OnPreferenceClickListener() {
                    @Override
                    public boolean onPreferenceClick(Preference preference) {
                        String imprintWeb = getString(R.string.url_imprint);
                        if (imprintWeb != null && imprintWeb.length() > 0) {
                            Uri uriUrl = Uri.parse(imprintWeb);
                            Intent intent = new Intent(Intent.ACTION_VIEW, uriUrl);
                            startActivity(intent);
                        }
                        //ImprintDialog.newInstance(true).show(preference.get, "IMPRINT_DIALOG");
                        return true;
                    }
                });
            } else {
                preferenceCategory.removePreference(pImprint);
            }
        }

<<<<<<< HEAD
        mPrefStoragePath =  (ListPreference) findPreference(PreferenceKeys.STORAGE_PATH);
=======
        mPrefStoragePath = (ListPreference) findPreference(PreferenceKeys.STORAGE_PATH);
>>>>>>> 125197ea
        if (mPrefStoragePath != null) {
            StoragePoint[] storageOptions = DataStorageProvider.getInstance().getAvailableStoragePoints();
            String[] entries = new String[storageOptions.length];
            String[] values = new String[storageOptions.length];
            for (int i = 0; i < storageOptions.length; ++i) {
                entries[i] = storageOptions[i].getDescription();
                values[i] = storageOptions[i].getPath();
            }
            mPrefStoragePath.setEntries(entries);
            mPrefStoragePath.setEntryValues(values);

            mPrefStoragePath.setOnPreferenceChangeListener(new OnPreferenceChangeListener() {
                    @Override
                    public boolean onPreferenceChange(Preference preference, Object newValue) {
                        String newPath = (String) newValue;
                        if (mStoragePath.equals(newPath)) {
                            return true;
                        }

                    StorageMigration storageMigration = new StorageMigration(Preferences.this, mStoragePath, newPath);

                    storageMigration.setStorageMigrationProgressListener(Preferences.this);

                    storageMigration.migrate();

                    return false;
                }
            });

        }

<<<<<<< HEAD
        mPrefInstantUploadCategory = (PreferenceCategory) findPreference(INSTANT_UPLOADING_CATEGORY);

        if (Build.VERSION.SDK_INT < Build.VERSION_CODES.LOLLIPOP) {
            // Instant upload via preferences on pre Android Lollipop
            mPrefInstantUploadPath = findPreference(PreferenceKeys.INSTANT_UPLOAD_PATH);
=======
        mPrefInstantUploadCategory = (PreferenceCategory) findPreference("instant_uploading_category");

        if (Build.VERSION.SDK_INT < Build.VERSION_CODES.N) {
            // Instant upload via preferences on pre Android Nougat
            mPrefInstantUploadPath = findPreference("instant_upload_path");
>>>>>>> 125197ea
            if (mPrefInstantUploadPath != null) {

                mPrefInstantUploadPath.setOnPreferenceClickListener(new OnPreferenceClickListener() {
                    @Override
                    public boolean onPreferenceClick(Preference preference) {
                        if (!mUploadPath.endsWith(OCFile.PATH_SEPARATOR)) {
                            mUploadPath += OCFile.PATH_SEPARATOR;
                        }
                        Intent intent = new Intent(Preferences.this, UploadPathActivity.class);
                        intent.putExtra(UploadPathActivity.KEY_INSTANT_UPLOAD_PATH, mUploadPath);
                        startActivityForResult(intent, ACTION_SELECT_UPLOAD_PATH);
                        return true;
                    }
                });
            }

<<<<<<< HEAD
        mPrefInstantUploadUseSubfolders = findPreference(INSTANT_UPLOAD_PATH_USE_SUBFOLDERS);
        mPrefInstantUploadPathWiFi =  findPreference(INSTANT_UPLOAD_ON_WIFI);
        mPrefInstantUpload = findPreference(INSTANT_UPLOADING);
        mPrefInstantPictureUploadOnlyOnCharging = findPreference("instant_upload_on_charging");
=======
        mPrefInstantUploadCategory = (PreferenceCategory) findPreference("instant_uploading_category");

            mPrefInstantUploadUseSubfolders = findPreference("instant_upload_path_use_subfolders");
            mPrefInstantUploadPathWiFi = findPreference("instant_upload_on_wifi");
            mPrefInstantPictureUploadOnlyOnCharging = findPreference("instant_upload_on_charging");
            mPrefInstantUpload = findPreference("instant_uploading");
>>>>>>> 125197ea

            toggleInstantPictureOptions(((CheckBoxPreference) mPrefInstantUpload).isChecked());

            mPrefInstantUpload.setOnPreferenceChangeListener(new OnPreferenceChangeListener() {

                @Override
                public boolean onPreferenceChange(Preference preference, Object newValue) {
                    toggleInstantPictureOptions((Boolean) newValue);
                    toggleInstantUploadBehaviour(
                            ((CheckBoxPreference) mPrefInstantVideoUpload).isChecked(),
                            (Boolean) newValue);
                    return true;
                }
            });

<<<<<<< HEAD
        mPrefInstantVideoUploadPath =  findPreference(PreferenceKeys.INSTANT_VIDEO_UPLOAD_PATH);
=======
        mPrefInstantVideoUploadPath = findPreference(PreferenceKeys.INSTANT_VIDEO_UPLOAD_PATH);
>>>>>>> 125197ea
        if (mPrefInstantVideoUploadPath != null){

                mPrefInstantVideoUploadPath.setOnPreferenceClickListener(new OnPreferenceClickListener() {
                    @Override
                    public boolean onPreferenceClick(Preference preference) {
                        if (!mUploadVideoPath.endsWith(OCFile.PATH_SEPARATOR)) {
                            mUploadVideoPath += OCFile.PATH_SEPARATOR;
                        }
                        Intent intent = new Intent(Preferences.this, UploadPathActivity.class);
                        intent.putExtra(UploadPathActivity.KEY_INSTANT_UPLOAD_PATH,
                                mUploadVideoPath);
                        startActivityForResult(intent, ACTION_SELECT_UPLOAD_VIDEO_PATH);
                        return true;
                    }
                });
            }

<<<<<<< HEAD
        mPrefInstantVideoUploadUseSubfolders = findPreference(INSTANT_VIDEO_UPLOAD_PATH_USE_SUBFOLDERS);
        mPrefInstantVideoUploadPathWiFi =  findPreference(INSTANT_VIDEO_UPLOAD_ON_WIFI);
        mPrefInstantVideoUpload = findPreference(INSTANT_VIDEO_UPLOADING);
        mPrefInstantVideoUploadOnlyOnCharging = findPreference("instant_video_upload_on_charging");
        toggleInstantVideoOptions(((CheckBoxPreference) mPrefInstantVideoUpload).isChecked());
=======
            mPrefInstantVideoUploadUseSubfolders = findPreference("instant_video_upload_path_use_subfolders");
            mPrefInstantVideoUploadPathWiFi = findPreference("instant_video_upload_on_wifi");
            mPrefInstantVideoUpload = findPreference("instant_video_uploading");
            mPrefInstantVideoUploadOnlyOnCharging = findPreference("instant_video_upload_on_charging");
            toggleInstantVideoOptions(((CheckBoxPreference) mPrefInstantVideoUpload).isChecked());
            mPrefInstantVideoUpload.setOnPreferenceChangeListener(new OnPreferenceChangeListener() {
                @Override
                public boolean onPreferenceChange(Preference preference, Object newValue) {
                    toggleInstantVideoOptions((Boolean) newValue);
                    toggleInstantUploadBehaviour(
                            (Boolean) newValue,
                            ((CheckBoxPreference) mPrefInstantUpload).isChecked());
                    return true;
                }
            });
>>>>>>> 125197ea

            mPrefInstantUploadBehaviour = findPreference("prefs_instant_behaviour");
            toggleInstantUploadBehaviour(
                    ((CheckBoxPreference) mPrefInstantVideoUpload).isChecked(),
                    ((CheckBoxPreference) mPrefInstantUpload).isChecked());

<<<<<<< HEAD
                @Override
                public boolean onPreferenceChange(Preference preference, Object newValue) {
                    toggleInstantVideoOptions((Boolean) newValue);
                    toggleInstantUploadBehaviour(
                            (Boolean) newValue,
                            ((CheckBoxPreference) mPrefInstantUpload).isChecked());
                    return true;
                }
            });

        mPrefInstantUploadBehaviour = findPreference(PREFS_INSTANT_BEHAVIOUR);
        toggleInstantUploadBehaviour(
                ((CheckBoxPreference)mPrefInstantVideoUpload).isChecked(),
                ((CheckBoxPreference)mPrefInstantUpload).isChecked());
=======
            loadInstantUploadPath();
            loadInstantUploadVideoPath();
        } else {
            // Instant upload is handled via synced folders on Android Lollipop and up
            getPreferenceScreen().removePreference(mPrefInstantUploadCategory);
        }
>>>>>>> 125197ea

            loadInstantUploadPath();
            loadInstantUploadVideoPath();
        } else {
            // Instant upload is handled via synced folders on Android Lollipop and up
            getPreferenceScreen().removePreference(mPrefInstantUploadCategory);
        }

        /* About App */
<<<<<<< HEAD
       pAboutApp = (Preference) findPreference(ABOUT_APP);
       if (pAboutApp != null) { 
               pAboutApp.setTitle(String.format(getString(R.string.about_android),
                       getString(R.string.app_name)));
           try {
               Integer currentVersion = getPackageManager().getPackageInfo
                       (getPackageName(), 0).versionCode;
               pAboutApp.setSummary(String.format(getString(R.string.about_version),
                       currentVersion));
           } catch (NameNotFoundException e) {
               Log_OC.e(TAG, "Error setting about app summary", e);
           }
       }

        INSTANT_UPLOAD_ACCOUNT_LABEL = getResources().getString(R.string.prefs_instant_upload_account);
        INSTANT_UPLOAD_PATH_LABEL = getResources().getString(R.string.prefs_instant_upload_path);

        INSTANT_UPLOAD_ACCOUNT_LABEL = getResources().getString(R.string.prefs_instant_upload_account);
        INSTANT_UPLOAD_PATH_LABEL = getResources().getString(R.string.prefs_instant_upload_path);

        INSTANT_UPLOAD_ACCOUNT_LABEL = getResources().getString(R.string.prefs_instant_upload_account);
        INSTANT_UPLOAD_PATH_LABEL = getResources().getString(R.string.prefs_instant_upload_path);

       loadStoragePath();
        /* Link to Beta apks */
        Preference pBetaLink =  findPreference("beta_link");
        if (pBetaLink != null ){
            pBetaLink.setOnPreferenceClickListener(new OnPreferenceClickListener() {
                @Override
                public boolean onPreferenceClick(Preference preference) {
                    Integer latestVersion = -1;
                    Integer currentVersion = -1;
                    try {
                        currentVersion = getPackageManager().getPackageInfo
                                                 (getPackageName(), 0).versionCode;
                        LoadingVersionNumberTask loadTask = new LoadingVersionNumberTask();
                        loadTask.execute();
                        latestVersion = loadTask.get();
                    } catch (InterruptedException | ExecutionException | NameNotFoundException e) {
                        Log_OC.e(TAG, "Error detecting app version", e);
                    }
                    if (latestVersion == -1 || currentVersion == -1) {
                        Toast.makeText(getApplicationContext(), "No information available!",
                                       Toast.LENGTH_SHORT).show();
                    }
                    if (latestVersion > currentVersion) {
                        String betaLinkWeb = (String) getText(R.string.beta_link) +
                                                              latestVersion + ".apk";
                        if (betaLinkWeb != null && betaLinkWeb.length() > 0) {
                            Uri uriUrl = Uri.parse(betaLinkWeb);
                            Intent intent = new Intent(Intent.ACTION_VIEW, uriUrl);
                            startActivity(intent);
                            return true;
                        }
                    } else {
                        Toast.makeText(getApplicationContext(), "No new version available!",
                                       Toast.LENGTH_SHORT).show();
                        return true;
                    }
                    return true;
                }
            });
        }

        /* Link to beta changelog */
        Preference pChangelogLink =  findPreference("changelog_link");
        if (pChangelogLink != null) {
            pChangelogLink.setOnPreferenceClickListener(new OnPreferenceClickListener() {
                @Override
                public boolean onPreferenceClick(Preference preference) {
                    String betaLinkWeb = getString(R.string.changelog);
                    if (betaLinkWeb != null && betaLinkWeb.length() > 0) {
                        Uri uriUrl = Uri.parse(betaLinkWeb);
                        Intent intent = new Intent(Intent.ACTION_VIEW, uriUrl);
                        startActivity(intent);
                        return true;
                    }
                    return true;
                }
            });
        }
=======
        pAboutApp = findPreference("about_app");
        if (pAboutApp != null) {
            pAboutApp.setTitle(String.format(getString(R.string.about_android), getString(R.string.app_name)));
            pAboutApp.setSummary(String.format(getString(R.string.about_version), appVersion));
        }

        loadStoragePath();
>>>>>>> 125197ea
    }

    private void launchDavDroidLogin()
            throws com.owncloud.android.lib.common.accounts.AccountUtils.AccountNotFoundException,
            OperationCanceledException,
            AuthenticatorException,
            IOException {
        Account account = AccountUtils.getCurrentOwnCloudAccount(getApplicationContext());

        Intent davDroidLoginIntent = new Intent();
        davDroidLoginIntent.setClassName("at.bitfire.davdroid", "at.bitfire.davdroid.ui.setup.LoginActivity");
        if (getPackageManager().resolveActivity(davDroidLoginIntent, 0) != null) {
            // arguments
            if (mUri != null) {
                davDroidLoginIntent.putExtra("url", mUri.toString());
            }
            davDroidLoginIntent.putExtra("username", AccountUtils.getAccountUsername(account.name));
            //loginIntent.putExtra("password", "...");
            startActivityForResult(davDroidLoginIntent, ACTION_REQUEST_CODE_DAVDROID_SETUP);
        } else {
            // DAVdroid not installed
            Intent installIntent = new Intent(Intent.ACTION_VIEW, Uri.parse("market://details?id=at.bitfire.davdroid"));

            // launch market(s)
            if (installIntent.resolveActivity(getPackageManager()) != null) {
                startActivity(installIntent);
            } else {
                // no f-droid market app or Play store installed --> launch browser for f-droid url
                Intent downloadIntent = new Intent(Intent.ACTION_VIEW,
                        Uri.parse("https://f-droid.org/repository/browse/?fdid=at.bitfire.davdroid"));
                startActivity(downloadIntent);

                Toast.makeText(
                        MainApp.getAppContext(),
                        R.string.prefs_calendar_contacts_no_store_error,
                        Toast.LENGTH_SHORT)
                        .show();
            }
        }
    }

    private void setupBaseUri() {
        // retrieve and set user's base URI
        Thread t = new Thread(new Runnable() {
            public void run() {
                try {
                    Account account = AccountUtils.getCurrentOwnCloudAccount(getApplicationContext());
                    OwnCloudAccount ocAccount = new OwnCloudAccount(account, MainApp.getAppContext());
                    mUri = OwnCloudClientManagerFactory.getDefaultSingleton().
                            getClientFor(ocAccount, getApplicationContext()).getBaseUri();
                } catch (Throwable t) {
                    Log_OC.e(TAG,"Error retrieving user's base URI", t);
                }
            }
        });
        t.start();
    }
    
    private void toggleInstantPictureOptions(Boolean value){
        if (value) {
            mPrefInstantUploadCategory.addPreference(mPrefInstantUploadPathWiFi);
            mPrefInstantUploadCategory.addPreference(mPrefInstantUploadPath);
            mPrefInstantUploadCategory.addPreference(mPrefInstantUploadUseSubfolders);
            mPrefInstantUploadCategory.addPreference(mPrefInstantPictureUploadOnlyOnCharging);
        } else {
            mPrefInstantUploadCategory.removePreference(mPrefInstantUploadPathWiFi);
            mPrefInstantUploadCategory.removePreference(mPrefInstantUploadPath);
            mPrefInstantUploadCategory.removePreference(mPrefInstantUploadUseSubfolders);
            mPrefInstantUploadCategory.removePreference(mPrefInstantPictureUploadOnlyOnCharging);
        }
    }

    private void toggleInstantVideoOptions(Boolean value){
        if (value) {
            mPrefInstantUploadCategory.addPreference(mPrefInstantVideoUploadPathWiFi);
            mPrefInstantUploadCategory.addPreference(mPrefInstantVideoUploadPath);
            mPrefInstantUploadCategory.addPreference(mPrefInstantVideoUploadUseSubfolders);
            mPrefInstantUploadCategory.addPreference(mPrefInstantVideoUploadOnlyOnCharging);
        } else {
            mPrefInstantUploadCategory.removePreference(mPrefInstantVideoUploadPathWiFi);
            mPrefInstantUploadCategory.removePreference(mPrefInstantVideoUploadPath);
            mPrefInstantUploadCategory.removePreference(mPrefInstantVideoUploadUseSubfolders);
            mPrefInstantUploadCategory.removePreference(mPrefInstantVideoUploadOnlyOnCharging);
        }
    }

    private void toggleInstantUploadBehaviour(Boolean video, Boolean picture){
        if (picture || video) {
            mPrefInstantUploadCategory.addPreference(mPrefInstantUploadBehaviour);
        } else {
            mPrefInstantUploadCategory.removePreference(mPrefInstantUploadBehaviour);
        }
    }

    @Override
    protected void onResume() {
        super.onResume();
        SharedPreferences appPrefs =
                PreferenceManager.getDefaultSharedPreferences(getApplicationContext());
        boolean state = appPrefs.getBoolean(PassCodeActivity.PREFERENCE_SET_PASSCODE, false);
        pCode.setChecked(state);
    }

    @Override
    public boolean onCreateOptionsMenu(Menu menu) {
        super.onCreateOptionsMenu(menu);
        return true;
    }

    @Override
    public boolean onMenuItemSelected(int featureId, MenuItem item) {
        super.onMenuItemSelected(featureId, item);
        Intent intent;

        switch (item.getItemId()) {
        case android.R.id.home:
            intent = new Intent(getBaseContext(), FileDisplayActivity.class);
            intent.addFlags(Intent.FLAG_ACTIVITY_CLEAR_TOP);
            startActivity(intent);
            break;
        default:
            Log_OC.w(TAG, "Unknown menu item triggered");
            return false;
        }
        return true;
    }

    @Override
    protected void onActivityResult(int requestCode, int resultCode, Intent data) {
        super.onActivityResult(requestCode, resultCode, data);

        if (requestCode == ACTION_SELECT_UPLOAD_PATH && resultCode == RESULT_OK) {

            OCFile folderToUpload =  data.getParcelableExtra(UploadPathActivity.EXTRA_FOLDER);

            mUploadPath = folderToUpload.getRemotePath();

            mUploadPath = DisplayUtils.getPathWithoutLastSlash(mUploadPath);

            mUploadPathAccount = AccountUtils.getCurrentOwnCloudAccount(MainApp.getAppContext()).name;

            // Show the path on summary preference
            mPrefInstantUploadPath.setSummary(getUploadAccountPath(mUploadPathAccount, mUploadPath));

            saveInstantUploadPathOnPreferences();

        } else if (requestCode == ACTION_SELECT_UPLOAD_VIDEO_PATH && resultCode == RESULT_OK) {

            OCFile folderToUploadVideo = data.getParcelableExtra(UploadPathActivity.EXTRA_FOLDER);

            mUploadVideoPath = folderToUploadVideo.getRemotePath();

            mUploadVideoPath = DisplayUtils.getPathWithoutLastSlash(mUploadVideoPath);

            mUploadVideoPathAccount = AccountUtils.getCurrentOwnCloudAccount(MainApp.getAppContext()).name;

            // Show the video path on summary preference
            mPrefInstantVideoUploadPath.setSummary(getUploadAccountPath(mUploadVideoPathAccount, mUploadVideoPath));

            saveInstantUploadVideoPathOnPreferences();
        } else if (requestCode == ACTION_REQUEST_PASSCODE && resultCode == RESULT_OK) {
            String passcode = data.getStringExtra(PassCodeActivity.KEY_PASSCODE);
            if (passcode != null && passcode.length() == 4) {
                SharedPreferences.Editor appPrefs = PreferenceManager
                        .getDefaultSharedPreferences(getApplicationContext()).edit();

                for (int i = 1; i <= 4; ++i) {
                    appPrefs.putString(PassCodeActivity.PREFERENCE_PASSCODE_D + i, passcode.substring(i-1, i));
                }
                appPrefs.putBoolean(PassCodeActivity.PREFERENCE_SET_PASSCODE, true);
                appPrefs.apply();
                Toast.makeText(this, R.string.pass_code_stored, Toast.LENGTH_LONG).show();
            }
        } else if (requestCode == ACTION_CONFIRM_PASSCODE && resultCode == RESULT_OK) {
            if (data.getBooleanExtra(PassCodeActivity.KEY_CHECK_RESULT, false)) {

                SharedPreferences.Editor appPrefs = PreferenceManager
                        .getDefaultSharedPreferences(getApplicationContext()).edit();
                appPrefs.putBoolean(PassCodeActivity.PREFERENCE_SET_PASSCODE, false);
                appPrefs.apply();

                Toast.makeText(this, R.string.pass_code_removed, Toast.LENGTH_LONG).show();
            }
        } else if (requestCode == ACTION_REQUEST_CODE_DAVDROID_SETUP && resultCode == RESULT_OK) {
            Toast.makeText(this, R.string.prefs_calendar_contacts_sync_setup_successful, Toast.LENGTH_LONG).show();
        }
    }

    public ActionBar getSupportActionBar() {
        return getDelegate().getSupportActionBar();
    }

    public void setSupportActionBar(@Nullable Toolbar toolbar) {
        getDelegate().setSupportActionBar(toolbar);
    }

    @Override
    public MenuInflater getMenuInflater() {
        return getDelegate().getMenuInflater();
    }

    @Override
    public void setContentView(@LayoutRes int layoutResID) {
        getDelegate().setContentView(layoutResID);
    }
    @Override
    public void setContentView(View view) {
        getDelegate().setContentView(view);
    }
    @Override
    public void setContentView(View view, ViewGroup.LayoutParams params) {
        getDelegate().setContentView(view, params);
    }

    @Override
    public void addContentView(View view, ViewGroup.LayoutParams params) {
        getDelegate().addContentView(view, params);
    }

    @Override
    protected void onPostResume() {
        super.onPostResume();
        getDelegate().onPostResume();
    }

    @Override
    protected void onTitleChanged(CharSequence title, int color) {
        super.onTitleChanged(title, color);
        getDelegate().setTitle(title);
    }

    @Override
    public void onConfigurationChanged(Configuration newConfig) {
        super.onConfigurationChanged(newConfig);
        getDelegate().onConfigurationChanged(newConfig);
    }

    @Override
    protected void onPostCreate(Bundle savedInstanceState) {
        super.onPostCreate(savedInstanceState);
        getDelegate().onPostCreate(savedInstanceState);
    }

    @Override
    protected void onDestroy() {
        super.onDestroy();
        getDelegate().onDestroy();
    }

    @Override
    protected void onStop() {
        super.onStop();
        getDelegate().onStop();
    }

    public void invalidateOptionsMenu() {
        getDelegate().invalidateOptionsMenu();
    }

    private AppCompatDelegate getDelegate() {
        if (mDelegate == null) {
            mDelegate = AppCompatDelegate.create(this, null);
        }
        return mDelegate;
    }

    /**
     * Returns a combined string of accountName and uploadPath to be displayed to user.
     */
    private String getUploadAccountPath(String accountName, String uploadPath) {
        return INSTANT_UPLOAD_ACCOUNT_LABEL + ": " + accountName + "\n"
                + INSTANT_UPLOAD_PATH_LABEL + ": " + uploadPath;
    }

    /**
     * Load upload path set on preferences
     */
    private void loadInstantUploadPath() {
        SharedPreferences appPrefs =
                PreferenceManager.getDefaultSharedPreferences(getApplicationContext());
<<<<<<< HEAD
        mUploadPath = appPrefs.getString(INSTANT_UPLOAD_PATH, getString(R.string.instant_upload_path));
        mUploadPathAccount = appPrefs.getString(INSTANT_UPLOAD_PATH_ACCOUNT,
                AccountUtils.getCurrentOwnCloudAccount(MainApp.getAppContext()).name);
        mPrefInstantUploadPath.setSummary(getUploadAccountPath(mUploadPathAccount, mUploadPath));
=======
        mUploadPath = appPrefs.getString(PreferenceKeys.INSTANT_UPLOAD_PATH, getString(R.string.instant_upload_path));
        mPrefInstantUploadPath.setSummary(mUploadPath);
>>>>>>> 125197ea
    }

    /**
     * Save storage path
     */
    private void saveStoragePath(String newStoragePath) {
        SharedPreferences appPrefs =
                PreferenceManager.getDefaultSharedPreferences(getApplicationContext());
        mStoragePath = newStoragePath;
        MainApp.setStoragePath(mStoragePath);
        SharedPreferences.Editor editor = appPrefs.edit();
        editor.putString(PreferenceKeys.STORAGE_PATH, mStoragePath);
        editor.commit();
        String storageDescription = DataStorageProvider.getInstance().getStorageDescriptionByPath(mStoragePath);
        mPrefStoragePath.setSummary(storageDescription);
        mPrefStoragePath.setValue(newStoragePath);
    }


    /**
     * Load storage path set on preferences
     */
    private void loadStoragePath() {
        SharedPreferences appPrefs =
                PreferenceManager.getDefaultSharedPreferences(getApplicationContext());
        mStoragePath = appPrefs.getString(PreferenceKeys.STORAGE_PATH, Environment.getExternalStorageDirectory()
                                                         .getAbsolutePath());
        String storageDescription = DataStorageProvider.getInstance().getStorageDescriptionByPath(mStoragePath);
        mPrefStoragePath.setSummary(storageDescription);
    }

    /**
     * Save the "Instant Upload Path" and corresponding account on preferences
     */
    private void saveInstantUploadPathOnPreferences() {
        SharedPreferences appPrefs =
                PreferenceManager.getDefaultSharedPreferences(getApplicationContext());
        SharedPreferences.Editor editor = appPrefs.edit();
<<<<<<< HEAD
        editor.putString(PreferenceKeys.INSTANT_UPLOAD_PATH, mUploadPath)
                .putString(INSTANT_UPLOAD_PATH_ACCOUNT, mUploadPathAccount);
=======
        editor.putString(PreferenceKeys.INSTANT_UPLOAD_PATH, mUploadPath);
>>>>>>> 125197ea
        editor.commit();
    }

    /**
     * Load upload video path set on preferences
     */
    private void loadInstantUploadVideoPath() {
        SharedPreferences appPrefs =
                PreferenceManager.getDefaultSharedPreferences(getApplicationContext());
        mUploadVideoPath = appPrefs.getString(INSTANT_VIDEO_UPLOAD_PATH, getString(R.string.instant_upload_path));
        mUploadVideoPathAccount = appPrefs.getString(INSTANT_VIDEO_UPLOAD_PATH_ACCOUNT,
                AccountUtils.getCurrentOwnCloudAccount(MainApp.getAppContext()).name);
        mPrefInstantVideoUploadPath.setSummary(getUploadAccountPath(mUploadVideoPathAccount, mUploadVideoPath));
    }

    /**
     * Save the "Instant Video Upload Path" and corresponding account on preferences
     */
    private void saveInstantUploadVideoPathOnPreferences() {
        SharedPreferences appPrefs =
                PreferenceManager.getDefaultSharedPreferences(getApplicationContext());
        SharedPreferences.Editor editor = appPrefs.edit();
<<<<<<< HEAD
        editor.putString(INSTANT_VIDEO_UPLOAD_PATH, mUploadVideoPath)
                .putString(INSTANT_VIDEO_UPLOAD_PATH_ACCOUNT, mUploadVideoPathAccount);
=======
        editor.putString(PreferenceKeys.INSTANT_VIDEO_UPLOAD_PATH, mUploadVideoPath);
>>>>>>> 125197ea
        editor.commit();
    }

    @Override
    public void onStorageMigrationFinished(String storagePath, boolean succeed) {
        if (succeed) {
            saveStoragePath(storagePath);
        }
    }

    @Override
    public void onCancelMigration() {
        // Migration was canceled so we don't do anything
    }

    /**
     *
     * Class for loading the version number
     *
     */
    private class LoadingVersionNumberTask extends AsyncTask<Void, Void, Integer> {
        protected Integer doInBackground(Void... args) {
            try {
                URL url = new URL(getString(R.string.beta_latest));
                BufferedReader in = new BufferedReader(new InputStreamReader(url.openStream()));

                Integer latestVersion = Integer.parseInt(in.readLine());
                in.close();

                return latestVersion;

            } catch (IOException e) {
                Log_OC.e(TAG, "Error loading version number", e);
            }
            return -1;
        }
    }

}<|MERGE_RESOLUTION|>--- conflicted
+++ resolved
@@ -31,10 +31,7 @@
 import android.content.pm.PackageManager.NameNotFoundException;
 import android.content.res.Configuration;
 import android.net.Uri;
-<<<<<<< HEAD
 import android.os.AsyncTask;
-=======
->>>>>>> 125197ea
 import android.os.Build;
 import android.os.Bundle;
 import android.os.Environment;
@@ -250,7 +247,6 @@
             }
         }
 
-<<<<<<< HEAD
         final Preference pCacheSize = findPreference("pref_cache_size");
         if (pCacheSize != null){
             final SharedPreferences appPrefs =
@@ -275,11 +271,6 @@
         boolean helpEnabled = getResources().getBoolean(R.bool.help_enabled);
         Preference pHelp = findPreference(HELP);
         if (pHelp != null ) {
-=======
-        boolean helpEnabled = getResources().getBoolean(R.bool.help_enabled);
-        Preference pHelp = findPreference("help");
-        if (pHelp != null) {
->>>>>>> 125197ea
             if (helpEnabled) {
                 pHelp.setOnPreferenceClickListener(new OnPreferenceClickListener() {
                     @Override
@@ -298,13 +289,8 @@
             }
         }
 
-<<<<<<< HEAD
        boolean recommendEnabled = getResources().getBoolean(R.bool.recommend_enabled);
        Preference pRecommend =  findPreference(RECOMMEND);
-=======
-        boolean recommendEnabled = getResources().getBoolean(R.bool.recommend_enabled);
-        Preference pRecommend = findPreference("recommend");
->>>>>>> 125197ea
         if (pRecommend != null) {
             if (recommendEnabled) {
                 pRecommend.setOnPreferenceClickListener(new OnPreferenceClickListener() {
@@ -336,11 +322,7 @@
         }
 
         boolean feedbackEnabled = getResources().getBoolean(R.bool.feedback_enabled);
-<<<<<<< HEAD
         Preference pFeedback =  findPreference(FEEDBACK);
-=======
-        Preference pFeedback = findPreference("feedback");
->>>>>>> 125197ea
         if (pFeedback != null) {
             if (feedbackEnabled) {
                 pFeedback.setOnPreferenceClickListener(new OnPreferenceClickListener() {
@@ -365,11 +347,7 @@
         }
 
         boolean loggerEnabled = getResources().getBoolean(R.bool.logger_enabled) || BuildConfig.DEBUG;
-<<<<<<< HEAD
         Preference pLogger =  findPreference(LOGGER);
-=======
-        Preference pLogger = findPreference("logger");
->>>>>>> 125197ea
         if (pLogger != null) {
             if (loggerEnabled) {
                 pLogger.setOnPreferenceClickListener(new OnPreferenceClickListener() {
@@ -408,11 +386,7 @@
             }
         }
 
-<<<<<<< HEAD
-        mPrefStoragePath =  (ListPreference) findPreference(PreferenceKeys.STORAGE_PATH);
-=======
         mPrefStoragePath = (ListPreference) findPreference(PreferenceKeys.STORAGE_PATH);
->>>>>>> 125197ea
         if (mPrefStoragePath != null) {
             StoragePoint[] storageOptions = DataStorageProvider.getInstance().getAvailableStoragePoints();
             String[] entries = new String[storageOptions.length];
@@ -444,19 +418,11 @@
 
         }
 
-<<<<<<< HEAD
         mPrefInstantUploadCategory = (PreferenceCategory) findPreference(INSTANT_UPLOADING_CATEGORY);
-
-        if (Build.VERSION.SDK_INT < Build.VERSION_CODES.LOLLIPOP) {
-            // Instant upload via preferences on pre Android Lollipop
-            mPrefInstantUploadPath = findPreference(PreferenceKeys.INSTANT_UPLOAD_PATH);
-=======
-        mPrefInstantUploadCategory = (PreferenceCategory) findPreference("instant_uploading_category");
 
         if (Build.VERSION.SDK_INT < Build.VERSION_CODES.N) {
             // Instant upload via preferences on pre Android Nougat
-            mPrefInstantUploadPath = findPreference("instant_upload_path");
->>>>>>> 125197ea
+            mPrefInstantUploadPath = findPreference(PreferenceKeys.INSTANT_UPLOAD_PATH);
             if (mPrefInstantUploadPath != null) {
 
                 mPrefInstantUploadPath.setOnPreferenceClickListener(new OnPreferenceClickListener() {
@@ -471,41 +437,29 @@
                         return true;
                     }
                 });
-            }
-
-<<<<<<< HEAD
+        }
+
+        mPrefInstantUploadCategory = (PreferenceCategory) findPreference("instant_uploading_category");
         mPrefInstantUploadUseSubfolders = findPreference(INSTANT_UPLOAD_PATH_USE_SUBFOLDERS);
         mPrefInstantUploadPathWiFi =  findPreference(INSTANT_UPLOAD_ON_WIFI);
         mPrefInstantUpload = findPreference(INSTANT_UPLOADING);
         mPrefInstantPictureUploadOnlyOnCharging = findPreference("instant_upload_on_charging");
-=======
-        mPrefInstantUploadCategory = (PreferenceCategory) findPreference("instant_uploading_category");
-
-            mPrefInstantUploadUseSubfolders = findPreference("instant_upload_path_use_subfolders");
-            mPrefInstantUploadPathWiFi = findPreference("instant_upload_on_wifi");
-            mPrefInstantPictureUploadOnlyOnCharging = findPreference("instant_upload_on_charging");
-            mPrefInstantUpload = findPreference("instant_uploading");
->>>>>>> 125197ea
-
-            toggleInstantPictureOptions(((CheckBoxPreference) mPrefInstantUpload).isChecked());
-
-            mPrefInstantUpload.setOnPreferenceChangeListener(new OnPreferenceChangeListener() {
-
-                @Override
-                public boolean onPreferenceChange(Preference preference, Object newValue) {
-                    toggleInstantPictureOptions((Boolean) newValue);
-                    toggleInstantUploadBehaviour(
-                            ((CheckBoxPreference) mPrefInstantVideoUpload).isChecked(),
-                            (Boolean) newValue);
-                    return true;
-                }
-            });
-
-<<<<<<< HEAD
-        mPrefInstantVideoUploadPath =  findPreference(PreferenceKeys.INSTANT_VIDEO_UPLOAD_PATH);
-=======
+
+        toggleInstantPictureOptions(((CheckBoxPreference) mPrefInstantUpload).isChecked());
+
+        mPrefInstantUpload.setOnPreferenceChangeListener(new OnPreferenceChangeListener() {
+
+            @Override
+            public boolean onPreferenceChange(Preference preference, Object newValue) {
+                toggleInstantPictureOptions((Boolean) newValue);
+                toggleInstantUploadBehaviour(
+                        ((CheckBoxPreference)mPrefInstantVideoUpload).isChecked(),
+                        (Boolean) newValue);
+                return true;
+            }
+        });
+
         mPrefInstantVideoUploadPath = findPreference(PreferenceKeys.INSTANT_VIDEO_UPLOAD_PATH);
->>>>>>> 125197ea
         if (mPrefInstantVideoUploadPath != null){
 
                 mPrefInstantVideoUploadPath.setOnPreferenceClickListener(new OnPreferenceClickListener() {
@@ -523,19 +477,14 @@
                 });
             }
 
-<<<<<<< HEAD
         mPrefInstantVideoUploadUseSubfolders = findPreference(INSTANT_VIDEO_UPLOAD_PATH_USE_SUBFOLDERS);
         mPrefInstantVideoUploadPathWiFi =  findPreference(INSTANT_VIDEO_UPLOAD_ON_WIFI);
         mPrefInstantVideoUpload = findPreference(INSTANT_VIDEO_UPLOADING);
         mPrefInstantVideoUploadOnlyOnCharging = findPreference("instant_video_upload_on_charging");
         toggleInstantVideoOptions(((CheckBoxPreference) mPrefInstantVideoUpload).isChecked());
-=======
-            mPrefInstantVideoUploadUseSubfolders = findPreference("instant_video_upload_path_use_subfolders");
-            mPrefInstantVideoUploadPathWiFi = findPreference("instant_video_upload_on_wifi");
-            mPrefInstantVideoUpload = findPreference("instant_video_uploading");
-            mPrefInstantVideoUploadOnlyOnCharging = findPreference("instant_video_upload_on_charging");
-            toggleInstantVideoOptions(((CheckBoxPreference) mPrefInstantVideoUpload).isChecked());
-            mPrefInstantVideoUpload.setOnPreferenceChangeListener(new OnPreferenceChangeListener() {
+
+        mPrefInstantVideoUpload.setOnPreferenceChangeListener(new OnPreferenceChangeListener() {
+
                 @Override
                 public boolean onPreferenceChange(Preference preference, Object newValue) {
                     toggleInstantVideoOptions((Boolean) newValue);
@@ -545,48 +494,22 @@
                     return true;
                 }
             });
->>>>>>> 125197ea
-
-            mPrefInstantUploadBehaviour = findPreference("prefs_instant_behaviour");
-            toggleInstantUploadBehaviour(
-                    ((CheckBoxPreference) mPrefInstantVideoUpload).isChecked(),
-                    ((CheckBoxPreference) mPrefInstantUpload).isChecked());
-
-<<<<<<< HEAD
-                @Override
-                public boolean onPreferenceChange(Preference preference, Object newValue) {
-                    toggleInstantVideoOptions((Boolean) newValue);
-                    toggleInstantUploadBehaviour(
-                            (Boolean) newValue,
-                            ((CheckBoxPreference) mPrefInstantUpload).isChecked());
-                    return true;
-                }
-            });
 
         mPrefInstantUploadBehaviour = findPreference(PREFS_INSTANT_BEHAVIOUR);
         toggleInstantUploadBehaviour(
                 ((CheckBoxPreference)mPrefInstantVideoUpload).isChecked(),
                 ((CheckBoxPreference)mPrefInstantUpload).isChecked());
-=======
+
             loadInstantUploadPath();
             loadInstantUploadVideoPath();
         } else {
             // Instant upload is handled via synced folders on Android Lollipop and up
             getPreferenceScreen().removePreference(mPrefInstantUploadCategory);
         }
->>>>>>> 125197ea
-
-            loadInstantUploadPath();
-            loadInstantUploadVideoPath();
-        } else {
-            // Instant upload is handled via synced folders on Android Lollipop and up
-            getPreferenceScreen().removePreference(mPrefInstantUploadCategory);
-        }
 
         /* About App */
-<<<<<<< HEAD
        pAboutApp = (Preference) findPreference(ABOUT_APP);
-       if (pAboutApp != null) { 
+       if (pAboutApp != null) {
                pAboutApp.setTitle(String.format(getString(R.string.about_android),
                        getString(R.string.app_name)));
            try {
@@ -666,15 +589,6 @@
                 }
             });
         }
-=======
-        pAboutApp = findPreference("about_app");
-        if (pAboutApp != null) {
-            pAboutApp.setTitle(String.format(getString(R.string.about_android), getString(R.string.app_name)));
-            pAboutApp.setSummary(String.format(getString(R.string.about_version), appVersion));
-        }
-
-        loadStoragePath();
->>>>>>> 125197ea
     }
 
     private void launchDavDroidLogin()
@@ -955,15 +869,10 @@
     private void loadInstantUploadPath() {
         SharedPreferences appPrefs =
                 PreferenceManager.getDefaultSharedPreferences(getApplicationContext());
-<<<<<<< HEAD
         mUploadPath = appPrefs.getString(INSTANT_UPLOAD_PATH, getString(R.string.instant_upload_path));
         mUploadPathAccount = appPrefs.getString(INSTANT_UPLOAD_PATH_ACCOUNT,
                 AccountUtils.getCurrentOwnCloudAccount(MainApp.getAppContext()).name);
         mPrefInstantUploadPath.setSummary(getUploadAccountPath(mUploadPathAccount, mUploadPath));
-=======
-        mUploadPath = appPrefs.getString(PreferenceKeys.INSTANT_UPLOAD_PATH, getString(R.string.instant_upload_path));
-        mPrefInstantUploadPath.setSummary(mUploadPath);
->>>>>>> 125197ea
     }
 
     /**
@@ -1002,12 +911,8 @@
         SharedPreferences appPrefs =
                 PreferenceManager.getDefaultSharedPreferences(getApplicationContext());
         SharedPreferences.Editor editor = appPrefs.edit();
-<<<<<<< HEAD
         editor.putString(PreferenceKeys.INSTANT_UPLOAD_PATH, mUploadPath)
                 .putString(INSTANT_UPLOAD_PATH_ACCOUNT, mUploadPathAccount);
-=======
-        editor.putString(PreferenceKeys.INSTANT_UPLOAD_PATH, mUploadPath);
->>>>>>> 125197ea
         editor.commit();
     }
 
@@ -1030,12 +935,8 @@
         SharedPreferences appPrefs =
                 PreferenceManager.getDefaultSharedPreferences(getApplicationContext());
         SharedPreferences.Editor editor = appPrefs.edit();
-<<<<<<< HEAD
         editor.putString(INSTANT_VIDEO_UPLOAD_PATH, mUploadVideoPath)
                 .putString(INSTANT_VIDEO_UPLOAD_PATH_ACCOUNT, mUploadVideoPathAccount);
-=======
-        editor.putString(PreferenceKeys.INSTANT_VIDEO_UPLOAD_PATH, mUploadVideoPath);
->>>>>>> 125197ea
         editor.commit();
     }
 
