--- conflicted
+++ resolved
@@ -52,13 +52,6 @@
 import com.owncloud.android.R;
 import com.owncloud.android.authentication.AccountUtils;
 import com.owncloud.android.datamodel.OCFile;
-<<<<<<< HEAD
-import com.owncloud.android.files.FileOperationsHelper;
-import com.owncloud.android.files.services.FileDownloader;
-import com.owncloud.android.files.services.FileUploader;
-import com.owncloud.android.lib.common.OwnCloudAccount;
-=======
->>>>>>> f2939a01
 import com.owncloud.android.lib.common.utils.Log_OC;
 import com.owncloud.android.utils.DisplayUtils;
 
@@ -567,127 +560,6 @@
     }
 
     /**
-<<<<<<< HEAD
-     * Create the list of accounts that has been added into the app
-     */
-    @SuppressWarnings("deprecation")
-    private void addAccountsCheckboxPreferences() {
-
-        // Remove accounts in case list is refreshing for avoiding to have
-        // duplicate items
-        if (mAccountsPrefCategory.getPreferenceCount() > 0) {
-            mAccountsPrefCategory.removeAll();
-        }
-
-        AccountManager am = (AccountManager) getSystemService(ACCOUNT_SERVICE);
-        Account accounts[] = am.getAccountsByType(MainApp.getAccountType());
-        Account currentAccount = AccountUtils.getCurrentOwnCloudAccount(getApplicationContext());
-
-        if (am.getAccountsByType(MainApp.getAccountType()).length == 0) {
-            // Show create account screen if there isn't any account
-            am.addAccount(MainApp.getAccountType(), null, null, null, this,
-                    null,
-                    null);
-        }
-        else {
-            OwnCloudAccount oca;
-            for (Account a : accounts) {
-                RadioButtonPreference accountPreference = new RadioButtonPreference(this);
-                accountPreference.setKey(a.name);
-                try {
-                    oca = new OwnCloudAccount(a, this);
-                    accountPreference.setTitle(
-                        oca.getDisplayName() + " @ " +
-                        DisplayUtils.convertIdn(a.name.substring(a.name.lastIndexOf("@") + 1), false)
-                    );
-                } catch (Exception e) {
-                    Log_OC.w(
-                        TAG,
-                        "Account not found right after being read :\\ ; using account name instead of display name"
-                    );
-                    // Handle internationalized domain names
-                    accountPreference.setTitle(DisplayUtils.convertIdn(a.name, false));
-                }
-                mAccountsPrefCategory.addPreference(accountPreference);
-
-                // Check the current account that is being used
-                if (a.name.equals(currentAccount.name)) {
-                    accountPreference.setChecked(true);
-                } else {
-                    accountPreference.setChecked(false);
-                }
-
-                accountPreference.setOnPreferenceChangeListener(new OnPreferenceChangeListener() {
-                    @Override
-                    public boolean onPreferenceChange(Preference preference, Object newValue) {
-                        String key = preference.getKey();
-                        AccountManager am = (AccountManager) getSystemService(ACCOUNT_SERVICE);
-                        Account accounts[] = am.getAccountsByType(MainApp.getAccountType());
-                        for (Account a : accounts) {
-                            RadioButtonPreference p =
-                                    (RadioButtonPreference) findPreference(a.name);
-                            if (key.equals(a.name)) {
-                                boolean accountChanged = !p.isChecked(); 
-                                p.setChecked(true);
-                                AccountUtils.setCurrentOwnCloudAccount(
-                                        getApplicationContext(),
-                                        a.name
-                                );
-                                if (accountChanged) {
-                                    // restart the main activity
-                                    Intent i = new Intent(
-                                            Preferences.this, 
-                                            FileDisplayActivity.class
-                                    );
-                                    i.addFlags(Intent.FLAG_ACTIVITY_CLEAR_TOP);
-                                    i.addFlags(Intent.FLAG_ACTIVITY_SINGLE_TOP);
-                                    startActivity(i);
-                                } else {
-                                    finish();
-                                }
-                            } else {
-                                p.setChecked(false);
-                            }
-                        }
-                        return (Boolean) newValue;
-                    }
-                });
-
-            }
-
-            // Add Create Account preference at the end of account list if
-            // Multiaccount is enabled
-            if (getResources().getBoolean(R.bool.multiaccount_support)) {
-                createAddAccountPreference();
-            }
-
-        }
-    }
-
-    /**
-     * Create the preference for allow adding new accounts
-     */
-    private void createAddAccountPreference() {
-        Preference addAccountPref = new Preference(this);
-        addAccountPref.setKey("add_account");
-        addAccountPref.setTitle(getString(R.string.prefs_add_account));
-        mAccountsPrefCategory.addPreference(addAccountPref);
-
-        addAccountPref.setOnPreferenceClickListener(new OnPreferenceClickListener() {
-            @Override
-            public boolean onPreferenceClick(Preference preference) {
-                AccountManager am = AccountManager.get(getApplicationContext());
-                am.addAccount(MainApp.getAccountType(), null, null, null, Preferences.this,
-                        null, null);
-                return true;
-            }
-        });
-
-    }
-
-    /**
-=======
->>>>>>> f2939a01
      * Load upload path set on preferences
      */
     private void loadInstantUploadPath() {
