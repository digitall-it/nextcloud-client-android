/**
 *   ownCloud Android client application
 *
 *   @author Bartek Przybylski
 *   @author David A. Velasco
 *   Copyright (C) 2011  Bartek Przybylski
 *   Copyright (C) 2016 ownCloud Inc.
 *   Copyright (C) 2016 Nextcloud
 *
 *   This program is free software: you can redistribute it and/or modify
 *   it under the terms of the GNU General Public License version 2,
 *   as published by the Free Software Foundation.
 *
 *   This program is distributed in the hope that it will be useful,
 *   but WITHOUT ANY WARRANTY; without even the implied warranty of
 *   MERCHANTABILITY or FITNESS FOR A PARTICULAR PURPOSE.  See the
 *   GNU General Public License for more details.
 *
 *   You should have received a copy of the GNU General Public License
 *   along with this program.  If not, see <http://www.gnu.org/licenses/>.
 *
 */
package com.owncloud.android.ui.activity;

import android.content.Intent;
import android.content.ServiceConnection;
import android.content.SharedPreferences;
import android.content.pm.PackageInfo;
import android.content.pm.PackageManager.NameNotFoundException;
import android.content.res.Configuration;
import android.net.Uri;
import android.os.AsyncTask;
import android.os.Bundle;
import android.os.Environment;
import android.preference.CheckBoxPreference;
import android.preference.ListPreference;
import android.preference.Preference;
import android.preference.Preference.OnPreferenceChangeListener;
import android.preference.Preference.OnPreferenceClickListener;
import android.preference.PreferenceActivity;
import android.preference.PreferenceCategory;
import android.preference.PreferenceManager;
import android.support.annotation.LayoutRes;
import android.support.annotation.Nullable;
import android.support.v7.app.ActionBar;
import android.support.v7.app.AppCompatDelegate;
import android.support.v7.widget.Toolbar;
import android.view.Menu;
import android.view.MenuInflater;
import android.view.MenuItem;
import android.view.View;
import android.view.ViewGroup;
import android.widget.Toast;

import com.owncloud.android.BuildConfig;
import com.owncloud.android.MainApp;
import com.owncloud.android.R;
import com.owncloud.android.authentication.AccountUtils;
import com.owncloud.android.datamodel.OCFile;
import com.owncloud.android.datastorage.DataStorageProvider;
import com.owncloud.android.datastorage.StoragePoint;
import com.owncloud.android.files.services.FileDownloader;
import com.owncloud.android.files.services.FileUploader;
import com.owncloud.android.datamodel.ThumbnailsCacheManager;
import com.owncloud.android.datastorage.DataStorageProvider;
import com.owncloud.android.datastorage.StoragePoint;
import com.owncloud.android.files.services.FileDownloader;
import com.owncloud.android.files.services.FileUploader;
import com.owncloud.android.lib.common.utils.Log_OC;
import com.owncloud.android.ui.PreferenceWithLongSummary;
import com.owncloud.android.ui.PreferenceWithLongSummary;
import com.owncloud.android.ui.PreferenceWithTwoLineLongSummary;
import com.owncloud.android.utils.DisplayUtils;

import java.io.BufferedReader;
import java.io.IOException;
import java.io.InputStreamReader;
import java.net.MalformedURLException;
import java.net.URL;
import java.util.concurrent.ExecutionException;


/**
 * An Activity that allows the user to change the application's settings.
 *
 * It proxies the necessary calls via {@link android.support.v7.app.AppCompatDelegate} to be used
 * with AppCompat.
 */
<<<<<<< HEAD
public class Preferences extends PreferenceActivity
        implements StorageMigration.StorageMigrationProgressListener {
    
=======
public class Preferences extends PreferenceActivity {

>>>>>>> 6b36468d
    private static final String TAG = Preferences.class.getSimpleName();

    private static final int ACTION_SELECT_UPLOAD_PATH = 1;
    private static final int ACTION_SELECT_UPLOAD_VIDEO_PATH = 2;
    private static final int ACTION_REQUEST_PASSCODE = 5;
    private static final int ACTION_CONFIRM_PASSCODE = 6;

    public static final String INSTANT_UPLOAD_PATH_ACCOUNT = "instant_upload_path_account";
    public static final String INSTANT_UPLOAD_PATH = "instant_upload_path";
    public static final String INSTANT_VIDEO_UPLOAD_PATH = "instant_video_upload_path";
    public static final String INSTANT_VIDEO_UPLOAD_PATH_ACCOUNT = "instant_video_upload_path_account";
    public static final String INSTANT_VIDEO_UPLOAD_PATH_USE_SUBFOLDERS = "instant_video_upload_path_use_subfolders";
    public static final String INSTANT_VIDEO_UPLOAD_ON_WIFI = "instant_video_upload_on_wifi";
    public static final String INSTANT_VIDEO_UPLOADING = "instant_video_uploading";
    public static final String PREFS_INSTANT_BEHAVIOUR = "prefs_instant_behaviour";
    public static final String ABOUT_APP = "about_app";
    public static final String INSTANT_UPLOADING_CATEGORY = "instant_uploading_category";
    public static final String INSTANT_UPLOAD_PATH_USE_SUBFOLDERS = "instant_upload_path_use_subfolders";
    public static final String INSTANT_UPLOAD_ON_WIFI = "instant_upload_on_wifi";
    public static final String INSTANT_UPLOADING = "instant_uploading";
    public static final String LOGGER = "logger";
    public static final String FEEDBACK = "feedback";
    public static final String RECOMMEND = "recommend";
    public static final String MORE = "more";
    public static final String HELP = "help";

    private static String INSTANT_UPLOAD_ACCOUNT_LABEL;
    private static String INSTANT_UPLOAD_PATH_LABEL;

    private CheckBoxPreference pCode;
    private Preference pAboutApp;
    private AppCompatDelegate mDelegate;

    private String mUploadPath;
    private String mUploadPathAccount;
    private PreferenceCategory mPrefInstantUploadCategory;
    private Preference mPrefInstantUpload;
    private Preference mPrefInstantUploadBehaviour;
    private Preference mPrefInstantUploadPath;
    private Preference mPrefInstantUploadUseSubfolders;
    private Preference mPrefInstantPictureUploadOnlyOnCharging;
    private Preference mPrefInstantUploadPathWiFi;
    private Preference mPrefInstantVideoUpload;
    private Preference mPrefInstantVideoUploadPath;
    private Preference mPrefInstantVideoUploadUseSubfolders;
    private Preference mPrefInstantVideoUploadPathWiFi;
    private Preference mPrefInstantVideoUploadOnlyOnCharging;
    private String mUploadVideoPath;
    private String mUploadVideoPathAccount;
<<<<<<< HEAD
    private ListPreference mPrefStoragePath;
    private String mStoragePath;

    public static class Keys {
        public static final String STORAGE_PATH = "storage_path";
        public static final String INSTANT_UPLOAD_PATH = "instant_upload_path";
        public static final String INSTANT_VIDEO_UPLOAD_PATH = "instant_video_upload_path";
    }
=======
>>>>>>> 6b36468d

    @SuppressWarnings("deprecation")
    @Override
    public void onCreate(Bundle savedInstanceState) {
        getDelegate().installViewFactory();
        getDelegate().onCreate(savedInstanceState);
        super.onCreate(savedInstanceState);
        addPreferencesFromResource(R.xml.preferences);

        ActionBar actionBar = getSupportActionBar();
        actionBar.setDisplayHomeAsUpEnabled(true);
        actionBar.setTitle(R.string.actionbar_settings);

        // For adding content description tag to a title field in the action bar
        int actionBarTitleId = getResources().getIdentifier("action_bar_title", "id", "android");
        View actionBarTitleView = getWindow().getDecorView().findViewById(actionBarTitleId);
        if (actionBarTitleView != null) {    // it's null in Android 2.x
            getWindow().getDecorView().findViewById(actionBarTitleId).
                    setContentDescription(getString(R.string.actionbar_settings));
        }
        // Load package info
        String temp;
        try {
            PackageInfo pkg = getPackageManager().getPackageInfo(getPackageName(), 0);
            temp = pkg.versionName;
        } catch (NameNotFoundException e) {
            temp = "";
            Log_OC.e(TAG, "Error while showing about dialog", e);
        }
        final String appVersion = temp;

        // Register context menu for list of preferences.
        registerForContextMenu(getListView());

        pCode = (CheckBoxPreference) findPreference(PassCodeActivity.PREFERENCE_SET_PASSCODE);
        if (pCode != null){
            pCode.setOnPreferenceChangeListener(new OnPreferenceChangeListener() {
                @Override
                public boolean onPreferenceChange(Preference preference, Object newValue) {
                    Intent i = new Intent(getApplicationContext(), PassCodeActivity.class);
                    Boolean incoming = (Boolean) newValue;

                    i.setAction(
                            incoming ? PassCodeActivity.ACTION_REQUEST_WITH_RESULT :
                                    PassCodeActivity.ACTION_CHECK_WITH_RESULT
                    );

                    startActivityForResult(i, incoming ? ACTION_REQUEST_PASSCODE :
                            ACTION_CONFIRM_PASSCODE);

                    // Don't update just yet, we will decide on it in onActivityResult
                    return false;
                }
            });
        }

        PreferenceCategory preferenceCategory = (PreferenceCategory) findPreference(MORE);
<<<<<<< HEAD

        final Preference pCacheSize = findPreference("pref_cache_size");
        if (pCacheSize != null){
            final SharedPreferences appPrefs =
                    PreferenceManager.getDefaultSharedPreferences(getApplicationContext());
            Long cacheSize = ThumbnailsCacheManager.getMaxSize();
            pCacheSize.setSummary(cacheSize + " Mb");
            pCacheSize.setOnPreferenceChangeListener(new OnPreferenceChangeListener() {
                @Override
                public boolean onPreferenceChange(Preference preference, Object newValue) {
                    int size = Integer.decode((String) newValue);
                    if (ThumbnailsCacheManager.setMaxSize(size)){
                        appPrefs.edit().putInt("pref_cache_size", size);
                        pCacheSize.setSummary(size + " MB");
                        return true;
                    } else {
                        return false;
                    }
                }
            });
        }

=======
        
>>>>>>> 6b36468d
        boolean helpEnabled = getResources().getBoolean(R.bool.help_enabled);
        Preference pHelp =  findPreference(HELP);
        if (pHelp != null ){
            if (helpEnabled) {
                pHelp.setOnPreferenceClickListener(new OnPreferenceClickListener() {
                    @Override
                    public boolean onPreferenceClick(Preference preference) {
                        String helpWeb   =(String) getText(R.string.url_help);
                        if (helpWeb != null && helpWeb.length() > 0) {
                            Uri uriUrl = Uri.parse(helpWeb);
                            Intent intent = new Intent(Intent.ACTION_VIEW, uriUrl);
                            startActivity(intent);
                        }
                        return true;
                    }
                });
            } else {
                preferenceCategory.removePreference(pHelp);
            }
        }

       boolean recommendEnabled = getResources().getBoolean(R.bool.recommend_enabled);
       Preference pRecommend =  findPreference(RECOMMEND);
        if (pRecommend != null){
            if (recommendEnabled) {
                pRecommend.setOnPreferenceClickListener(new OnPreferenceClickListener() {
                    @Override
                    public boolean onPreferenceClick(Preference preference) {

                        Intent intent = new Intent(Intent.ACTION_SENDTO);
                        intent.setType("text/plain");
                        intent.setData(Uri.parse(getString(R.string.mail_recommend)));
                        intent.addFlags(Intent.FLAG_ACTIVITY_NEW_TASK);

                        String appName = getString(R.string.app_name);
                        String downloadUrl = getString(R.string.url_app_download);

                        String recommendSubject =
                                String.format(getString(R.string.recommend_subject),
                                appName);
                        String recommendText = String.format(getString(R.string.recommend_text),
                                appName, downloadUrl);

                        intent.putExtra(Intent.EXTRA_SUBJECT, recommendSubject);
                        intent.putExtra(Intent.EXTRA_TEXT, recommendText);
                        startActivity(intent);

                        return true;

                    }
                });
            } else {
                preferenceCategory.removePreference(pRecommend);
            }
        }

        boolean feedbackEnabled = getResources().getBoolean(R.bool.feedback_enabled);
        Preference pFeedback =  findPreference(FEEDBACK);
        if (pFeedback != null){
            if (feedbackEnabled) {
                pFeedback.setOnPreferenceClickListener(new OnPreferenceClickListener() {
                    @Override
                    public boolean onPreferenceClick(Preference preference) {
                        String feedbackMail   =(String) getText(R.string.mail_feedback);
                        String feedback   =(String) getText(R.string.prefs_feedback) +
                                " - android v" + appVersion;
                        Intent intent = new Intent(Intent.ACTION_SENDTO); 
                        intent.setType("text/plain");
                        intent.putExtra(Intent.EXTRA_SUBJECT, feedback);

                        intent.setData(Uri.parse(feedbackMail));
                        intent.addFlags(Intent.FLAG_ACTIVITY_NEW_TASK);
                        startActivity(intent);

                        return true;
                    }
                });
            } else {
                preferenceCategory.removePreference(pFeedback);
            }
        }

        boolean loggerEnabled = getResources().getBoolean(R.bool.logger_enabled) || BuildConfig.DEBUG;
        Preference pLogger =  findPreference(LOGGER);
        if (pLogger != null){
            if (loggerEnabled) {
                pLogger.setOnPreferenceClickListener(new OnPreferenceClickListener() {
                    @Override
                    public boolean onPreferenceClick(Preference preference) {
                        Intent loggerIntent = new Intent(getApplicationContext(), LogHistoryActivity.class);
                        startActivity(loggerIntent);

                        return true;
                    }
                });
            } else {
                preferenceCategory.removePreference(pLogger);
            }
        }

        boolean imprintEnabled = getResources().getBoolean(R.bool.imprint_enabled);
        Preference pImprint =  findPreference("imprint");
        if (pImprint != null) {
            if (imprintEnabled) {
                pImprint.setOnPreferenceClickListener(new OnPreferenceClickListener() {
                    @Override
                    public boolean onPreferenceClick(Preference preference) {
                        String imprintWeb = (String) getText(R.string.url_imprint);
                        if (imprintWeb != null && imprintWeb.length() > 0) {
                            Uri uriUrl = Uri.parse(imprintWeb);
                            Intent intent = new Intent(Intent.ACTION_VIEW, uriUrl);
                            startActivity(intent);
                        }
                        //ImprintDialog.newInstance(true).show(preference.get, "IMPRINT_DIALOG");
                        return true;
                    }
                });
            } else {
                preferenceCategory.removePreference(pImprint);
            }
        }

<<<<<<< HEAD
        mPrefStoragePath =  (ListPreference) findPreference(Keys.STORAGE_PATH);
        if (mPrefStoragePath != null) {
            StoragePoint[] storageOptions = DataStorageProvider.getInstance().getAvailableStoragePoints();
            String[] entries = new String[storageOptions.length];
            String[] values = new String[storageOptions.length];
            for (int i = 0; i < storageOptions.length; ++i) {
                entries[i] = storageOptions[i].getDescription();
                values[i] = storageOptions[i].getPath();
            }
            mPrefStoragePath.setEntries(entries);
            mPrefStoragePath.setEntryValues(values);

            mPrefStoragePath.setOnPreferenceChangeListener(new OnPreferenceChangeListener() {
                    @Override
                    public boolean onPreferenceChange(Preference preference, Object newValue) {
                        String newPath = (String)newValue;
                        if (mStoragePath.equals(newPath))
                            return true;

                        StorageMigration storageMigration = new StorageMigration(Preferences.this, mStoragePath, newPath);

                        storageMigration.setStorageMigrationProgressListener(Preferences.this);

                        storageMigration.migrate();

                        return false;
                    }
                });

        }

        mPrefInstantUploadPath = (PreferenceWithTwoLineLongSummary)findPreference(Keys.INSTANT_UPLOAD_PATH);
=======
        mPrefInstantUploadPath =  findPreference(INSTANT_UPLOAD_PATH);
>>>>>>> 6b36468d
        if (mPrefInstantUploadPath != null){

            mPrefInstantUploadPath.setOnPreferenceClickListener(new OnPreferenceClickListener() {
                    @Override
                    public boolean onPreferenceClick(Preference preference) {
                        if (!mUploadPath.endsWith(OCFile.PATH_SEPARATOR)) {
                            mUploadPath += OCFile.PATH_SEPARATOR;
                        }
                        Intent intent = new Intent(Preferences.this, UploadPathActivity.class);
                        intent.putExtra(UploadPathActivity.KEY_INSTANT_UPLOAD_PATH, mUploadPath);
                        startActivityForResult(intent, ACTION_SELECT_UPLOAD_PATH);
                        return true;
                    }
                });
        }

        mPrefInstantUploadCategory =
                (PreferenceCategory) findPreference(INSTANT_UPLOADING_CATEGORY);

        mPrefInstantUploadUseSubfolders = findPreference(INSTANT_UPLOAD_PATH_USE_SUBFOLDERS);
        mPrefInstantUploadPathWiFi =  findPreference(INSTANT_UPLOAD_ON_WIFI);
        mPrefInstantUpload = findPreference(INSTANT_UPLOADING);
<<<<<<< HEAD
        mPrefInstantPictureUploadOnlyOnCharging = findPreference("instant_upload_on_charging");
=======
>>>>>>> 6b36468d
        
        toggleInstantPictureOptions(((CheckBoxPreference) mPrefInstantUpload).isChecked());

        mPrefInstantUpload.setOnPreferenceChangeListener(new OnPreferenceChangeListener() {

            @Override
            public boolean onPreferenceChange(Preference preference, Object newValue) {
                toggleInstantPictureOptions((Boolean) newValue);
                toggleInstantUploadBehaviour(
                        ((CheckBoxPreference)mPrefInstantVideoUpload).isChecked(),
                        (Boolean) newValue);
                return true;
            }
        });
       
        mPrefInstantVideoUploadPath =  findPreference(INSTANT_VIDEO_UPLOAD_PATH);
        if (mPrefInstantVideoUploadPath != null){

            mPrefInstantVideoUploadPath.setOnPreferenceClickListener(new OnPreferenceClickListener() {
                    @Override
                    public boolean onPreferenceClick(Preference preference) {
                        if (!mUploadVideoPath.endsWith(OCFile.PATH_SEPARATOR)) {
                            mUploadVideoPath += OCFile.PATH_SEPARATOR;
                        }
                        Intent intent = new Intent(Preferences.this, UploadPathActivity.class);
                        intent.putExtra(UploadPathActivity.KEY_INSTANT_UPLOAD_PATH,
                                mUploadVideoPath);
                        startActivityForResult(intent, ACTION_SELECT_UPLOAD_VIDEO_PATH);
                        return true;
                    }
                });
        }

        mPrefInstantVideoUploadUseSubfolders = findPreference(INSTANT_VIDEO_UPLOAD_PATH_USE_SUBFOLDERS);
        mPrefInstantVideoUploadPathWiFi =  findPreference(INSTANT_VIDEO_UPLOAD_ON_WIFI);
        mPrefInstantVideoUpload = findPreference(INSTANT_VIDEO_UPLOADING);
<<<<<<< HEAD
        mPrefInstantVideoUploadOnlyOnCharging = findPreference("instant_video_upload_on_charging");
=======
>>>>>>> 6b36468d
        toggleInstantVideoOptions(((CheckBoxPreference) mPrefInstantVideoUpload).isChecked());

        mPrefInstantVideoUpload.setOnPreferenceChangeListener(new OnPreferenceChangeListener() {

            @Override
            public boolean onPreferenceChange(Preference preference, Object newValue) {
                toggleInstantVideoOptions((Boolean) newValue);
                toggleInstantUploadBehaviour(
                        (Boolean) newValue,
                        ((CheckBoxPreference) mPrefInstantUpload).isChecked());
                return true;
            }
        });

        mPrefInstantUploadBehaviour = findPreference(PREFS_INSTANT_BEHAVIOUR);
        toggleInstantUploadBehaviour(
                ((CheckBoxPreference)mPrefInstantVideoUpload).isChecked(),
                ((CheckBoxPreference)mPrefInstantUpload).isChecked());

        /* About App */
       pAboutApp = (Preference) findPreference(ABOUT_APP);
       if (pAboutApp != null) { 
               pAboutApp.setTitle(String.format(getString(R.string.about_android),
                       getString(R.string.app_name)));
           try {
               Integer currentVersion = getPackageManager().getPackageInfo
                       (getPackageName(), 0).versionCode;
               pAboutApp.setSummary(String.format(getString(R.string.about_version),
                       currentVersion));
           } catch (NameNotFoundException e) {
           }
       }

        INSTANT_UPLOAD_ACCOUNT_LABEL = getResources().getString(R.string.prefs_instant_upload_account);
        INSTANT_UPLOAD_PATH_LABEL = getResources().getString(R.string.prefs_instant_upload_path);

       loadInstantUploadPath();
       loadStoragePath();
       loadInstantUploadVideoPath();
        /* Link to Beta apks */
        Preference pBetaLink =  findPreference("beta_link");
        if (pBetaLink != null ){
            pBetaLink.setOnPreferenceClickListener(new OnPreferenceClickListener() {
                @Override
                public boolean onPreferenceClick(Preference preference) {
                    Integer latestVersion = -1;
                    Integer currentVersion = -1;
                    try {
                        currentVersion = getPackageManager().getPackageInfo
                                                 (getPackageName(), 0).versionCode;
                        LoadingVersionNumberTask loadTask = new LoadingVersionNumberTask();
                        loadTask.execute();
                        latestVersion = loadTask.get();
                    } catch (InterruptedException | ExecutionException e) {
                        e.printStackTrace();
                    } catch (NameNotFoundException e) {
                        e.printStackTrace();
                    }
                    if (latestVersion == -1 || currentVersion == -1) {
                        Toast.makeText(getApplicationContext(), "No information available!",
                                       Toast.LENGTH_SHORT).show();
                    }
                    if (latestVersion > currentVersion) {
                        String betaLinkWeb = (String) getText(R.string.beta_link) +
                                                              latestVersion + ".apk";
                        if (betaLinkWeb != null && betaLinkWeb.length() > 0) {
                            Uri uriUrl = Uri.parse(betaLinkWeb);
                            Intent intent = new Intent(Intent.ACTION_VIEW, uriUrl);
                            startActivity(intent);
                            return true;
                        }
                    } else {
                        Toast.makeText(getApplicationContext(), "No new version available!",
                                       Toast.LENGTH_SHORT).show();
                        return true;
                    }
                    return true;
                }
            });
        }

        /* Link to beta changelog */
        Preference pChangelogLink =  findPreference("changelog_link");
        if (pChangelogLink != null) {
            pChangelogLink.setOnPreferenceClickListener(new OnPreferenceClickListener() {
                @Override
                public boolean onPreferenceClick(Preference preference) {
                    String betaLinkWeb = getString(R.string.changelog);
                    if (betaLinkWeb != null && betaLinkWeb.length() > 0) {
                        Uri uriUrl = Uri.parse(betaLinkWeb);
                        Intent intent = new Intent(Intent.ACTION_VIEW, uriUrl);
                        startActivity(intent);
                        return true;
                    }
                    return true;
                }
            });
        }
    }

    private void toggleInstantPictureOptions(Boolean value){
        if (value){
            mPrefInstantUploadCategory.addPreference(mPrefInstantUploadPathWiFi);
            mPrefInstantUploadCategory.addPreference(mPrefInstantUploadPath);
            mPrefInstantUploadCategory.addPreference(mPrefInstantUploadUseSubfolders);
            mPrefInstantUploadCategory.addPreference(mPrefInstantPictureUploadOnlyOnCharging);
        } else {
            mPrefInstantUploadCategory.removePreference(mPrefInstantUploadPathWiFi);
            mPrefInstantUploadCategory.removePreference(mPrefInstantUploadPath);
            mPrefInstantUploadCategory.removePreference(mPrefInstantUploadUseSubfolders);
            mPrefInstantUploadCategory.removePreference(mPrefInstantPictureUploadOnlyOnCharging);
        }
    }

    private void toggleInstantVideoOptions(Boolean value){
        if (value){
            mPrefInstantUploadCategory.addPreference(mPrefInstantVideoUploadPathWiFi);
            mPrefInstantUploadCategory.addPreference(mPrefInstantVideoUploadPath);
            mPrefInstantUploadCategory.addPreference(mPrefInstantVideoUploadUseSubfolders);
            mPrefInstantUploadCategory.addPreference(mPrefInstantVideoUploadOnlyOnCharging);
        } else {
            mPrefInstantUploadCategory.removePreference(mPrefInstantVideoUploadPathWiFi);
            mPrefInstantUploadCategory.removePreference(mPrefInstantVideoUploadPath);
            mPrefInstantUploadCategory.removePreference(mPrefInstantVideoUploadUseSubfolders);
            mPrefInstantUploadCategory.removePreference(mPrefInstantVideoUploadOnlyOnCharging);
        }
    }

    private void toggleInstantUploadBehaviour(Boolean video, Boolean picture){
        if (picture || video){
            mPrefInstantUploadCategory.addPreference(mPrefInstantUploadBehaviour);
        } else {
            mPrefInstantUploadCategory.removePreference(mPrefInstantUploadBehaviour);
        }
    }

    @Override
    protected void onResume() {
        super.onResume();
        SharedPreferences appPrefs =
                PreferenceManager.getDefaultSharedPreferences(getApplicationContext());
        boolean state = appPrefs.getBoolean(PassCodeActivity.PREFERENCE_SET_PASSCODE, false);
        pCode.setChecked(state);
    }

    @Override
    public boolean onCreateOptionsMenu(Menu menu) {
        super.onCreateOptionsMenu(menu);
        return true;
    }

    @Override
    public boolean onMenuItemSelected(int featureId, MenuItem item) {
        super.onMenuItemSelected(featureId, item);
        Intent intent;

        switch (item.getItemId()) {
        case android.R.id.home:
            intent = new Intent(getBaseContext(), FileDisplayActivity.class);
            intent.addFlags(Intent.FLAG_ACTIVITY_CLEAR_TOP);
            startActivity(intent);
            break;
        default:
            Log_OC.w(TAG, "Unknown menu item triggered");
            return false;
        }
        return true;
    }

    @Override
    protected void onActivityResult(int requestCode, int resultCode, Intent data) {
        super.onActivityResult(requestCode, resultCode, data);

        if (requestCode == ACTION_SELECT_UPLOAD_PATH && resultCode == RESULT_OK){

            OCFile folderToUpload =  data.getParcelableExtra(UploadPathActivity.EXTRA_FOLDER);

            mUploadPath = folderToUpload.getRemotePath();

            mUploadPath = DisplayUtils.getPathWithoutLastSlash(mUploadPath);

            mUploadPathAccount = AccountUtils.getCurrentOwnCloudAccount(MainApp.getAppContext()).name;

            // Show the path on summary preference
            mPrefInstantUploadPath.setSummary(getUploadAccountPath(mUploadPathAccount, mUploadPath));

            saveInstantUploadPathOnPreferences();

        } else if (requestCode == ACTION_SELECT_UPLOAD_VIDEO_PATH && resultCode == RESULT_OK) {

            OCFile folderToUploadVideo = data.getParcelableExtra(UploadPathActivity.EXTRA_FOLDER);

            mUploadVideoPath = folderToUploadVideo.getRemotePath();

            mUploadVideoPath = DisplayUtils.getPathWithoutLastSlash(mUploadVideoPath);

            mUploadVideoPathAccount = AccountUtils.getCurrentOwnCloudAccount(MainApp.getAppContext()).name;

            // Show the video path on summary preference
            mPrefInstantVideoUploadPath.setSummary(getUploadAccountPath(mUploadVideoPathAccount, mUploadVideoPath));

            saveInstantUploadVideoPathOnPreferences();
        } else if (requestCode == ACTION_REQUEST_PASSCODE && resultCode == RESULT_OK) {
            String passcode = data.getStringExtra(PassCodeActivity.KEY_PASSCODE);
            if (passcode != null && passcode.length() == 4) {
                SharedPreferences.Editor appPrefs = PreferenceManager
                        .getDefaultSharedPreferences(getApplicationContext()).edit();

                for (int i = 1; i <= 4; ++i) {
                    appPrefs.putString(PassCodeActivity.PREFERENCE_PASSCODE_D + i, passcode.substring(i-1, i));
                }
                appPrefs.putBoolean(PassCodeActivity.PREFERENCE_SET_PASSCODE, true);
                appPrefs.commit();
                Toast.makeText(this, R.string.pass_code_stored, Toast.LENGTH_LONG).show();
            }
        } else if (requestCode == ACTION_CONFIRM_PASSCODE && resultCode == RESULT_OK) {
            if (data.getBooleanExtra(PassCodeActivity.KEY_CHECK_RESULT, false)) {

                SharedPreferences.Editor appPrefs = PreferenceManager
                        .getDefaultSharedPreferences(getApplicationContext()).edit();
                appPrefs.putBoolean(PassCodeActivity.PREFERENCE_SET_PASSCODE, false);
                appPrefs.commit();

                Toast.makeText(this, R.string.pass_code_removed, Toast.LENGTH_LONG).show();
            }
        }
    }

    public ActionBar getSupportActionBar() {
        return getDelegate().getSupportActionBar();
    }

    public void setSupportActionBar(@Nullable Toolbar toolbar) {
        getDelegate().setSupportActionBar(toolbar);
    }

    @Override
    public MenuInflater getMenuInflater() {
        return getDelegate().getMenuInflater();
    }

    @Override
    public void setContentView(@LayoutRes int layoutResID) {
        getDelegate().setContentView(layoutResID);
    }
    @Override
    public void setContentView(View view) {
        getDelegate().setContentView(view);
    }
    @Override
    public void setContentView(View view, ViewGroup.LayoutParams params) {
        getDelegate().setContentView(view, params);
    }

    @Override
    public void addContentView(View view, ViewGroup.LayoutParams params) {
        getDelegate().addContentView(view, params);
    }

    @Override
    protected void onPostResume() {
        super.onPostResume();
        getDelegate().onPostResume();
    }

    @Override
    protected void onTitleChanged(CharSequence title, int color) {
        super.onTitleChanged(title, color);
        getDelegate().setTitle(title);
    }

    @Override
    public void onConfigurationChanged(Configuration newConfig) {
        super.onConfigurationChanged(newConfig);
        getDelegate().onConfigurationChanged(newConfig);
    }

    @Override
    protected void onPostCreate(Bundle savedInstanceState) {
        super.onPostCreate(savedInstanceState);
        getDelegate().onPostCreate(savedInstanceState);
    }

    @Override
    protected void onDestroy() {
        super.onDestroy();
        getDelegate().onDestroy();
    }

    @Override
    protected void onStop() {
        super.onStop();
        getDelegate().onStop();
    }

    public void invalidateOptionsMenu() {
        getDelegate().invalidateOptionsMenu();
    }

    private AppCompatDelegate getDelegate() {
        if (mDelegate == null) {
            mDelegate = AppCompatDelegate.create(this, null);
        }
        return mDelegate;
    }

    /**
     * Returns a combined string of accountName and uploadPath to be displayed to user.
     */
    private String getUploadAccountPath(String accountName, String uploadPath) {
        return INSTANT_UPLOAD_ACCOUNT_LABEL + ": " + accountName + "\n"
                + INSTANT_UPLOAD_PATH_LABEL + ": " + uploadPath;
    }

    /**
     * Load upload path set on preferences
     */
    private void loadInstantUploadPath() {
        SharedPreferences appPrefs =
                PreferenceManager.getDefaultSharedPreferences(getApplicationContext());
        mUploadPath = appPrefs.getString(INSTANT_UPLOAD_PATH, getString(R.string.instant_upload_path));
        mUploadPathAccount = appPrefs.getString(INSTANT_UPLOAD_PATH_ACCOUNT,
                AccountUtils.getCurrentOwnCloudAccount(MainApp.getAppContext()).name);
        mPrefInstantUploadPath.setSummary(getUploadAccountPath(mUploadPathAccount, mUploadPath));
    }

    /**
<<<<<<< HEAD
     * Save storage path
     */
    private void saveStoragePath(String newStoragePath) {
        SharedPreferences appPrefs =
                PreferenceManager.getDefaultSharedPreferences(getApplicationContext());
        mStoragePath = newStoragePath;
        MainApp.setStoragePath(mStoragePath);
        SharedPreferences.Editor editor = appPrefs.edit();
        editor.putString(Keys.STORAGE_PATH, mStoragePath);
        editor.commit();
        String storageDescription = DataStorageProvider.getInstance().getStorageDescriptionByPath(mStoragePath);
        mPrefStoragePath.setSummary(storageDescription);
        mPrefStoragePath.setValue(newStoragePath);
    }

    /**
     * Load storage path set on preferences
     */
    private void loadStoragePath() {
        SharedPreferences appPrefs =
                PreferenceManager.getDefaultSharedPreferences(getApplicationContext());
        mStoragePath = appPrefs.getString(Keys.STORAGE_PATH, Environment.getExternalStorageDirectory()
                                                         .getAbsolutePath());
        String storageDescription = DataStorageProvider.getInstance().getStorageDescriptionByPath(mStoragePath);
        mPrefStoragePath.setSummary(storageDescription);
    }

    /**
=======
>>>>>>> 6b36468d
     * Save the "Instant Upload Path" and corresponding account on preferences
     */
    private void saveInstantUploadPathOnPreferences() {
        SharedPreferences appPrefs =
                PreferenceManager.getDefaultSharedPreferences(getApplicationContext());
        SharedPreferences.Editor editor = appPrefs.edit();
        editor.putString(INSTANT_UPLOAD_PATH, mUploadPath)
                .putString(INSTANT_UPLOAD_PATH_ACCOUNT, mUploadPathAccount);
        editor.commit();
    }

    /**
     * Load upload video path set on preferences
     */
    private void loadInstantUploadVideoPath() {
        SharedPreferences appPrefs =
                PreferenceManager.getDefaultSharedPreferences(getApplicationContext());
        mUploadVideoPath = appPrefs.getString(INSTANT_VIDEO_UPLOAD_PATH, getString(R.string.instant_upload_path));
        mUploadVideoPathAccount = appPrefs.getString(INSTANT_VIDEO_UPLOAD_PATH_ACCOUNT,
                AccountUtils.getCurrentOwnCloudAccount(MainApp.getAppContext()).name);
        mPrefInstantVideoUploadPath.setSummary(getUploadAccountPath(mUploadVideoPathAccount, mUploadVideoPath));
    }

    /**
     * Save the "Instant Video Upload Path" and corresponding account on preferences
     */
    private void saveInstantUploadVideoPathOnPreferences() {
        SharedPreferences appPrefs =
                PreferenceManager.getDefaultSharedPreferences(getApplicationContext());
        SharedPreferences.Editor editor = appPrefs.edit();
        editor.putString(INSTANT_VIDEO_UPLOAD_PATH, mUploadVideoPath)
                .putString(INSTANT_VIDEO_UPLOAD_PATH_ACCOUNT, mUploadVideoPathAccount);
        editor.commit();
    }

    @Override
    public void onStorageMigrationFinished(String storagePath, boolean succeed) {
        if (succeed)
            saveStoragePath(storagePath);
    }

    @Override
    public void onCancelMigration() {
        // Migration was canceled so we don't do anything
    }

    /**
     *
     * Class for loading the version number
     *
     */
    private class LoadingVersionNumberTask extends AsyncTask<Void, Void, Integer> {
        protected Integer doInBackground(Void... args) {
            try {
                URL url = new URL("https://github.com/owncloud/android/raw/beta/apks/latest");
                BufferedReader in = new BufferedReader(new InputStreamReader(url.openStream()));

                Integer latestVersion = Integer.parseInt(in.readLine());
                in.close();

                return latestVersion;

            } catch (MalformedURLException e) {
                e.printStackTrace();
            } catch (IOException e) {
                e.printStackTrace();
            }
            return -1;
        }
    }

}<|MERGE_RESOLUTION|>--- conflicted
+++ resolved
@@ -86,14 +86,9 @@
  * It proxies the necessary calls via {@link android.support.v7.app.AppCompatDelegate} to be used
  * with AppCompat.
  */
-<<<<<<< HEAD
 public class Preferences extends PreferenceActivity
         implements StorageMigration.StorageMigrationProgressListener {
     
-=======
-public class Preferences extends PreferenceActivity {
-
->>>>>>> 6b36468d
     private static final String TAG = Preferences.class.getSimpleName();
 
     private static final int ACTION_SELECT_UPLOAD_PATH = 1;
@@ -143,7 +138,6 @@
     private Preference mPrefInstantVideoUploadOnlyOnCharging;
     private String mUploadVideoPath;
     private String mUploadVideoPathAccount;
-<<<<<<< HEAD
     private ListPreference mPrefStoragePath;
     private String mStoragePath;
 
@@ -152,8 +146,6 @@
         public static final String INSTANT_UPLOAD_PATH = "instant_upload_path";
         public static final String INSTANT_VIDEO_UPLOAD_PATH = "instant_video_upload_path";
     }
-=======
->>>>>>> 6b36468d
 
     @SuppressWarnings("deprecation")
     @Override
@@ -211,7 +203,6 @@
         }
 
         PreferenceCategory preferenceCategory = (PreferenceCategory) findPreference(MORE);
-<<<<<<< HEAD
 
         final Preference pCacheSize = findPreference("pref_cache_size");
         if (pCacheSize != null){
@@ -234,9 +225,6 @@
             });
         }
 
-=======
-        
->>>>>>> 6b36468d
         boolean helpEnabled = getResources().getBoolean(R.bool.help_enabled);
         Preference pHelp =  findPreference(HELP);
         if (pHelp != null ){
@@ -359,7 +347,6 @@
             }
         }
 
-<<<<<<< HEAD
         mPrefStoragePath =  (ListPreference) findPreference(Keys.STORAGE_PATH);
         if (mPrefStoragePath != null) {
             StoragePoint[] storageOptions = DataStorageProvider.getInstance().getAvailableStoragePoints();
@@ -392,9 +379,6 @@
         }
 
         mPrefInstantUploadPath = (PreferenceWithTwoLineLongSummary)findPreference(Keys.INSTANT_UPLOAD_PATH);
-=======
-        mPrefInstantUploadPath =  findPreference(INSTANT_UPLOAD_PATH);
->>>>>>> 6b36468d
         if (mPrefInstantUploadPath != null){
 
             mPrefInstantUploadPath.setOnPreferenceClickListener(new OnPreferenceClickListener() {
@@ -417,10 +401,7 @@
         mPrefInstantUploadUseSubfolders = findPreference(INSTANT_UPLOAD_PATH_USE_SUBFOLDERS);
         mPrefInstantUploadPathWiFi =  findPreference(INSTANT_UPLOAD_ON_WIFI);
         mPrefInstantUpload = findPreference(INSTANT_UPLOADING);
-<<<<<<< HEAD
         mPrefInstantPictureUploadOnlyOnCharging = findPreference("instant_upload_on_charging");
-=======
->>>>>>> 6b36468d
         
         toggleInstantPictureOptions(((CheckBoxPreference) mPrefInstantUpload).isChecked());
 
@@ -457,10 +438,7 @@
         mPrefInstantVideoUploadUseSubfolders = findPreference(INSTANT_VIDEO_UPLOAD_PATH_USE_SUBFOLDERS);
         mPrefInstantVideoUploadPathWiFi =  findPreference(INSTANT_VIDEO_UPLOAD_ON_WIFI);
         mPrefInstantVideoUpload = findPreference(INSTANT_VIDEO_UPLOADING);
-<<<<<<< HEAD
         mPrefInstantVideoUploadOnlyOnCharging = findPreference("instant_video_upload_on_charging");
-=======
->>>>>>> 6b36468d
         toggleInstantVideoOptions(((CheckBoxPreference) mPrefInstantVideoUpload).isChecked());
 
         mPrefInstantVideoUpload.setOnPreferenceChangeListener(new OnPreferenceChangeListener() {
@@ -493,6 +471,9 @@
            } catch (NameNotFoundException e) {
            }
        }
+
+        INSTANT_UPLOAD_ACCOUNT_LABEL = getResources().getString(R.string.prefs_instant_upload_account);
+        INSTANT_UPLOAD_PATH_LABEL = getResources().getString(R.string.prefs_instant_upload_path);
 
         INSTANT_UPLOAD_ACCOUNT_LABEL = getResources().getString(R.string.prefs_instant_upload_account);
         INSTANT_UPLOAD_PATH_LABEL = getResources().getString(R.string.prefs_instant_upload_path);
@@ -788,7 +769,6 @@
     }
 
     /**
-<<<<<<< HEAD
      * Save storage path
      */
     private void saveStoragePath(String newStoragePath) {
@@ -817,8 +797,6 @@
     }
 
     /**
-=======
->>>>>>> 6b36468d
      * Save the "Instant Upload Path" and corresponding account on preferences
      */
     private void saveInstantUploadPathOnPreferences() {
