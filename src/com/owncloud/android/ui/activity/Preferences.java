/**
 *   ownCloud Android client application
 *
 *   @author Bartek Przybylski
 *   @author David A. Velasco
 *   Copyright (C) 2011  Bartek Przybylski
 *   Copyright (C) 2016 ownCloud Inc.
 *   Copyright (C) 2016 Nextcloud
 *
 *   This program is free software: you can redistribute it and/or modify
 *   it under the terms of the GNU General Public License version 2,
 *   as published by the Free Software Foundation.
 *
 *   This program is distributed in the hope that it will be useful,
 *   but WITHOUT ANY WARRANTY; without even the implied warranty of
 *   MERCHANTABILITY or FITNESS FOR A PARTICULAR PURPOSE.  See the
 *   GNU General Public License for more details.
 *
 *   You should have received a copy of the GNU General Public License
 *   along with this program.  If not, see <http://www.gnu.org/licenses/>.
 *
 */
package com.owncloud.android.ui.activity;

import android.content.Intent;
import android.content.ServiceConnection;
import android.content.SharedPreferences;
import android.content.pm.PackageInfo;
import android.content.pm.PackageManager.NameNotFoundException;
import android.content.res.Configuration;
import android.net.Uri;
import android.os.AsyncTask;
import android.os.Bundle;
import android.os.Environment;
import android.preference.CheckBoxPreference;
import android.preference.ListPreference;
import android.preference.Preference;
import android.preference.Preference.OnPreferenceChangeListener;
import android.preference.Preference.OnPreferenceClickListener;
import android.preference.PreferenceActivity;
import android.preference.PreferenceCategory;
import android.preference.PreferenceManager;
import android.support.annotation.LayoutRes;
import android.support.annotation.Nullable;
import android.support.v7.app.ActionBar;
import android.support.v7.app.AppCompatDelegate;
import android.support.v7.widget.Toolbar;
import android.view.Menu;
import android.view.MenuInflater;
import android.view.MenuItem;
import android.view.View;
import android.view.ViewGroup;
import android.widget.Toast;

import com.owncloud.android.BuildConfig;
import com.owncloud.android.MainApp;
import com.owncloud.android.R;
import com.owncloud.android.datamodel.OCFile;
import com.owncloud.android.datastorage.DataStorageProvider;
import com.owncloud.android.datastorage.StoragePoint;
import com.owncloud.android.files.services.FileDownloader;
import com.owncloud.android.files.services.FileUploader;
<<<<<<< HEAD
import com.owncloud.android.datamodel.ThumbnailsCacheManager;
import com.owncloud.android.datastorage.DataStorageProvider;
import com.owncloud.android.datastorage.StoragePoint;
import com.owncloud.android.files.services.FileDownloader;
import com.owncloud.android.files.services.FileUploader;
import com.owncloud.android.lib.common.utils.Log_OC;
import com.owncloud.android.ui.PreferenceWithLongSummary;
import com.owncloud.android.ui.PreferenceWithLongSummary;
import com.owncloud.android.ui.PreferenceWithTwoLineLongSummary;
=======
import com.owncloud.android.lib.common.utils.Log_OC;
import com.owncloud.android.ui.PreferenceWithLongSummary;
>>>>>>> 3d1ba533
import com.owncloud.android.utils.DisplayUtils;

import java.io.BufferedReader;
import java.io.IOException;
import java.io.InputStreamReader;
import java.net.MalformedURLException;
import java.net.URL;
import java.util.concurrent.ExecutionException;


/**
 * An Activity that allows the user to change the application's settings.
 *
 * It proxies the necessary calls via {@link android.support.v7.app.AppCompatDelegate} to be used
 * with AppCompat.
 */
public class Preferences extends PreferenceActivity
        implements StorageMigration.StorageMigrationProgressListener {
    
    private static final String TAG = Preferences.class.getSimpleName();

    private static final int ACTION_SELECT_UPLOAD_PATH = 1;
    private static final int ACTION_SELECT_UPLOAD_VIDEO_PATH = 2;
    private static final int ACTION_REQUEST_PASSCODE = 5;
    private static final int ACTION_CONFIRM_PASSCODE = 6;

    public static final String INSTANT_UPLOAD_PATH_ACCOUNT = "instant_upload_path_account";
    public static final String INSTANT_UPLOAD_PATH = "instant_upload_path";
    public static final String INSTANT_VIDEO_UPLOAD_PATH = "instant_video_upload_path";
    public static final String INSTANT_VIDEO_UPLOAD_PATH_ACCOUNT = "instant_video_upload_path_account";
    public static final String INSTANT_VIDEO_UPLOAD_PATH_USE_SUBFOLDERS = "instant_video_upload_path_use_subfolders";
    public static final String INSTANT_VIDEO_UPLOAD_ON_WIFI = "instant_video_upload_on_wifi";
    public static final String INSTANT_VIDEO_UPLOADING = "instant_video_uploading";
    public static final String PREFS_INSTANT_BEHAVIOUR = "prefs_instant_behaviour";
    public static final String ABOUT_APP = "about_app";
    public static final String INSTANT_UPLOADING_CATEGORY = "instant_uploading_category";
    public static final String INSTANT_UPLOAD_PATH_USE_SUBFOLDERS = "instant_upload_path_use_subfolders";
    public static final String INSTANT_UPLOAD_ON_WIFI = "instant_upload_on_wifi";
    public static final String INSTANT_UPLOADING = "instant_uploading";
    public static final String LOGGER = "logger";
    public static final String FEEDBACK = "feedback";
    public static final String RECOMMEND = "recommend";
    public static final String MORE = "more";
    public static final String HELP = "help";

    private static String INSTANT_UPLOAD_ACCOUNT_LABEL;
    private static String INSTANT_UPLOAD_PATH_LABEL;

    private CheckBoxPreference pCode;
    private Preference pAboutApp;
    private AppCompatDelegate mDelegate;

    private String mUploadPath;
    private String mUploadPathAccount;
    private PreferenceCategory mPrefInstantUploadCategory;
    private Preference mPrefInstantUpload;
    private Preference mPrefInstantUploadBehaviour;
    private Preference mPrefInstantUploadPath;
    private Preference mPrefInstantUploadUseSubfolders;
    private Preference mPrefInstantPictureUploadOnlyOnCharging;
    private Preference mPrefInstantUploadPathWiFi;
    private Preference mPrefInstantVideoUpload;
    private Preference mPrefInstantVideoUploadPath;
    private Preference mPrefInstantVideoUploadUseSubfolders;
    private Preference mPrefInstantVideoUploadPathWiFi;
    private Preference mPrefInstantVideoUploadOnlyOnCharging;
    private String mUploadVideoPath;
<<<<<<< HEAD
    private String mUploadVideoPathAccount;
=======
>>>>>>> 3d1ba533
    private ListPreference mPrefStoragePath;
    private String mStoragePath;

    public static class Keys {
        public static final String STORAGE_PATH = "storage_path";
        public static final String INSTANT_UPLOAD_PATH = "instant_upload_path";
        public static final String INSTANT_VIDEO_UPLOAD_PATH = "instant_video_upload_path";
    }

    @SuppressWarnings("deprecation")
    @Override
    public void onCreate(Bundle savedInstanceState) {
        getDelegate().installViewFactory();
        getDelegate().onCreate(savedInstanceState);
        super.onCreate(savedInstanceState);
        addPreferencesFromResource(R.xml.preferences);

        ActionBar actionBar = getSupportActionBar();
        actionBar.setDisplayHomeAsUpEnabled(true);
        actionBar.setTitle(R.string.actionbar_settings);

        // For adding content description tag to a title field in the action bar
        int actionBarTitleId = getResources().getIdentifier("action_bar_title", "id", "android");
        View actionBarTitleView = getWindow().getDecorView().findViewById(actionBarTitleId);
        if (actionBarTitleView != null) {    // it's null in Android 2.x
            getWindow().getDecorView().findViewById(actionBarTitleId).
                    setContentDescription(getString(R.string.actionbar_settings));
        }
        // Load package info
        String temp;
        try {
            PackageInfo pkg = getPackageManager().getPackageInfo(getPackageName(), 0);
            temp = pkg.versionName;
        } catch (NameNotFoundException e) {
            temp = "";
            Log_OC.e(TAG, "Error while showing about dialog", e);
        }
        final String appVersion = temp;

        // Register context menu for list of preferences.
        registerForContextMenu(getListView());

        pCode = (CheckBoxPreference) findPreference(PassCodeActivity.PREFERENCE_SET_PASSCODE);
        if (pCode != null){
            pCode.setOnPreferenceChangeListener(new OnPreferenceChangeListener() {
                @Override
                public boolean onPreferenceChange(Preference preference, Object newValue) {
                    Intent i = new Intent(getApplicationContext(), PassCodeActivity.class);
                    Boolean incoming = (Boolean) newValue;

                    i.setAction(
                            incoming ? PassCodeActivity.ACTION_REQUEST_WITH_RESULT :
                                    PassCodeActivity.ACTION_CHECK_WITH_RESULT
                    );

                    startActivityForResult(i, incoming ? ACTION_REQUEST_PASSCODE :
                            ACTION_CONFIRM_PASSCODE);

                    // Don't update just yet, we will decide on it in onActivityResult
                    return false;
                }
            });
        }

<<<<<<< HEAD
        PreferenceCategory preferenceCategory = (PreferenceCategory) findPreference(MORE);

        final Preference pCacheSize = findPreference("pref_cache_size");
        if (pCacheSize != null){
            final SharedPreferences appPrefs =
                    PreferenceManager.getDefaultSharedPreferences(getApplicationContext());
            Long cacheSize = ThumbnailsCacheManager.getMaxSize();
            pCacheSize.setSummary(cacheSize + " Mb");
            pCacheSize.setOnPreferenceChangeListener(new OnPreferenceChangeListener() {
                @Override
                public boolean onPreferenceChange(Preference preference, Object newValue) {
                    int size = Integer.decode((String) newValue);
                    if (ThumbnailsCacheManager.setMaxSize(size)){
                        appPrefs.edit().putInt("pref_cache_size", size);
                        pCacheSize.setSummary(size + " MB");
                        return true;
                    } else {
                        return false;
                    }
                }
            });
        }

        boolean helpEnabled = getResources().getBoolean(R.bool.help_enabled);
        Preference pHelp =  findPreference(HELP);
=======
        PreferenceCategory preferenceCategory = (PreferenceCategory) findPreference("more");

        boolean helpEnabled = getResources().getBoolean(R.bool.help_enabled);
        Preference pHelp = findPreference("help");
>>>>>>> 3d1ba533
        if (pHelp != null ){
            if (helpEnabled) {
                pHelp.setOnPreferenceClickListener(new OnPreferenceClickListener() {
                    @Override
                    public boolean onPreferenceClick(Preference preference) {
                        String helpWeb   =(String) getText(R.string.url_help);
                        if (helpWeb != null && helpWeb.length() > 0) {
                            Uri uriUrl = Uri.parse(helpWeb);
                            Intent intent = new Intent(Intent.ACTION_VIEW, uriUrl);
                            startActivity(intent);
                        }
                        return true;
                    }
                });
            } else {
                preferenceCategory.removePreference(pHelp);
            }
        }

       boolean recommendEnabled = getResources().getBoolean(R.bool.recommend_enabled);
       Preference pRecommend =  findPreference(RECOMMEND);
        if (pRecommend != null){
            if (recommendEnabled) {
                pRecommend.setOnPreferenceClickListener(new OnPreferenceClickListener() {
                    @Override
                    public boolean onPreferenceClick(Preference preference) {

                        Intent intent = new Intent(Intent.ACTION_SENDTO);
                        intent.setType("text/plain");
                        intent.setData(Uri.parse(getString(R.string.mail_recommend)));
                        intent.addFlags(Intent.FLAG_ACTIVITY_NEW_TASK);

                        String appName = getString(R.string.app_name);
                        String downloadUrl = getString(R.string.url_app_download);

                        String recommendSubject =
                                String.format(getString(R.string.recommend_subject),
                                appName);
                        String recommendText = String.format(getString(R.string.recommend_text),
                                appName, downloadUrl);

                        intent.putExtra(Intent.EXTRA_SUBJECT, recommendSubject);
                        intent.putExtra(Intent.EXTRA_TEXT, recommendText);
                        startActivity(intent);

                        return true;

                    }
                });
            } else {
                preferenceCategory.removePreference(pRecommend);
            }
        }

        boolean feedbackEnabled = getResources().getBoolean(R.bool.feedback_enabled);
        Preference pFeedback =  findPreference(FEEDBACK);
        if (pFeedback != null){
            if (feedbackEnabled) {
                pFeedback.setOnPreferenceClickListener(new OnPreferenceClickListener() {
                    @Override
                    public boolean onPreferenceClick(Preference preference) {
                        String feedbackMail   =(String) getText(R.string.mail_feedback);
                        String feedback   =(String) getText(R.string.prefs_feedback) +
                                " - android v" + appVersion;
                        Intent intent = new Intent(Intent.ACTION_SENDTO); 
                        intent.setType("text/plain");
                        intent.putExtra(Intent.EXTRA_SUBJECT, feedback);

                        intent.setData(Uri.parse(feedbackMail));
                        intent.addFlags(Intent.FLAG_ACTIVITY_NEW_TASK);
                        startActivity(intent);

                        return true;
                    }
                });
            } else {
                preferenceCategory.removePreference(pFeedback);
            }
        }

        boolean loggerEnabled = getResources().getBoolean(R.bool.logger_enabled) || BuildConfig.DEBUG;
        Preference pLogger =  findPreference(LOGGER);
        if (pLogger != null){
            if (loggerEnabled) {
                pLogger.setOnPreferenceClickListener(new OnPreferenceClickListener() {
                    @Override
                    public boolean onPreferenceClick(Preference preference) {
                        Intent loggerIntent = new Intent(getApplicationContext(), LogHistoryActivity.class);
                        startActivity(loggerIntent);

                        return true;
                    }
                });
            } else {
                preferenceCategory.removePreference(pLogger);
            }
        }

        boolean imprintEnabled = getResources().getBoolean(R.bool.imprint_enabled);
        Preference pImprint =  findPreference("imprint");
        if (pImprint != null) {
            if (imprintEnabled) {
                pImprint.setOnPreferenceClickListener(new OnPreferenceClickListener() {
                    @Override
                    public boolean onPreferenceClick(Preference preference) {
                        String imprintWeb = (String) getText(R.string.url_imprint);
                        if (imprintWeb != null && imprintWeb.length() > 0) {
                            Uri uriUrl = Uri.parse(imprintWeb);
                            Intent intent = new Intent(Intent.ACTION_VIEW, uriUrl);
                            startActivity(intent);
                        }
                        //ImprintDialog.newInstance(true).show(preference.get, "IMPRINT_DIALOG");
                        return true;
                    }
                });
            } else {
                preferenceCategory.removePreference(pImprint);
            }
        }

        mPrefStoragePath =  (ListPreference) findPreference(Keys.STORAGE_PATH);
        if (mPrefStoragePath != null) {
            StoragePoint[] storageOptions = DataStorageProvider.getInstance().getAvailableStoragePoints();
            String[] entries = new String[storageOptions.length];
            String[] values = new String[storageOptions.length];
            for (int i = 0; i < storageOptions.length; ++i) {
                entries[i] = storageOptions[i].getDescription();
                values[i] = storageOptions[i].getPath();
            }
            mPrefStoragePath.setEntries(entries);
            mPrefStoragePath.setEntryValues(values);

            mPrefStoragePath.setOnPreferenceChangeListener(new OnPreferenceChangeListener() {
                    @Override
                    public boolean onPreferenceChange(Preference preference, Object newValue) {
                        String newPath = (String)newValue;
                        if (mStoragePath.equals(newPath))
                            return true;

                        StorageMigration storageMigration = new StorageMigration(Preferences.this, mStoragePath, newPath);

                        storageMigration.setStorageMigrationProgressListener(Preferences.this);

                        storageMigration.migrate();

                        return false;
                    }
                });

        }

<<<<<<< HEAD
        mPrefInstantUploadPath = (PreferenceWithTwoLineLongSummary)findPreference(Keys.INSTANT_UPLOAD_PATH);
=======
        mPrefInstantUploadPath = (PreferenceWithLongSummary)findPreference(Keys.INSTANT_UPLOAD_PATH);
>>>>>>> 3d1ba533
        if (mPrefInstantUploadPath != null){

            mPrefInstantUploadPath.setOnPreferenceClickListener(new OnPreferenceClickListener() {
                    @Override
                    public boolean onPreferenceClick(Preference preference) {
                        if (!mUploadPath.endsWith(OCFile.PATH_SEPARATOR)) {
                            mUploadPath += OCFile.PATH_SEPARATOR;
                        }
                        Intent intent = new Intent(Preferences.this, UploadPathActivity.class);
                        intent.putExtra(UploadPathActivity.KEY_INSTANT_UPLOAD_PATH, mUploadPath);
                        startActivityForResult(intent, ACTION_SELECT_UPLOAD_PATH);
                        return true;
                    }
                });
        }

        mPrefInstantUploadCategory =
                (PreferenceCategory) findPreference(INSTANT_UPLOADING_CATEGORY);

<<<<<<< HEAD
        mPrefInstantUploadUseSubfolders = findPreference(INSTANT_UPLOAD_PATH_USE_SUBFOLDERS);
        mPrefInstantUploadPathWiFi =  findPreference(INSTANT_UPLOAD_ON_WIFI);
        mPrefInstantUpload = findPreference(INSTANT_UPLOADING);
        mPrefInstantPictureUploadOnlyOnCharging = findPreference("instant_upload_on_charging");
        
=======
        mPrefInstantUploadUseSubfolders = findPreference("instant_upload_path_use_subfolders");
        mPrefInstantUploadPathWiFi =  findPreference("instant_upload_on_wifi");
        mPrefInstantUpload = findPreference("instant_uploading");

>>>>>>> 3d1ba533
        toggleInstantPictureOptions(((CheckBoxPreference) mPrefInstantUpload).isChecked());

        mPrefInstantUpload.setOnPreferenceChangeListener(new OnPreferenceChangeListener() {

            @Override
            public boolean onPreferenceChange(Preference preference, Object newValue) {
                toggleInstantPictureOptions((Boolean) newValue);
                toggleInstantUploadBehaviour(
                        ((CheckBoxPreference)mPrefInstantVideoUpload).isChecked(),
                        (Boolean) newValue);
                return true;
            }
        });
<<<<<<< HEAD
       
        mPrefInstantVideoUploadPath =  findPreference(INSTANT_VIDEO_UPLOAD_PATH);
=======

        mPrefInstantVideoUploadPath =  findPreference(Keys.INSTANT_VIDEO_UPLOAD_PATH);
>>>>>>> 3d1ba533
        if (mPrefInstantVideoUploadPath != null){

            mPrefInstantVideoUploadPath.setOnPreferenceClickListener(new OnPreferenceClickListener() {
                    @Override
                    public boolean onPreferenceClick(Preference preference) {
                        if (!mUploadVideoPath.endsWith(OCFile.PATH_SEPARATOR)) {
                            mUploadVideoPath += OCFile.PATH_SEPARATOR;
                        }
                        Intent intent = new Intent(Preferences.this, UploadPathActivity.class);
                        intent.putExtra(UploadPathActivity.KEY_INSTANT_UPLOAD_PATH,
                                mUploadVideoPath);
                        startActivityForResult(intent, ACTION_SELECT_UPLOAD_VIDEO_PATH);
                        return true;
                    }
                });
        }

        mPrefInstantVideoUploadUseSubfolders = findPreference(INSTANT_VIDEO_UPLOAD_PATH_USE_SUBFOLDERS);
        mPrefInstantVideoUploadPathWiFi =  findPreference(INSTANT_VIDEO_UPLOAD_ON_WIFI);
        mPrefInstantVideoUpload = findPreference(INSTANT_VIDEO_UPLOADING);
        mPrefInstantVideoUploadOnlyOnCharging = findPreference("instant_video_upload_on_charging");
        toggleInstantVideoOptions(((CheckBoxPreference) mPrefInstantVideoUpload).isChecked());

        mPrefInstantVideoUpload.setOnPreferenceChangeListener(new OnPreferenceChangeListener() {

            @Override
            public boolean onPreferenceChange(Preference preference, Object newValue) {
                toggleInstantVideoOptions((Boolean) newValue);
                toggleInstantUploadBehaviour(
                        (Boolean) newValue,
                        ((CheckBoxPreference) mPrefInstantUpload).isChecked());
                return true;
            }
        });

        mPrefInstantUploadBehaviour = findPreference(PREFS_INSTANT_BEHAVIOUR);
        toggleInstantUploadBehaviour(
                ((CheckBoxPreference)mPrefInstantVideoUpload).isChecked(),
                ((CheckBoxPreference)mPrefInstantUpload).isChecked());

        /* About App */
<<<<<<< HEAD
       pAboutApp = (Preference) findPreference(ABOUT_APP);
=======
       pAboutApp = findPreference("about_app");
>>>>>>> 3d1ba533
       if (pAboutApp != null) { 
               pAboutApp.setTitle(String.format(getString(R.string.about_android),
                       getString(R.string.app_name)));
           try {
               Integer currentVersion = getPackageManager().getPackageInfo
                       (getPackageName(), 0).versionCode;
               pAboutApp.setSummary(String.format(getString(R.string.about_version),
                       currentVersion));
           } catch (NameNotFoundException e) {
           }
       }

        INSTANT_UPLOAD_ACCOUNT_LABEL = getResources().getString(R.string.prefs_instant_upload_account);
        INSTANT_UPLOAD_PATH_LABEL = getResources().getString(R.string.prefs_instant_upload_path);

        INSTANT_UPLOAD_ACCOUNT_LABEL = getResources().getString(R.string.prefs_instant_upload_account);
        INSTANT_UPLOAD_PATH_LABEL = getResources().getString(R.string.prefs_instant_upload_path);

       loadInstantUploadPath();
       loadStoragePath();
       loadInstantUploadVideoPath();
        /* Link to Beta apks */
        Preference pBetaLink =  findPreference("beta_link");
        if (pBetaLink != null ){
            pBetaLink.setOnPreferenceClickListener(new OnPreferenceClickListener() {
                @Override
                public boolean onPreferenceClick(Preference preference) {
                    Integer latestVersion = -1;
                    Integer currentVersion = -1;
                    try {
                        currentVersion = getPackageManager().getPackageInfo
                                                 (getPackageName(), 0).versionCode;
                        LoadingVersionNumberTask loadTask = new LoadingVersionNumberTask();
                        loadTask.execute();
                        latestVersion = loadTask.get();
                    } catch (InterruptedException | ExecutionException e) {
                        e.printStackTrace();
                    } catch (NameNotFoundException e) {
                        e.printStackTrace();
                    }
                    if (latestVersion == -1 || currentVersion == -1) {
                        Toast.makeText(getApplicationContext(), "No information available!",
                                       Toast.LENGTH_SHORT).show();
                    }
                    if (latestVersion > currentVersion) {
                        String betaLinkWeb = (String) getText(R.string.beta_link) +
                                                              latestVersion + ".apk";
                        if (betaLinkWeb != null && betaLinkWeb.length() > 0) {
                            Uri uriUrl = Uri.parse(betaLinkWeb);
                            Intent intent = new Intent(Intent.ACTION_VIEW, uriUrl);
                            startActivity(intent);
                            return true;
                        }
                    } else {
                        Toast.makeText(getApplicationContext(), "No new version available!",
                                       Toast.LENGTH_SHORT).show();
                        return true;
                    }
                    return true;
                }
            });
        }

        /* Link to beta changelog */
        Preference pChangelogLink =  findPreference("changelog_link");
        if (pChangelogLink != null) {
            pChangelogLink.setOnPreferenceClickListener(new OnPreferenceClickListener() {
                @Override
                public boolean onPreferenceClick(Preference preference) {
                    String betaLinkWeb = getString(R.string.changelog);
                    if (betaLinkWeb != null && betaLinkWeb.length() > 0) {
                        Uri uriUrl = Uri.parse(betaLinkWeb);
                        Intent intent = new Intent(Intent.ACTION_VIEW, uriUrl);
                        startActivity(intent);
                        return true;
                    }
                    return true;
                }
            });
        }
    }

    private void toggleInstantPictureOptions(Boolean value){
        if (value){
            mPrefInstantUploadCategory.addPreference(mPrefInstantUploadPathWiFi);
            mPrefInstantUploadCategory.addPreference(mPrefInstantUploadPath);
            mPrefInstantUploadCategory.addPreference(mPrefInstantUploadUseSubfolders);
            mPrefInstantUploadCategory.addPreference(mPrefInstantPictureUploadOnlyOnCharging);
        } else {
            mPrefInstantUploadCategory.removePreference(mPrefInstantUploadPathWiFi);
            mPrefInstantUploadCategory.removePreference(mPrefInstantUploadPath);
            mPrefInstantUploadCategory.removePreference(mPrefInstantUploadUseSubfolders);
            mPrefInstantUploadCategory.removePreference(mPrefInstantPictureUploadOnlyOnCharging);
        }
    }

    private void toggleInstantVideoOptions(Boolean value){
        if (value){
            mPrefInstantUploadCategory.addPreference(mPrefInstantVideoUploadPathWiFi);
            mPrefInstantUploadCategory.addPreference(mPrefInstantVideoUploadPath);
            mPrefInstantUploadCategory.addPreference(mPrefInstantVideoUploadUseSubfolders);
            mPrefInstantUploadCategory.addPreference(mPrefInstantVideoUploadOnlyOnCharging);
        } else {
            mPrefInstantUploadCategory.removePreference(mPrefInstantVideoUploadPathWiFi);
            mPrefInstantUploadCategory.removePreference(mPrefInstantVideoUploadPath);
            mPrefInstantUploadCategory.removePreference(mPrefInstantVideoUploadUseSubfolders);
            mPrefInstantUploadCategory.removePreference(mPrefInstantVideoUploadOnlyOnCharging);
        }
    }

    private void toggleInstantUploadBehaviour(Boolean video, Boolean picture){
        if (picture || video){
            mPrefInstantUploadCategory.addPreference(mPrefInstantUploadBehaviour);
        } else {
            mPrefInstantUploadCategory.removePreference(mPrefInstantUploadBehaviour);
        }
    }

    @Override
    protected void onResume() {
        super.onResume();
        SharedPreferences appPrefs =
                PreferenceManager.getDefaultSharedPreferences(getApplicationContext());
        boolean state = appPrefs.getBoolean(PassCodeActivity.PREFERENCE_SET_PASSCODE, false);
        pCode.setChecked(state);
    }

    @Override
    public boolean onCreateOptionsMenu(Menu menu) {
        super.onCreateOptionsMenu(menu);
        return true;
    }

    @Override
    public boolean onMenuItemSelected(int featureId, MenuItem item) {
        super.onMenuItemSelected(featureId, item);
        Intent intent;

        switch (item.getItemId()) {
        case android.R.id.home:
            intent = new Intent(getBaseContext(), FileDisplayActivity.class);
            intent.addFlags(Intent.FLAG_ACTIVITY_CLEAR_TOP);
            startActivity(intent);
            break;
        default:
            Log_OC.w(TAG, "Unknown menu item triggered");
            return false;
        }
        return true;
    }

    @Override
    protected void onActivityResult(int requestCode, int resultCode, Intent data) {
        super.onActivityResult(requestCode, resultCode, data);

        if (requestCode == ACTION_SELECT_UPLOAD_PATH && resultCode == RESULT_OK){

            OCFile folderToUpload =  data.getParcelableExtra(UploadPathActivity.EXTRA_FOLDER);

            mUploadPath = folderToUpload.getRemotePath();

            mUploadPath = DisplayUtils.getPathWithoutLastSlash(mUploadPath);

            mUploadPathAccount = AccountUtils.getCurrentOwnCloudAccount(MainApp.getAppContext()).name;

            // Show the path on summary preference
            mPrefInstantUploadPath.setSummary(getUploadAccountPath(mUploadPathAccount, mUploadPath));

            saveInstantUploadPathOnPreferences();

        } else if (requestCode == ACTION_SELECT_UPLOAD_VIDEO_PATH && resultCode == RESULT_OK) {

            OCFile folderToUploadVideo = data.getParcelableExtra(UploadPathActivity.EXTRA_FOLDER);

            mUploadVideoPath = folderToUploadVideo.getRemotePath();

            mUploadVideoPath = DisplayUtils.getPathWithoutLastSlash(mUploadVideoPath);

            mUploadVideoPathAccount = AccountUtils.getCurrentOwnCloudAccount(MainApp.getAppContext()).name;

            // Show the video path on summary preference
            mPrefInstantVideoUploadPath.setSummary(getUploadAccountPath(mUploadVideoPathAccount, mUploadVideoPath));

            saveInstantUploadVideoPathOnPreferences();
        } else if (requestCode == ACTION_REQUEST_PASSCODE && resultCode == RESULT_OK) {
            String passcode = data.getStringExtra(PassCodeActivity.KEY_PASSCODE);
            if (passcode != null && passcode.length() == 4) {
                SharedPreferences.Editor appPrefs = PreferenceManager
                        .getDefaultSharedPreferences(getApplicationContext()).edit();

                for (int i = 1; i <= 4; ++i) {
                    appPrefs.putString(PassCodeActivity.PREFERENCE_PASSCODE_D + i, passcode.substring(i-1, i));
                }
                appPrefs.putBoolean(PassCodeActivity.PREFERENCE_SET_PASSCODE, true);
                appPrefs.commit();
                Toast.makeText(this, R.string.pass_code_stored, Toast.LENGTH_LONG).show();
            }
        } else if (requestCode == ACTION_CONFIRM_PASSCODE && resultCode == RESULT_OK) {
            if (data.getBooleanExtra(PassCodeActivity.KEY_CHECK_RESULT, false)) {

                SharedPreferences.Editor appPrefs = PreferenceManager
                        .getDefaultSharedPreferences(getApplicationContext()).edit();
                appPrefs.putBoolean(PassCodeActivity.PREFERENCE_SET_PASSCODE, false);
                appPrefs.commit();

                Toast.makeText(this, R.string.pass_code_removed, Toast.LENGTH_LONG).show();
            }
        }
    }

    public ActionBar getSupportActionBar() {
        return getDelegate().getSupportActionBar();
    }

    public void setSupportActionBar(@Nullable Toolbar toolbar) {
        getDelegate().setSupportActionBar(toolbar);
    }

    @Override
    public MenuInflater getMenuInflater() {
        return getDelegate().getMenuInflater();
    }

    @Override
    public void setContentView(@LayoutRes int layoutResID) {
        getDelegate().setContentView(layoutResID);
    }
    @Override
    public void setContentView(View view) {
        getDelegate().setContentView(view);
    }
    @Override
    public void setContentView(View view, ViewGroup.LayoutParams params) {
        getDelegate().setContentView(view, params);
    }

    @Override
    public void addContentView(View view, ViewGroup.LayoutParams params) {
        getDelegate().addContentView(view, params);
    }

    @Override
    protected void onPostResume() {
        super.onPostResume();
        getDelegate().onPostResume();
    }

    @Override
    protected void onTitleChanged(CharSequence title, int color) {
        super.onTitleChanged(title, color);
        getDelegate().setTitle(title);
    }

    @Override
    public void onConfigurationChanged(Configuration newConfig) {
        super.onConfigurationChanged(newConfig);
        getDelegate().onConfigurationChanged(newConfig);
    }

    @Override
    protected void onPostCreate(Bundle savedInstanceState) {
        super.onPostCreate(savedInstanceState);
        getDelegate().onPostCreate(savedInstanceState);
    }

    @Override
    protected void onDestroy() {
        super.onDestroy();
        getDelegate().onDestroy();
    }

    @Override
    protected void onStop() {
        super.onStop();
        getDelegate().onStop();
    }

    public void invalidateOptionsMenu() {
        getDelegate().invalidateOptionsMenu();
    }

    private AppCompatDelegate getDelegate() {
        if (mDelegate == null) {
            mDelegate = AppCompatDelegate.create(this, null);
        }
        return mDelegate;
    }

    /**
     * Returns a combined string of accountName and uploadPath to be displayed to user.
     */
    private String getUploadAccountPath(String accountName, String uploadPath) {
        return INSTANT_UPLOAD_ACCOUNT_LABEL + ": " + accountName + "\n"
                + INSTANT_UPLOAD_PATH_LABEL + ": " + uploadPath;
    }

    /**
     * Load upload path set on preferences
     */
    private void loadInstantUploadPath() {
        SharedPreferences appPrefs =
                PreferenceManager.getDefaultSharedPreferences(getApplicationContext());
<<<<<<< HEAD
        mUploadPath = appPrefs.getString(INSTANT_UPLOAD_PATH, getString(R.string.instant_upload_path));
        mUploadPathAccount = appPrefs.getString(INSTANT_UPLOAD_PATH_ACCOUNT,
                AccountUtils.getCurrentOwnCloudAccount(MainApp.getAppContext()).name);
        mPrefInstantUploadPath.setSummary(getUploadAccountPath(mUploadPathAccount, mUploadPath));
=======
        mUploadPath = appPrefs.getString(Keys.INSTANT_UPLOAD_PATH, getString(R.string.instant_upload_path));
        mPrefInstantUploadPath.setSummary(mUploadPath);
>>>>>>> 3d1ba533
    }

    /**
     * Save storage path
     */
    private void saveStoragePath(String newStoragePath) {
        SharedPreferences appPrefs =
                PreferenceManager.getDefaultSharedPreferences(getApplicationContext());
        mStoragePath = newStoragePath;
        MainApp.setStoragePath(mStoragePath);
        SharedPreferences.Editor editor = appPrefs.edit();
        editor.putString(Keys.STORAGE_PATH, mStoragePath);
        editor.commit();
        String storageDescription = DataStorageProvider.getInstance().getStorageDescriptionByPath(mStoragePath);
        mPrefStoragePath.setSummary(storageDescription);
        mPrefStoragePath.setValue(newStoragePath);
    }

    /**
     * Load storage path set on preferences
     */
    private void loadStoragePath() {
        SharedPreferences appPrefs =
                PreferenceManager.getDefaultSharedPreferences(getApplicationContext());
        mStoragePath = appPrefs.getString(Keys.STORAGE_PATH, Environment.getExternalStorageDirectory()
                                                         .getAbsolutePath());
        String storageDescription = DataStorageProvider.getInstance().getStorageDescriptionByPath(mStoragePath);
        mPrefStoragePath.setSummary(storageDescription);
    }

    /**
<<<<<<< HEAD
     * Save the "Instant Upload Path" and corresponding account on preferences
=======
     * Save the "Instant Upload Path" on preferences
>>>>>>> 3d1ba533
     */
    private void saveInstantUploadPathOnPreferences() {
        SharedPreferences appPrefs =
                PreferenceManager.getDefaultSharedPreferences(getApplicationContext());
        SharedPreferences.Editor editor = appPrefs.edit();
<<<<<<< HEAD
        editor.putString(INSTANT_UPLOAD_PATH, mUploadPath)
                .putString(INSTANT_UPLOAD_PATH_ACCOUNT, mUploadPathAccount);
=======
        editor.putString(Keys.INSTANT_UPLOAD_PATH, mUploadPath);
>>>>>>> 3d1ba533
        editor.commit();
    }

    /**
     * Load upload video path set on preferences
     */
    private void loadInstantUploadVideoPath() {
        SharedPreferences appPrefs =
                PreferenceManager.getDefaultSharedPreferences(getApplicationContext());
        mUploadVideoPath = appPrefs.getString(INSTANT_VIDEO_UPLOAD_PATH, getString(R.string.instant_upload_path));
        mUploadVideoPathAccount = appPrefs.getString(INSTANT_VIDEO_UPLOAD_PATH_ACCOUNT,
                AccountUtils.getCurrentOwnCloudAccount(MainApp.getAppContext()).name);
        mPrefInstantVideoUploadPath.setSummary(getUploadAccountPath(mUploadVideoPathAccount, mUploadVideoPath));
    }

    /**
     * Save the "Instant Video Upload Path" and corresponding account on preferences
     */
    private void saveInstantUploadVideoPathOnPreferences() {
        SharedPreferences appPrefs =
                PreferenceManager.getDefaultSharedPreferences(getApplicationContext());
        SharedPreferences.Editor editor = appPrefs.edit();
<<<<<<< HEAD
        editor.putString(INSTANT_VIDEO_UPLOAD_PATH, mUploadVideoPath)
                .putString(INSTANT_VIDEO_UPLOAD_PATH_ACCOUNT, mUploadVideoPathAccount);
=======
        editor.putString(Keys.INSTANT_VIDEO_UPLOAD_PATH, mUploadVideoPath);
>>>>>>> 3d1ba533
        editor.commit();
    }

    @Override
    public void onStorageMigrationFinished(String storagePath, boolean succeed) {
        if (succeed)
            saveStoragePath(storagePath);
    }

    @Override
    public void onCancelMigration() {
        // Migration was canceled so we don't do anything
    }

<<<<<<< HEAD
    /**
     *
     * Class for loading the version number
     *
     */
    private class LoadingVersionNumberTask extends AsyncTask<Void, Void, Integer> {
        protected Integer doInBackground(Void... args) {
            try {
                URL url = new URL("https://github.com/owncloud/android/raw/beta/apks/latest");
                BufferedReader in = new BufferedReader(new InputStreamReader(url.openStream()));

                Integer latestVersion = Integer.parseInt(in.readLine());
                in.close();

                return latestVersion;

            } catch (MalformedURLException e) {
                e.printStackTrace();
            } catch (IOException e) {
                e.printStackTrace();
            }
            return -1;
        }
    }

=======
>>>>>>> 3d1ba533
}<|MERGE_RESOLUTION|>--- conflicted
+++ resolved
@@ -60,7 +60,6 @@
 import com.owncloud.android.datastorage.StoragePoint;
 import com.owncloud.android.files.services.FileDownloader;
 import com.owncloud.android.files.services.FileUploader;
-<<<<<<< HEAD
 import com.owncloud.android.datamodel.ThumbnailsCacheManager;
 import com.owncloud.android.datastorage.DataStorageProvider;
 import com.owncloud.android.datastorage.StoragePoint;
@@ -70,10 +69,6 @@
 import com.owncloud.android.ui.PreferenceWithLongSummary;
 import com.owncloud.android.ui.PreferenceWithLongSummary;
 import com.owncloud.android.ui.PreferenceWithTwoLineLongSummary;
-=======
-import com.owncloud.android.lib.common.utils.Log_OC;
-import com.owncloud.android.ui.PreferenceWithLongSummary;
->>>>>>> 3d1ba533
 import com.owncloud.android.utils.DisplayUtils;
 
 import java.io.BufferedReader;
@@ -141,10 +136,7 @@
     private Preference mPrefInstantVideoUploadPathWiFi;
     private Preference mPrefInstantVideoUploadOnlyOnCharging;
     private String mUploadVideoPath;
-<<<<<<< HEAD
     private String mUploadVideoPathAccount;
-=======
->>>>>>> 3d1ba533
     private ListPreference mPrefStoragePath;
     private String mStoragePath;
 
@@ -209,7 +201,6 @@
             });
         }
 
-<<<<<<< HEAD
         PreferenceCategory preferenceCategory = (PreferenceCategory) findPreference(MORE);
 
         final Preference pCacheSize = findPreference("pref_cache_size");
@@ -235,12 +226,6 @@
 
         boolean helpEnabled = getResources().getBoolean(R.bool.help_enabled);
         Preference pHelp =  findPreference(HELP);
-=======
-        PreferenceCategory preferenceCategory = (PreferenceCategory) findPreference("more");
-
-        boolean helpEnabled = getResources().getBoolean(R.bool.help_enabled);
-        Preference pHelp = findPreference("help");
->>>>>>> 3d1ba533
         if (pHelp != null ){
             if (helpEnabled) {
                 pHelp.setOnPreferenceClickListener(new OnPreferenceClickListener() {
@@ -392,11 +377,7 @@
 
         }
 
-<<<<<<< HEAD
         mPrefInstantUploadPath = (PreferenceWithTwoLineLongSummary)findPreference(Keys.INSTANT_UPLOAD_PATH);
-=======
-        mPrefInstantUploadPath = (PreferenceWithLongSummary)findPreference(Keys.INSTANT_UPLOAD_PATH);
->>>>>>> 3d1ba533
         if (mPrefInstantUploadPath != null){
 
             mPrefInstantUploadPath.setOnPreferenceClickListener(new OnPreferenceClickListener() {
@@ -416,18 +397,11 @@
         mPrefInstantUploadCategory =
                 (PreferenceCategory) findPreference(INSTANT_UPLOADING_CATEGORY);
 
-<<<<<<< HEAD
         mPrefInstantUploadUseSubfolders = findPreference(INSTANT_UPLOAD_PATH_USE_SUBFOLDERS);
         mPrefInstantUploadPathWiFi =  findPreference(INSTANT_UPLOAD_ON_WIFI);
         mPrefInstantUpload = findPreference(INSTANT_UPLOADING);
         mPrefInstantPictureUploadOnlyOnCharging = findPreference("instant_upload_on_charging");
         
-=======
-        mPrefInstantUploadUseSubfolders = findPreference("instant_upload_path_use_subfolders");
-        mPrefInstantUploadPathWiFi =  findPreference("instant_upload_on_wifi");
-        mPrefInstantUpload = findPreference("instant_uploading");
-
->>>>>>> 3d1ba533
         toggleInstantPictureOptions(((CheckBoxPreference) mPrefInstantUpload).isChecked());
 
         mPrefInstantUpload.setOnPreferenceChangeListener(new OnPreferenceChangeListener() {
@@ -441,13 +415,8 @@
                 return true;
             }
         });
-<<<<<<< HEAD
-       
-        mPrefInstantVideoUploadPath =  findPreference(INSTANT_VIDEO_UPLOAD_PATH);
-=======
 
         mPrefInstantVideoUploadPath =  findPreference(Keys.INSTANT_VIDEO_UPLOAD_PATH);
->>>>>>> 3d1ba533
         if (mPrefInstantVideoUploadPath != null){
 
             mPrefInstantVideoUploadPath.setOnPreferenceClickListener(new OnPreferenceClickListener() {
@@ -489,11 +458,7 @@
                 ((CheckBoxPreference)mPrefInstantUpload).isChecked());
 
         /* About App */
-<<<<<<< HEAD
        pAboutApp = (Preference) findPreference(ABOUT_APP);
-=======
-       pAboutApp = findPreference("about_app");
->>>>>>> 3d1ba533
        if (pAboutApp != null) { 
                pAboutApp.setTitle(String.format(getString(R.string.about_android),
                        getString(R.string.app_name)));
@@ -796,15 +761,10 @@
     private void loadInstantUploadPath() {
         SharedPreferences appPrefs =
                 PreferenceManager.getDefaultSharedPreferences(getApplicationContext());
-<<<<<<< HEAD
         mUploadPath = appPrefs.getString(INSTANT_UPLOAD_PATH, getString(R.string.instant_upload_path));
         mUploadPathAccount = appPrefs.getString(INSTANT_UPLOAD_PATH_ACCOUNT,
                 AccountUtils.getCurrentOwnCloudAccount(MainApp.getAppContext()).name);
         mPrefInstantUploadPath.setSummary(getUploadAccountPath(mUploadPathAccount, mUploadPath));
-=======
-        mUploadPath = appPrefs.getString(Keys.INSTANT_UPLOAD_PATH, getString(R.string.instant_upload_path));
-        mPrefInstantUploadPath.setSummary(mUploadPath);
->>>>>>> 3d1ba533
     }
 
     /**
@@ -836,22 +796,42 @@
     }
 
     /**
-<<<<<<< HEAD
+     * Save storage path
+     */
+    private void saveStoragePath(String newStoragePath) {
+        SharedPreferences appPrefs =
+                PreferenceManager.getDefaultSharedPreferences(getApplicationContext());
+        mStoragePath = newStoragePath;
+        MainApp.setStoragePath(mStoragePath);
+        SharedPreferences.Editor editor = appPrefs.edit();
+        editor.putString(Keys.STORAGE_PATH, mStoragePath);
+        editor.commit();
+        String storageDescription = DataStorageProvider.getInstance().getStorageDescriptionByPath(mStoragePath);
+        mPrefStoragePath.setSummary(storageDescription);
+        mPrefStoragePath.setValue(newStoragePath);
+    }
+
+    /**
+     * Load storage path set on preferences
+     */
+    private void loadStoragePath() {
+        SharedPreferences appPrefs =
+                PreferenceManager.getDefaultSharedPreferences(getApplicationContext());
+        mStoragePath = appPrefs.getString(Keys.STORAGE_PATH, Environment.getExternalStorageDirectory()
+                                                         .getAbsolutePath());
+        String storageDescription = DataStorageProvider.getInstance().getStorageDescriptionByPath(mStoragePath);
+        mPrefStoragePath.setSummary(storageDescription);
+    }
+
+    /**
      * Save the "Instant Upload Path" and corresponding account on preferences
-=======
-     * Save the "Instant Upload Path" on preferences
->>>>>>> 3d1ba533
      */
     private void saveInstantUploadPathOnPreferences() {
         SharedPreferences appPrefs =
                 PreferenceManager.getDefaultSharedPreferences(getApplicationContext());
         SharedPreferences.Editor editor = appPrefs.edit();
-<<<<<<< HEAD
         editor.putString(INSTANT_UPLOAD_PATH, mUploadPath)
                 .putString(INSTANT_UPLOAD_PATH_ACCOUNT, mUploadPathAccount);
-=======
-        editor.putString(Keys.INSTANT_UPLOAD_PATH, mUploadPath);
->>>>>>> 3d1ba533
         editor.commit();
     }
 
@@ -874,12 +854,8 @@
         SharedPreferences appPrefs =
                 PreferenceManager.getDefaultSharedPreferences(getApplicationContext());
         SharedPreferences.Editor editor = appPrefs.edit();
-<<<<<<< HEAD
         editor.putString(INSTANT_VIDEO_UPLOAD_PATH, mUploadVideoPath)
                 .putString(INSTANT_VIDEO_UPLOAD_PATH_ACCOUNT, mUploadVideoPathAccount);
-=======
-        editor.putString(Keys.INSTANT_VIDEO_UPLOAD_PATH, mUploadVideoPath);
->>>>>>> 3d1ba533
         editor.commit();
     }
 
@@ -894,7 +870,6 @@
         // Migration was canceled so we don't do anything
     }
 
-<<<<<<< HEAD
     /**
      *
      * Class for loading the version number
@@ -920,6 +895,4 @@
         }
     }
 
-=======
->>>>>>> 3d1ba533
 }