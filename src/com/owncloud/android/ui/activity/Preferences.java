--- conflicted
+++ resolved
@@ -55,17 +55,16 @@
 import com.owncloud.android.BuildConfig;
 import com.owncloud.android.MainApp;
 import com.owncloud.android.R;
+import com.owncloud.android.authentication.AccountUtils;
 import com.owncloud.android.datamodel.OCFile;
-<<<<<<< HEAD
 import com.owncloud.android.datamodel.ThumbnailsCacheManager;
-=======
 import com.owncloud.android.datastorage.DataStorageProvider;
 import com.owncloud.android.datastorage.StoragePoint;
 import com.owncloud.android.files.services.FileDownloader;
 import com.owncloud.android.files.services.FileUploader;
->>>>>>> 2ffcb503
 import com.owncloud.android.lib.common.utils.Log_OC;
 import com.owncloud.android.ui.PreferenceWithLongSummary;
+import com.owncloud.android.ui.PreferenceWithTwoLineLongSummary;
 import com.owncloud.android.utils.DisplayUtils;
 
 import java.io.BufferedReader;
@@ -82,14 +81,9 @@
  * It proxies the necessary calls via {@link android.support.v7.app.AppCompatDelegate} to be used
  * with AppCompat.
  */
-<<<<<<< HEAD
-public class Preferences extends PreferenceActivity {
-
-=======
 public class Preferences extends PreferenceActivity
         implements StorageMigration.StorageMigrationProgressListener {
     
->>>>>>> 2ffcb503
     private static final String TAG = Preferences.class.getSimpleName();
 
     private static final int ACTION_SELECT_UPLOAD_PATH = 1;
@@ -138,12 +132,9 @@
     private Preference mPrefInstantVideoUploadPathWiFi;
     private Preference mPrefInstantVideoUploadOnlyOnCharging;
     private String mUploadVideoPath;
-<<<<<<< HEAD
     private String mUploadVideoPathAccount;
-=======
     private ListPreference mPrefStoragePath;
     private String mStoragePath;
->>>>>>> 2ffcb503
 
     public static class Keys {
         public static final String STORAGE_PATH = "storage_path";
@@ -206,7 +197,8 @@
             });
         }
 
-<<<<<<< HEAD
+        PreferenceCategory preferenceCategory = (PreferenceCategory) findPreference(MORE);
+
         final Preference pCacheSize = findPreference("pref_cache_size");
         if (pCacheSize != null){
             final SharedPreferences appPrefs =
@@ -228,16 +220,8 @@
             });
         }
 
-        PreferenceCategory preferenceCategory = (PreferenceCategory) findPreference(MORE);
-        
         boolean helpEnabled = getResources().getBoolean(R.bool.help_enabled);
         Preference pHelp =  findPreference(HELP);
-=======
-        PreferenceCategory preferenceCategory = (PreferenceCategory) findPreference("more");
-
-        boolean helpEnabled = getResources().getBoolean(R.bool.help_enabled);
-        Preference pHelp = findPreference("help");
->>>>>>> 2ffcb503
         if (pHelp != null ){
             if (helpEnabled) {
                 pHelp.setOnPreferenceClickListener(new OnPreferenceClickListener() {
@@ -358,9 +342,7 @@
             }
         }
 
-<<<<<<< HEAD
         mPrefInstantUploadPath =  findPreference(INSTANT_UPLOAD_PATH);
-=======
         mPrefStoragePath =  (ListPreference) findPreference(Keys.STORAGE_PATH);
         if (mPrefStoragePath != null) {
             StoragePoint[] storageOptions = DataStorageProvider.getInstance().getAvailableStoragePoints();
@@ -392,8 +374,7 @@
 
         }
 
-        mPrefInstantUploadPath = (PreferenceWithLongSummary)findPreference(Keys.INSTANT_UPLOAD_PATH);
->>>>>>> 2ffcb503
+        mPrefInstantUploadPath = (PreferenceWithTwoLineLongSummary)findPreference(Keys.INSTANT_UPLOAD_PATH);
         if (mPrefInstantUploadPath != null){
 
             mPrefInstantUploadPath.setOnPreferenceClickListener(new OnPreferenceClickListener() {
@@ -413,18 +394,11 @@
         mPrefInstantUploadCategory =
                 (PreferenceCategory) findPreference(INSTANT_UPLOADING_CATEGORY);
 
-<<<<<<< HEAD
         mPrefInstantUploadUseSubfolders = findPreference(INSTANT_UPLOAD_PATH_USE_SUBFOLDERS);
         mPrefInstantUploadPathWiFi =  findPreference(INSTANT_UPLOAD_ON_WIFI);
         mPrefInstantUpload = findPreference(INSTANT_UPLOADING);
         mPrefInstantPictureUploadOnlyOnCharging = findPreference("instant_upload_on_charging");
         
-=======
-        mPrefInstantUploadUseSubfolders = findPreference("instant_upload_path_use_subfolders");
-        mPrefInstantUploadPathWiFi =  findPreference("instant_upload_on_wifi");
-        mPrefInstantUpload = findPreference("instant_uploading");
-
->>>>>>> 2ffcb503
         toggleInstantPictureOptions(((CheckBoxPreference) mPrefInstantUpload).isChecked());
 
         mPrefInstantUpload.setOnPreferenceChangeListener(new OnPreferenceChangeListener() {
@@ -438,13 +412,8 @@
                 return true;
             }
         });
-<<<<<<< HEAD
        
         mPrefInstantVideoUploadPath =  findPreference(INSTANT_VIDEO_UPLOAD_PATH);
-=======
-
-        mPrefInstantVideoUploadPath =  findPreference(Keys.INSTANT_VIDEO_UPLOAD_PATH);
->>>>>>> 2ffcb503
         if (mPrefInstantVideoUploadPath != null){
 
             mPrefInstantVideoUploadPath.setOnPreferenceClickListener(new OnPreferenceClickListener() {
@@ -486,11 +455,7 @@
                 ((CheckBoxPreference)mPrefInstantUpload).isChecked());
 
         /* About App */
-<<<<<<< HEAD
        pAboutApp = (Preference) findPreference(ABOUT_APP);
-=======
-       pAboutApp = findPreference("about_app");
->>>>>>> 2ffcb503
        if (pAboutApp != null) { 
                pAboutApp.setTitle(String.format(getString(R.string.about_android),
                        getString(R.string.app_name)));
@@ -790,18 +755,10 @@
     private void loadInstantUploadPath() {
         SharedPreferences appPrefs =
                 PreferenceManager.getDefaultSharedPreferences(getApplicationContext());
-<<<<<<< HEAD
         mUploadPath = appPrefs.getString(INSTANT_UPLOAD_PATH, getString(R.string.instant_upload_path));
         mUploadPathAccount = appPrefs.getString(INSTANT_UPLOAD_PATH_ACCOUNT,
                 AccountUtils.getCurrentOwnCloudAccount(MainApp.getAppContext()).name);
         mPrefInstantUploadPath.setSummary(getUploadAccountPath(mUploadPathAccount, mUploadPath));
-    }
-
-    /**
-     * Save the "Instant Upload Path" and corresponding account on preferences
-=======
-        mUploadPath = appPrefs.getString(Keys.INSTANT_UPLOAD_PATH, getString(R.string.instant_upload_path));
-        mPrefInstantUploadPath.setSummary(mUploadPath);
     }
 
     /**
@@ -833,19 +790,14 @@
     }
 
     /**
-     * Save the "Instant Upload Path" on preferences
->>>>>>> 2ffcb503
+     * Save the "Instant Upload Path" and corresponding account on preferences
      */
     private void saveInstantUploadPathOnPreferences() {
         SharedPreferences appPrefs =
                 PreferenceManager.getDefaultSharedPreferences(getApplicationContext());
         SharedPreferences.Editor editor = appPrefs.edit();
-<<<<<<< HEAD
         editor.putString(INSTANT_UPLOAD_PATH, mUploadPath)
                 .putString(INSTANT_UPLOAD_PATH_ACCOUNT, mUploadPathAccount);
-=======
-        editor.putString(Keys.INSTANT_UPLOAD_PATH, mUploadPath);
->>>>>>> 2ffcb503
         editor.commit();
     }
 
@@ -868,10 +820,20 @@
         SharedPreferences appPrefs =
                 PreferenceManager.getDefaultSharedPreferences(getApplicationContext());
         SharedPreferences.Editor editor = appPrefs.edit();
-<<<<<<< HEAD
         editor.putString(INSTANT_VIDEO_UPLOAD_PATH, mUploadVideoPath)
                 .putString(INSTANT_VIDEO_UPLOAD_PATH_ACCOUNT, mUploadVideoPathAccount);
         editor.commit();
+    }
+
+    @Override
+    public void onStorageMigrationFinished(String storagePath, boolean succeed) {
+        if (succeed)
+            saveStoragePath(storagePath);
+    }
+
+    @Override
+    public void onCancelMigration() {
+        // Migration was canceled so we don't do anything
     }
 
     /**
@@ -898,21 +860,5 @@
             return -1;
         }
     }
-=======
-        editor.putString(Keys.INSTANT_VIDEO_UPLOAD_PATH, mUploadVideoPath);
-        editor.commit();
-    }
-
-    @Override
-    public void onStorageMigrationFinished(String storagePath, boolean succeed) {
-        if (succeed)
-            saveStoragePath(storagePath);
-    }
-
-    @Override
-    public void onCancelMigration() {
-        // Migration was canceled so we don't do anything
-    }
-
->>>>>>> 2ffcb503
+
 }