/**
 *   ownCloud Android client application
 *
 *   @author Bartek Przybylski
 *   @author David A. Velasco
 *   Copyright (C) 2011  Bartek Przybylski
 *   Copyright (C) 2016 ownCloud Inc.
 *   Copyright (C) 2016 Nextcloud
 *
 *   This program is free software: you can redistribute it and/or modify
 *   it under the terms of the GNU General Public License version 2,
 *   as published by the Free Software Foundation.
 *
 *   This program is distributed in the hope that it will be useful,
 *   but WITHOUT ANY WARRANTY; without even the implied warranty of
 *   MERCHANTABILITY or FITNESS FOR A PARTICULAR PURPOSE.  See the
 *   GNU General Public License for more details.
 *
 *   You should have received a copy of the GNU General Public License
 *   along with this program.  If not, see <http://www.gnu.org/licenses/>.
 *
 */
package com.owncloud.android.ui.activity;

import android.accounts.Account;
import android.accounts.AuthenticatorException;
import android.accounts.OperationCanceledException;
import android.content.Intent;
import android.content.SharedPreferences;
import android.content.pm.PackageInfo;
import android.content.pm.PackageManager.NameNotFoundException;
import android.content.res.Configuration;
import android.net.Uri;
import android.os.AsyncTask;
import android.os.Build;
import android.os.Bundle;
import android.os.Environment;
import android.preference.CheckBoxPreference;
import android.preference.ListPreference;
import android.preference.Preference;
import android.preference.Preference.OnPreferenceChangeListener;
import android.preference.Preference.OnPreferenceClickListener;
import android.preference.PreferenceActivity;
import android.preference.PreferenceCategory;
import android.preference.PreferenceManager;
import android.support.annotation.LayoutRes;
import android.support.annotation.Nullable;
import android.support.v7.app.ActionBar;
import android.support.v7.app.AppCompatDelegate;
import android.support.v7.widget.Toolbar;
import android.view.Menu;
import android.view.MenuInflater;
import android.view.MenuItem;
import android.view.View;
import android.view.ViewGroup;
import android.widget.Toast;

import com.owncloud.android.BuildConfig;
import com.owncloud.android.MainApp;
import com.owncloud.android.R;
import com.owncloud.android.authentication.AccountUtils;
import com.owncloud.android.datamodel.OCFile;
import com.owncloud.android.datamodel.ThumbnailsCacheManager;
import com.owncloud.android.datastorage.DataStorageProvider;
import com.owncloud.android.datastorage.StoragePoint;
import com.owncloud.android.datamodel.ThumbnailsCacheManager;
import com.owncloud.android.lib.common.OwnCloudAccount;
import com.owncloud.android.lib.common.OwnCloudClientManagerFactory;
import com.owncloud.android.lib.common.utils.Log_OC;
import com.owncloud.android.utils.DisplayUtils;

import java.io.BufferedReader;
import java.io.IOException;
import java.io.InputStreamReader;
import java.net.MalformedURLException;
import java.net.URL;
import java.util.concurrent.ExecutionException;

/**
 * An Activity that allows the user to change the application's settings.
 *
 * It proxies the necessary calls via {@link android.support.v7.app.AppCompatDelegate} to be used with AppCompat.
 */
public class Preferences extends PreferenceActivity
        implements StorageMigration.StorageMigrationProgressListener {
    
    private static final String TAG = Preferences.class.getSimpleName();

    private static final int ACTION_SELECT_UPLOAD_PATH = 1;
    private static final int ACTION_SELECT_UPLOAD_VIDEO_PATH = 2;
    private static final int ACTION_REQUEST_PASSCODE = 5;
    private static final int ACTION_CONFIRM_PASSCODE = 6;

    private static final int ACTION_REQUEST_CODE_DAVDROID_SETUP = 10;

    /**
     * The user's server base uri.
     */
    private Uri mUri;

    public static final String INSTANT_UPLOAD_PATH_ACCOUNT = "instant_upload_path_account";
    public static final String INSTANT_UPLOAD_PATH = "instant_upload_path";
    public static final String INSTANT_VIDEO_UPLOAD_PATH = "instant_video_upload_path";
    public static final String INSTANT_VIDEO_UPLOAD_PATH_ACCOUNT = "instant_video_upload_path_account";
    public static final String INSTANT_VIDEO_UPLOAD_PATH_USE_SUBFOLDERS = "instant_video_upload_path_use_subfolders";
    public static final String INSTANT_VIDEO_UPLOAD_ON_WIFI = "instant_video_upload_on_wifi";
    public static final String INSTANT_VIDEO_UPLOADING = "instant_video_uploading";
    public static final String PREFS_INSTANT_BEHAVIOUR = "prefs_instant_behaviour";
    public static final String ABOUT_APP = "about_app";
    public static final String INSTANT_UPLOADING_CATEGORY = "instant_uploading_category";
    public static final String INSTANT_UPLOAD_PATH_USE_SUBFOLDERS = "instant_upload_path_use_subfolders";
    public static final String INSTANT_UPLOAD_ON_WIFI = "instant_upload_on_wifi";
    public static final String INSTANT_UPLOADING = "instant_uploading";
    public static final String LOGGER = "logger";
    public static final String FEEDBACK = "feedback";
    public static final String RECOMMEND = "recommend";
    public static final String MORE = "more";
    public static final String HELP = "help";

    private static String INSTANT_UPLOAD_ACCOUNT_LABEL;
    private static String INSTANT_UPLOAD_PATH_LABEL;

    private CheckBoxPreference pCode;
    private CheckBoxPreference mShowHiddenFiles;
    private Preference pAboutApp;
    private AppCompatDelegate mDelegate;

    private String mUploadPath;
    private String mUploadPathAccount;
    private PreferenceCategory mPrefInstantUploadCategory;
    private Preference mPrefInstantUpload;
    private Preference mPrefInstantUploadBehaviour;
    private Preference mPrefInstantUploadPath;
    private Preference mPrefInstantUploadUseSubfolders;
    private Preference mPrefInstantPictureUploadOnlyOnCharging;
    private Preference mPrefInstantUploadPathWiFi;
    private Preference mPrefInstantVideoUpload;
    private Preference mPrefInstantVideoUploadPath;
    private Preference mPrefInstantVideoUploadUseSubfolders;
    private Preference mPrefInstantVideoUploadPathWiFi;
    private Preference mPrefInstantVideoUploadOnlyOnCharging;
    private String mUploadVideoPath;
    private String mUploadVideoPathAccount;
    private ListPreference mPrefStoragePath;
    private String mStoragePath;

    public static class PreferenceKeys {
        public static final String STORAGE_PATH = "storage_path";
        public static final String INSTANT_UPLOAD_PATH = "instant_upload_path";
        public static final String INSTANT_VIDEO_UPLOAD_PATH = "instant_video_upload_path";
    }

    @SuppressWarnings("deprecation")
    @Override
    public void onCreate(Bundle savedInstanceState) {
        getDelegate().installViewFactory();
        getDelegate().onCreate(savedInstanceState);
        super.onCreate(savedInstanceState);
        addPreferencesFromResource(R.xml.preferences);

        ActionBar actionBar = getSupportActionBar();
        actionBar.setDisplayHomeAsUpEnabled(true);
        actionBar.setTitle(R.string.actionbar_settings);

        // retrieve user's base uri
        setupBaseUri();

        // For adding content description tag to a title field in the action bar
        int actionBarTitleId = getResources().getIdentifier("action_bar_title", "id", "android");
        View actionBarTitleView = getWindow().getDecorView().findViewById(actionBarTitleId);
        if (actionBarTitleView != null) {    // it's null in Android 2.x
            getWindow().getDecorView().findViewById(actionBarTitleId).
                    setContentDescription(getString(R.string.actionbar_settings));
        }
        // Load package info
        String temp;
        try {
            PackageInfo pkg = getPackageManager().getPackageInfo(getPackageName(), 0);
            temp = pkg.versionName;
        } catch (NameNotFoundException e) {
            temp = "";
            Log_OC.e(TAG, "Error while showing about dialog", e);
        }
        final String appVersion = temp;

        // Register context menu for list of preferences.
        registerForContextMenu(getListView());

        pCode = (CheckBoxPreference) findPreference(PassCodeActivity.PREFERENCE_SET_PASSCODE);
        if (pCode != null) {
            pCode.setOnPreferenceChangeListener(new OnPreferenceChangeListener() {
                @Override
                public boolean onPreferenceChange(Preference preference, Object newValue) {
                    Intent i = new Intent(getApplicationContext(), PassCodeActivity.class);
                    Boolean incoming = (Boolean) newValue;

                    i.setAction(
                            incoming ? PassCodeActivity.ACTION_REQUEST_WITH_RESULT :
                                    PassCodeActivity.ACTION_CHECK_WITH_RESULT
                    );

                    startActivityForResult(i, incoming ? ACTION_REQUEST_PASSCODE :
                            ACTION_CONFIRM_PASSCODE);

                    // Don't update just yet, we will decide on it in onActivityResult
                    return false;
                }
            });
        }

        mShowHiddenFiles = (CheckBoxPreference) findPreference("show_hidden_files");
        mShowHiddenFiles.setOnPreferenceClickListener(new OnPreferenceClickListener() {
            @Override
            public boolean onPreferenceClick(Preference preference) {
                SharedPreferences appPrefs =
                        PreferenceManager.getDefaultSharedPreferences(getApplicationContext());
                SharedPreferences.Editor editor = appPrefs.edit();
                editor.putBoolean("show_hidden_files_pref", mShowHiddenFiles.isChecked());
                editor.commit();
                return true;
            }
        });

<<<<<<< HEAD
        PreferenceCategory preferenceCategory = (PreferenceCategory) findPreference(MORE);
=======
        final Preference pCacheSize = findPreference("pref_cache_size");
        if (pCacheSize != null){
            final SharedPreferences appPrefs =
                    PreferenceManager.getDefaultSharedPreferences(getApplicationContext());
            Long cacheSize = ThumbnailsCacheManager.getMaxSize();
            pCacheSize.setSummary(cacheSize + " MB");
            pCacheSize.setOnPreferenceChangeListener(new OnPreferenceChangeListener() {
                @Override
                public boolean onPreferenceChange(Preference preference, Object newValue) {
                    int size = Integer.decode((String) newValue);
                    if (ThumbnailsCacheManager.setMaxSize(size)){
                        appPrefs.edit().putInt("pref_cache_size", size);
                        pCacheSize.setSummary(size + " MB");
                        return true;
                    } else {
                        return false;
                    }
                }
            });
        }

        PreferenceCategory preferenceCategory = (PreferenceCategory) findPreference("more");
>>>>>>> 9ee0dbeb

        boolean calendarContactsEnabled = getResources().getBoolean(R.bool.calendar_contacts_enabled);
        Preference pCalendarContacts = findPreference("calendar_contacts");
        if (pCalendarContacts != null) {
            if (calendarContactsEnabled) {
                pCalendarContacts.setOnPreferenceClickListener(new OnPreferenceClickListener() {
                    @Override
                    public boolean onPreferenceClick(Preference preference) {
                        try {
                            launchDavDroidLogin();
                        } catch (Throwable t) {
                            Log_OC.e(TAG, "Base Uri for account could not be resolved to call DAVdroid!", t);
                            Toast.makeText(
                                    MainApp.getAppContext(),
                                    R.string.prefs_calendar_contacts_address_resolve_error,
                                    Toast.LENGTH_SHORT)
                                    .show();
                        }
                        return true;
                    }
                });
            } else {
                preferenceCategory.removePreference(pCalendarContacts);
            }
        }

        final Preference pCacheSize = findPreference("pref_cache_size");
        if (pCacheSize != null){
            final SharedPreferences appPrefs =
                    PreferenceManager.getDefaultSharedPreferences(getApplicationContext());
            Long cacheSize = ThumbnailsCacheManager.getMaxSize();
            pCacheSize.setSummary(cacheSize + " Mb");
            pCacheSize.setOnPreferenceChangeListener(new OnPreferenceChangeListener() {
                @Override
                public boolean onPreferenceChange(Preference preference, Object newValue) {
                    int size = Integer.decode((String) newValue);
                    if (ThumbnailsCacheManager.setMaxSize(size)){
                        appPrefs.edit().putInt("pref_cache_size", size);
                        pCacheSize.setSummary(size + " MB");
                        return true;
                    } else {
                        return false;
                    }
                }
            });
        }

        boolean helpEnabled = getResources().getBoolean(R.bool.help_enabled);
        Preference pHelp = findPreference(HELP);
        if (pHelp != null ) {
            if (helpEnabled) {
                pHelp.setOnPreferenceClickListener(new OnPreferenceClickListener() {
                    @Override
                    public boolean onPreferenceClick(Preference preference) {
                        String helpWeb = getString(R.string.url_help);
                        if (helpWeb != null && helpWeb.length() > 0) {
                            Uri uriUrl = Uri.parse(helpWeb);
                            Intent intent = new Intent(Intent.ACTION_VIEW, uriUrl);
                            startActivity(intent);
                        }
                        return true;
                    }
                });
            } else {
                preferenceCategory.removePreference(pHelp);
            }
        }

       boolean recommendEnabled = getResources().getBoolean(R.bool.recommend_enabled);
       Preference pRecommend =  findPreference(RECOMMEND);
        if (pRecommend != null) {
            if (recommendEnabled) {
                pRecommend.setOnPreferenceClickListener(new OnPreferenceClickListener() {
                    @Override
                    public boolean onPreferenceClick(Preference preference) {

                        Intent intent = new Intent(Intent.ACTION_SENDTO);
                        intent.setType("text/plain");
                        intent.setData(Uri.parse(getString(R.string.mail_recommend)));
                        intent.addFlags(Intent.FLAG_ACTIVITY_NEW_TASK);

                        String appName = getString(R.string.app_name);
                        String downloadUrl = getString(R.string.url_app_download);

                        String recommendSubject = String.format(getString(R.string.recommend_subject), appName);
                        String recommendText = String.format(getString(R.string.recommend_text), appName, downloadUrl);

                        intent.putExtra(Intent.EXTRA_SUBJECT, recommendSubject);
                        intent.putExtra(Intent.EXTRA_TEXT, recommendText);
                        startActivity(intent);

                        return true;

                    }
                });
            } else {
                preferenceCategory.removePreference(pRecommend);
            }
        }

        boolean feedbackEnabled = getResources().getBoolean(R.bool.feedback_enabled);
        Preference pFeedback =  findPreference(FEEDBACK);
        if (pFeedback != null) {
            if (feedbackEnabled) {
                pFeedback.setOnPreferenceClickListener(new OnPreferenceClickListener() {
                    @Override
                    public boolean onPreferenceClick(Preference preference) {
                        String feedbackMail = getString(R.string.mail_feedback);
                        String feedback = getText(R.string.prefs_feedback) + " - android v" + appVersion;
                        Intent intent = new Intent(Intent.ACTION_SENDTO);
                        intent.setType("text/plain");
                        intent.putExtra(Intent.EXTRA_SUBJECT, feedback);

                        intent.setData(Uri.parse(feedbackMail));
                        intent.addFlags(Intent.FLAG_ACTIVITY_NEW_TASK);
                        startActivity(intent);

                        return true;
                    }
                });
            } else {
                preferenceCategory.removePreference(pFeedback);
            }
        }

        boolean loggerEnabled = getResources().getBoolean(R.bool.logger_enabled) || BuildConfig.DEBUG;
        Preference pLogger =  findPreference(LOGGER);
        if (pLogger != null) {
            if (loggerEnabled) {
                pLogger.setOnPreferenceClickListener(new OnPreferenceClickListener() {
                    @Override
                    public boolean onPreferenceClick(Preference preference) {
                        Intent loggerIntent = new Intent(getApplicationContext(), LogHistoryActivity.class);
                        startActivity(loggerIntent);

                        return true;
                    }
                });
            } else {
                preferenceCategory.removePreference(pLogger);
            }
        }

        boolean imprintEnabled = getResources().getBoolean(R.bool.imprint_enabled);
        Preference pImprint = findPreference("imprint");
        if (pImprint != null) {
            if (imprintEnabled) {
                pImprint.setOnPreferenceClickListener(new OnPreferenceClickListener() {
                    @Override
                    public boolean onPreferenceClick(Preference preference) {
                        String imprintWeb = getString(R.string.url_imprint);
                        if (imprintWeb != null && imprintWeb.length() > 0) {
                            Uri uriUrl = Uri.parse(imprintWeb);
                            Intent intent = new Intent(Intent.ACTION_VIEW, uriUrl);
                            startActivity(intent);
                        }
                        //ImprintDialog.newInstance(true).show(preference.get, "IMPRINT_DIALOG");
                        return true;
                    }
                });
            } else {
                preferenceCategory.removePreference(pImprint);
            }
        }

        mPrefStoragePath = (ListPreference) findPreference(PreferenceKeys.STORAGE_PATH);
        if (mPrefStoragePath != null) {
            StoragePoint[] storageOptions = DataStorageProvider.getInstance().getAvailableStoragePoints();
            String[] entries = new String[storageOptions.length];
            String[] values = new String[storageOptions.length];
            for (int i = 0; i < storageOptions.length; ++i) {
                entries[i] = storageOptions[i].getDescription();
                values[i] = storageOptions[i].getPath();
            }
            mPrefStoragePath.setEntries(entries);
            mPrefStoragePath.setEntryValues(values);

            mPrefStoragePath.setOnPreferenceChangeListener(new OnPreferenceChangeListener() {
                    @Override
                    public boolean onPreferenceChange(Preference preference, Object newValue) {
                        String newPath = (String) newValue;
                        if (mStoragePath.equals(newPath)) {
                            return true;
                        }

                    StorageMigration storageMigration = new StorageMigration(Preferences.this, mStoragePath, newPath);

                    storageMigration.setStorageMigrationProgressListener(Preferences.this);

                    storageMigration.migrate();

                    return false;
                }
            });

        }

        mPrefInstantUploadCategory = (PreferenceCategory) findPreference(INSTANT_UPLOADING_CATEGORY);

        if (Build.VERSION.SDK_INT < Build.VERSION_CODES.LOLLIPOP) {
            // Instant upload via preferences on pre Android Nougat
            mPrefInstantUploadPath = findPreference(PreferenceKeys.INSTANT_UPLOAD_PATH);
            if (mPrefInstantUploadPath != null) {

                mPrefInstantUploadPath.setOnPreferenceClickListener(new OnPreferenceClickListener() {
                    @Override
                    public boolean onPreferenceClick(Preference preference) {
                        if (!mUploadPath.endsWith(OCFile.PATH_SEPARATOR)) {
                            mUploadPath += OCFile.PATH_SEPARATOR;
                        }
                        Intent intent = new Intent(Preferences.this, UploadPathActivity.class);
                        intent.putExtra(UploadPathActivity.KEY_INSTANT_UPLOAD_PATH, mUploadPath);
                        startActivityForResult(intent, ACTION_SELECT_UPLOAD_PATH);
                        return true;
                    }
                });
        }

        mPrefInstantUploadCategory = (PreferenceCategory) findPreference("instant_uploading_category");
        mPrefInstantUploadUseSubfolders = findPreference(INSTANT_UPLOAD_PATH_USE_SUBFOLDERS);
        mPrefInstantUploadPathWiFi =  findPreference(INSTANT_UPLOAD_ON_WIFI);
        mPrefInstantUpload = findPreference(INSTANT_UPLOADING);
        mPrefInstantPictureUploadOnlyOnCharging = findPreference("instant_upload_on_charging");

        toggleInstantPictureOptions(((CheckBoxPreference) mPrefInstantUpload).isChecked());

        mPrefInstantUpload.setOnPreferenceChangeListener(new OnPreferenceChangeListener() {

            @Override
            public boolean onPreferenceChange(Preference preference, Object newValue) {
                toggleInstantPictureOptions((Boolean) newValue);
                toggleInstantUploadBehaviour(
                        ((CheckBoxPreference)mPrefInstantVideoUpload).isChecked(),
                        (Boolean) newValue);
                return true;
            }
        });

        mPrefInstantVideoUploadPath = findPreference(PreferenceKeys.INSTANT_VIDEO_UPLOAD_PATH);
        if (mPrefInstantVideoUploadPath != null){

                mPrefInstantVideoUploadPath.setOnPreferenceClickListener(new OnPreferenceClickListener() {
                    @Override
                    public boolean onPreferenceClick(Preference preference) {
                        if (!mUploadVideoPath.endsWith(OCFile.PATH_SEPARATOR)) {
                            mUploadVideoPath += OCFile.PATH_SEPARATOR;
                        }
                        Intent intent = new Intent(Preferences.this, UploadPathActivity.class);
                        intent.putExtra(UploadPathActivity.KEY_INSTANT_UPLOAD_PATH,
                                mUploadVideoPath);
                        startActivityForResult(intent, ACTION_SELECT_UPLOAD_VIDEO_PATH);
                        return true;
                    }
                });
            }

        mPrefInstantVideoUploadUseSubfolders = findPreference(INSTANT_VIDEO_UPLOAD_PATH_USE_SUBFOLDERS);
        mPrefInstantVideoUploadPathWiFi =  findPreference(INSTANT_VIDEO_UPLOAD_ON_WIFI);
        mPrefInstantVideoUpload = findPreference(INSTANT_VIDEO_UPLOADING);
        mPrefInstantVideoUploadOnlyOnCharging = findPreference("instant_video_upload_on_charging");
        toggleInstantVideoOptions(((CheckBoxPreference) mPrefInstantVideoUpload).isChecked());

        mPrefInstantVideoUpload.setOnPreferenceChangeListener(new OnPreferenceChangeListener() {

                @Override
                public boolean onPreferenceChange(Preference preference, Object newValue) {
                    toggleInstantVideoOptions((Boolean) newValue);
                    toggleInstantUploadBehaviour(
                            (Boolean) newValue,
                            ((CheckBoxPreference) mPrefInstantUpload).isChecked());
                    return true;
                }
            });

        mPrefInstantUploadBehaviour = findPreference(PREFS_INSTANT_BEHAVIOUR);
        toggleInstantUploadBehaviour(
                ((CheckBoxPreference)mPrefInstantVideoUpload).isChecked(),
                ((CheckBoxPreference)mPrefInstantUpload).isChecked());

            loadInstantUploadPath();
            loadInstantUploadVideoPath();
        } else {
            // Instant upload is handled via synced folders on Android Lollipop and up
            getPreferenceScreen().removePreference(mPrefInstantUploadCategory);
        }

        /* About App */
       pAboutApp = (Preference) findPreference(ABOUT_APP);
       if (pAboutApp != null) {
               pAboutApp.setTitle(String.format(getString(R.string.about_android),
                       getString(R.string.app_name)));
           try {
               Integer currentVersion = getPackageManager().getPackageInfo
                       (getPackageName(), 0).versionCode;
               pAboutApp.setSummary(String.format(getString(R.string.about_version),
                       currentVersion));
           } catch (NameNotFoundException e) {
               Log_OC.e(TAG, "Error setting about app summary", e);
           }
       }

        INSTANT_UPLOAD_ACCOUNT_LABEL = getResources().getString(R.string.prefs_instant_upload_account);
        INSTANT_UPLOAD_PATH_LABEL = getResources().getString(R.string.prefs_instant_upload_path);

        INSTANT_UPLOAD_ACCOUNT_LABEL = getResources().getString(R.string.prefs_instant_upload_account);
        INSTANT_UPLOAD_PATH_LABEL = getResources().getString(R.string.prefs_instant_upload_path);

        INSTANT_UPLOAD_ACCOUNT_LABEL = getResources().getString(R.string.prefs_instant_upload_account);
        INSTANT_UPLOAD_PATH_LABEL = getResources().getString(R.string.prefs_instant_upload_path);

       loadStoragePath();
        /* Link to Beta apks */
        Preference pBetaLink =  findPreference("beta_link");
        if (pBetaLink != null ){
            pBetaLink.setOnPreferenceClickListener(new OnPreferenceClickListener() {
                @Override
                public boolean onPreferenceClick(Preference preference) {
                    Integer latestVersion = -1;
                    Integer currentVersion = -1;
                    try {
                        currentVersion = getPackageManager().getPackageInfo
                                                 (getPackageName(), 0).versionCode;
                        LoadingVersionNumberTask loadTask = new LoadingVersionNumberTask();
                        loadTask.execute();
                        latestVersion = loadTask.get();
                    } catch (InterruptedException | ExecutionException | NameNotFoundException e) {
                        Log_OC.e(TAG, "Error detecting app version", e);
                    }
                    if (latestVersion == -1 || currentVersion == -1) {
                        Toast.makeText(getApplicationContext(), "No information available!",
                                       Toast.LENGTH_SHORT).show();
                    }
                    if (latestVersion > currentVersion) {
                        String betaLinkWeb = (String) getText(R.string.beta_link) +
                                                              latestVersion + ".apk";
                        if (betaLinkWeb != null && betaLinkWeb.length() > 0) {
                            Uri uriUrl = Uri.parse(betaLinkWeb);
                            Intent intent = new Intent(Intent.ACTION_VIEW, uriUrl);
                            startActivity(intent);
                            return true;
                        }
                    } else {
                        Toast.makeText(getApplicationContext(), "No new version available!",
                                       Toast.LENGTH_SHORT).show();
                        return true;
                    }
                    return true;
                }
            });
        }

        /* Link to beta changelog */
        Preference pChangelogLink =  findPreference("changelog_link");
        if (pChangelogLink != null) {
            pChangelogLink.setOnPreferenceClickListener(new OnPreferenceClickListener() {
                @Override
                public boolean onPreferenceClick(Preference preference) {
                    String betaLinkWeb = getString(R.string.changelog);
                    if (betaLinkWeb != null && betaLinkWeb.length() > 0) {
                        Uri uriUrl = Uri.parse(betaLinkWeb);
                        Intent intent = new Intent(Intent.ACTION_VIEW, uriUrl);
                        startActivity(intent);
                        return true;
                    }
                    return true;
                }
            });
        }
    }

    private void launchDavDroidLogin()
            throws com.owncloud.android.lib.common.accounts.AccountUtils.AccountNotFoundException,
            OperationCanceledException,
            AuthenticatorException,
            IOException {
        Account account = AccountUtils.getCurrentOwnCloudAccount(getApplicationContext());

        Intent davDroidLoginIntent = new Intent();
        davDroidLoginIntent.setClassName("at.bitfire.davdroid", "at.bitfire.davdroid.ui.setup.LoginActivity");
        if (getPackageManager().resolveActivity(davDroidLoginIntent, 0) != null) {
            // arguments
            if (mUri != null) {
                davDroidLoginIntent.putExtra("url", mUri.toString() + AccountUtils.DAV_PATH);
            }
            davDroidLoginIntent.putExtra("username", AccountUtils.getAccountUsername(account.name));
            //loginIntent.putExtra("password", "...");
            startActivityForResult(davDroidLoginIntent, ACTION_REQUEST_CODE_DAVDROID_SETUP);
        } else {
            // DAVdroid not installed
            Intent installIntent = new Intent(Intent.ACTION_VIEW, Uri.parse("market://details?id=at.bitfire.davdroid"));

            // launch market(s)
            if (installIntent.resolveActivity(getPackageManager()) != null) {
                startActivity(installIntent);
            } else {
                // no f-droid market app or Play store installed --> launch browser for f-droid url
                Intent downloadIntent = new Intent(Intent.ACTION_VIEW,
                        Uri.parse("https://f-droid.org/repository/browse/?fdid=at.bitfire.davdroid"));
                startActivity(downloadIntent);

                Toast.makeText(
                        MainApp.getAppContext(),
                        R.string.prefs_calendar_contacts_no_store_error,
                        Toast.LENGTH_SHORT)
                        .show();
            }
        }
    }

    private void setupBaseUri() {
        // retrieve and set user's base URI
        Thread t = new Thread(new Runnable() {
            public void run() {
                try {
                    Account account = AccountUtils.getCurrentOwnCloudAccount(getApplicationContext());
                    OwnCloudAccount ocAccount = new OwnCloudAccount(account, MainApp.getAppContext());
                    mUri = OwnCloudClientManagerFactory.getDefaultSingleton().
                            getClientFor(ocAccount, getApplicationContext()).getBaseUri();
                } catch (Throwable t) {
                    Log_OC.e(TAG,"Error retrieving user's base URI", t);
                }
            }
        });
        t.start();
    }
    
    private void toggleInstantPictureOptions(Boolean value){
        if (value) {
            mPrefInstantUploadCategory.addPreference(mPrefInstantUploadPathWiFi);
            mPrefInstantUploadCategory.addPreference(mPrefInstantUploadPath);
            mPrefInstantUploadCategory.addPreference(mPrefInstantUploadUseSubfolders);
            mPrefInstantUploadCategory.addPreference(mPrefInstantPictureUploadOnlyOnCharging);
        } else {
            mPrefInstantUploadCategory.removePreference(mPrefInstantUploadPathWiFi);
            mPrefInstantUploadCategory.removePreference(mPrefInstantUploadPath);
            mPrefInstantUploadCategory.removePreference(mPrefInstantUploadUseSubfolders);
            mPrefInstantUploadCategory.removePreference(mPrefInstantPictureUploadOnlyOnCharging);
        }
    }

    private void toggleInstantVideoOptions(Boolean value){
        if (value) {
            mPrefInstantUploadCategory.addPreference(mPrefInstantVideoUploadPathWiFi);
            mPrefInstantUploadCategory.addPreference(mPrefInstantVideoUploadPath);
            mPrefInstantUploadCategory.addPreference(mPrefInstantVideoUploadUseSubfolders);
            mPrefInstantUploadCategory.addPreference(mPrefInstantVideoUploadOnlyOnCharging);
        } else {
            mPrefInstantUploadCategory.removePreference(mPrefInstantVideoUploadPathWiFi);
            mPrefInstantUploadCategory.removePreference(mPrefInstantVideoUploadPath);
            mPrefInstantUploadCategory.removePreference(mPrefInstantVideoUploadUseSubfolders);
            mPrefInstantUploadCategory.removePreference(mPrefInstantVideoUploadOnlyOnCharging);
        }
    }

    private void toggleInstantUploadBehaviour(Boolean video, Boolean picture){
        if (picture || video) {
            mPrefInstantUploadCategory.addPreference(mPrefInstantUploadBehaviour);
        } else {
            mPrefInstantUploadCategory.removePreference(mPrefInstantUploadBehaviour);
        }
    }

    @Override
    protected void onResume() {
        super.onResume();
        SharedPreferences appPrefs =
                PreferenceManager.getDefaultSharedPreferences(getApplicationContext());
        boolean state = appPrefs.getBoolean(PassCodeActivity.PREFERENCE_SET_PASSCODE, false);
        pCode.setChecked(state);
    }

    @Override
    public boolean onCreateOptionsMenu(Menu menu) {
        super.onCreateOptionsMenu(menu);
        return true;
    }

    @Override
    public boolean onMenuItemSelected(int featureId, MenuItem item) {
        super.onMenuItemSelected(featureId, item);
        Intent intent;

        switch (item.getItemId()) {
        case android.R.id.home:
            intent = new Intent(getBaseContext(), FileDisplayActivity.class);
            intent.addFlags(Intent.FLAG_ACTIVITY_CLEAR_TOP);
            startActivity(intent);
            break;
        default:
            Log_OC.w(TAG, "Unknown menu item triggered");
            return false;
        }
        return true;
    }

    @Override
    protected void onActivityResult(int requestCode, int resultCode, Intent data) {
        super.onActivityResult(requestCode, resultCode, data);

        if (requestCode == ACTION_SELECT_UPLOAD_PATH && resultCode == RESULT_OK) {

            OCFile folderToUpload =  data.getParcelableExtra(UploadPathActivity.EXTRA_FOLDER);

            mUploadPath = folderToUpload.getRemotePath();

            mUploadPath = DisplayUtils.getPathWithoutLastSlash(mUploadPath);

            mUploadPathAccount = AccountUtils.getCurrentOwnCloudAccount(MainApp.getAppContext()).name;

            // Show the path on summary preference
            mPrefInstantUploadPath.setSummary(getUploadAccountPath(mUploadPathAccount, mUploadPath));

            saveInstantUploadPathOnPreferences();

        } else if (requestCode == ACTION_SELECT_UPLOAD_VIDEO_PATH && resultCode == RESULT_OK) {

            OCFile folderToUploadVideo = data.getParcelableExtra(UploadPathActivity.EXTRA_FOLDER);

            mUploadVideoPath = folderToUploadVideo.getRemotePath();

            mUploadVideoPath = DisplayUtils.getPathWithoutLastSlash(mUploadVideoPath);

            mUploadVideoPathAccount = AccountUtils.getCurrentOwnCloudAccount(MainApp.getAppContext()).name;

            // Show the video path on summary preference
            mPrefInstantVideoUploadPath.setSummary(getUploadAccountPath(mUploadVideoPathAccount, mUploadVideoPath));

            saveInstantUploadVideoPathOnPreferences();
        } else if (requestCode == ACTION_REQUEST_PASSCODE && resultCode == RESULT_OK) {
            String passcode = data.getStringExtra(PassCodeActivity.KEY_PASSCODE);
            if (passcode != null && passcode.length() == 4) {
                SharedPreferences.Editor appPrefs = PreferenceManager
                        .getDefaultSharedPreferences(getApplicationContext()).edit();

                for (int i = 1; i <= 4; ++i) {
                    appPrefs.putString(PassCodeActivity.PREFERENCE_PASSCODE_D + i, passcode.substring(i-1, i));
                }
                appPrefs.putBoolean(PassCodeActivity.PREFERENCE_SET_PASSCODE, true);
                appPrefs.apply();
                Toast.makeText(this, R.string.pass_code_stored, Toast.LENGTH_LONG).show();
            }
        } else if (requestCode == ACTION_CONFIRM_PASSCODE && resultCode == RESULT_OK) {
            if (data.getBooleanExtra(PassCodeActivity.KEY_CHECK_RESULT, false)) {

                SharedPreferences.Editor appPrefs = PreferenceManager
                        .getDefaultSharedPreferences(getApplicationContext()).edit();
                appPrefs.putBoolean(PassCodeActivity.PREFERENCE_SET_PASSCODE, false);
                appPrefs.apply();

                Toast.makeText(this, R.string.pass_code_removed, Toast.LENGTH_LONG).show();
            }
        } else if (requestCode == ACTION_REQUEST_CODE_DAVDROID_SETUP && resultCode == RESULT_OK) {
            Toast.makeText(this, R.string.prefs_calendar_contacts_sync_setup_successful, Toast.LENGTH_LONG).show();
        }
    }

    public ActionBar getSupportActionBar() {
        return getDelegate().getSupportActionBar();
    }

    public void setSupportActionBar(@Nullable Toolbar toolbar) {
        getDelegate().setSupportActionBar(toolbar);
    }

    @Override
    public MenuInflater getMenuInflater() {
        return getDelegate().getMenuInflater();
    }

    @Override
    public void setContentView(@LayoutRes int layoutResID) {
        getDelegate().setContentView(layoutResID);
    }
    @Override
    public void setContentView(View view) {
        getDelegate().setContentView(view);
    }
    @Override
    public void setContentView(View view, ViewGroup.LayoutParams params) {
        getDelegate().setContentView(view, params);
    }

    @Override
    public void addContentView(View view, ViewGroup.LayoutParams params) {
        getDelegate().addContentView(view, params);
    }

    @Override
    protected void onPostResume() {
        super.onPostResume();
        getDelegate().onPostResume();
    }

    @Override
    protected void onTitleChanged(CharSequence title, int color) {
        super.onTitleChanged(title, color);
        getDelegate().setTitle(title);
    }

    @Override
    public void onConfigurationChanged(Configuration newConfig) {
        super.onConfigurationChanged(newConfig);
        getDelegate().onConfigurationChanged(newConfig);
    }

    @Override
    protected void onPostCreate(Bundle savedInstanceState) {
        super.onPostCreate(savedInstanceState);
        getDelegate().onPostCreate(savedInstanceState);
    }

    @Override
    protected void onDestroy() {
        super.onDestroy();
        getDelegate().onDestroy();
    }

    @Override
    protected void onStop() {
        super.onStop();
        getDelegate().onStop();
    }

    public void invalidateOptionsMenu() {
        getDelegate().invalidateOptionsMenu();
    }

    private AppCompatDelegate getDelegate() {
        if (mDelegate == null) {
            mDelegate = AppCompatDelegate.create(this, null);
        }
        return mDelegate;
    }

    /**
     * Returns a combined string of accountName and uploadPath to be displayed to user.
     */
    private String getUploadAccountPath(String accountName, String uploadPath) {
        return INSTANT_UPLOAD_ACCOUNT_LABEL + ": " + accountName + "\n"
                + INSTANT_UPLOAD_PATH_LABEL + ": " + uploadPath;
    }

    /**
     * Load upload path set on preferences
     */
    private void loadInstantUploadPath() {
        SharedPreferences appPrefs =
                PreferenceManager.getDefaultSharedPreferences(getApplicationContext());
        mUploadPath = appPrefs.getString(INSTANT_UPLOAD_PATH, getString(R.string.instant_upload_path));
        mUploadPathAccount = appPrefs.getString(INSTANT_UPLOAD_PATH_ACCOUNT,
                AccountUtils.getCurrentOwnCloudAccount(MainApp.getAppContext()).name);
        mPrefInstantUploadPath.setSummary(getUploadAccountPath(mUploadPathAccount, mUploadPath));
    }

    /**
     * Save storage path
     */
    private void saveStoragePath(String newStoragePath) {
        SharedPreferences appPrefs =
                PreferenceManager.getDefaultSharedPreferences(getApplicationContext());
        mStoragePath = newStoragePath;
        MainApp.setStoragePath(mStoragePath);
        SharedPreferences.Editor editor = appPrefs.edit();
        editor.putString(PreferenceKeys.STORAGE_PATH, mStoragePath);
        editor.commit();
        String storageDescription = DataStorageProvider.getInstance().getStorageDescriptionByPath(mStoragePath);
        mPrefStoragePath.setSummary(storageDescription);
        mPrefStoragePath.setValue(newStoragePath);
    }


    /**
     * Load storage path set on preferences
     */
    private void loadStoragePath() {
        SharedPreferences appPrefs =
                PreferenceManager.getDefaultSharedPreferences(getApplicationContext());
        mStoragePath = appPrefs.getString(PreferenceKeys.STORAGE_PATH, Environment.getExternalStorageDirectory()
                                                         .getAbsolutePath());
        String storageDescription = DataStorageProvider.getInstance().getStorageDescriptionByPath(mStoragePath);
        mPrefStoragePath.setSummary(storageDescription);
    }

    /**
     * Save the "Instant Upload Path" and corresponding account on preferences
     */
    private void saveInstantUploadPathOnPreferences() {
        SharedPreferences appPrefs =
                PreferenceManager.getDefaultSharedPreferences(getApplicationContext());
        SharedPreferences.Editor editor = appPrefs.edit();
        editor.putString(PreferenceKeys.INSTANT_UPLOAD_PATH, mUploadPath)
                .putString(INSTANT_UPLOAD_PATH_ACCOUNT, mUploadPathAccount);
        editor.commit();
    }

    /**
     * Load upload video path set on preferences
     */
    private void loadInstantUploadVideoPath() {
        SharedPreferences appPrefs =
                PreferenceManager.getDefaultSharedPreferences(getApplicationContext());
        mUploadVideoPath = appPrefs.getString(INSTANT_VIDEO_UPLOAD_PATH, getString(R.string.instant_upload_path));
        mUploadVideoPathAccount = appPrefs.getString(INSTANT_VIDEO_UPLOAD_PATH_ACCOUNT,
                AccountUtils.getCurrentOwnCloudAccount(MainApp.getAppContext()).name);
        mPrefInstantVideoUploadPath.setSummary(getUploadAccountPath(mUploadVideoPathAccount, mUploadVideoPath));
    }

    /**
     * Save the "Instant Video Upload Path" and corresponding account on preferences
     */
    private void saveInstantUploadVideoPathOnPreferences() {
        SharedPreferences appPrefs =
                PreferenceManager.getDefaultSharedPreferences(getApplicationContext());
        SharedPreferences.Editor editor = appPrefs.edit();
        editor.putString(INSTANT_VIDEO_UPLOAD_PATH, mUploadVideoPath)
                .putString(INSTANT_VIDEO_UPLOAD_PATH_ACCOUNT, mUploadVideoPathAccount);
        editor.commit();
    }

    @Override
    public void onStorageMigrationFinished(String storagePath, boolean succeed) {
        if (succeed) {
            saveStoragePath(storagePath);
        }
    }

    @Override
    public void onCancelMigration() {
        // Migration was canceled so we don't do anything
    }

    /**
     *
     * Class for loading the version number
     *
     */
    private class LoadingVersionNumberTask extends AsyncTask<Void, Void, Integer> {
        protected Integer doInBackground(Void... args) {
            try {
                URL url = new URL(getString(R.string.beta_latest));
                BufferedReader in = new BufferedReader(new InputStreamReader(url.openStream()));

                Integer latestVersion = Integer.parseInt(in.readLine());
                in.close();

                return latestVersion;

            } catch (IOException e) {
                Log_OC.e(TAG, "Error loading version number", e);
            }
            return -1;
        }
    }

}<|MERGE_RESOLUTION|>--- conflicted
+++ resolved
@@ -221,9 +221,7 @@
             }
         });
 
-<<<<<<< HEAD
         PreferenceCategory preferenceCategory = (PreferenceCategory) findPreference(MORE);
-=======
         final Preference pCacheSize = findPreference("pref_cache_size");
         if (pCacheSize != null){
             final SharedPreferences appPrefs =
@@ -246,7 +244,6 @@
         }
 
         PreferenceCategory preferenceCategory = (PreferenceCategory) findPreference("more");
->>>>>>> 9ee0dbeb
 
         boolean calendarContactsEnabled = getResources().getBoolean(R.bool.calendar_contacts_enabled);
         Preference pCalendarContacts = findPreference("calendar_contacts");
