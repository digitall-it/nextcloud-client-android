/**
 *   ownCloud Android client application
 *
 *   @author Bartek Przybylski
 *   @author David A. Velasco
 *   Copyright (C) 2011  Bartek Przybylski
 *   Copyright (C) 2016 ownCloud Inc.
 *   Copyright (C) 2016 Nextcloud
 *
 *   This program is free software: you can redistribute it and/or modify
 *   it under the terms of the GNU General Public License version 2,
 *   as published by the Free Software Foundation.
 *
 *   This program is distributed in the hope that it will be useful,
 *   but WITHOUT ANY WARRANTY; without even the implied warranty of
 *   MERCHANTABILITY or FITNESS FOR A PARTICULAR PURPOSE.  See the
 *   GNU General Public License for more details.
 *
 *   You should have received a copy of the GNU General Public License
 *   along with this program.  If not, see <http://www.gnu.org/licenses/>.
 *
 */
package com.owncloud.android.ui.activity;

import android.content.Intent;
import android.content.SharedPreferences;
import android.content.pm.PackageInfo;
import android.content.pm.PackageManager.NameNotFoundException;
import android.content.res.Configuration;
import android.net.Uri;
import android.os.Bundle;
import android.preference.CheckBoxPreference;
import android.preference.Preference;
import android.preference.Preference.OnPreferenceChangeListener;
import android.preference.Preference.OnPreferenceClickListener;
import android.preference.PreferenceActivity;
import android.preference.PreferenceCategory;
import android.preference.PreferenceManager;
import android.support.annotation.LayoutRes;
import android.support.annotation.Nullable;
import android.support.v7.app.ActionBar;
import android.support.v7.app.AppCompatDelegate;
import android.support.v7.widget.Toolbar;
import android.view.Menu;
import android.view.MenuInflater;
import android.view.MenuItem;
import android.view.View;
import android.view.ViewGroup;
import android.widget.Toast;

import com.owncloud.android.BuildConfig;
import com.owncloud.android.MainApp;
import com.owncloud.android.R;
import com.owncloud.android.authentication.AccountUtils;
import com.owncloud.android.datamodel.OCFile;
import com.owncloud.android.lib.common.utils.Log_OC;
import com.owncloud.android.utils.DisplayUtils;


/**
 * An Activity that allows the user to change the application's settings.
 *
 * It proxies the necessary calls via {@link android.support.v7.app.AppCompatDelegate} to be used
 * with AppCompat.
 */
public class Preferences extends PreferenceActivity {

    private static final String TAG = Preferences.class.getSimpleName();

    private static final int ACTION_SELECT_UPLOAD_PATH = 1;
    private static final int ACTION_SELECT_UPLOAD_VIDEO_PATH = 2;
    private static final int ACTION_REQUEST_PASSCODE = 5;
    private static final int ACTION_CONFIRM_PASSCODE = 6;

    public static final String INSTANT_UPLOAD_PATH_ACCOUNT = "instant_upload_path_account";
    public static final String INSTANT_UPLOAD_PATH = "instant_upload_path";
    public static final String INSTANT_VIDEO_UPLOAD_PATH = "instant_video_upload_path";
    public static final String INSTANT_VIDEO_UPLOAD_PATH_ACCOUNT = "instant_video_upload_path_account";
    public static final String INSTANT_VIDEO_UPLOAD_PATH_USE_SUBFOLDERS = "instant_video_upload_path_use_subfolders";
    public static final String INSTANT_VIDEO_UPLOAD_ON_WIFI = "instant_video_upload_on_wifi";
    public static final String INSTANT_VIDEO_UPLOADING = "instant_video_uploading";
    public static final String PREFS_INSTANT_BEHAVIOUR = "prefs_instant_behaviour";
    public static final String ABOUT_APP = "about_app";
    public static final String INSTANT_UPLOADING_CATEGORY = "instant_uploading_category";
    public static final String INSTANT_UPLOAD_PATH_USE_SUBFOLDERS = "instant_upload_path_use_subfolders";
    public static final String INSTANT_UPLOAD_ON_WIFI = "instant_upload_on_wifi";
    public static final String INSTANT_UPLOADING = "instant_uploading";
    public static final String LOGGER = "logger";
    public static final String FEEDBACK = "feedback";
    public static final String RECOMMEND = "recommend";
    public static final String MORE = "more";
    public static final String HELP = "help";

<<<<<<< HEAD
=======
    private static String INSTANT_UPLOAD_ACCOUNT_LABEL;
    private static String INSTANT_UPLOAD_PATH_LABEL;

>>>>>>> b1e364ef
    private CheckBoxPreference pCode;
    private Preference pAboutApp;
    private AppCompatDelegate mDelegate;

    private String mUploadPath;
    private String mUploadPathAccount;
    private PreferenceCategory mPrefInstantUploadCategory;
    private Preference mPrefInstantUpload;
    private Preference mPrefInstantUploadBehaviour;
    private Preference mPrefInstantUploadPath;
    private Preference mPrefInstantUploadUseSubfolders;
    private Preference mPrefInstantUploadPathWiFi;
    private Preference mPrefInstantVideoUpload;
    private Preference mPrefInstantVideoUploadPath;
    private Preference mPrefInstantVideoUploadUseSubfolders;
    private Preference mPrefInstantVideoUploadPathWiFi;
    private String mUploadVideoPath;
    private String mUploadVideoPathAccount;

    @SuppressWarnings("deprecation")
    @Override
    public void onCreate(Bundle savedInstanceState) {
        getDelegate().installViewFactory();
        getDelegate().onCreate(savedInstanceState);
        super.onCreate(savedInstanceState);
        addPreferencesFromResource(R.xml.preferences);

        ActionBar actionBar = getSupportActionBar();
        actionBar.setDisplayHomeAsUpEnabled(true);
        actionBar.setTitle(R.string.actionbar_settings);

        // For adding content description tag to a title field in the action bar
        int actionBarTitleId = getResources().getIdentifier("action_bar_title", "id", "android");
        View actionBarTitleView = getWindow().getDecorView().findViewById(actionBarTitleId);
        if (actionBarTitleView != null) {    // it's null in Android 2.x
            getWindow().getDecorView().findViewById(actionBarTitleId).
                    setContentDescription(getString(R.string.actionbar_settings));
        }
        
        // Load package info
        String temp;
        try {
            PackageInfo pkg = getPackageManager().getPackageInfo(getPackageName(), 0);
            temp = pkg.versionName;
        } catch (NameNotFoundException e) {
            temp = "";
            Log_OC.e(TAG, "Error while showing about dialog", e);
        } 
        final String appVersion = temp;
       
        // Register context menu for list of preferences.
        registerForContextMenu(getListView());

        pCode = (CheckBoxPreference) findPreference(PassCodeActivity.PREFERENCE_SET_PASSCODE);
        if (pCode != null){
            pCode.setOnPreferenceChangeListener(new OnPreferenceChangeListener() {
                @Override
                public boolean onPreferenceChange(Preference preference, Object newValue) {
                    Intent i = new Intent(getApplicationContext(), PassCodeActivity.class);
                    Boolean incoming = (Boolean) newValue;

                    i.setAction(
                            incoming ? PassCodeActivity.ACTION_REQUEST_WITH_RESULT :
                                    PassCodeActivity.ACTION_CHECK_WITH_RESULT
                    );

                    startActivityForResult(i, incoming ? ACTION_REQUEST_PASSCODE :
                            ACTION_CONFIRM_PASSCODE);

                    // Don't update just yet, we will decide on it in onActivityResult
                    return false;
                }
            });
        }

        PreferenceCategory preferenceCategory = (PreferenceCategory) findPreference(MORE);
        
        boolean helpEnabled = getResources().getBoolean(R.bool.help_enabled);
        Preference pHelp =  findPreference(HELP);
        if (pHelp != null ){
            if (helpEnabled) {
                pHelp.setOnPreferenceClickListener(new OnPreferenceClickListener() {
                    @Override
                    public boolean onPreferenceClick(Preference preference) {
                        String helpWeb   =(String) getText(R.string.url_help);
                        if (helpWeb != null && helpWeb.length() > 0) {
                            Uri uriUrl = Uri.parse(helpWeb);
                            Intent intent = new Intent(Intent.ACTION_VIEW, uriUrl);
                            startActivity(intent);
                        }
                        return true;
                    }
                });
            } else {
                preferenceCategory.removePreference(pHelp);
            }
        }
        
       boolean recommendEnabled = getResources().getBoolean(R.bool.recommend_enabled);
       Preference pRecommend =  findPreference(RECOMMEND);
        if (pRecommend != null){
            if (recommendEnabled) {
                pRecommend.setOnPreferenceClickListener(new OnPreferenceClickListener() {
                    @Override
                    public boolean onPreferenceClick(Preference preference) {

                        Intent intent = new Intent(Intent.ACTION_SENDTO); 
                        intent.setType("text/plain");
                        intent.setData(Uri.parse(getString(R.string.mail_recommend))); 
                        intent.addFlags(Intent.FLAG_ACTIVITY_NEW_TASK); 
                        
                        String appName = getString(R.string.app_name);
                        String downloadUrl = getString(R.string.url_app_download);

                        String recommendSubject =
                                String.format(getString(R.string.recommend_subject),
                                appName);
                        String recommendText = String.format(getString(R.string.recommend_text),
                                appName, downloadUrl);
                        
                        intent.putExtra(Intent.EXTRA_SUBJECT, recommendSubject);
                        intent.putExtra(Intent.EXTRA_TEXT, recommendText);
                        startActivity(intent);

                        return(true);

                    }
                });
            } else {
                preferenceCategory.removePreference(pRecommend);
            }
        }
        
        boolean feedbackEnabled = getResources().getBoolean(R.bool.feedback_enabled);
        Preference pFeedback =  findPreference(FEEDBACK);
        if (pFeedback != null){
            if (feedbackEnabled) {
                pFeedback.setOnPreferenceClickListener(new OnPreferenceClickListener() {
                    @Override
                    public boolean onPreferenceClick(Preference preference) {
                        String feedbackMail   =(String) getText(R.string.mail_feedback);
                        String feedback   =(String) getText(R.string.prefs_feedback) +
                                " - android v" + appVersion;
                        Intent intent = new Intent(Intent.ACTION_SENDTO); 
                        intent.setType("text/plain");
                        intent.putExtra(Intent.EXTRA_SUBJECT, feedback);
                        
                        intent.setData(Uri.parse(feedbackMail)); 
                        intent.addFlags(Intent.FLAG_ACTIVITY_NEW_TASK); 
                        startActivity(intent);
                        
                        return true;
                    }
                });
            } else {
                preferenceCategory.removePreference(pFeedback);
            }
        }

        boolean loggerEnabled = getResources().getBoolean(R.bool.logger_enabled) || BuildConfig.DEBUG;
        Preference pLogger =  findPreference(LOGGER);
        if (pLogger != null){
            if (loggerEnabled) {
                pLogger.setOnPreferenceClickListener(new OnPreferenceClickListener() {
                    @Override
                    public boolean onPreferenceClick(Preference preference) {
                        Intent loggerIntent = new Intent(getApplicationContext(), LogHistoryActivity.class);
                        startActivity(loggerIntent);

                        return true;
                    }
                });
            } else {
                preferenceCategory.removePreference(pLogger);
            }
        }

        boolean imprintEnabled = getResources().getBoolean(R.bool.imprint_enabled);
        Preference pImprint =  findPreference("imprint");
        if (pImprint != null) {
            if (imprintEnabled) {
                pImprint.setOnPreferenceClickListener(new OnPreferenceClickListener() {
                    @Override
                    public boolean onPreferenceClick(Preference preference) {
                        String imprintWeb = (String) getText(R.string.url_imprint);
                        if (imprintWeb != null && imprintWeb.length() > 0) {
                            Uri uriUrl = Uri.parse(imprintWeb);
                            Intent intent = new Intent(Intent.ACTION_VIEW, uriUrl);
                            startActivity(intent);
                        }
                        //ImprintDialog.newInstance(true).show(preference.get, "IMPRINT_DIALOG");
                        return true;
                    }
                });
            } else {
                preferenceCategory.removePreference(pImprint);
            }
        }

        mPrefInstantUploadPath =  findPreference(INSTANT_UPLOAD_PATH);
        if (mPrefInstantUploadPath != null){

            mPrefInstantUploadPath.setOnPreferenceClickListener(new OnPreferenceClickListener() {
                    @Override
                    public boolean onPreferenceClick(Preference preference) {
                        if (!mUploadPath.endsWith(OCFile.PATH_SEPARATOR)) {
                            mUploadPath += OCFile.PATH_SEPARATOR;
                        }
                        Intent intent = new Intent(Preferences.this, UploadPathActivity.class);
                        intent.putExtra(UploadPathActivity.KEY_INSTANT_UPLOAD_PATH, mUploadPath);
                        startActivityForResult(intent, ACTION_SELECT_UPLOAD_PATH);
                        return true;
                    }
                });
        }
        
        mPrefInstantUploadCategory =
                (PreferenceCategory) findPreference(INSTANT_UPLOADING_CATEGORY);

        mPrefInstantUploadUseSubfolders = findPreference(INSTANT_UPLOAD_PATH_USE_SUBFOLDERS);
        mPrefInstantUploadPathWiFi =  findPreference(INSTANT_UPLOAD_ON_WIFI);
        mPrefInstantUpload = findPreference(INSTANT_UPLOADING);
        
        toggleInstantPictureOptions(((CheckBoxPreference) mPrefInstantUpload).isChecked());
        
        mPrefInstantUpload.setOnPreferenceChangeListener(new OnPreferenceChangeListener() {
            
            @Override
            public boolean onPreferenceChange(Preference preference, Object newValue) {
                toggleInstantPictureOptions((Boolean) newValue);
                toggleInstantUploadBehaviour(
                        ((CheckBoxPreference)mPrefInstantVideoUpload).isChecked(),
                        (Boolean) newValue);
                return true;
            }
        });
       
        mPrefInstantVideoUploadPath =  findPreference(INSTANT_VIDEO_UPLOAD_PATH);
        if (mPrefInstantVideoUploadPath != null){

            mPrefInstantVideoUploadPath.setOnPreferenceClickListener(new OnPreferenceClickListener() {
                    @Override
                    public boolean onPreferenceClick(Preference preference) {
                        if (!mUploadVideoPath.endsWith(OCFile.PATH_SEPARATOR)) {
                            mUploadVideoPath += OCFile.PATH_SEPARATOR;
                        }
                        Intent intent = new Intent(Preferences.this, UploadPathActivity.class);
                        intent.putExtra(UploadPathActivity.KEY_INSTANT_UPLOAD_PATH,
                                mUploadVideoPath);
                        startActivityForResult(intent, ACTION_SELECT_UPLOAD_VIDEO_PATH);
                        return true;
                    }
                });
        }

        mPrefInstantVideoUploadUseSubfolders = findPreference(INSTANT_VIDEO_UPLOAD_PATH_USE_SUBFOLDERS);
        mPrefInstantVideoUploadPathWiFi =  findPreference(INSTANT_VIDEO_UPLOAD_ON_WIFI);
        mPrefInstantVideoUpload = findPreference(INSTANT_VIDEO_UPLOADING);
        toggleInstantVideoOptions(((CheckBoxPreference) mPrefInstantVideoUpload).isChecked());
        
        mPrefInstantVideoUpload.setOnPreferenceChangeListener(new OnPreferenceChangeListener() {

            @Override
            public boolean onPreferenceChange(Preference preference, Object newValue) {
                toggleInstantVideoOptions((Boolean) newValue);
                toggleInstantUploadBehaviour(
                        (Boolean) newValue,
                        ((CheckBoxPreference) mPrefInstantUpload).isChecked());
                return true;
            }
        });

        mPrefInstantUploadBehaviour = findPreference(PREFS_INSTANT_BEHAVIOUR);
        toggleInstantUploadBehaviour(
                ((CheckBoxPreference)mPrefInstantVideoUpload).isChecked(),
                ((CheckBoxPreference)mPrefInstantUpload).isChecked());

        /* About App */
       pAboutApp = (Preference) findPreference(ABOUT_APP);
       if (pAboutApp != null) { 
               pAboutApp.setTitle(String.format(getString(R.string.about_android),
                       getString(R.string.app_name)));
               pAboutApp.setSummary(String.format(getString(R.string.about_version), appVersion));
       }

        INSTANT_UPLOAD_ACCOUNT_LABEL = getResources().getString(R.string.prefs_instant_upload_account);
        INSTANT_UPLOAD_PATH_LABEL = getResources().getString(R.string.prefs_instant_upload_path);

       loadInstantUploadPath();
       loadInstantUploadVideoPath();
    }
    
    private void toggleInstantPictureOptions(Boolean value){
        if (value){
            mPrefInstantUploadCategory.addPreference(mPrefInstantUploadPathWiFi);
            mPrefInstantUploadCategory.addPreference(mPrefInstantUploadPath);
            mPrefInstantUploadCategory.addPreference(mPrefInstantUploadUseSubfolders);
        } else {
            mPrefInstantUploadCategory.removePreference(mPrefInstantUploadPathWiFi);
            mPrefInstantUploadCategory.removePreference(mPrefInstantUploadPath);
            mPrefInstantUploadCategory.removePreference(mPrefInstantUploadUseSubfolders);
        }
    }
    
    private void toggleInstantVideoOptions(Boolean value){
        if (value){
            mPrefInstantUploadCategory.addPreference(mPrefInstantVideoUploadPathWiFi);
            mPrefInstantUploadCategory.addPreference(mPrefInstantVideoUploadPath);
            mPrefInstantUploadCategory.addPreference(mPrefInstantVideoUploadUseSubfolders);
        } else {
            mPrefInstantUploadCategory.removePreference(mPrefInstantVideoUploadPathWiFi);
            mPrefInstantUploadCategory.removePreference(mPrefInstantVideoUploadPath);
            mPrefInstantUploadCategory.removePreference(mPrefInstantVideoUploadUseSubfolders);
        }
    }

    private void toggleInstantUploadBehaviour(Boolean video, Boolean picture){
        if (picture || video){
            mPrefInstantUploadCategory.addPreference(mPrefInstantUploadBehaviour);
        } else {
            mPrefInstantUploadCategory.removePreference(mPrefInstantUploadBehaviour);
        }
    }

    @Override
    protected void onResume() {
        super.onResume();
        SharedPreferences appPrefs =
                PreferenceManager.getDefaultSharedPreferences(getApplicationContext());
        boolean state = appPrefs.getBoolean(PassCodeActivity.PREFERENCE_SET_PASSCODE, false);
        pCode.setChecked(state);
    }

    @Override
    public boolean onCreateOptionsMenu(Menu menu) {
        super.onCreateOptionsMenu(menu);
        return true;
    }

    @Override
    public boolean onMenuItemSelected(int featureId, MenuItem item) {
        super.onMenuItemSelected(featureId, item);
        Intent intent;

        switch (item.getItemId()) {
        case android.R.id.home:
            intent = new Intent(getBaseContext(), FileDisplayActivity.class);
            intent.addFlags(Intent.FLAG_ACTIVITY_CLEAR_TOP);
            startActivity(intent);
            break;
        default:
            Log_OC.w(TAG, "Unknown menu item triggered");
            return false;
        }
        return true;
    }

    @Override
    protected void onActivityResult(int requestCode, int resultCode, Intent data) {
        super.onActivityResult(requestCode, resultCode, data);

        if (requestCode == ACTION_SELECT_UPLOAD_PATH && resultCode == RESULT_OK){

            OCFile folderToUpload =
                    (OCFile) data.getParcelableExtra(UploadPathActivity.EXTRA_FOLDER);

            mUploadPath = folderToUpload.getRemotePath();

            mUploadPath = DisplayUtils.getPathWithoutLastSlash(mUploadPath);

            mUploadPathAccount = AccountUtils.getCurrentOwnCloudAccount(MainApp.getAppContext()).name;

            // Show the path on summary preference
            mPrefInstantUploadPath.setSummary(getUploadAccountPath(mUploadPathAccount, mUploadPath));

            saveInstantUploadPathOnPreferences();

        } else if (requestCode == ACTION_SELECT_UPLOAD_VIDEO_PATH && resultCode == RESULT_OK){

            OCFile folderToUploadVideo =
                    (OCFile) data.getParcelableExtra(UploadPathActivity.EXTRA_FOLDER);

            mUploadVideoPath = folderToUploadVideo.getRemotePath();

            mUploadVideoPath = DisplayUtils.getPathWithoutLastSlash(mUploadVideoPath);

            mUploadVideoPathAccount = AccountUtils.getCurrentOwnCloudAccount(MainApp.getAppContext()).name;

            // Show the video path on summary preference
            mPrefInstantVideoUploadPath.setSummary(getUploadAccountPath(mUploadVideoPathAccount, mUploadVideoPath));

            saveInstantUploadVideoPathOnPreferences();
        } else if (requestCode == ACTION_REQUEST_PASSCODE && resultCode == RESULT_OK) {
            String passcode = data.getStringExtra(PassCodeActivity.KEY_PASSCODE);
            if (passcode != null && passcode.length() == 4) {
                SharedPreferences.Editor appPrefs = PreferenceManager
                        .getDefaultSharedPreferences(getApplicationContext()).edit();

                for (int i = 1; i <= 4; ++i) {
                    appPrefs.putString(PassCodeActivity.PREFERENCE_PASSCODE_D + i, passcode.substring(i-1, i));
                }
                appPrefs.putBoolean(PassCodeActivity.PREFERENCE_SET_PASSCODE, true);
                appPrefs.commit();
                Toast.makeText(this, R.string.pass_code_stored, Toast.LENGTH_LONG).show();
            }
        } else if (requestCode == ACTION_CONFIRM_PASSCODE && resultCode == RESULT_OK) {
            if (data.getBooleanExtra(PassCodeActivity.KEY_CHECK_RESULT, false)) {

                SharedPreferences.Editor appPrefs = PreferenceManager
                        .getDefaultSharedPreferences(getApplicationContext()).edit();
                appPrefs.putBoolean(PassCodeActivity.PREFERENCE_SET_PASSCODE, false);
                appPrefs.commit();

                Toast.makeText(this, R.string.pass_code_removed, Toast.LENGTH_LONG).show();
            }
        }
    }

    public ActionBar getSupportActionBar() {
        return getDelegate().getSupportActionBar();
    }

    public void setSupportActionBar(@Nullable Toolbar toolbar) {
        getDelegate().setSupportActionBar(toolbar);
    }

    @Override
    public MenuInflater getMenuInflater() {
        return getDelegate().getMenuInflater();
    }

    @Override
    public void setContentView(@LayoutRes int layoutResID) {
        getDelegate().setContentView(layoutResID);
    }
    @Override
    public void setContentView(View view) {
        getDelegate().setContentView(view);
    }
    @Override
    public void setContentView(View view, ViewGroup.LayoutParams params) {
        getDelegate().setContentView(view, params);
    }

    @Override
    public void addContentView(View view, ViewGroup.LayoutParams params) {
        getDelegate().addContentView(view, params);
    }

    @Override
    protected void onPostResume() {
        super.onPostResume();
        getDelegate().onPostResume();
    }

    @Override
    protected void onTitleChanged(CharSequence title, int color) {
        super.onTitleChanged(title, color);
        getDelegate().setTitle(title);
    }

    @Override
    public void onConfigurationChanged(Configuration newConfig) {
        super.onConfigurationChanged(newConfig);
        getDelegate().onConfigurationChanged(newConfig);
    }

    @Override
    protected void onPostCreate(Bundle savedInstanceState) {
        super.onPostCreate(savedInstanceState);
        getDelegate().onPostCreate(savedInstanceState);
    }

    @Override
    protected void onDestroy() {
        super.onDestroy();
        getDelegate().onDestroy();
    }

    @Override
    protected void onStop() {
        super.onStop();
        getDelegate().onStop();
    }

    public void invalidateOptionsMenu() {
        getDelegate().invalidateOptionsMenu();
    }

    private AppCompatDelegate getDelegate() {
        if (mDelegate == null) {
            mDelegate = AppCompatDelegate.create(this, null);
        }
        return mDelegate;
    }

    /**
     * Returns a combined string of accountName and uploadPath to be displayed to user.
     */
    private String getUploadAccountPath(String accountName, String uploadPath) {
<<<<<<< HEAD
        return accountName + ":" + uploadPath;
=======
        return INSTANT_UPLOAD_ACCOUNT_LABEL + ": " + accountName + "\n"
                + INSTANT_UPLOAD_PATH_LABEL + ": " + uploadPath;
>>>>>>> b1e364ef
    }

    /**
     * Load upload path set on preferences
     */
    private void loadInstantUploadPath() {
        SharedPreferences appPrefs =
                PreferenceManager.getDefaultSharedPreferences(getApplicationContext());
        mUploadPath = appPrefs.getString(INSTANT_UPLOAD_PATH, getString(R.string.instant_upload_path));
        mUploadPathAccount = appPrefs.getString(INSTANT_UPLOAD_PATH_ACCOUNT,
                AccountUtils.getCurrentOwnCloudAccount(MainApp.getAppContext()).name);
        mPrefInstantUploadPath.setSummary(getUploadAccountPath(mUploadPathAccount, mUploadPath));
    }

    /**
     * Save the "Instant Upload Path" and corresponding account on preferences
     */
    private void saveInstantUploadPathOnPreferences() {
        SharedPreferences appPrefs =
                PreferenceManager.getDefaultSharedPreferences(getApplicationContext());
        SharedPreferences.Editor editor = appPrefs.edit();
        editor.putString(INSTANT_UPLOAD_PATH, mUploadPath)
                .putString(INSTANT_UPLOAD_PATH_ACCOUNT, mUploadPathAccount);
        editor.commit();
    }

    /**
     * Load upload video path set on preferences
     */
    private void loadInstantUploadVideoPath() {
        SharedPreferences appPrefs =
                PreferenceManager.getDefaultSharedPreferences(getApplicationContext());
        mUploadVideoPath = appPrefs.getString(INSTANT_VIDEO_UPLOAD_PATH, getString(R.string.instant_upload_path));
        mUploadVideoPathAccount = appPrefs.getString(INSTANT_VIDEO_UPLOAD_PATH_ACCOUNT,
                AccountUtils.getCurrentOwnCloudAccount(MainApp.getAppContext()).name);
        mPrefInstantVideoUploadPath.setSummary(getUploadAccountPath(mUploadVideoPathAccount, mUploadVideoPath));
    }

    /**
     * Save the "Instant Video Upload Path" and corresponding account on preferences
     */
    private void saveInstantUploadVideoPathOnPreferences() {
        SharedPreferences appPrefs =
                PreferenceManager.getDefaultSharedPreferences(getApplicationContext());
        SharedPreferences.Editor editor = appPrefs.edit();
        editor.putString(INSTANT_VIDEO_UPLOAD_PATH, mUploadVideoPath)
                .putString(INSTANT_VIDEO_UPLOAD_PATH_ACCOUNT, mUploadVideoPathAccount);
        editor.commit();
    }
}<|MERGE_RESOLUTION|>--- conflicted
+++ resolved
@@ -91,12 +91,9 @@
     public static final String MORE = "more";
     public static final String HELP = "help";
 
-<<<<<<< HEAD
-=======
     private static String INSTANT_UPLOAD_ACCOUNT_LABEL;
     private static String INSTANT_UPLOAD_PATH_LABEL;
 
->>>>>>> b1e364ef
     private CheckBoxPreference pCode;
     private Preference pAboutApp;
     private AppCompatDelegate mDelegate;
@@ -597,12 +594,8 @@
      * Returns a combined string of accountName and uploadPath to be displayed to user.
      */
     private String getUploadAccountPath(String accountName, String uploadPath) {
-<<<<<<< HEAD
-        return accountName + ":" + uploadPath;
-=======
         return INSTANT_UPLOAD_ACCOUNT_LABEL + ": " + accountName + "\n"
                 + INSTANT_UPLOAD_PATH_LABEL + ": " + uploadPath;
->>>>>>> b1e364ef
     }
 
     /**
