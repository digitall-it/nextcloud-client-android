--- conflicted
+++ resolved
@@ -208,9 +208,6 @@
             });
         }
 
-<<<<<<< HEAD
-        PreferenceCategory preferenceCategory = (PreferenceCategory) findPreference(MORE);
-=======
         mShowHiddenFiles = (CheckBoxPreference) findPreference("show_hidden_files");
         mShowHiddenFiles.setOnPreferenceClickListener(new OnPreferenceClickListener() {
             @Override
@@ -224,8 +221,7 @@
             }
         });
 
-        PreferenceCategory preferenceCategory = (PreferenceCategory) findPreference("more");
->>>>>>> 8ace0d0d
+        PreferenceCategory preferenceCategory = (PreferenceCategory) findPreference(MORE);
 
         boolean calendarContactsEnabled = getResources().getBoolean(R.bool.calendar_contacts_enabled);
         Preference pCalendarContacts = findPreference("calendar_contacts");
