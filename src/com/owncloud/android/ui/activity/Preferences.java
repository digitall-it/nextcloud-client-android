/**
 *   ownCloud Android client application
 *
 *   @author Bartek Przybylski
 *   @author David A. Velasco
 *   Copyright (C) 2011  Bartek Przybylski
 *   Copyright (C) 2016 ownCloud Inc.
 *   Copyright (C) 2016 Nextcloud
 *
 *   This program is free software: you can redistribute it and/or modify
 *   it under the terms of the GNU General Public License version 2,
 *   as published by the Free Software Foundation.
 *
 *   This program is distributed in the hope that it will be useful,
 *   but WITHOUT ANY WARRANTY; without even the implied warranty of
 *   MERCHANTABILITY or FITNESS FOR A PARTICULAR PURPOSE.  See the
 *   GNU General Public License for more details.
 *
 *   You should have received a copy of the GNU General Public License
 *   along with this program.  If not, see <http://www.gnu.org/licenses/>.
 *
 */
package com.owncloud.android.ui.activity;

import android.accounts.Account;
import android.accounts.AuthenticatorException;
import android.accounts.OperationCanceledException;
import android.content.Intent;
import android.content.SharedPreferences;
import android.content.pm.PackageInfo;
import android.content.pm.PackageManager.NameNotFoundException;
import android.content.res.Configuration;
import android.net.Uri;
import android.os.AsyncTask;
import android.os.Build;
import android.os.Bundle;
import android.os.Environment;
import android.preference.CheckBoxPreference;
import android.preference.ListPreference;
import android.preference.Preference;
import android.preference.Preference.OnPreferenceChangeListener;
import android.preference.Preference.OnPreferenceClickListener;
import android.preference.PreferenceActivity;
import android.preference.PreferenceCategory;
import android.preference.PreferenceManager;
import android.support.annotation.LayoutRes;
import android.support.annotation.Nullable;
import android.support.v7.app.ActionBar;
import android.support.v7.app.AppCompatDelegate;
import android.support.v7.widget.Toolbar;
import android.view.Menu;
import android.view.MenuInflater;
import android.view.MenuItem;
import android.view.View;
import android.view.ViewGroup;
import android.widget.Toast;

import com.owncloud.android.BuildConfig;
import com.owncloud.android.MainApp;
import com.owncloud.android.R;
import com.owncloud.android.authentication.AccountUtils;
import com.owncloud.android.datamodel.OCFile;
import com.owncloud.android.datamodel.ThumbnailsCacheManager;
import com.owncloud.android.datastorage.DataStorageProvider;
import com.owncloud.android.datastorage.StoragePoint;
import com.owncloud.android.lib.common.OwnCloudAccount;
import com.owncloud.android.lib.common.OwnCloudClientManagerFactory;
import com.owncloud.android.lib.common.utils.Log_OC;
import com.owncloud.android.utils.DisplayUtils;

import java.io.BufferedReader;
import java.io.IOException;
import java.io.InputStreamReader;
import java.net.URL;
import java.util.concurrent.ExecutionException;

/**
 * An Activity that allows the user to change the application's settings.
 *
 * It proxies the necessary calls via {@link android.support.v7.app.AppCompatDelegate} to be used with AppCompat.
 */
public class Preferences extends PreferenceActivity
        implements StorageMigration.StorageMigrationProgressListener {

    private static final String TAG = Preferences.class.getSimpleName();

    private static final int ACTION_SELECT_UPLOAD_PATH = 1;
    private static final int ACTION_SELECT_UPLOAD_VIDEO_PATH = 2;
    private static final int ACTION_REQUEST_PASSCODE = 5;
    private static final int ACTION_CONFIRM_PASSCODE = 6;

    public static final String INSTANT_UPLOADING_CATEGORY = "instant_uploading_category";
    public static final String INSTANT_UPLOAD_PATH_USE_SUBFOLDERS = "instant_upload_path_use_subfolders";
    public static final String INSTANT_UPLOAD_ON_WIFI = "instant_upload_on_wifi";
    public static final String INSTANT_UPLOADING = "instant_uploading";
    public static final String INSTANT_UPLOAD_ON_CHARGING = "instant_upload_on_charging";
    public static final String INSTANT_VIDEO_UPLOAD_PATH = "instant_video_upload_path";
    public static final String INSTANT_VIDEO_UPLOAD_PATH_USE_SUBFOLDERS = "instant_video_upload_path_use_subfolders";
    public static final String INSTANT_VIDEO_UPLOAD_ON_WIFI = "instant_video_upload_on_wifi";
    public static final String INSTANT_VIDEO_UPLOAD_ON_CHARGING = "instant_video_upload_on_charging";
    public static final String INSTANT_VIDEO_UPLOADING = "instant_video_uploading";
    public static final String PREFS_INSTANT_BEHAVIOUR = "prefs_instant_behaviour";
    public static final String ABOUT_APP = "about_app";
    public static final String LOGGER = "logger";
    public static final String FEEDBACK = "feedback";
    public static final String RECOMMEND = "recommend";
    public static final String MORE = "more";
    public static final String HELP = "help";

    private static String INSTANT_UPLOAD_ACCOUNT_LABEL;
    private static String INSTANT_UPLOAD_PATH_LABEL;

    private static final int ACTION_REQUEST_CODE_DAVDROID_SETUP = 10;

    /**
     * The user's server base uri.
     */
    private Uri mUri;
    private CheckBoxPreference pCode;
    private CheckBoxPreference fPrint;
    private CheckBoxPreference mShowHiddenFiles;
    private Preference pAboutApp;
    private AppCompatDelegate mDelegate;

    private String mUploadPath;
    private String mUploadPathAccount;
    private PreferenceCategory mPrefInstantUploadCategory;
    private Preference mPrefInstantUpload;
    private Preference mPrefInstantUploadBehaviour;
    private Preference mPrefInstantUploadPath;
    private Preference mPrefInstantUploadUseSubfolders;
    private Preference mPrefInstantPictureUploadOnlyOnCharging;
    private Preference mPrefInstantUploadPathWiFi;
    private Preference mPrefInstantVideoUpload;
    private Preference mPrefInstantVideoUploadPath;
    private Preference mPrefInstantVideoUploadUseSubfolders;
    private Preference mPrefInstantVideoUploadPathWiFi;
    private Preference mPrefInstantVideoUploadOnlyOnCharging;
    private String mUploadVideoPath;
    private String mUploadVideoPathAccount;
    private ListPreference mPrefStoragePath;
    private String mStoragePath;

    public static class PreferenceKeys {
        public static final String STORAGE_PATH = "storage_path";
        public static final String INSTANT_UPLOAD_PATH = "instant_upload_path";
        public static final String INSTANT_VIDEO_UPLOAD_PATH = "instant_video_upload_path";
        public static final String INSTANT_UPLOAD_PATH_ACCOUNT = "instant_upload_path_account";
        public static final String INSTANT_VIDEO_UPLOAD_PATH_ACCOUNT = "instant_video_upload_path_account";
    }

    @SuppressWarnings("deprecation")
    @Override
    public void onCreate(Bundle savedInstanceState) {
        getDelegate().installViewFactory();
        getDelegate().onCreate(savedInstanceState);
        super.onCreate(savedInstanceState);
        addPreferencesFromResource(R.xml.preferences);

        ActionBar actionBar = getSupportActionBar();
        actionBar.setDisplayHomeAsUpEnabled(true);
        actionBar.setTitle(R.string.actionbar_settings);

        // retrieve user's base uri
        setupBaseUri();

        // For adding content description tag to a title field in the action bar
        int actionBarTitleId = getResources().getIdentifier("action_bar_title", "id", "android");
        View actionBarTitleView = getWindow().getDecorView().findViewById(actionBarTitleId);
        if (actionBarTitleView != null) {    // it's null in Android 2.x
            getWindow().getDecorView().findViewById(actionBarTitleId).
                    setContentDescription(getString(R.string.actionbar_settings));
        }
        // Load package info
        String temp;
        try {
            PackageInfo pkg = getPackageManager().getPackageInfo(getPackageName(), 0);
            temp = pkg.versionName;
        } catch (NameNotFoundException e) {
            temp = "";
            Log_OC.e(TAG, "Error while showing about dialog", e);
        }
        final String appVersion = temp;

        // Register context menu for list of preferences.
        registerForContextMenu(getListView());

        PreferenceCategory preferenceCategory = (PreferenceCategory) findPreference("details");


        pCode = (CheckBoxPreference) findPreference(PassCodeActivity.PREFERENCE_SET_PASSCODE);
        if (pCode != null) {
            pCode.setOnPreferenceChangeListener(new OnPreferenceChangeListener() {
                @Override
                public boolean onPreferenceChange(Preference preference, Object newValue) {
                    Intent i = new Intent(getApplicationContext(), PassCodeActivity.class);
                    Boolean incoming = (Boolean) newValue;

                    i.setAction(
                            incoming ? PassCodeActivity.ACTION_REQUEST_WITH_RESULT :
                                    PassCodeActivity.ACTION_CHECK_WITH_RESULT
                    );

                    startActivityForResult(i, incoming ? ACTION_REQUEST_PASSCODE :
                            ACTION_CONFIRM_PASSCODE);

                    // Don't update just yet, we will decide on it in onActivityResult
                    return false;
                }
            });
        }

        boolean fPrintEnabled = getResources().getBoolean(R.bool.fingerprint_enabled);
        fPrint = (CheckBoxPreference) findPreference(FingerprintActivity.PREFERENCE_USE_FINGERPRINT);
        if (fPrint != null) {
            if(FingerprintActivity.isFingerprintCapable(MainApp.getAppContext()) && fPrintEnabled) {
                fPrint.setOnPreferenceChangeListener(new OnPreferenceChangeListener() {
                    @Override
                    public boolean onPreferenceChange(Preference preference, Object newValue) {
                        Boolean incoming = (Boolean) newValue;

                        if(FingerprintActivity.isFingerprintReady(MainApp.getAppContext())) {
                            SharedPreferences appPrefs =
                                    PreferenceManager.getDefaultSharedPreferences(getApplicationContext());
                            SharedPreferences.Editor editor = appPrefs.edit();
                            editor.putBoolean("use_fingerprint", incoming);
                            editor.commit();
                            return true;
                        } else {
                            if(incoming) {
                                Toast.makeText(
                                        MainApp.getAppContext(),
                                        R.string.prefs_fingerprint_notsetup,
                                        Toast.LENGTH_LONG)
                                        .show();
                                fPrint.setChecked(false);
                            }
                            SharedPreferences appPrefs =
                                    PreferenceManager.getDefaultSharedPreferences(getApplicationContext());
                            SharedPreferences.Editor editor = appPrefs.edit();
                            editor.putBoolean("use_fingerprint", false);
                            editor.commit();
                            return false;
                        }
                    }
                });
                if(!FingerprintActivity.isFingerprintReady(MainApp.getAppContext())) {
                    fPrint.setChecked(false);
                }

            } else {
               preferenceCategory.removePreference(fPrint);
            }
        }

        mShowHiddenFiles = (CheckBoxPreference) findPreference("show_hidden_files");
        mShowHiddenFiles.setOnPreferenceClickListener(new OnPreferenceClickListener() {
            @Override
            public boolean onPreferenceClick(Preference preference) {
                SharedPreferences appPrefs =
                        PreferenceManager.getDefaultSharedPreferences(getApplicationContext());
                SharedPreferences.Editor editor = appPrefs.edit();
                editor.putBoolean("show_hidden_files_pref", mShowHiddenFiles.isChecked());
                editor.commit();
                return true;
            }
        });

<<<<<<< HEAD
        final Preference pCacheSize = findPreference("pref_cache_size");
        if (pCacheSize != null){
            final SharedPreferences appPrefs =
                    PreferenceManager.getDefaultSharedPreferences(getApplicationContext());
            Long cacheSize = ThumbnailsCacheManager.getMaxSize();
            pCacheSize.setSummary(cacheSize + " MB");
            pCacheSize.setOnPreferenceChangeListener(new OnPreferenceChangeListener() {
                @Override
                public boolean onPreferenceChange(Preference preference, Object newValue) {
                    int size = Integer.decode((String) newValue);
                    if (ThumbnailsCacheManager.setMaxSize(size)){
                        appPrefs.edit().putInt("pref_cache_size", size);
                        pCacheSize.setSummary(size + " MB");
                        return true;
                    } else {
                        return false;
                    }
                }
            });
        }

        PreferenceCategory preferenceCategory = (PreferenceCategory) findPreference(MORE);
=======
        preferenceCategory = (PreferenceCategory) findPreference("more");
>>>>>>> e0914182

        boolean calendarContactsEnabled = getResources().getBoolean(R.bool.calendar_contacts_enabled);
        Preference pCalendarContacts = findPreference("calendar_contacts");
        if (pCalendarContacts != null) {
            if (calendarContactsEnabled) {
                pCalendarContacts.setOnPreferenceClickListener(new OnPreferenceClickListener() {
                    @Override
                    public boolean onPreferenceClick(Preference preference) {
                        try {
                            launchDavDroidLogin();
                        } catch (Throwable t) {
                            Log_OC.e(TAG, "Base Uri for account could not be resolved to call DAVdroid!", t);
                            Toast.makeText(
                                    MainApp.getAppContext(),
                                    R.string.prefs_calendar_contacts_address_resolve_error,
                                    Toast.LENGTH_SHORT)
                                    .show();
                        }
                        return true;
                    }
                });
            } else {
                preferenceCategory.removePreference(pCalendarContacts);
            }
        }

        boolean helpEnabled = getResources().getBoolean(R.bool.help_enabled);
        Preference pHelp =  findPreference(HELP);
        if (pHelp != null) {
            if (helpEnabled) {
                pHelp.setOnPreferenceClickListener(new OnPreferenceClickListener() {
                    @Override
                    public boolean onPreferenceClick(Preference preference) {
                        String helpWeb = getString(R.string.url_help);
                        if (helpWeb != null && helpWeb.length() > 0) {
                            Uri uriUrl = Uri.parse(helpWeb);
                            Intent intent = new Intent(Intent.ACTION_VIEW, uriUrl);
                            startActivity(intent);
                        }
                        return true;
                    }
                });
            } else {
                preferenceCategory.removePreference(pHelp);
            }
        }

       boolean recommendEnabled = getResources().getBoolean(R.bool.recommend_enabled);
       Preference pRecommend = findPreference(RECOMMEND);
        if (pRecommend != null) {
            if (recommendEnabled) {
                pRecommend.setOnPreferenceClickListener(new OnPreferenceClickListener() {
                    @Override
                    public boolean onPreferenceClick(Preference preference) {

                        Intent intent = new Intent(Intent.ACTION_SENDTO);
                        intent.setType("text/plain");
                        intent.setData(Uri.parse(getString(R.string.mail_recommend)));
                        intent.addFlags(Intent.FLAG_ACTIVITY_NEW_TASK);

                        String appName = getString(R.string.app_name);
                        String downloadUrl = getString(R.string.url_app_download);

                        String recommendSubject = String.format(getString(R.string.recommend_subject), appName);
                        String recommendText = String.format(getString(R.string.recommend_text), appName, downloadUrl);

                        intent.putExtra(Intent.EXTRA_SUBJECT, recommendSubject);
                        intent.putExtra(Intent.EXTRA_TEXT, recommendText);
                        startActivity(intent);

                        return true;

                    }
                });
            } else {
                preferenceCategory.removePreference(pRecommend);
            }
        }

        boolean feedbackEnabled = getResources().getBoolean(R.bool.feedback_enabled);
        Preference pFeedback =  findPreference(FEEDBACK);
        if (pFeedback != null) {
            if (feedbackEnabled) {
                pFeedback.setOnPreferenceClickListener(new OnPreferenceClickListener() {
                    @Override
                    public boolean onPreferenceClick(Preference preference) {
                        String feedbackMail = getString(R.string.mail_feedback);
                        String feedback = getText(R.string.prefs_feedback) + " - android v" + appVersion;
                        Intent intent = new Intent(Intent.ACTION_SENDTO);
                        intent.setType("text/plain");
                        intent.putExtra(Intent.EXTRA_SUBJECT, feedback);

                        intent.setData(Uri.parse(feedbackMail));
                        intent.addFlags(Intent.FLAG_ACTIVITY_NEW_TASK);
                        startActivity(intent);

                        return true;
                    }
                });
            } else {
                preferenceCategory.removePreference(pFeedback);
            }
        }

        boolean loggerEnabled = getResources().getBoolean(R.bool.logger_enabled) || BuildConfig.DEBUG;
        Preference pLogger =  findPreference(LOGGER);
        if (pLogger != null) {
            if (loggerEnabled) {
                pLogger.setOnPreferenceClickListener(new OnPreferenceClickListener() {
                    @Override
                    public boolean onPreferenceClick(Preference preference) {
                        Intent loggerIntent = new Intent(getApplicationContext(), LogHistoryActivity.class);
                        startActivity(loggerIntent);

                        return true;
                    }
                });
            } else {
                preferenceCategory.removePreference(pLogger);
            }
        }

        boolean imprintEnabled = getResources().getBoolean(R.bool.imprint_enabled);
        Preference pImprint = findPreference("imprint");
        if (pImprint != null) {
            if (imprintEnabled) {
                pImprint.setOnPreferenceClickListener(new OnPreferenceClickListener() {
                    @Override
                    public boolean onPreferenceClick(Preference preference) {
                        String imprintWeb = getString(R.string.url_imprint);
                        if (imprintWeb != null && imprintWeb.length() > 0) {
                            Uri uriUrl = Uri.parse(imprintWeb);
                            Intent intent = new Intent(Intent.ACTION_VIEW, uriUrl);
                            startActivity(intent);
                        }
                        //ImprintDialog.newInstance(true).show(preference.get, "IMPRINT_DIALOG");
                        return true;
                    }
                });
            } else {
                preferenceCategory.removePreference(pImprint);
            }
        }

        mPrefStoragePath = (ListPreference) findPreference(PreferenceKeys.STORAGE_PATH);
        if (mPrefStoragePath != null) {
            StoragePoint[] storageOptions = DataStorageProvider.getInstance().getAvailableStoragePoints();
            String[] entries = new String[storageOptions.length];
            String[] values = new String[storageOptions.length];
            for (int i = 0; i < storageOptions.length; ++i) {
                entries[i] = storageOptions[i].getDescription();
                values[i] = storageOptions[i].getPath();
            }
            mPrefStoragePath.setEntries(entries);
            mPrefStoragePath.setEntryValues(values);

            mPrefStoragePath.setOnPreferenceChangeListener(new OnPreferenceChangeListener() {
                    @Override
                    public boolean onPreferenceChange(Preference preference, Object newValue) {
                        String newPath = (String) newValue;
                        if (mStoragePath.equals(newPath)) {
                            return true;
                        }

                    StorageMigration storageMigration = new StorageMigration(Preferences.this, mStoragePath, newPath);

                    storageMigration.setStorageMigrationProgressListener(Preferences.this);

                    storageMigration.migrate();

                    return false;
                }
            });

        }

        mPrefInstantUploadCategory = (PreferenceCategory) findPreference(INSTANT_UPLOADING_CATEGORY);

        if (Build.VERSION.SDK_INT < Build.VERSION_CODES.LOLLIPOP) {
            // Instant upload via preferences on pre pre Lollipop
            mPrefInstantUploadPath = findPreference("instant_upload_path");
            if (mPrefInstantUploadPath != null) {

                mPrefInstantUploadPath.setOnPreferenceClickListener(new OnPreferenceClickListener() {
                    @Override
                    public boolean onPreferenceClick(Preference preference) {
                        if (!mUploadPath.endsWith(OCFile.PATH_SEPARATOR)) {
                            mUploadPath += OCFile.PATH_SEPARATOR;
                        }
                        Intent intent = new Intent(Preferences.this, UploadPathActivity.class);
                        intent.putExtra(UploadPathActivity.KEY_INSTANT_UPLOAD_PATH, mUploadPath);
                        startActivityForResult(intent, ACTION_SELECT_UPLOAD_PATH);
                        return true;
                    }
                });
            }

            mPrefInstantUploadCategory = (PreferenceCategory) findPreference(INSTANT_UPLOADING_CATEGORY);

            mPrefInstantVideoUploadUseSubfolders = findPreference(INSTANT_VIDEO_UPLOAD_PATH_USE_SUBFOLDERS);
            mPrefInstantVideoUploadPathWiFi = findPreference(INSTANT_VIDEO_UPLOAD_ON_WIFI);
            mPrefInstantVideoUpload = findPreference(INSTANT_VIDEO_UPLOADING);
            mPrefInstantVideoUploadOnlyOnCharging = findPreference(INSTANT_VIDEO_UPLOAD_ON_CHARGING);

        mPrefInstantUploadUseSubfolders = findPreference(INSTANT_UPLOAD_PATH_USE_SUBFOLDERS);
        mPrefInstantUploadPathWiFi =  findPreference(INSTANT_UPLOAD_ON_WIFI);
        mPrefInstantPictureUploadOnlyOnCharging = findPreference(INSTANT_UPLOAD_ON_CHARGING);
        mPrefInstantUpload = findPreference(INSTANT_UPLOADING);

        toggleInstantPictureOptions(((CheckBoxPreference) mPrefInstantUpload).isChecked());

        mPrefInstantUpload.setOnPreferenceChangeListener(new OnPreferenceChangeListener() {

            @Override
            public boolean onPreferenceChange(Preference preference, Object newValue) {
                toggleInstantPictureOptions((Boolean) newValue);
                toggleInstantUploadBehaviour(
                        ((CheckBoxPreference)mPrefInstantVideoUpload).isChecked(),
                        (Boolean) newValue);
                return true;
            }
        });

        mPrefInstantVideoUploadPath = findPreference(PreferenceKeys.INSTANT_VIDEO_UPLOAD_PATH);
        if (mPrefInstantVideoUploadPath != null){

                mPrefInstantVideoUploadPath.setOnPreferenceClickListener(new OnPreferenceClickListener() {
                    @Override
                    public boolean onPreferenceClick(Preference preference) {
                        if (!mUploadVideoPath.endsWith(OCFile.PATH_SEPARATOR)) {
                            mUploadVideoPath += OCFile.PATH_SEPARATOR;
                        }
                        Intent intent = new Intent(Preferences.this, UploadPathActivity.class);
                        intent.putExtra(UploadPathActivity.KEY_INSTANT_UPLOAD_PATH,
                                mUploadVideoPath);
                        startActivityForResult(intent, ACTION_SELECT_UPLOAD_VIDEO_PATH);
                        return true;
                    }
                });
            }


            toggleInstantVideoOptions(((CheckBoxPreference) mPrefInstantVideoUpload).isChecked());
            mPrefInstantVideoUpload.setOnPreferenceChangeListener(new OnPreferenceChangeListener() {
                @Override
                public boolean onPreferenceChange(Preference preference, Object newValue) {
                    toggleInstantVideoOptions((Boolean) newValue);
                    toggleInstantUploadBehaviour(
                            (Boolean) newValue,
                            ((CheckBoxPreference) mPrefInstantUpload).isChecked());
                    return true;
                }
            });

        mPrefInstantUploadBehaviour = findPreference(PREFS_INSTANT_BEHAVIOUR);
        toggleInstantUploadBehaviour(
                ((CheckBoxPreference)mPrefInstantVideoUpload).isChecked(),
                ((CheckBoxPreference)mPrefInstantUpload).isChecked());

            loadInstantUploadPath();
            loadInstantUploadVideoPath();
        } else {
            // Instant upload is handled via synced folders on Android Lollipop and up
            getPreferenceScreen().removePreference(mPrefInstantUploadCategory);
        }

        /* About App */
        pAboutApp = findPreference(ABOUT_APP);
       if (pAboutApp != null) {
               pAboutApp.setTitle(String.format(getString(R.string.about_android),
                       getString(R.string.app_name)));
           try {
               Integer currentVersion = getPackageManager().getPackageInfo
                       (getPackageName(), 0).versionCode;
               pAboutApp.setSummary(String.format(getString(R.string.about_version),
                       currentVersion));
           } catch (NameNotFoundException e) {
               Log_OC.e(TAG, "Error setting about app summary", e);
           }
       }

        INSTANT_UPLOAD_ACCOUNT_LABEL = getResources().getString(R.string.prefs_instant_upload_account);
        INSTANT_UPLOAD_PATH_LABEL = getResources().getString(R.string.prefs_instant_upload_path);

        INSTANT_UPLOAD_ACCOUNT_LABEL = getResources().getString(R.string.prefs_instant_upload_account);
        INSTANT_UPLOAD_PATH_LABEL = getResources().getString(R.string.prefs_instant_upload_path);

        INSTANT_UPLOAD_ACCOUNT_LABEL = getResources().getString(R.string.prefs_instant_upload_account);
        INSTANT_UPLOAD_PATH_LABEL = getResources().getString(R.string.prefs_instant_upload_path);

       loadStoragePath();
        /* Link to Beta apks */
        Preference pBetaLink =  findPreference("beta_link");
        if (pBetaLink != null ){
            pBetaLink.setOnPreferenceClickListener(new OnPreferenceClickListener() {
                @Override
                public boolean onPreferenceClick(Preference preference) {
                    Integer latestVersion = -1;
                    Integer currentVersion = -1;
                    try {
                        currentVersion = getPackageManager().getPackageInfo
                                                 (getPackageName(), 0).versionCode;
                        LoadingVersionNumberTask loadTask = new LoadingVersionNumberTask();
                        loadTask.execute();
                        latestVersion = loadTask.get();
                    } catch (InterruptedException | ExecutionException | NameNotFoundException e) {
                        Log_OC.e(TAG, "Error detecting app version", e);
                    }
                    if (latestVersion == -1 || currentVersion == -1) {
                        Toast.makeText(getApplicationContext(), "No information available!",
                                       Toast.LENGTH_SHORT).show();
                    }
                    if (latestVersion > currentVersion) {
                        String betaLinkWeb = (String) getText(R.string.beta_link) +
                                                              latestVersion + ".apk";
                        if (betaLinkWeb != null && betaLinkWeb.length() > 0) {
                            Uri uriUrl = Uri.parse(betaLinkWeb);
                            Intent intent = new Intent(Intent.ACTION_VIEW, uriUrl);
                            startActivity(intent);
                            return true;
                        }
                    } else {
                        Toast.makeText(getApplicationContext(), "No new version available!",
                                       Toast.LENGTH_SHORT).show();
                        return true;
                    }
                    return true;
                }
            });
        }

        /* Link to beta changelog */
        Preference pChangelogLink =  findPreference("changelog_link");
        if (pChangelogLink != null) {
            pChangelogLink.setOnPreferenceClickListener(new OnPreferenceClickListener() {
                @Override
                public boolean onPreferenceClick(Preference preference) {
                    String betaLinkWeb = getString(R.string.changelog);
                    if (betaLinkWeb != null && betaLinkWeb.length() > 0) {
                        Uri uriUrl = Uri.parse(betaLinkWeb);
                        Intent intent = new Intent(Intent.ACTION_VIEW, uriUrl);
                        startActivity(intent);
                        return true;
                    }
                    return true;
                }
            });
        }
    }

    private void launchDavDroidLogin()
            throws com.owncloud.android.lib.common.accounts.AccountUtils.AccountNotFoundException,
            OperationCanceledException,
            AuthenticatorException,
            IOException {
        Account account = AccountUtils.getCurrentOwnCloudAccount(getApplicationContext());

        Intent davDroidLoginIntent = new Intent();
        davDroidLoginIntent.setClassName("at.bitfire.davdroid", "at.bitfire.davdroid.ui.setup.LoginActivity");
        if (getPackageManager().resolveActivity(davDroidLoginIntent, 0) != null) {
            // arguments
            if (mUri != null) {
                davDroidLoginIntent.putExtra("url", mUri.toString() + AccountUtils.DAV_PATH);
            }
            davDroidLoginIntent.putExtra("username", AccountUtils.getAccountUsername(account.name));
            //loginIntent.putExtra("password", "...");
            startActivityForResult(davDroidLoginIntent, ACTION_REQUEST_CODE_DAVDROID_SETUP);
        } else {
            // DAVdroid not installed
            Intent installIntent = new Intent(Intent.ACTION_VIEW, Uri.parse("market://details?id=at.bitfire.davdroid"));

            // launch market(s)
            if (installIntent.resolveActivity(getPackageManager()) != null) {
                startActivity(installIntent);
            } else {
                // no f-droid market app or Play store installed --> launch browser for f-droid url
                Intent downloadIntent = new Intent(Intent.ACTION_VIEW,
                        Uri.parse("https://f-droid.org/repository/browse/?fdid=at.bitfire.davdroid"));
                startActivity(downloadIntent);

                Toast.makeText(
                        MainApp.getAppContext(),
                        R.string.prefs_calendar_contacts_no_store_error,
                        Toast.LENGTH_SHORT)
                        .show();
            }
        }
    }

    private void setupBaseUri() {
        // retrieve and set user's base URI
        Thread t = new Thread(new Runnable() {
            public void run() {
                try {
                    Account account = AccountUtils.getCurrentOwnCloudAccount(getApplicationContext());
                    OwnCloudAccount ocAccount = new OwnCloudAccount(account, MainApp.getAppContext());
                    mUri = OwnCloudClientManagerFactory.getDefaultSingleton().
                            getClientFor(ocAccount, getApplicationContext()).getBaseUri();
                } catch (Throwable t) {
                    Log_OC.e(TAG,"Error retrieving user's base URI", t);
                }
            }
        });
        t.start();
    }
    
    private void toggleInstantPictureOptions(Boolean value){
        if (value) {
            mPrefInstantUploadCategory.addPreference(mPrefInstantUploadPathWiFi);
            mPrefInstantUploadCategory.addPreference(mPrefInstantUploadPath);
            mPrefInstantUploadCategory.addPreference(mPrefInstantUploadUseSubfolders);
            mPrefInstantUploadCategory.addPreference(mPrefInstantPictureUploadOnlyOnCharging);
        } else {
            mPrefInstantUploadCategory.removePreference(mPrefInstantUploadPathWiFi);
            mPrefInstantUploadCategory.removePreference(mPrefInstantUploadPath);
            mPrefInstantUploadCategory.removePreference(mPrefInstantUploadUseSubfolders);
            mPrefInstantUploadCategory.removePreference(mPrefInstantPictureUploadOnlyOnCharging);
        }
    }

    private void toggleInstantVideoOptions(Boolean value){
        if (value) {
            mPrefInstantUploadCategory.addPreference(mPrefInstantVideoUploadPathWiFi);
            mPrefInstantUploadCategory.addPreference(mPrefInstantVideoUploadPath);
            mPrefInstantUploadCategory.addPreference(mPrefInstantVideoUploadUseSubfolders);
            mPrefInstantUploadCategory.addPreference(mPrefInstantVideoUploadOnlyOnCharging);
        } else {
            mPrefInstantUploadCategory.removePreference(mPrefInstantVideoUploadPathWiFi);
            mPrefInstantUploadCategory.removePreference(mPrefInstantVideoUploadPath);
            mPrefInstantUploadCategory.removePreference(mPrefInstantVideoUploadUseSubfolders);
            mPrefInstantUploadCategory.removePreference(mPrefInstantVideoUploadOnlyOnCharging);
        }
    }

    private void toggleInstantUploadBehaviour(Boolean video, Boolean picture){
        if (picture || video) {
            mPrefInstantUploadCategory.addPreference(mPrefInstantUploadBehaviour);
        } else {
            mPrefInstantUploadCategory.removePreference(mPrefInstantUploadBehaviour);
        }
    }

    @Override
    protected void onResume() {
        super.onResume();
        SharedPreferences appPrefs =
                PreferenceManager.getDefaultSharedPreferences(getApplicationContext());
        boolean state = appPrefs.getBoolean(PassCodeActivity.PREFERENCE_SET_PASSCODE, false);
        pCode.setChecked(state);
    }

    @Override
    public boolean onCreateOptionsMenu(Menu menu) {
        super.onCreateOptionsMenu(menu);
        return true;
    }

    @Override
    public boolean onMenuItemSelected(int featureId, MenuItem item) {
        super.onMenuItemSelected(featureId, item);
        Intent intent;

        switch (item.getItemId()) {
        case android.R.id.home:
            intent = new Intent(getBaseContext(), FileDisplayActivity.class);
            intent.addFlags(Intent.FLAG_ACTIVITY_CLEAR_TOP);
            startActivity(intent);
            break;
        default:
            Log_OC.w(TAG, "Unknown menu item triggered");
            return false;
        }
        return true;
    }

    @Override
    protected void onActivityResult(int requestCode, int resultCode, Intent data) {
        super.onActivityResult(requestCode, resultCode, data);

        if (requestCode == ACTION_SELECT_UPLOAD_PATH && resultCode == RESULT_OK) {

            OCFile folderToUpload = data.getParcelableExtra(UploadPathActivity.EXTRA_FOLDER);

            mUploadPath = folderToUpload.getRemotePath();

            mUploadPath = DisplayUtils.getPathWithoutLastSlash(mUploadPath);

            mUploadPathAccount = AccountUtils.getCurrentOwnCloudAccount(MainApp.getAppContext()).name;

            // Show the path on summary preference
            mPrefInstantUploadPath.setSummary(getUploadAccountPath(mUploadPathAccount, mUploadPath));

            saveInstantUploadPathOnPreferences();

        } else if (requestCode == ACTION_SELECT_UPLOAD_VIDEO_PATH && resultCode == RESULT_OK) {

            OCFile folderToUploadVideo = data.getParcelableExtra(UploadPathActivity.EXTRA_FOLDER);

            mUploadVideoPath = folderToUploadVideo.getRemotePath();

            mUploadVideoPath = DisplayUtils.getPathWithoutLastSlash(mUploadVideoPath);

            mUploadVideoPathAccount = AccountUtils.getCurrentOwnCloudAccount(MainApp.getAppContext()).name;

            // Show the video path on summary preference
            mPrefInstantVideoUploadPath.setSummary(getUploadAccountPath(mUploadVideoPathAccount, mUploadVideoPath));

            saveInstantUploadVideoPathOnPreferences();
        } else if (requestCode == ACTION_REQUEST_PASSCODE && resultCode == RESULT_OK) {
            String passcode = data.getStringExtra(PassCodeActivity.KEY_PASSCODE);
            if (passcode != null && passcode.length() == 4) {
                SharedPreferences.Editor appPrefs = PreferenceManager
                        .getDefaultSharedPreferences(getApplicationContext()).edit();

                for (int i = 1; i <= 4; ++i) {
                    appPrefs.putString(PassCodeActivity.PREFERENCE_PASSCODE_D + i, passcode.substring(i-1, i));
                }
                appPrefs.putBoolean(PassCodeActivity.PREFERENCE_SET_PASSCODE, true);
                appPrefs.apply();
                Toast.makeText(this, R.string.pass_code_stored, Toast.LENGTH_LONG).show();
            }
        } else if (requestCode == ACTION_CONFIRM_PASSCODE && resultCode == RESULT_OK) {
            if (data.getBooleanExtra(PassCodeActivity.KEY_CHECK_RESULT, false)) {

                SharedPreferences.Editor appPrefs = PreferenceManager
                        .getDefaultSharedPreferences(getApplicationContext()).edit();
                appPrefs.putBoolean(PassCodeActivity.PREFERENCE_SET_PASSCODE, false);
                appPrefs.apply();

                Toast.makeText(this, R.string.pass_code_removed, Toast.LENGTH_LONG).show();
            }
        } else if (requestCode == ACTION_REQUEST_CODE_DAVDROID_SETUP && resultCode == RESULT_OK) {
            Toast.makeText(this, R.string.prefs_calendar_contacts_sync_setup_successful, Toast.LENGTH_LONG).show();
        }
    }

    public ActionBar getSupportActionBar() {
        return getDelegate().getSupportActionBar();
    }

    public void setSupportActionBar(@Nullable Toolbar toolbar) {
        getDelegate().setSupportActionBar(toolbar);
    }

    @Override
    public MenuInflater getMenuInflater() {
        return getDelegate().getMenuInflater();
    }

    @Override
    public void setContentView(@LayoutRes int layoutResID) {
        getDelegate().setContentView(layoutResID);
    }
    @Override
    public void setContentView(View view) {
        getDelegate().setContentView(view);
    }
    @Override
    public void setContentView(View view, ViewGroup.LayoutParams params) {
        getDelegate().setContentView(view, params);
    }

    @Override
    public void addContentView(View view, ViewGroup.LayoutParams params) {
        getDelegate().addContentView(view, params);
    }

    @Override
    protected void onPostResume() {
        super.onPostResume();
        getDelegate().onPostResume();
    }

    @Override
    protected void onTitleChanged(CharSequence title, int color) {
        super.onTitleChanged(title, color);
        getDelegate().setTitle(title);
    }

    @Override
    public void onConfigurationChanged(Configuration newConfig) {
        super.onConfigurationChanged(newConfig);
        getDelegate().onConfigurationChanged(newConfig);
    }

    @Override
    protected void onPostCreate(Bundle savedInstanceState) {
        super.onPostCreate(savedInstanceState);
        getDelegate().onPostCreate(savedInstanceState);
    }

    @Override
    protected void onDestroy() {
        super.onDestroy();
        getDelegate().onDestroy();
    }

    @Override
    protected void onStop() {
        super.onStop();
        getDelegate().onStop();
    }

    public void invalidateOptionsMenu() {
        getDelegate().invalidateOptionsMenu();
    }

    private AppCompatDelegate getDelegate() {
        if (mDelegate == null) {
            mDelegate = AppCompatDelegate.create(this, null);
        }
        return mDelegate;
    }

    /**
     * Returns a combined string of accountName and uploadPath to be displayed to user.
     */
    private String getUploadAccountPath(String accountName, String uploadPath) {
        return INSTANT_UPLOAD_ACCOUNT_LABEL + ": " + accountName + "\n"
                + INSTANT_UPLOAD_PATH_LABEL + ": " + uploadPath;
    }

    /**
     * Load upload path set on preferences
     */
    private void loadInstantUploadPath() {
        SharedPreferences appPrefs =
                PreferenceManager.getDefaultSharedPreferences(getApplicationContext());
        mUploadPath = appPrefs.getString(PreferenceKeys.INSTANT_UPLOAD_PATH, getString(R.string.instant_upload_path));
        mUploadPathAccount = appPrefs.getString(PreferenceKeys.INSTANT_UPLOAD_PATH_ACCOUNT,
                AccountUtils.getCurrentOwnCloudAccount(MainApp.getAppContext()).name);
        mPrefInstantUploadPath.setSummary(getUploadAccountPath(mUploadPathAccount, mUploadPath));
    }

    /**
     * Save storage path
     */
    private void saveStoragePath(String newStoragePath) {
        SharedPreferences appPrefs =
                PreferenceManager.getDefaultSharedPreferences(getApplicationContext());
        mStoragePath = newStoragePath;
        MainApp.setStoragePath(mStoragePath);
        SharedPreferences.Editor editor = appPrefs.edit();
        editor.putString(PreferenceKeys.STORAGE_PATH, mStoragePath);
        editor.commit();
        String storageDescription = DataStorageProvider.getInstance().getStorageDescriptionByPath(mStoragePath);
        mPrefStoragePath.setSummary(storageDescription);
        mPrefStoragePath.setValue(newStoragePath);
    }


    /**
     * Load storage path set on preferences
     */
    private void loadStoragePath() {
        SharedPreferences appPrefs =
                PreferenceManager.getDefaultSharedPreferences(getApplicationContext());
        mStoragePath = appPrefs.getString(PreferenceKeys.STORAGE_PATH, Environment.getExternalStorageDirectory()
                                                         .getAbsolutePath());
        String storageDescription = DataStorageProvider.getInstance().getStorageDescriptionByPath(mStoragePath);
        mPrefStoragePath.setSummary(storageDescription);
    }

    /**
     * Save the "Instant Upload Path" and corresponding account on preferences
     */
    private void saveInstantUploadPathOnPreferences() {
        SharedPreferences appPrefs =
                PreferenceManager.getDefaultSharedPreferences(getApplicationContext());
        SharedPreferences.Editor editor = appPrefs.edit();
        editor.putString(PreferenceKeys.INSTANT_UPLOAD_PATH, mUploadPath)
                .putString(PreferenceKeys.INSTANT_UPLOAD_PATH_ACCOUNT, mUploadPathAccount);
        editor.apply();
    }

    /**
     * Load upload video path set on preferences
     */
    private void loadInstantUploadVideoPath() {
        SharedPreferences appPrefs =
                PreferenceManager.getDefaultSharedPreferences(getApplicationContext());
        mUploadVideoPath = appPrefs.getString(INSTANT_VIDEO_UPLOAD_PATH, getString(R.string.instant_upload_path));
        mUploadVideoPathAccount = appPrefs.getString(PreferenceKeys.INSTANT_VIDEO_UPLOAD_PATH_ACCOUNT,
                AccountUtils.getCurrentOwnCloudAccount(MainApp.getAppContext()).name);
        mPrefInstantVideoUploadPath.setSummary(getUploadAccountPath(mUploadVideoPathAccount, mUploadVideoPath));
    }

    /**
     * Save the "Instant Video Upload Path" and corresponding account on preferences
     */
    private void saveInstantUploadVideoPathOnPreferences() {
        SharedPreferences appPrefs =
                PreferenceManager.getDefaultSharedPreferences(getApplicationContext());
        SharedPreferences.Editor editor = appPrefs.edit();
        editor.putString(PreferenceKeys.INSTANT_VIDEO_UPLOAD_PATH, mUploadVideoPath)
                .putString(PreferenceKeys.INSTANT_VIDEO_UPLOAD_PATH_ACCOUNT, mUploadVideoPathAccount);
        editor.apply();
    }

    @Override
    public void onStorageMigrationFinished(String storagePath, boolean succeed) {
        if (succeed) {
            saveStoragePath(storagePath);
        }
    }

    @Override
    public void onCancelMigration() {
        // Migration was canceled so we don't do anything
    }

    /**
     *
     * Class for loading the version number
     *
     */
    private class LoadingVersionNumberTask extends AsyncTask<Void, Void, Integer> {
        protected Integer doInBackground(Void... args) {
            try {
                URL url = new URL(getString(R.string.beta_latest));
                BufferedReader in = new BufferedReader(new InputStreamReader(url.openStream()));

                Integer latestVersion = Integer.parseInt(in.readLine());
                in.close();

                return latestVersion;

            } catch (IOException e) {
                Log_OC.e(TAG, "Error loading version number", e);
            }
            return -1;
        }
    }

}<|MERGE_RESOLUTION|>--- conflicted
+++ resolved
@@ -266,7 +266,6 @@
             }
         });
 
-<<<<<<< HEAD
         final Preference pCacheSize = findPreference("pref_cache_size");
         if (pCacheSize != null){
             final SharedPreferences appPrefs =
@@ -287,11 +286,6 @@
                 }
             });
         }
-
-        PreferenceCategory preferenceCategory = (PreferenceCategory) findPreference(MORE);
-=======
-        preferenceCategory = (PreferenceCategory) findPreference("more");
->>>>>>> e0914182
 
         boolean calendarContactsEnabled = getResources().getBoolean(R.bool.calendar_contacts_enabled);
         Preference pCalendarContacts = findPreference("calendar_contacts");
