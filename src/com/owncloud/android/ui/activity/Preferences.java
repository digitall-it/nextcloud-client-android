--- conflicted
+++ resolved
@@ -31,11 +31,8 @@
 import android.content.pm.PackageManager.NameNotFoundException;
 import android.content.res.Configuration;
 import android.net.Uri;
-<<<<<<< HEAD
+import android.os.Build;
 import android.os.AsyncTask;
-=======
-import android.os.Build;
->>>>>>> 3c62f412
 import android.os.Bundle;
 import android.os.Environment;
 import android.preference.CheckBoxPreference;
@@ -394,7 +391,6 @@
             }
         }
 
-<<<<<<< HEAD
         mPrefStoragePath =  (ListPreference) findPreference(Keys.STORAGE_PATH);
         if (mPrefStoragePath != null) {
             StoragePoint[] storageOptions = DataStorageProvider.getInstance().getAvailableStoragePoints();
@@ -408,29 +404,25 @@
             mPrefStoragePath.setEntryValues(values);
 
             mPrefStoragePath.setOnPreferenceChangeListener(new OnPreferenceChangeListener() {
-                    @Override
-                    public boolean onPreferenceChange(Preference preference, Object newValue) {
-                        String newPath = (String)newValue;
-                        if (mStoragePath.equals(newPath))
-                            return true;
-
-                        StorageMigration storageMigration = new StorageMigration(Preferences.this, mStoragePath, newPath);
-
-                        storageMigration.setStorageMigrationProgressListener(Preferences.this);
-
-                        storageMigration.migrate();
-
-                        return false;
-                    }
-                });
-
-        }
-
-        mPrefInstantUploadPath = (PreferenceWithTwoLineLongSummary)findPreference(Keys.INSTANT_UPLOAD_PATH);
-        if (mPrefInstantUploadPath != null){
-=======
+                @Override
+                public boolean onPreferenceChange(Preference preference, Object newValue) {
+                    String newPath = (String)newValue;
+                    if (mStoragePath.equals(newPath))
+                        return true;
+
+                    StorageMigration storageMigration = new StorageMigration(Preferences.this, mStoragePath, newPath);
+
+                    storageMigration.setStorageMigrationProgressListener(Preferences.this);
+
+                    storageMigration.migrate();
+
+                    return false;
+                }
+            });
+
+        }
+
         mPrefInstantUploadCategory = (PreferenceCategory) findPreference("instant_uploading_category");
->>>>>>> 3c62f412
 
         if (Build.VERSION.SDK_INT < Build.VERSION_CODES.LOLLIPOP) {
             // Instant upload via preferences on pre Android Lollipop
@@ -449,7 +441,6 @@
                         return true;
                     }
                 });
-<<<<<<< HEAD
         }
 
         mPrefInstantUploadCategory =
@@ -459,7 +450,7 @@
         mPrefInstantUploadPathWiFi =  findPreference(INSTANT_UPLOAD_ON_WIFI);
         mPrefInstantUpload = findPreference(INSTANT_UPLOADING);
         mPrefInstantPictureUploadOnlyOnCharging = findPreference("instant_upload_on_charging");
-        
+
         toggleInstantPictureOptions(((CheckBoxPreference) mPrefInstantUpload).isChecked());
 
         mPrefInstantUpload.setOnPreferenceChangeListener(new OnPreferenceChangeListener() {
@@ -476,31 +467,6 @@
 
         mPrefInstantVideoUploadPath =  findPreference(Keys.INSTANT_VIDEO_UPLOAD_PATH);
         if (mPrefInstantVideoUploadPath != null){
-=======
-            }
->>>>>>> 3c62f412
-
-            mPrefInstantUploadUseSubfolders = findPreference("instant_upload_path_use_subfolders");
-            mPrefInstantUploadPathWiFi = findPreference("instant_upload_on_wifi");
-            mPrefInstantPictureUploadOnlyOnCharging = findPreference("instant_upload_on_charging");
-            mPrefInstantUpload = findPreference("instant_uploading");
-
-            toggleInstantPictureOptions(((CheckBoxPreference) mPrefInstantUpload).isChecked());
-
-            mPrefInstantUpload.setOnPreferenceChangeListener(new OnPreferenceChangeListener() {
-
-                @Override
-                public boolean onPreferenceChange(Preference preference, Object newValue) {
-                    toggleInstantPictureOptions((Boolean) newValue);
-                    toggleInstantUploadBehaviour(
-                            ((CheckBoxPreference) mPrefInstantVideoUpload).isChecked(),
-                            (Boolean) newValue);
-                    return true;
-                }
-            });
-
-            mPrefInstantVideoUploadPath = findPreference("instant_video_upload_path");
-            if (mPrefInstantVideoUploadPath != null) {
 
                 mPrefInstantVideoUploadPath.setOnPreferenceClickListener(new OnPreferenceClickListener() {
                     @Override
@@ -517,7 +483,6 @@
                 });
             }
 
-<<<<<<< HEAD
         mPrefInstantVideoUploadUseSubfolders = findPreference(INSTANT_VIDEO_UPLOAD_PATH_USE_SUBFOLDERS);
         mPrefInstantVideoUploadPathWiFi =  findPreference(INSTANT_VIDEO_UPLOAD_ON_WIFI);
         mPrefInstantVideoUpload = findPreference(INSTANT_VIDEO_UPLOADING);
@@ -525,22 +490,7 @@
         toggleInstantVideoOptions(((CheckBoxPreference) mPrefInstantVideoUpload).isChecked());
 
         mPrefInstantVideoUpload.setOnPreferenceChangeListener(new OnPreferenceChangeListener() {
-=======
-            mPrefInstantVideoUploadUseSubfolders = findPreference("instant_video_upload_path_use_subfolders");
-            mPrefInstantVideoUploadPathWiFi = findPreference("instant_video_upload_on_wifi");
-            mPrefInstantVideoUpload = findPreference("instant_video_uploading");
-            mPrefInstantVideoUploadOnlyOnCharging = findPreference("instant_video_upload_on_charging");
-            toggleInstantVideoOptions(((CheckBoxPreference) mPrefInstantVideoUpload).isChecked());
->>>>>>> 3c62f412
-
-            mPrefInstantVideoUpload.setOnPreferenceChangeListener(new OnPreferenceChangeListener() {
-
-<<<<<<< HEAD
-        mPrefInstantUploadBehaviour = findPreference(PREFS_INSTANT_BEHAVIOUR);
-        toggleInstantUploadBehaviour(
-                ((CheckBoxPreference)mPrefInstantVideoUpload).isChecked(),
-                ((CheckBoxPreference)mPrefInstantUpload).isChecked());
-=======
+
                 @Override
                 public boolean onPreferenceChange(Preference preference, Object newValue) {
                     toggleInstantVideoOptions((Boolean) newValue);
@@ -551,10 +501,10 @@
                 }
             });
 
-            mPrefInstantUploadBehaviour = findPreference("prefs_instant_behaviour");
-            toggleInstantUploadBehaviour(
-                    ((CheckBoxPreference) mPrefInstantVideoUpload).isChecked(),
-                    ((CheckBoxPreference) mPrefInstantUpload).isChecked());
+        mPrefInstantUploadBehaviour = findPreference(PREFS_INSTANT_BEHAVIOUR);
+        toggleInstantUploadBehaviour(
+                ((CheckBoxPreference)mPrefInstantVideoUpload).isChecked(),
+                ((CheckBoxPreference)mPrefInstantUpload).isChecked());
 
             loadInstantUploadPath();
             loadInstantUploadVideoPath();
@@ -562,7 +512,6 @@
             // Instant upload is handled via synced folders on Android Lollipop and up
             getPreferenceScreen().removePreference(mPrefInstantUploadCategory);
         }
->>>>>>> 3c62f412
 
         /* About App */
        pAboutApp = (Preference) findPreference(ABOUT_APP);
@@ -577,7 +526,6 @@
            } catch (NameNotFoundException e) {
            }
        }
-<<<<<<< HEAD
 
         INSTANT_UPLOAD_ACCOUNT_LABEL = getResources().getString(R.string.prefs_instant_upload_account);
         INSTANT_UPLOAD_PATH_LABEL = getResources().getString(R.string.prefs_instant_upload_path);
@@ -650,8 +598,6 @@
                 }
             });
         }
-=======
->>>>>>> 3c62f412
     }
 
     private void launchDavDroidLogin()
