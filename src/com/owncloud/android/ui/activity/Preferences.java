/**
 *   ownCloud Android client application
 *
 *   @author Bartek Przybylski
 *   @author David A. Velasco
 *   Copyright (C) 2011  Bartek Przybylski
 *   Copyright (C) 2016 ownCloud Inc.
 *
 *   This program is free software: you can redistribute it and/or modify
 *   it under the terms of the GNU General Public License version 2,
 *   as published by the Free Software Foundation.
 *
 *   This program is distributed in the hope that it will be useful,
 *   but WITHOUT ANY WARRANTY; without even the implied warranty of
 *   MERCHANTABILITY or FITNESS FOR A PARTICULAR PURPOSE.  See the
 *   GNU General Public License for more details.
 *
 *   You should have received a copy of the GNU General Public License
 *   along with this program.  If not, see <http://www.gnu.org/licenses/>.
 *
 */
package com.owncloud.android.ui.activity;

import android.accounts.Account;
import android.content.Intent;
import android.content.SharedPreferences;
import android.content.pm.PackageInfo;
import android.content.pm.PackageManager.NameNotFoundException;
import android.content.res.Configuration;
import android.net.Uri;
import android.os.Bundle;
import android.preference.CheckBoxPreference;
import android.preference.Preference;
import android.preference.Preference.OnPreferenceChangeListener;
import android.preference.Preference.OnPreferenceClickListener;
import android.preference.PreferenceActivity;
import android.preference.PreferenceCategory;
import android.preference.PreferenceManager;
import android.support.annotation.LayoutRes;
import android.support.annotation.Nullable;
import android.support.v7.app.ActionBar;
import android.support.v7.app.AppCompatDelegate;
import android.support.v7.widget.Toolbar;
import android.view.Menu;
import android.view.MenuInflater;
import android.view.MenuItem;
import android.view.View;
import android.view.ViewGroup;
import android.widget.Toast;

import com.owncloud.android.BuildConfig;
import com.owncloud.android.R;
import com.owncloud.android.authentication.AccountUtils;
import com.owncloud.android.datamodel.OCFile;
import com.owncloud.android.lib.common.utils.Log_OC;
import com.owncloud.android.utils.DisplayUtils;


/**
 * An Activity that allows the user to change the application's settings.
 *
 * It proxies the necessary calls via {@link android.support.v7.app.AppCompatDelegate} to be used
 * with AppCompat.
 */
public class Preferences extends PreferenceActivity {
    
    private static final String TAG = Preferences.class.getSimpleName();

    private static final int ACTION_SELECT_UPLOAD_PATH = 1;
    private static final int ACTION_SELECT_UPLOAD_VIDEO_PATH = 2;
    private static final int ACTION_REQUEST_PASSCODE = 5;
    private static final int ACTION_CONFIRM_PASSCODE = 6;

    private CheckBoxPreference pCode;
    private Preference pAboutApp;
    private AppCompatDelegate mDelegate;

    private PreferenceCategory mAccountsPrefCategory = null;
    private String mUploadPath;
    private PreferenceCategory mPrefInstantUploadCategory;
    private Preference mPrefInstantUpload;
    private Preference mPrefInstantUploadBehaviour;
    private Preference mPrefInstantUploadPath;
    private Preference mPrefInstantUploadUseSubfolders;
    private Preference mPrefInstantUploadPathWiFi;
    private Preference mPrefInstantVideoUpload;
    private Preference mPrefInstantVideoUploadPath;
    private Preference mPrefInstantVideoUploadUseSubfolders;
    private Preference mPrefInstantVideoUploadPathWiFi;
    private String mUploadVideoPath;

    @SuppressWarnings("deprecation")
    @Override
    public void onCreate(Bundle savedInstanceState) {
        getDelegate().installViewFactory();
        getDelegate().onCreate(savedInstanceState);
        super.onCreate(savedInstanceState);
        addPreferencesFromResource(R.xml.preferences);

        ActionBar actionBar = getSupportActionBar();
        actionBar.setDisplayHomeAsUpEnabled(true);
        actionBar.setTitle(R.string.actionbar_settings);

        // For adding content description tag to a title field in the action bar
        int actionBarTitleId = getResources().getIdentifier("action_bar_title", "id", "android");
        View actionBarTitleView = getWindow().getDecorView().findViewById(actionBarTitleId);
        if (actionBarTitleView != null) {    // it's null in Android 2.x
            getWindow().getDecorView().findViewById(actionBarTitleId).
                    setContentDescription(getString(R.string.actionbar_settings));
        }
        
        // Load package info
        String temp;
        try {
            PackageInfo pkg = getPackageManager().getPackageInfo(getPackageName(), 0);
            temp = pkg.versionName;
        } catch (NameNotFoundException e) {
            temp = "";
            Log_OC.e(TAG, "Error while showing about dialog", e);
        } 
        final String appVersion = temp;
       
        // Register context menu for list of preferences.
        registerForContextMenu(getListView());

        pCode = (CheckBoxPreference) findPreference(PassCodeActivity.PREFERENCE_SET_PASSCODE);
        if (pCode != null){
            pCode.setOnPreferenceChangeListener(new OnPreferenceChangeListener() {
                @Override
                public boolean onPreferenceChange(Preference preference, Object newValue) {
                    Intent i = new Intent(getApplicationContext(), PassCodeActivity.class);
                    Boolean incoming = (Boolean) newValue;

                    i.setAction(
                            incoming ? PassCodeActivity.ACTION_REQUEST_WITH_RESULT :
                                    PassCodeActivity.ACTION_CHECK_WITH_RESULT
                    );

                    startActivityForResult(i, incoming ? ACTION_REQUEST_PASSCODE :
                            ACTION_CONFIRM_PASSCODE);

                    // Don't update just yet, we will decide on it in onActivityResult
                    return false;
                }
            });
        }

        PreferenceCategory preferenceCategory = (PreferenceCategory) findPreference("more");
        
        boolean helpEnabled = getResources().getBoolean(R.bool.help_enabled);
        Preference pHelp =  findPreference("help");
        if (pHelp != null ){
            if (helpEnabled) {
                pHelp.setOnPreferenceClickListener(new OnPreferenceClickListener() {
                    @Override
                    public boolean onPreferenceClick(Preference preference) {
                        String helpWeb   =(String) getText(R.string.url_help);
                        if (helpWeb != null && helpWeb.length() > 0) {
                            Uri uriUrl = Uri.parse(helpWeb);
                            Intent intent = new Intent(Intent.ACTION_VIEW, uriUrl);
                            startActivity(intent);
                        }
                        return true;
                    }
                });
            } else {
                preferenceCategory.removePreference(pHelp);
            }
        }
        
       boolean recommendEnabled = getResources().getBoolean(R.bool.recommend_enabled);
       Preference pRecommend =  findPreference("recommend");
        if (pRecommend != null){
            if (recommendEnabled) {
                pRecommend.setOnPreferenceClickListener(new OnPreferenceClickListener() {
                    @Override
                    public boolean onPreferenceClick(Preference preference) {

                        Intent intent = new Intent(Intent.ACTION_SENDTO); 
                        intent.setType("text/plain");
                        intent.setData(Uri.parse(getString(R.string.mail_recommend))); 
                        intent.addFlags(Intent.FLAG_ACTIVITY_NEW_TASK); 
                        
                        String appName = getString(R.string.app_name);
                        String downloadUrl = getString(R.string.url_app_download);

                        String recommendSubject =
                                String.format(getString(R.string.recommend_subject),
                                appName);
                        String recommendText = String.format(getString(R.string.recommend_text),
                                appName, downloadUrl);
                        
                        intent.putExtra(Intent.EXTRA_SUBJECT, recommendSubject);
                        intent.putExtra(Intent.EXTRA_TEXT, recommendText);
                        startActivity(intent);

                        return(true);

                    }
                });
            } else {
                preferenceCategory.removePreference(pRecommend);
            }
        }
        
        boolean feedbackEnabled = getResources().getBoolean(R.bool.feedback_enabled);
        Preference pFeedback =  findPreference("feedback");
        if (pFeedback != null){
            if (feedbackEnabled) {
                pFeedback.setOnPreferenceClickListener(new OnPreferenceClickListener() {
                    @Override
                    public boolean onPreferenceClick(Preference preference) {
                        String feedbackMail   =(String) getText(R.string.mail_feedback);
                        String feedback   =(String) getText(R.string.prefs_feedback) +
                                " - android v" + appVersion;
                        Intent intent = new Intent(Intent.ACTION_SENDTO); 
                        intent.setType("text/plain");
                        intent.putExtra(Intent.EXTRA_SUBJECT, feedback);
                        
                        intent.setData(Uri.parse(feedbackMail)); 
                        intent.addFlags(Intent.FLAG_ACTIVITY_NEW_TASK); 
                        startActivity(intent);
                        
                        return true;
                    }
                });
            } else {
                preferenceCategory.removePreference(pFeedback);
            }
        }

        boolean loggerEnabled = getResources().getBoolean(R.bool.logger_enabled) || BuildConfig.DEBUG;
        Preference pLogger =  findPreference("logger");
        if (pLogger != null){
            if (loggerEnabled) {
                pLogger.setOnPreferenceClickListener(new OnPreferenceClickListener() {
                    @Override
                    public boolean onPreferenceClick(Preference preference) {
                        Intent loggerIntent = new Intent(getApplicationContext(), LogHistoryActivity.class);
                        startActivity(loggerIntent);

                        return true;
                    }
                });
            } else {
                preferenceCategory.removePreference(pLogger);
            }
        }

        boolean imprintEnabled = getResources().getBoolean(R.bool.imprint_enabled);
        Preference pImprint =  findPreference("imprint");
        if (pImprint != null) {
            if (imprintEnabled) {
                pImprint.setOnPreferenceClickListener(new OnPreferenceClickListener() {
                    @Override
                    public boolean onPreferenceClick(Preference preference) {
                        String imprintWeb = (String) getText(R.string.url_imprint);
                        if (imprintWeb != null && imprintWeb.length() > 0) {
                            Uri uriUrl = Uri.parse(imprintWeb);
                            Intent intent = new Intent(Intent.ACTION_VIEW, uriUrl);
                            startActivity(intent);
                        }
                        //ImprintDialog.newInstance(true).show(preference.get, "IMPRINT_DIALOG");
                        return true;
                    }
                });
            } else {
                preferenceCategory.removePreference(pImprint);
            }
        }

        mPrefInstantUploadPath =  findPreference("instant_upload_path");
        if (mPrefInstantUploadPath != null){

            mPrefInstantUploadPath.setOnPreferenceClickListener(new OnPreferenceClickListener() {
                    @Override
                    public boolean onPreferenceClick(Preference preference) {
                        if (!mUploadPath.endsWith(OCFile.PATH_SEPARATOR)) {
                            mUploadPath += OCFile.PATH_SEPARATOR;
                        }
                        Intent intent = new Intent(Preferences.this, UploadPathActivity.class);
                        intent.putExtra(UploadPathActivity.KEY_INSTANT_UPLOAD_PATH, mUploadPath);
                        startActivityForResult(intent, ACTION_SELECT_UPLOAD_PATH);
                        return true;
                    }
                });
        }
        
        mPrefInstantUploadCategory =
                (PreferenceCategory) findPreference("instant_uploading_category");

        mPrefInstantUploadUseSubfolders = findPreference("instant_upload_path_use_subfolders");
        mPrefInstantUploadPathWiFi =  findPreference("instant_upload_on_wifi");
        mPrefInstantUpload = findPreference("instant_uploading");
        
        toggleInstantPictureOptions(((CheckBoxPreference) mPrefInstantUpload).isChecked());
        
        mPrefInstantUpload.setOnPreferenceChangeListener(new OnPreferenceChangeListener() {
            
            @Override
            public boolean onPreferenceChange(Preference preference, Object newValue) {
                toggleInstantPictureOptions((Boolean) newValue);
                toggleInstantUploadBehaviour(
                        ((CheckBoxPreference)mPrefInstantVideoUpload).isChecked(),
                        (Boolean) newValue);
                return true;
            }
        });
       
        mPrefInstantVideoUploadPath =  findPreference("instant_video_upload_path");
        if (mPrefInstantVideoUploadPath != null){

            mPrefInstantVideoUploadPath.setOnPreferenceClickListener(new OnPreferenceClickListener() {
                    @Override
                    public boolean onPreferenceClick(Preference preference) {
                        if (!mUploadVideoPath.endsWith(OCFile.PATH_SEPARATOR)) {
                            mUploadVideoPath += OCFile.PATH_SEPARATOR;
                        }
                        Intent intent = new Intent(Preferences.this, UploadPathActivity.class);
                        intent.putExtra(UploadPathActivity.KEY_INSTANT_UPLOAD_PATH,
                                mUploadVideoPath);
                        startActivityForResult(intent, ACTION_SELECT_UPLOAD_VIDEO_PATH);
                        return true;
                    }
                });
        }

        mPrefInstantVideoUploadUseSubfolders = findPreference("instant_video_upload_path_use_subfolders");
        mPrefInstantVideoUploadPathWiFi =  findPreference("instant_video_upload_on_wifi");
        mPrefInstantVideoUpload = findPreference("instant_video_uploading");
        toggleInstantVideoOptions(((CheckBoxPreference) mPrefInstantVideoUpload).isChecked());
        
        mPrefInstantVideoUpload.setOnPreferenceChangeListener(new OnPreferenceChangeListener() {

            @Override
            public boolean onPreferenceChange(Preference preference, Object newValue) {
                toggleInstantVideoOptions((Boolean) newValue);
                toggleInstantUploadBehaviour(
                        (Boolean) newValue,
                        ((CheckBoxPreference) mPrefInstantUpload).isChecked());
                return true;
            }
        });

        mPrefInstantUploadBehaviour = findPreference("prefs_instant_behaviour");
        toggleInstantUploadBehaviour(
                ((CheckBoxPreference)mPrefInstantVideoUpload).isChecked(),
                ((CheckBoxPreference)mPrefInstantUpload).isChecked());

        /* About App */
       pAboutApp = (Preference) findPreference("about_app");
       if (pAboutApp != null) { 
               pAboutApp.setTitle(String.format(getString(R.string.about_android),
                       getString(R.string.app_name)));
               pAboutApp.setSummary(String.format(getString(R.string.about_version), appVersion));
       }

       loadInstantUploadPath();
       loadInstantUploadVideoPath();
    }
    
    private void toggleInstantPictureOptions(Boolean value){
        if (value){
            mPrefInstantUploadCategory.addPreference(mPrefInstantUploadPathWiFi);
            mPrefInstantUploadCategory.addPreference(mPrefInstantUploadPath);
            mPrefInstantUploadCategory.addPreference(mPrefInstantUploadUseSubfolders);
        } else {
<<<<<<< HEAD
//            mPrefInstantUploadCategory.removePreference(mPrefInstantUploadPathWiFi);
//            mPrefInstantUploadCategory.removePreference(mPrefInstantUploadPath);
=======
            mPrefInstantUploadCategory.removePreference(mPrefInstantUploadPathWiFi);
            mPrefInstantUploadCategory.removePreference(mPrefInstantUploadPath);
            mPrefInstantUploadCategory.removePreference(mPrefInstantUploadUseSubfolders);
>>>>>>> 6bf6981a
        }
    }
    
    private void toggleInstantVideoOptions(Boolean value){
        if (value){
            mPrefInstantUploadCategory.addPreference(mPrefInstantVideoUploadPathWiFi);
            mPrefInstantUploadCategory.addPreference(mPrefInstantVideoUploadPath);
            mPrefInstantUploadCategory.addPreference(mPrefInstantVideoUploadUseSubfolders);
        } else {
<<<<<<< HEAD
//            mPrefInstantUploadCategory.removePreference(mPrefInstantVideoUploadPathWiFi);
//            mPrefInstantUploadCategory.removePreference(mPrefInstantVideoUploadPath);
=======
            mPrefInstantUploadCategory.removePreference(mPrefInstantVideoUploadPathWiFi);
            mPrefInstantUploadCategory.removePreference(mPrefInstantVideoUploadPath);
            mPrefInstantUploadCategory.removePreference(mPrefInstantVideoUploadUseSubfolders);
>>>>>>> 6bf6981a
        }
    }

    private void toggleInstantUploadBehaviour(Boolean video, Boolean picture){
        if (picture || video){
            mPrefInstantUploadCategory.addPreference(mPrefInstantUploadBehaviour);
        } else {
            mPrefInstantUploadCategory.removePreference(mPrefInstantUploadBehaviour);
        }
    }

    @Override
    protected void onResume() {
        super.onResume();
        SharedPreferences appPrefs =
                PreferenceManager.getDefaultSharedPreferences(getApplicationContext());
        boolean state = appPrefs.getBoolean(PassCodeActivity.PREFERENCE_SET_PASSCODE, false);
        pCode.setChecked(state);
    }

    @Override
    public boolean onCreateOptionsMenu(Menu menu) {
        super.onCreateOptionsMenu(menu);
        return true;
    }

    @Override
    public boolean onMenuItemSelected(int featureId, MenuItem item) {
        super.onMenuItemSelected(featureId, item);
        Intent intent;

        switch (item.getItemId()) {
        case android.R.id.home:
            intent = new Intent(getBaseContext(), FileDisplayActivity.class);
            intent.addFlags(Intent.FLAG_ACTIVITY_CLEAR_TOP);
            startActivity(intent);
            break;
        default:
            Log_OC.w(TAG, "Unknown menu item triggered");
            return false;
        }
        return true;
    }

    @Override
    protected void onActivityResult(int requestCode, int resultCode, Intent data) {
        super.onActivityResult(requestCode, resultCode, data);

        if (requestCode == ACTION_SELECT_UPLOAD_PATH && resultCode == RESULT_OK){

            OCFile folderToUpload =
                    (OCFile) data.getParcelableExtra(UploadPathActivity.EXTRA_FOLDER);

            mUploadPath = folderToUpload.getRemotePath();

            mUploadPath = DisplayUtils.getPathWithoutLastSlash(mUploadPath);

            // Show the path on summary preference
            mPrefInstantUploadPath.setSummary(mUploadPath);

            saveInstantUploadPathOnPreferences();

        } else if (requestCode == ACTION_SELECT_UPLOAD_VIDEO_PATH && resultCode == RESULT_OK){

            OCFile folderToUploadVideo =
                    (OCFile) data.getParcelableExtra(UploadPathActivity.EXTRA_FOLDER);

            mUploadVideoPath = folderToUploadVideo.getRemotePath();

            mUploadVideoPath = DisplayUtils.getPathWithoutLastSlash(mUploadVideoPath);

            // Show the video path on summary preference
            mPrefInstantVideoUploadPath.setSummary(mUploadVideoPath);

            saveInstantUploadVideoPathOnPreferences();
        } else if (requestCode == ACTION_REQUEST_PASSCODE && resultCode == RESULT_OK) {
            String passcode = data.getStringExtra(PassCodeActivity.KEY_PASSCODE);
            if (passcode != null && passcode.length() == 4) {
                SharedPreferences.Editor appPrefs = PreferenceManager
                        .getDefaultSharedPreferences(getApplicationContext()).edit();

                for (int i = 1; i <= 4; ++i) {
                    appPrefs.putString(PassCodeActivity.PREFERENCE_PASSCODE_D + i, passcode.substring(i-1, i));
                }
                appPrefs.putBoolean(PassCodeActivity.PREFERENCE_SET_PASSCODE, true);
                appPrefs.commit();
                Toast.makeText(this, R.string.pass_code_stored, Toast.LENGTH_LONG).show();
            }
        } else if (requestCode == ACTION_CONFIRM_PASSCODE && resultCode == RESULT_OK) {
            if (data.getBooleanExtra(PassCodeActivity.KEY_CHECK_RESULT, false)) {

                SharedPreferences.Editor appPrefs = PreferenceManager
                        .getDefaultSharedPreferences(getApplicationContext()).edit();
                appPrefs.putBoolean(PassCodeActivity.PREFERENCE_SET_PASSCODE, false);
                appPrefs.commit();

                Toast.makeText(this, R.string.pass_code_removed, Toast.LENGTH_LONG).show();
            }
        }
    }

    public ActionBar getSupportActionBar() {
        return getDelegate().getSupportActionBar();
    }

    public void setSupportActionBar(@Nullable Toolbar toolbar) {
        getDelegate().setSupportActionBar(toolbar);
    }

    @Override
    public MenuInflater getMenuInflater() {
        return getDelegate().getMenuInflater();
    }

    @Override
    public void setContentView(@LayoutRes int layoutResID) {
        getDelegate().setContentView(layoutResID);
    }
    @Override
    public void setContentView(View view) {
        getDelegate().setContentView(view);
    }
    @Override
    public void setContentView(View view, ViewGroup.LayoutParams params) {
        getDelegate().setContentView(view, params);
    }

    @Override
    public void addContentView(View view, ViewGroup.LayoutParams params) {
        getDelegate().addContentView(view, params);
    }

    @Override
    protected void onPostResume() {
        super.onPostResume();
        getDelegate().onPostResume();
    }

    @Override
    protected void onTitleChanged(CharSequence title, int color) {
        super.onTitleChanged(title, color);
        getDelegate().setTitle(title);
    }

    @Override
    public void onConfigurationChanged(Configuration newConfig) {
        super.onConfigurationChanged(newConfig);
        getDelegate().onConfigurationChanged(newConfig);
    }

    @Override
    protected void onPostCreate(Bundle savedInstanceState) {
        super.onPostCreate(savedInstanceState);
        getDelegate().onPostCreate(savedInstanceState);
    }

    @Override
    protected void onDestroy() {
        super.onDestroy();
        getDelegate().onDestroy();
    }

    @Override
    protected void onStop() {
        super.onStop();
        getDelegate().onStop();
    }

    public void invalidateOptionsMenu() {
        getDelegate().invalidateOptionsMenu();
    }

    private AppCompatDelegate getDelegate() {
        if (mDelegate == null) {
            mDelegate = AppCompatDelegate.create(this, null);
        }
        return mDelegate;
    }

    /**
     * Load upload path set on preferences
     */
    private void loadInstantUploadPath() {
        SharedPreferences appPrefs =
                PreferenceManager.getDefaultSharedPreferences(getApplicationContext());
        mUploadPath = appPrefs.getString("instant_upload_path", getString(R.string.instant_upload_path));
        mPrefInstantUploadPath.setSummary(mUploadPath);
    }

    /**
     * Save the "Instant Upload Path" on preferences
     */
    private void saveInstantUploadPathOnPreferences() {
        SharedPreferences appPrefs =
                PreferenceManager.getDefaultSharedPreferences(getApplicationContext());
        SharedPreferences.Editor editor = appPrefs.edit();
        editor.putString("instant_upload_path", mUploadPath);
        editor.commit();
    }

    /**
     * Load upload video path set on preferences
     */
    private void loadInstantUploadVideoPath() {
        SharedPreferences appPrefs =
                PreferenceManager.getDefaultSharedPreferences(getApplicationContext());
        mUploadVideoPath = appPrefs.getString("instant_video_upload_path", getString(R.string.instant_upload_path));
//        mPrefInstantVideoUploadPath.setSummary(mUploadVideoPath);
    }

    /**
     * Save the "Instant Video Upload Path" on preferences
     */
    private void saveInstantUploadVideoPathOnPreferences() {
        SharedPreferences appPrefs =
                PreferenceManager.getDefaultSharedPreferences(getApplicationContext());
        SharedPreferences.Editor editor = appPrefs.edit();
        editor.putString("instant_video_upload_path", mUploadVideoPath);
        editor.commit();
    }
}<|MERGE_RESOLUTION|>--- conflicted
+++ resolved
@@ -365,14 +365,9 @@
             mPrefInstantUploadCategory.addPreference(mPrefInstantUploadPath);
             mPrefInstantUploadCategory.addPreference(mPrefInstantUploadUseSubfolders);
         } else {
-<<<<<<< HEAD
-//            mPrefInstantUploadCategory.removePreference(mPrefInstantUploadPathWiFi);
-//            mPrefInstantUploadCategory.removePreference(mPrefInstantUploadPath);
-=======
             mPrefInstantUploadCategory.removePreference(mPrefInstantUploadPathWiFi);
             mPrefInstantUploadCategory.removePreference(mPrefInstantUploadPath);
             mPrefInstantUploadCategory.removePreference(mPrefInstantUploadUseSubfolders);
->>>>>>> 6bf6981a
         }
     }
     
@@ -382,14 +377,9 @@
             mPrefInstantUploadCategory.addPreference(mPrefInstantVideoUploadPath);
             mPrefInstantUploadCategory.addPreference(mPrefInstantVideoUploadUseSubfolders);
         } else {
-<<<<<<< HEAD
-//            mPrefInstantUploadCategory.removePreference(mPrefInstantVideoUploadPathWiFi);
-//            mPrefInstantUploadCategory.removePreference(mPrefInstantVideoUploadPath);
-=======
             mPrefInstantUploadCategory.removePreference(mPrefInstantVideoUploadPathWiFi);
             mPrefInstantUploadCategory.removePreference(mPrefInstantVideoUploadPath);
             mPrefInstantUploadCategory.removePreference(mPrefInstantVideoUploadUseSubfolders);
->>>>>>> 6bf6981a
         }
     }
 
