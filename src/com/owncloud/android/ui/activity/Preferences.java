/**
 *   ownCloud Android client application
 *
 *   @author Bartek Przybylski
 *   @author David A. Velasco
 *   Copyright (C) 2011  Bartek Przybylski
 *   Copyright (C) 2016 ownCloud Inc.
 *
 *   This program is free software: you can redistribute it and/or modify
 *   it under the terms of the GNU General Public License version 2,
 *   as published by the Free Software Foundation.
 *
 *   This program is distributed in the hope that it will be useful,
 *   but WITHOUT ANY WARRANTY; without even the implied warranty of
 *   MERCHANTABILITY or FITNESS FOR A PARTICULAR PURPOSE.  See the
 *   GNU General Public License for more details.
 *
 *   You should have received a copy of the GNU General Public License
 *   along with this program.  If not, see <http://www.gnu.org/licenses/>.
 *
 */
package com.owncloud.android.ui.activity;

import android.accounts.Account;
import android.accounts.AccountManager;
import android.accounts.AccountManagerCallback;
import android.accounts.AccountManagerFuture;
import android.content.ComponentName;
import android.content.Context;
import android.content.Intent;
import android.content.ServiceConnection;
import android.content.SharedPreferences;
import android.content.pm.PackageInfo;
import android.content.pm.PackageManager.NameNotFoundException;
import android.content.res.Configuration;
import android.net.Uri;
import android.os.AsyncTask;
import android.os.Bundle;
import android.os.Environment;
import android.os.Handler;
import android.os.IBinder;
import android.preference.CheckBoxPreference;
import android.preference.ListPreference;
import android.preference.Preference;
import android.preference.Preference.OnPreferenceChangeListener;
import android.preference.Preference.OnPreferenceClickListener;
import android.preference.PreferenceActivity;
import android.preference.PreferenceCategory;
import android.preference.PreferenceManager;
import android.support.annotation.LayoutRes;
import android.support.annotation.Nullable;
import android.support.v7.app.ActionBar;
import android.support.v7.app.AlertDialog;
import android.support.v7.app.AppCompatDelegate;
import android.support.v7.widget.Toolbar;
import android.view.ContextMenu;
import android.view.ContextMenu.ContextMenuInfo;
import android.view.Menu;
import android.view.MenuInflater;
import android.view.MenuItem;
import android.view.View;
import android.view.ViewGroup;
import android.widget.AdapterView;
import android.widget.AdapterView.OnItemLongClickListener;
import android.widget.ArrayAdapter;
import android.widget.ListAdapter;
import android.widget.ListView;
import android.widget.Toast;

import com.owncloud.android.BuildConfig;
import com.owncloud.android.MainApp;
import com.owncloud.android.R;
import com.owncloud.android.authentication.AccountUtils;
import com.owncloud.android.authentication.AuthenticatorActivity;
import com.owncloud.android.datamodel.FileDataStorageManager;
import com.owncloud.android.datamodel.OCFile;
<<<<<<< HEAD
import com.owncloud.android.datamodel.ThumbnailsCacheManager;
import com.owncloud.android.datastorage.DataStorageProvider;
import com.owncloud.android.datastorage.StoragePoint;
import com.owncloud.android.db.DbHandler;
=======
>>>>>>> beb10a91
import com.owncloud.android.files.FileOperationsHelper;
import com.owncloud.android.files.services.FileDownloader;
import com.owncloud.android.files.services.FileUploader;
import com.owncloud.android.lib.common.utils.Log_OC;
import com.owncloud.android.services.OperationsService;
import com.owncloud.android.ui.PreferenceWithLongSummary;
import com.owncloud.android.ui.RadioButtonPreference;
import com.owncloud.android.utils.DataStorageUtils;
import com.owncloud.android.utils.DisplayUtils;

import java.io.BufferedReader;
import java.io.IOException;
import java.io.InputStreamReader;
import java.net.MalformedURLException;
import java.net.URL;
import java.util.concurrent.ExecutionException;
import java.io.File;

/**
 * An Activity that allows the user to change the application's settings.
 *
 * It proxies the necessary calls via {@link android.support.v7.app.AppCompatDelegate} to be used
 * with AppCompat.
 */
public class Preferences extends PreferenceActivity
        implements AccountManagerCallback<Boolean>,
                   ComponentsGetter,
                   StorageMigration.StorageMigrationProgressListener {

    private static final String TAG = "OwnCloudPreferences";


    private static final int ACTION_SELECT_UPLOAD_PATH = 1;
    private static final int ACTION_SELECT_UPLOAD_VIDEO_PATH = 2;
    private static final int ACTION_REQUEST_PASSCODE = 5;
    private static final int ACTION_CONFIRM_PASSCODE = 6;
    private static final int ACTION_SELECT_STORAGE_PATH = 3;
    private static final int ACTION_PERFORM_MIGRATION = 4;

    private CheckBoxPreference pCode;
    private Preference pAboutApp;
    private AppCompatDelegate mDelegate;

    private PreferenceCategory mAccountsPrefCategory = null;
    private final Handler mHandler = new Handler();
    private String mAccountName;
    private boolean mShowContextMenu = false;
    private String mUploadPath;
    private PreferenceCategory mPrefInstantUploadCategory;
    private Preference mPrefInstantUpload;
    private Preference mPrefInstantUploadBehaviour;
    private Preference mPrefInstantUploadPath;
    private Preference mPrefInstantUploadPathWiFi;
    private Preference mPrefInstantVideoUpload;
    private Preference mPrefInstantVideoUploadPath;
    private Preference mPrefInstantVideoUploadPathWiFi;
    private String mUploadVideoPath;

    protected FileDownloader.FileDownloaderBinder mDownloaderBinder = null;
    protected FileUploader.FileUploaderBinder mUploaderBinder = null;
    private ServiceConnection mDownloadServiceConnection, mUploadServiceConnection = null;
    private ListPreference mPrefStoragePath;

    private String mStoragePath;

    public static class Keys {
        public static final String STORAGE_PATH = "storage_path";
        public static final String INSTANT_UPLOAD_PATH = "instant_upload_path";
        public static final String INSTANT_VIDEO_UPLOAD_PATH = "instant_video_upload_path";
    }

    @SuppressWarnings("deprecation")
    @Override
    public void onCreate(Bundle savedInstanceState) {
        getDelegate().installViewFactory();
        getDelegate().onCreate(savedInstanceState);
        super.onCreate(savedInstanceState);
        addPreferencesFromResource(R.xml.preferences);

        ActionBar actionBar = getSupportActionBar();
        actionBar.setDisplayHomeAsUpEnabled(true);
        actionBar.setTitle(R.string.actionbar_settings);

        // For adding content description tag to a title field in the action bar
        int actionBarTitleId = getResources().getIdentifier("action_bar_title", "id", "android");
        View actionBarTitleView = getWindow().getDecorView().findViewById(actionBarTitleId);
        if (actionBarTitleView != null) {    // it's null in Android 2.x
            getWindow().getDecorView().findViewById(actionBarTitleId).
                    setContentDescription(getString(R.string.actionbar_settings));
        }

        // Load the accounts category for adding the list of accounts
        mAccountsPrefCategory = (PreferenceCategory) findPreference("accounts_category");

        ListView listView = getListView();
        listView.setOnItemLongClickListener(new OnItemLongClickListener() {
            @Override
            public boolean onItemLongClick(AdapterView<?> parent, View view, int position, long id) {
                ListView listView = (ListView) parent;
                ListAdapter listAdapter = listView.getAdapter();
                Object obj = listAdapter.getItem(position);

                if (obj != null && obj instanceof RadioButtonPreference) {
                    mShowContextMenu = true;
                    mAccountName = ((RadioButtonPreference) obj).getKey();

                    String[] items = {
                            getResources().getString(R.string.change_password),
                            getResources().getString(R.string.delete_account)
                    };
                    final AlertDialog.Builder alertDialogBuilder = new AlertDialog.Builder(Preferences.this);
                    View convertView = getLayoutInflater().inflate(R.layout.alert_dialog_list_view, null);
                    alertDialogBuilder.setView(convertView);
                    ListView lv = (ListView) convertView.findViewById(R.id.list);
                    ArrayAdapter<String> adapter = new ArrayAdapter<String>(
                            Preferences.this,R.layout.simple_dialog_list_item,items);
                    lv.setAdapter(adapter);

                    //Setup proper inline listener
                    final AlertDialog alertDialog = alertDialogBuilder.create();
                    lv.setOnItemClickListener(new AdapterView.OnItemClickListener() {
                        @Override
                        public void onItemClick(AdapterView<?> parent, View view, int position, long id) {
                            AccountManager am = (AccountManager) getSystemService(ACCOUNT_SERVICE);
                            Account accounts[] = am.getAccountsByType(MainApp.getAccountType());
                            for (Account a : accounts) {
                                if (a.name.equals(mAccountName)) {
                                    if (position==0) {

                                        // Change account password
                                        Intent updateAccountCredentials = new Intent(Preferences.this, AuthenticatorActivity.class);
                                        updateAccountCredentials.putExtra(AuthenticatorActivity.EXTRA_ACCOUNT, a);
                                        updateAccountCredentials.putExtra(AuthenticatorActivity.EXTRA_ACTION,
                                                AuthenticatorActivity.ACTION_UPDATE_TOKEN);
                                        startActivity(updateAccountCredentials);
                                        alertDialog.cancel();

                                    } else if (position==1) {

                                        // Remove account
                                        am.removeAccount(a, Preferences.this, mHandler);
                                        Log_OC.d(TAG, "Remove an account " + a.name);
                                        alertDialog.cancel();
                                    }
                                }
                            }
                        }
                    });
                    alertDialog.show();

                    View.OnLongClickListener longListener = (View.OnLongClickListener) obj;
                    return longListener.onLongClick(view);
                }
                return false;
            }
        });

        // Load package info
        String temp;
        try {
            PackageInfo pkg = getPackageManager().getPackageInfo(getPackageName(), 0);
            temp = pkg.versionName;
        } catch (NameNotFoundException e) {
            temp = "";
            Log_OC.e(TAG, "Error while showing about dialog", e);
        }
        final String appVersion = temp;

        // Register context menu for list of preferences.
        registerForContextMenu(getListView());

        pCode = (CheckBoxPreference) findPreference(PassCodeActivity.PREFERENCE_SET_PASSCODE);
        if (pCode != null){
            pCode.setOnPreferenceChangeListener(new OnPreferenceChangeListener() {
                @Override
                public boolean onPreferenceChange(Preference preference, Object newValue) {
                    Intent i = new Intent(getApplicationContext(), PassCodeActivity.class);
                    Boolean incoming = (Boolean) newValue;

                    i.setAction(
                            incoming.booleanValue() ? PassCodeActivity.ACTION_REQUEST_WITH_RESULT :
                                    PassCodeActivity.ACTION_CHECK_WITH_RESULT
                    );
                    startActivity(i);

                    return true;
                }
            });

        }

        final Preference pCacheSize = findPreference("pref_cache_size");
        if (pCacheSize != null){
            final SharedPreferences appPrefs =
                    PreferenceManager.getDefaultSharedPreferences(getApplicationContext());
            Long cacheSize = ThumbnailsCacheManager.getMaxSize();
            pCacheSize.setSummary(cacheSize + " Mb");
            pCacheSize.setOnPreferenceChangeListener(new OnPreferenceChangeListener() {
                @Override
                public boolean onPreferenceChange(Preference preference, Object newValue) {
                    int size = Integer.decode((String) newValue);
                    if (ThumbnailsCacheManager.setMaxSize(size)){
                        appPrefs.edit().putInt("pref_cache_size", size);
                        pCacheSize.setSummary(size + " MB");
                        return true;
                    } else {
                        return false;
                    }
                }
            });
        }

        PreferenceCategory preferenceCategory = (PreferenceCategory) findPreference("more");

        boolean helpEnabled = getResources().getBoolean(R.bool.help_enabled);
        Preference pHelp = findPreference("help");
        if (pHelp != null ){
            if (helpEnabled) {
                pHelp.setOnPreferenceClickListener(new OnPreferenceClickListener() {
                    @Override
                    public boolean onPreferenceClick(Preference preference) {
                        String helpWeb   =(String) getText(R.string.url_help);
                        if (helpWeb != null && helpWeb.length() > 0) {
                            Uri uriUrl = Uri.parse(helpWeb);
                            Intent intent = new Intent(Intent.ACTION_VIEW, uriUrl);
                            startActivity(intent);
                        }
                        return true;
                    }
                });
            } else {
                preferenceCategory.removePreference(pHelp);
            }

        }

        if (BuildConfig.DEBUG) {
            Preference pLog = findPreference("log");
            if (pLog != null ){
                pLog.setOnPreferenceClickListener(new OnPreferenceClickListener() {
                    @Override
                    public boolean onPreferenceClick(Preference preference) {
                        Intent loggerIntent = new Intent(getApplicationContext(),
                                LogHistoryActivity.class);
                        startActivity(loggerIntent);
                        return true;
                    }
                });
            }
        }

       boolean recommendEnabled = getResources().getBoolean(R.bool.recommend_enabled);
       Preference pRecommend =  findPreference("recommend");
        if (pRecommend != null){
            if (recommendEnabled) {
                pRecommend.setOnPreferenceClickListener(new OnPreferenceClickListener() {
                    @Override
                    public boolean onPreferenceClick(Preference preference) {

                        Intent intent = new Intent(Intent.ACTION_SENDTO);
                        intent.setType("text/plain");
                        intent.setData(Uri.parse(getString(R.string.mail_recommend)));
                        intent.addFlags(Intent.FLAG_ACTIVITY_NEW_TASK);

                        String appName = getString(R.string.app_name);
                        String downloadUrl = getString(R.string.url_app_download);
                        Account currentAccount = AccountUtils.
                                getCurrentOwnCloudAccount(Preferences.this);
                        String username = currentAccount.name.substring(0,
                                currentAccount.name.lastIndexOf('@'));
<<<<<<< HEAD

                        String recommendSubject = String.format(getString(R.string.recommend_subject),
=======
                        
                        String recommendSubject =
                                String.format(getString(R.string.recommend_subject),
>>>>>>> beb10a91
                                appName);
                        String recommendText = String.format(getString(R.string.recommend_text),
                                appName, downloadUrl);

                        intent.putExtra(Intent.EXTRA_SUBJECT, recommendSubject);
                        intent.putExtra(Intent.EXTRA_TEXT, recommendText);
                        startActivity(intent);

                        return true;

                    }
                });
            } else {
                preferenceCategory.removePreference(pRecommend);
            }

        }

        boolean feedbackEnabled = getResources().getBoolean(R.bool.feedback_enabled);
        Preference pFeedback =  findPreference("feedback");
        if (pFeedback != null){
            if (feedbackEnabled) {
                pFeedback.setOnPreferenceClickListener(new OnPreferenceClickListener() {
                    @Override
                    public boolean onPreferenceClick(Preference preference) {
<<<<<<< HEAD
                        String feedbackMail = (String) getText(R.string.mail_feedback);
                        String feedback     = String.format("%s - android v%s", getText(R.string.prefs_feedback),  appVersion);
                        Intent intent       = new Intent(Intent.ACTION_SENDTO);

=======
                        String feedbackMail   =(String) getText(R.string.mail_feedback);
                        String feedback   =(String) getText(R.string.prefs_feedback) +
                                " - android v" + appVersion;
                        Intent intent = new Intent(Intent.ACTION_SENDTO); 
>>>>>>> beb10a91
                        intent.setType("text/plain");
                        intent.putExtra(Intent.EXTRA_SUBJECT, feedback);

                        intent.setData(Uri.parse(feedbackMail));
                        intent.addFlags(Intent.FLAG_ACTIVITY_NEW_TASK);
                        startActivity(intent);

                        return true;
                    }
                });
            } else {
                preferenceCategory.removePreference(pFeedback);
            }

        }

        boolean imprintEnabled = getResources().getBoolean(R.bool.imprint_enabled);
        Preference pImprint =  findPreference("imprint");
        if (pImprint != null) {
            if (imprintEnabled) {
                pImprint.setOnPreferenceClickListener(new OnPreferenceClickListener() {
                    @Override
                    public boolean onPreferenceClick(Preference preference) {
                        String imprintWeb = (String) getText(R.string.url_imprint);
                        if (imprintWeb != null && imprintWeb.length() > 0) {
                            Uri uriUrl = Uri.parse(imprintWeb);
                            Intent intent = new Intent(Intent.ACTION_VIEW, uriUrl);
                            startActivity(intent);
                        }
                        //ImprintDialog.newInstance(true).show(preference.get, "IMPRINT_DIALOG");
                        return true;
                    }
                });
            } else {
                preferenceCategory.removePreference(pImprint);
            }
        }

        mPrefStoragePath =  (ListPreference) findPreference(Keys.STORAGE_PATH);
        if (mPrefStoragePath != null) {
            StoragePoint[] storageOptions = DataStorageProvider.getInstance().getAvailableStoragePoints();
            String[] entries = new String[storageOptions.length];
            String[] values = new String[storageOptions.length];
            for (int i = 0; i < storageOptions.length; ++i) {
                entries[i] = storageOptions[i].getDescription();
                values[i] = storageOptions[i].getPath();
            }
            mPrefStoragePath.setEntries(entries);
            mPrefStoragePath.setEntryValues(values);

            mPrefStoragePath.setOnPreferenceChangeListener(new OnPreferenceChangeListener() {
                    @Override
                    public boolean onPreferenceChange(Preference preference, Object newValue) {
                        String newPath = (String)newValue;
                        if (mStoragePath.equals(newPath))
                            return true;

                        StorageMigration storageMigration = new StorageMigration(Preferences.this, mStoragePath, newPath);

                        storageMigration.setStorageMigrationProgressListener(Preferences.this);

                        storageMigration.migrate();

                        return false;
                    }
                });

        }

        mPrefInstantUploadPath = (PreferenceWithLongSummary)findPreference(Keys.INSTANT_UPLOAD_PATH);
        if (mPrefInstantUploadPath != null){

            mPrefInstantUploadPath.setOnPreferenceClickListener(new OnPreferenceClickListener() {
                    @Override
                    public boolean onPreferenceClick(Preference preference) {
                        if (!mUploadPath.endsWith(OCFile.PATH_SEPARATOR)) {
                            mUploadPath += OCFile.PATH_SEPARATOR;
                        }
                        Intent intent = new Intent(Preferences.this, UploadPathActivity.class);
                        intent.putExtra(UploadPathActivity.KEY_INSTANT_UPLOAD_PATH, mUploadPath);
                        startActivityForResult(intent, ACTION_SELECT_UPLOAD_PATH);
                        return true;
                    }
                });
        }

        mPrefInstantUploadCategory =
                (PreferenceCategory) findPreference("instant_uploading_category");

        mPrefInstantUploadPathWiFi = findPreference("instant_upload_on_wifi");
        mPrefInstantUpload = findPreference("instant_uploading");

        toggleInstantPictureOptions(((CheckBoxPreference) mPrefInstantUpload).isChecked());

        mPrefInstantUpload.setOnPreferenceChangeListener(new OnPreferenceChangeListener() {

            @Override
            public boolean onPreferenceChange(Preference preference, Object newValue) {
                toggleInstantPictureOptions((Boolean) newValue);
                toggleInstantUploadBehaviour(
                        ((CheckBoxPreference)mPrefInstantVideoUpload).isChecked(),
                        (Boolean) newValue);
                return true;
            }
        });

        mPrefInstantVideoUploadPath =  findPreference(Keys.INSTANT_VIDEO_UPLOAD_PATH);
        if (mPrefInstantVideoUploadPath != null){

            mPrefInstantVideoUploadPath.setOnPreferenceClickListener(new OnPreferenceClickListener() {
                    @Override
                    public boolean onPreferenceClick(Preference preference) {
                        if (!mUploadVideoPath.endsWith(OCFile.PATH_SEPARATOR)) {
                            mUploadVideoPath += OCFile.PATH_SEPARATOR;
                        }
                        Intent intent = new Intent(Preferences.this, UploadPathActivity.class);
                        intent.putExtra(UploadPathActivity.KEY_INSTANT_UPLOAD_PATH,
                                mUploadVideoPath);
                        startActivityForResult(intent, ACTION_SELECT_UPLOAD_VIDEO_PATH);
                        return true;
                    }
                });
        }

        mPrefInstantVideoUploadPathWiFi =  findPreference("instant_video_upload_on_wifi");
        mPrefInstantVideoUpload = findPreference("instant_video_uploading");
        toggleInstantVideoOptions(((CheckBoxPreference) mPrefInstantVideoUpload).isChecked());

        mPrefInstantVideoUpload.setOnPreferenceChangeListener(new OnPreferenceChangeListener() {

            @Override
            public boolean onPreferenceChange(Preference preference, Object newValue) {
                toggleInstantVideoOptions((Boolean) newValue);
                toggleInstantUploadBehaviour(
                        (Boolean) newValue,
                        ((CheckBoxPreference) mPrefInstantUpload).isChecked());
                return true;
            }
        });

        mPrefInstantUploadBehaviour = findPreference("prefs_instant_behaviour");
        toggleInstantUploadBehaviour(
                ((CheckBoxPreference)mPrefInstantVideoUpload).isChecked(),
                ((CheckBoxPreference)mPrefInstantUpload).isChecked());

        /* About App */
<<<<<<< HEAD
       pAboutApp = findPreference("about_app");
       if (pAboutApp != null) {
               pAboutApp.setTitle(String.format(getString(R.string.about_android),
                                                getString(R.string.app_name)));
           try {
               Integer currentVersion = getPackageManager().getPackageInfo
                  (getPackageName(), 0).versionCode;
               pAboutApp.setSummary(String.format(getString(R.string.about_version),
                                    currentVersion));
           } catch (NameNotFoundException e) {
           }
=======
       pAboutApp = (Preference) findPreference("about_app");
       if (pAboutApp != null) { 
               pAboutApp.setTitle(String.format(getString(R.string.about_android),
                       getString(R.string.app_name)));
               pAboutApp.setSummary(String.format(getString(R.string.about_version), appVersion));
>>>>>>> beb10a91
       }

       loadInstantUploadPath();
       loadStoragePath();
       loadInstantUploadVideoPath();

        /* ComponentsGetter */
        mDownloadServiceConnection = newTransferenceServiceConnection();
        if (mDownloadServiceConnection != null) {
            bindService(new Intent(this, FileDownloader.class), mDownloadServiceConnection,
                    Context.BIND_AUTO_CREATE);
        }
        mUploadServiceConnection = newTransferenceServiceConnection();
        if (mUploadServiceConnection != null) {
            bindService(new Intent(this, FileUploader.class), mUploadServiceConnection,
                    Context.BIND_AUTO_CREATE);
        }

        /* Link to Beta apks */
        Preference pBetaLink =  findPreference("beta_link");
        if (pBetaLink != null ){
            pBetaLink.setOnPreferenceClickListener(new OnPreferenceClickListener() {
                @Override
                public boolean onPreferenceClick(Preference preference) {
                    Integer latestVersion = -1;
                    Integer currentVersion = -1;
                    try {
                        currentVersion = getPackageManager().getPackageInfo
                                                 (getPackageName(), 0).versionCode;
                        LoadingVersionNumberTask loadTask = new LoadingVersionNumberTask();
                        loadTask.execute();
                        latestVersion = loadTask.get();
                    } catch (InterruptedException | ExecutionException e) {
                        e.printStackTrace();
                    } catch (NameNotFoundException e) {
                        e.printStackTrace();
                    }
                    if (latestVersion == -1 || currentVersion == -1) {
                        Toast.makeText(getApplicationContext(), "No information available!",
                                       Toast.LENGTH_SHORT).show();
                    }
                    if (latestVersion > currentVersion) {
                        String betaLinkWeb = (String) getText(R.string.beta_link) +
                                                              latestVersion + ".apk";
                        if (betaLinkWeb != null && betaLinkWeb.length() > 0) {
                            Uri uriUrl = Uri.parse(betaLinkWeb);
                            Intent intent = new Intent(Intent.ACTION_VIEW, uriUrl);
                            startActivity(intent);
                            return true;
                        }
                    } else {
                        Toast.makeText(getApplicationContext(), "No new version available!",
                                       Toast.LENGTH_SHORT).show();
                        return true;
                    }
                    return true;
                }
            });
        }

        /* Link to beta changelog */
        Preference pChangelogLink =  findPreference("changelog_link");
        if (pChangelogLink != null) {
            pChangelogLink.setOnPreferenceClickListener(new OnPreferenceClickListener() {
                @Override
                public boolean onPreferenceClick(Preference preference) {
                    String betaLinkWeb = getString(R.string.changelog);
                    if (betaLinkWeb != null && betaLinkWeb.length() > 0) {
                        Uri uriUrl = Uri.parse(betaLinkWeb);
                        Intent intent = new Intent(Intent.ACTION_VIEW, uriUrl);
                        startActivity(intent);
                        return true;
                    }
                    return true;
                }
            });
        }
    }

    private void toggleInstantPictureOptions(Boolean value){
        if (value){
            mPrefInstantUploadCategory.addPreference(mPrefInstantUploadPathWiFi);
            mPrefInstantUploadCategory.addPreference(mPrefInstantUploadPath);
        } else {
            mPrefInstantUploadCategory.removePreference(mPrefInstantUploadPathWiFi);
            mPrefInstantUploadCategory.removePreference(mPrefInstantUploadPath);
        }
    }

    private void toggleInstantVideoOptions(Boolean value){
        if (value){
            mPrefInstantUploadCategory.addPreference(mPrefInstantVideoUploadPathWiFi);
            mPrefInstantUploadCategory.addPreference(mPrefInstantVideoUploadPath);
        } else {
            mPrefInstantUploadCategory.removePreference(mPrefInstantVideoUploadPathWiFi);
            mPrefInstantUploadCategory.removePreference(mPrefInstantVideoUploadPath);
        }
    }

    private void toggleInstantUploadBehaviour(Boolean video, Boolean picture){
        if (picture || video){
            mPrefInstantUploadCategory.addPreference(mPrefInstantUploadBehaviour);
        } else {
            mPrefInstantUploadCategory.removePreference(mPrefInstantUploadBehaviour);
        }
    }

    @Override
    public void onCreateContextMenu(ContextMenu menu, View v, ContextMenuInfo menuInfo) {

        // Filter for only showing contextual menu when long press on the
        // accounts
        if (mShowContextMenu) {
            getMenuInflater().inflate(R.menu.account_picker_long_click, menu);
            mShowContextMenu = false;
        }
        super.onCreateContextMenu(menu, v, menuInfo);
    }

    @Override
    public void run(AccountManagerFuture<Boolean> future) {
        if (future.isDone()) {
            // after remove account
            Account account = new Account(mAccountName, MainApp.getAccountType());
            if (!AccountUtils.exists(account, MainApp.getAppContext())) {
                // Cancel tranfers
                if (mUploaderBinder != null) {
                    mUploaderBinder.cancel(account);
                }
                if (mDownloaderBinder != null) {
                    mDownloaderBinder.cancel(account);
                }
            }

            Account a = AccountUtils.getCurrentOwnCloudAccount(this);
            String accountName = "";
            if (a == null) {
                Account[] accounts = AccountManager.get(this)
                        .getAccountsByType(MainApp.getAccountType());
                if (accounts.length != 0)
                    accountName = accounts[0].name;
                AccountUtils.setCurrentOwnCloudAccount(this, accountName);
            }
            addAccountsCheckboxPreferences();
        }
    }

    @Override
    protected void onResume() {
        super.onResume();
        SharedPreferences appPrefs =
                PreferenceManager.getDefaultSharedPreferences(getApplicationContext());
        boolean state = appPrefs.getBoolean(PassCodeActivity.PREFERENCE_SET_PASSCODE, false);
        pCode.setChecked(state);

        // Populate the accounts category with the list of accounts
        addAccountsCheckboxPreferences();
    }

    @Override
    public boolean onCreateOptionsMenu(Menu menu) {
        super.onCreateOptionsMenu(menu);
        return true;
    }

    @Override
    public boolean onMenuItemSelected(int featureId, MenuItem item) {
        super.onMenuItemSelected(featureId, item);
        Intent intent;

        switch (item.getItemId()) {
        case android.R.id.home:
            intent = new Intent(getBaseContext(), FileDisplayActivity.class);
            intent.addFlags(Intent.FLAG_ACTIVITY_CLEAR_TOP);
            startActivity(intent);
            break;
        default:
            Log_OC.w(TAG, "Unknown menu item triggered");
            return false;
        }
        return true;
    }

    @Override
    protected void onActivityResult(int requestCode, int resultCode, Intent data) {
        super.onActivityResult(requestCode, resultCode, data);

        if (requestCode == ACTION_SELECT_UPLOAD_PATH && resultCode == RESULT_OK){

            OCFile folderToUpload =  data.getParcelableExtra(UploadPathActivity.EXTRA_FOLDER);

            mUploadPath = folderToUpload.getRemotePath();

            mUploadPath = DisplayUtils.getPathWithoutLastSlash(mUploadPath);

            // Show the path on summary preference
            mPrefInstantUploadPath.setSummary(mUploadPath);

            saveInstantUploadPathOnPreferences();

        } else if (requestCode == ACTION_SELECT_UPLOAD_VIDEO_PATH && resultCode == RESULT_OK) {

            OCFile folderToUploadVideo = data.getParcelableExtra(UploadPathActivity.EXTRA_FOLDER);

            mUploadVideoPath = folderToUploadVideo.getRemotePath();

            mUploadVideoPath = DisplayUtils.getPathWithoutLastSlash(mUploadVideoPath);

            // Show the video path on summary preference
            mPrefInstantVideoUploadPath.setSummary(mUploadVideoPath);

            saveInstantUploadVideoPathOnPreferences();
        } else if (requestCode == ACTION_REQUEST_PASSCODE && resultCode == RESULT_OK) {
            String passcode = data.getStringExtra(PassCodeActivity.KEY_PASSCODE);
            if (passcode != null && passcode.length() == 4) {
                SharedPreferences.Editor appPrefs = PreferenceManager
                        .getDefaultSharedPreferences(getApplicationContext()).edit();

                for (int i = 1; i <= 4; ++i) {
                    appPrefs.putString(PassCodeActivity.PREFERENCE_PASSCODE_D + i, passcode.substring(i-1, i));
                }
                appPrefs.putBoolean(PassCodeActivity.PREFERENCE_SET_PASSCODE, true);
                appPrefs.commit();
                Toast.makeText(this, R.string.pass_code_stored, Toast.LENGTH_LONG).show();
            }
        } else if (requestCode == ACTION_CONFIRM_PASSCODE && resultCode == RESULT_OK) {
            if (data.getBooleanExtra(PassCodeActivity.KEY_CHECK_RESULT, false)) {

                SharedPreferences.Editor appPrefs = PreferenceManager
                        .getDefaultSharedPreferences(getApplicationContext()).edit();
                appPrefs.putBoolean(PassCodeActivity.PREFERENCE_SET_PASSCODE, false);
                appPrefs.commit();

                Toast.makeText(this, R.string.pass_code_removed, Toast.LENGTH_LONG).show();
            }
        }
    }

    public ActionBar getSupportActionBar() {
        return getDelegate().getSupportActionBar();
    }

    public void setSupportActionBar(@Nullable Toolbar toolbar) {
        getDelegate().setSupportActionBar(toolbar);
    }

    @Override
    public MenuInflater getMenuInflater() {
        return getDelegate().getMenuInflater();
    }

    @Override
    public void setContentView(@LayoutRes int layoutResID) {
        getDelegate().setContentView(layoutResID);
    }
    @Override
    public void setContentView(View view) {
        getDelegate().setContentView(view);
    }

    @Override
    public void setContentView(View view, ViewGroup.LayoutParams params) {
        getDelegate().setContentView(view, params);
    }

    @Override
    public void addContentView(View view, ViewGroup.LayoutParams params) {
        getDelegate().addContentView(view, params);
    }

    @Override
    protected void onPostResume() {
        super.onPostResume();
        getDelegate().onPostResume();
    }

    @Override
    protected void onTitleChanged(CharSequence title, int color) {
        super.onTitleChanged(title, color);
        getDelegate().setTitle(title);
    }

    @Override
    public void onConfigurationChanged(Configuration newConfig) {
        super.onConfigurationChanged(newConfig);
        getDelegate().onConfigurationChanged(newConfig);
    }

    @Override
    protected void onPostCreate(Bundle savedInstanceState) {
        super.onPostCreate(savedInstanceState);
        getDelegate().onPostCreate(savedInstanceState);
    }

    @Override
    protected void onDestroy() {
        if (mDownloadServiceConnection != null) {
            unbindService(mDownloadServiceConnection);
            mDownloadServiceConnection = null;
        }
        if (mUploadServiceConnection != null) {
            unbindService(mUploadServiceConnection);
            mUploadServiceConnection = null;
        }

        super.onDestroy();
        getDelegate().onDestroy();
    }

    @Override
    protected void onStop() {
        super.onStop();
        getDelegate().onStop();
    }

    public void invalidateOptionsMenu() {
        getDelegate().invalidateOptionsMenu();
    }

    private AppCompatDelegate getDelegate() {
        if (mDelegate == null) {
            mDelegate = AppCompatDelegate.create(this, null);
        }
        return mDelegate;
    }

    /**
     * Create the list of accounts that has been added into the app
     */
    @SuppressWarnings("deprecation")
    private void addAccountsCheckboxPreferences() {

        // Remove accounts in case list is refreshing for avoiding to have
        // duplicate items
        if (mAccountsPrefCategory.getPreferenceCount() > 0) {
            mAccountsPrefCategory.removeAll();
        }

        AccountManager am = (AccountManager) getSystemService(ACCOUNT_SERVICE);
        Account accounts[] = am.getAccountsByType(MainApp.getAccountType());
        Account currentAccount = AccountUtils.getCurrentOwnCloudAccount(getApplicationContext());

        if (am.getAccountsByType(MainApp.getAccountType()).length == 0) {
            // Show create account screen if there isn't any account
            am.addAccount(MainApp.getAccountType(), null, null, null, this,
                    null,
                    null);
        }
        else {

            for (Account a : accounts) {
                RadioButtonPreference accountPreference = new RadioButtonPreference(this);
                accountPreference.setKey(a.name);
                // Handle internationalized domain names
                accountPreference.setTitle(DisplayUtils.convertIdn(a.name, false));
                mAccountsPrefCategory.addPreference(accountPreference);

                // Check the current account that is being used
                if (a.name.equals(currentAccount.name)) {
                    accountPreference.setChecked(true);
                } else {
                    accountPreference.setChecked(false);
                }

                accountPreference.setOnPreferenceChangeListener(new OnPreferenceChangeListener() {
                    @Override
                    public boolean onPreferenceChange(Preference preference, Object newValue) {
                        String key = preference.getKey();
                        AccountManager am = (AccountManager) getSystemService(ACCOUNT_SERVICE);
                        Account accounts[] = am.getAccountsByType(MainApp.getAccountType());
                        for (Account a : accounts) {
                            RadioButtonPreference p =
                                    (RadioButtonPreference) findPreference(a.name);
                            if (key.equals(a.name)) {
                                boolean accountChanged = !p.isChecked();
                                p.setChecked(true);
                                AccountUtils.setCurrentOwnCloudAccount(
                                        getApplicationContext(),
                                        a.name
                                );
                                if (accountChanged) {
                                    // restart the main activity
                                    Intent i = new Intent(
                                            Preferences.this,
                                            FileDisplayActivity.class
                                    );
                                    i.addFlags(Intent.FLAG_ACTIVITY_CLEAR_TOP);
                                    i.addFlags(Intent.FLAG_ACTIVITY_SINGLE_TOP);
                                    startActivity(i);
                                } else {
                                    finish();
                                }
                            } else {
                                p.setChecked(false);
                            }
                        }
                        return (Boolean) newValue;
                    }
                });

            }

            // Add Create Account preference at the end of account list if
            // Multiaccount is enabled
            if (getResources().getBoolean(R.bool.multiaccount_support)) {
                createAddAccountPreference();
            }

        }
    }

    /**
     * Create the preference for allow adding new accounts
     */
    private void createAddAccountPreference() {
        Preference addAccountPref = new Preference(this);
        addAccountPref.setKey("add_account");
        addAccountPref.setTitle(getString(R.string.prefs_add_account));
        mAccountsPrefCategory.addPreference(addAccountPref);

        addAccountPref.setOnPreferenceClickListener(new OnPreferenceClickListener() {
            @Override
            public boolean onPreferenceClick(Preference preference) {
                AccountManager am = AccountManager.get(getApplicationContext());
                am.addAccount(MainApp.getAccountType(), null, null, null, Preferences.this,
                        null, null);
                return true;
            }
        });

    }

    /**
     * Load upload path set on preferences
     */
    private void loadInstantUploadPath() {
        SharedPreferences appPrefs =
                PreferenceManager.getDefaultSharedPreferences(getApplicationContext());
        mUploadPath = appPrefs.getString(Keys.INSTANT_UPLOAD_PATH, getString(R.string.instant_upload_path));
        mPrefInstantUploadPath.setSummary(mUploadPath);
    }

    /**
     * Save storage path
     */
    private void saveStoragePath(String newStoragePath) {
        SharedPreferences appPrefs =
                PreferenceManager.getDefaultSharedPreferences(getApplicationContext());
        mStoragePath = newStoragePath;
        MainApp.setStoragePath(mStoragePath);
        SharedPreferences.Editor editor = appPrefs.edit();
        editor.putString(Keys.STORAGE_PATH, mStoragePath);
        editor.commit();
        String storageDescription = DataStorageProvider.getInstance().getStorageDescriptionByPath(mStoragePath);
        mPrefStoragePath.setSummary(storageDescription);
        mPrefStoragePath.setValue(newStoragePath);
    }

    /**
     * Load storage path set on preferences
     */
    private void loadStoragePath() {
        SharedPreferences appPrefs =
                PreferenceManager.getDefaultSharedPreferences(getApplicationContext());
        mStoragePath = appPrefs.getString(Keys.STORAGE_PATH, Environment.getExternalStorageDirectory()
                                                         .getAbsolutePath());
        String storageDescription = DataStorageProvider.getInstance().getStorageDescriptionByPath(mStoragePath);
        mPrefStoragePath.setSummary(storageDescription);
    }

    /**
     * Save the "Instant Upload Path" on preferences
     */
    private void saveInstantUploadPathOnPreferences() {
        SharedPreferences appPrefs =
                PreferenceManager.getDefaultSharedPreferences(getApplicationContext());
        SharedPreferences.Editor editor = appPrefs.edit();
        editor.putString(Keys.INSTANT_UPLOAD_PATH, mUploadPath);
        editor.commit();
    }

    /**
     * Load upload video path set on preferences
     */
    private void loadInstantUploadVideoPath() {
        SharedPreferences appPrefs =
                PreferenceManager.getDefaultSharedPreferences(getApplicationContext());
        mUploadVideoPath = appPrefs.getString("instant_video_upload_path",
                                              getString(R.string.instant_upload_path));
        mPrefInstantVideoUploadPath.setSummary(mUploadVideoPath);
    }

    /**
     * Save the "Instant Video Upload Path" on preferences
     */
    private void saveInstantUploadVideoPathOnPreferences() {
        SharedPreferences appPrefs =
                PreferenceManager.getDefaultSharedPreferences(getApplicationContext());
        SharedPreferences.Editor editor = appPrefs.edit();
        editor.putString(Keys.INSTANT_VIDEO_UPLOAD_PATH, mUploadVideoPath);
        editor.commit();
    }

    // Methods for ComponentsGetter
    @Override
    public FileDownloader.FileDownloaderBinder getFileDownloaderBinder() {
        return mDownloaderBinder;
    }


    @Override
    public FileUploader.FileUploaderBinder getFileUploaderBinder() {
        return mUploaderBinder;
    }

    @Override
    public OperationsService.OperationsServiceBinder getOperationsServiceBinder() {
        return null;
    }

    @Override
    public FileDataStorageManager getStorageManager() {
        return null;
    }

    @Override
    public FileOperationsHelper getFileOperationsHelper() {
        return null;
    }

    protected ServiceConnection newTransferenceServiceConnection() {
        return new PreferencesServiceConnection();
    }

    @Override
    public void onStorageMigrationFinished(String storagePath, boolean succeed) {
        if (succeed)
            saveStoragePath(storagePath);
    }

    @Override
    public void onCancelMigration() {
        // Migration was canceled so we don't do anything
    }

    /** Defines callbacks for service binding, passed to bindService() */
    private class PreferencesServiceConnection implements ServiceConnection {

        @Override
        public void onServiceConnected(ComponentName component, IBinder service) {

            if (component.equals(new ComponentName(Preferences.this, FileDownloader.class))) {
                mDownloaderBinder = (FileDownloader.FileDownloaderBinder) service;
<<<<<<< HEAD
            } else if (component.equals(new ComponentName(Preferences.this, FileUploader.class))) {
=======

            } else if (component.equals(new ComponentName(Preferences.this,
                    FileUploader.class))) {
>>>>>>> beb10a91
                Log_OC.d(TAG, "Upload service connected");
                mUploaderBinder = (FileUploader.FileUploaderBinder) service;
            }
        }

        @Override
        public void onServiceDisconnected(ComponentName component) {
            if (component.equals(new ComponentName(Preferences.this, FileDownloader.class))) {
                Log_OC.d(TAG, "Download service suddenly disconnected");
                mDownloaderBinder = null;
            } else if (component.equals(new ComponentName(Preferences.this,
                    FileUploader.class))) {
                Log_OC.d(TAG, "Upload service suddenly disconnected");
                mUploaderBinder = null;
            }
        }
    };

    /**
     *
     * Class for loading the version number
     *
     */
    private class LoadingVersionNumberTask extends AsyncTask<Void, Void, Integer> {
        protected Integer doInBackground(Void... args) {
            try {
                URL url = new URL("https://github.com/owncloud/android/raw/beta/apks/latest");
                BufferedReader in = new BufferedReader(new InputStreamReader(url.openStream()));

                Integer latestVersion = Integer.parseInt(in.readLine());
                in.close();

                return latestVersion;

            } catch (MalformedURLException e) {
                e.printStackTrace();
            } catch (IOException e) {
                e.printStackTrace();
            }
            return -1;
        }
    }
}<|MERGE_RESOLUTION|>--- conflicted
+++ resolved
@@ -74,13 +74,9 @@
 import com.owncloud.android.authentication.AuthenticatorActivity;
 import com.owncloud.android.datamodel.FileDataStorageManager;
 import com.owncloud.android.datamodel.OCFile;
-<<<<<<< HEAD
 import com.owncloud.android.datamodel.ThumbnailsCacheManager;
 import com.owncloud.android.datastorage.DataStorageProvider;
 import com.owncloud.android.datastorage.StoragePoint;
-import com.owncloud.android.db.DbHandler;
-=======
->>>>>>> beb10a91
 import com.owncloud.android.files.FileOperationsHelper;
 import com.owncloud.android.files.services.FileDownloader;
 import com.owncloud.android.files.services.FileUploader;
@@ -351,14 +347,9 @@
                                 getCurrentOwnCloudAccount(Preferences.this);
                         String username = currentAccount.name.substring(0,
                                 currentAccount.name.lastIndexOf('@'));
-<<<<<<< HEAD
-
-                        String recommendSubject = String.format(getString(R.string.recommend_subject),
-=======
                         
                         String recommendSubject =
                                 String.format(getString(R.string.recommend_subject),
->>>>>>> beb10a91
                                 appName);
                         String recommendText = String.format(getString(R.string.recommend_text),
                                 appName, downloadUrl);
@@ -384,17 +375,10 @@
                 pFeedback.setOnPreferenceClickListener(new OnPreferenceClickListener() {
                     @Override
                     public boolean onPreferenceClick(Preference preference) {
-<<<<<<< HEAD
                         String feedbackMail = (String) getText(R.string.mail_feedback);
                         String feedback     = String.format("%s - android v%s", getText(R.string.prefs_feedback),  appVersion);
                         Intent intent       = new Intent(Intent.ACTION_SENDTO);
 
-=======
-                        String feedbackMail   =(String) getText(R.string.mail_feedback);
-                        String feedback   =(String) getText(R.string.prefs_feedback) +
-                                " - android v" + appVersion;
-                        Intent intent = new Intent(Intent.ACTION_SENDTO); 
->>>>>>> beb10a91
                         intent.setType("text/plain");
                         intent.putExtra(Intent.EXTRA_SUBJECT, feedback);
 
@@ -541,7 +525,6 @@
                 ((CheckBoxPreference)mPrefInstantUpload).isChecked());
 
         /* About App */
-<<<<<<< HEAD
        pAboutApp = findPreference("about_app");
        if (pAboutApp != null) {
                pAboutApp.setTitle(String.format(getString(R.string.about_android),
@@ -553,13 +536,6 @@
                                     currentVersion));
            } catch (NameNotFoundException e) {
            }
-=======
-       pAboutApp = (Preference) findPreference("about_app");
-       if (pAboutApp != null) { 
-               pAboutApp.setTitle(String.format(getString(R.string.about_android),
-                       getString(R.string.app_name)));
-               pAboutApp.setSummary(String.format(getString(R.string.about_version), appVersion));
->>>>>>> beb10a91
        }
 
        loadInstantUploadPath();
@@ -1113,13 +1089,9 @@
 
             if (component.equals(new ComponentName(Preferences.this, FileDownloader.class))) {
                 mDownloaderBinder = (FileDownloader.FileDownloaderBinder) service;
-<<<<<<< HEAD
-            } else if (component.equals(new ComponentName(Preferences.this, FileUploader.class))) {
-=======
 
             } else if (component.equals(new ComponentName(Preferences.this,
                     FileUploader.class))) {
->>>>>>> beb10a91
                 Log_OC.d(TAG, "Upload service connected");
                 mUploaderBinder = (FileUploader.FileUploaderBinder) service;
             }
