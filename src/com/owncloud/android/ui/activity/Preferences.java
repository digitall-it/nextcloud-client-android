--- conflicted
+++ resolved
@@ -223,26 +223,7 @@
             }
 
         }
-<<<<<<< HEAD
-
-        if (BuildConfig.DEBUG) {
-            Preference pLog = findPreference("log");
-            if (pLog != null ){
-                pLog.setOnPreferenceClickListener(new OnPreferenceClickListener() {
-                    @Override
-                    public boolean onPreferenceClick(Preference preference) {
-                        Intent loggerIntent = new Intent(getApplicationContext(),
-                                LogHistoryActivity.class);
-                        startActivity(loggerIntent);
-                        return true;
-                    }
-                });
-            }
-        }
-
-=======
-        
->>>>>>> dea553ed
+
        boolean recommendEnabled = getResources().getBoolean(R.bool.recommend_enabled);
        Preference pRecommend =  findPreference("recommend");
         if (pRecommend != null){
@@ -303,16 +284,9 @@
             } else {
                 preferenceCategory.removePreference(pFeedback);
             }
-<<<<<<< HEAD
-
         }
 
         boolean loggerEnabled = getResources().getBoolean(R.bool.logger_enabled);
-=======
-        }
-
-        boolean loggerEnabled = getResources().getBoolean(R.bool.logger_enabled) || BuildConfig.DEBUG;
->>>>>>> dea553ed
         Preference pLogger =  findPreference("logger");
         if (pLogger != null){
             if (loggerEnabled) {
