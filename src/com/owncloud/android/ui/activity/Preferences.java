/**
 *   ownCloud Android client application
 *
 *   @author Bartek Przybylski
 *   @author David A. Velasco
 *   Copyright (C) 2011  Bartek Przybylski
 *   Copyright (C) 2016 ownCloud Inc.
 *   Copyright (C) 2016 Nextcloud
 *
 *   This program is free software: you can redistribute it and/or modify
 *   it under the terms of the GNU General Public License version 2,
 *   as published by the Free Software Foundation.
 *
 *   This program is distributed in the hope that it will be useful,
 *   but WITHOUT ANY WARRANTY; without even the implied warranty of
 *   MERCHANTABILITY or FITNESS FOR A PARTICULAR PURPOSE.  See the
 *   GNU General Public License for more details.
 *
 *   You should have received a copy of the GNU General Public License
 *   along with this program.  If not, see <http://www.gnu.org/licenses/>.
 *
 */
package com.owncloud.android.ui.activity;

import android.accounts.Account;
import android.accounts.AuthenticatorException;
import android.accounts.OperationCanceledException;
import android.content.Intent;
import android.content.SharedPreferences;
import android.content.pm.PackageInfo;
import android.content.pm.PackageManager.NameNotFoundException;
import android.content.res.Configuration;
import android.net.Uri;
<<<<<<< HEAD
import android.os.AsyncTask;
=======
>>>>>>> 9d7c9530
import android.os.Build;
import android.os.Bundle;
import android.os.Environment;
import android.preference.CheckBoxPreference;
import android.preference.ListPreference;
import android.preference.Preference;
import android.preference.Preference.OnPreferenceChangeListener;
import android.preference.Preference.OnPreferenceClickListener;
import android.preference.PreferenceActivity;
import android.preference.PreferenceCategory;
import android.preference.PreferenceManager;
import android.support.annotation.LayoutRes;
import android.support.annotation.Nullable;
import android.support.v7.app.ActionBar;
import android.support.v7.app.AppCompatDelegate;
import android.support.v7.widget.Toolbar;
import android.view.Menu;
import android.view.MenuInflater;
import android.view.MenuItem;
import android.view.View;
import android.view.ViewGroup;
import android.widget.Toast;

import com.owncloud.android.BuildConfig;
import com.owncloud.android.MainApp;
import com.owncloud.android.R;
import com.owncloud.android.authentication.AccountUtils;
import com.owncloud.android.datamodel.OCFile;
import com.owncloud.android.datamodel.ThumbnailsCacheManager;
import com.owncloud.android.datastorage.DataStorageProvider;
import com.owncloud.android.datastorage.StoragePoint;
import com.owncloud.android.lib.common.OwnCloudAccount;
import com.owncloud.android.lib.common.OwnCloudClientManagerFactory;
import com.owncloud.android.lib.common.utils.Log_OC;
import com.owncloud.android.utils.DisplayUtils;

import java.io.BufferedReader;
import java.io.IOException;
import java.io.InputStreamReader;
import java.net.MalformedURLException;
import java.net.URL;
import java.util.concurrent.ExecutionException;

/**
 * An Activity that allows the user to change the application's settings.
 *
 * It proxies the necessary calls via {@link android.support.v7.app.AppCompatDelegate} to be used with AppCompat.
 */
public class Preferences extends PreferenceActivity
        implements StorageMigration.StorageMigrationProgressListener {
    
    private static final String TAG = Preferences.class.getSimpleName();

    private static final int ACTION_SELECT_UPLOAD_PATH = 1;
    private static final int ACTION_SELECT_UPLOAD_VIDEO_PATH = 2;
    private static final int ACTION_REQUEST_PASSCODE = 5;
    private static final int ACTION_CONFIRM_PASSCODE = 6;

    private static final int ACTION_REQUEST_CODE_DAVDROID_SETUP = 10;

    /**
     * The user's server base uri.
     */
    private Uri mUri;

    public static final String INSTANT_UPLOAD_PATH_ACCOUNT = "instant_upload_path_account";
    public static final String INSTANT_UPLOAD_PATH = "instant_upload_path";
    public static final String INSTANT_VIDEO_UPLOAD_PATH = "instant_video_upload_path";
    public static final String INSTANT_VIDEO_UPLOAD_PATH_ACCOUNT = "instant_video_upload_path_account";
    public static final String INSTANT_VIDEO_UPLOAD_PATH_USE_SUBFOLDERS = "instant_video_upload_path_use_subfolders";
    public static final String INSTANT_VIDEO_UPLOAD_ON_WIFI = "instant_video_upload_on_wifi";
    public static final String INSTANT_VIDEO_UPLOADING = "instant_video_uploading";
    public static final String PREFS_INSTANT_BEHAVIOUR = "prefs_instant_behaviour";
    public static final String ABOUT_APP = "about_app";
    public static final String INSTANT_UPLOADING_CATEGORY = "instant_uploading_category";
    public static final String INSTANT_UPLOAD_PATH_USE_SUBFOLDERS = "instant_upload_path_use_subfolders";
    public static final String INSTANT_UPLOAD_ON_WIFI = "instant_upload_on_wifi";
    public static final String INSTANT_UPLOADING = "instant_uploading";
    public static final String LOGGER = "logger";
    public static final String FEEDBACK = "feedback";
    public static final String RECOMMEND = "recommend";
    public static final String MORE = "more";
    public static final String HELP = "help";

    private static String INSTANT_UPLOAD_ACCOUNT_LABEL;
    private static String INSTANT_UPLOAD_PATH_LABEL;

    private CheckBoxPreference pCode;
    private CheckBoxPreference mShowHiddenFiles;
    private Preference pAboutApp;
    private AppCompatDelegate mDelegate;

    private String mUploadPath;
    private String mUploadPathAccount;
    private PreferenceCategory mPrefInstantUploadCategory;
    private Preference mPrefInstantUpload;
    private Preference mPrefInstantUploadBehaviour;
    private Preference mPrefInstantUploadPath;
    private Preference mPrefInstantUploadUseSubfolders;
    private Preference mPrefInstantPictureUploadOnlyOnCharging;
    private Preference mPrefInstantUploadPathWiFi;
    private Preference mPrefInstantVideoUpload;
    private Preference mPrefInstantVideoUploadPath;
    private Preference mPrefInstantVideoUploadUseSubfolders;
    private Preference mPrefInstantVideoUploadPathWiFi;
    private Preference mPrefInstantVideoUploadOnlyOnCharging;
    private String mUploadVideoPath;
    private String mUploadVideoPathAccount;
    private ListPreference mPrefStoragePath;
    private String mStoragePath;

    public static class PreferenceKeys {
        public static final String STORAGE_PATH = "storage_path";
        public static final String INSTANT_UPLOAD_PATH = "instant_upload_path";
        public static final String INSTANT_VIDEO_UPLOAD_PATH = "instant_video_upload_path";
    }

    @SuppressWarnings("deprecation")
    @Override
    public void onCreate(Bundle savedInstanceState) {
        getDelegate().installViewFactory();
        getDelegate().onCreate(savedInstanceState);
        super.onCreate(savedInstanceState);
        addPreferencesFromResource(R.xml.preferences);

        ActionBar actionBar = getSupportActionBar();
        actionBar.setDisplayHomeAsUpEnabled(true);
        actionBar.setTitle(R.string.actionbar_settings);

        // retrieve user's base uri
        setupBaseUri();

        // For adding content description tag to a title field in the action bar
        int actionBarTitleId = getResources().getIdentifier("action_bar_title", "id", "android");
        View actionBarTitleView = getWindow().getDecorView().findViewById(actionBarTitleId);
        if (actionBarTitleView != null) {    // it's null in Android 2.x
            getWindow().getDecorView().findViewById(actionBarTitleId).
                    setContentDescription(getString(R.string.actionbar_settings));
        }
        // Load package info
        String temp;
        try {
            PackageInfo pkg = getPackageManager().getPackageInfo(getPackageName(), 0);
            temp = pkg.versionName;
        } catch (NameNotFoundException e) {
            temp = "";
            Log_OC.e(TAG, "Error while showing about dialog", e);
        }
        final String appVersion = temp;

        // Register context menu for list of preferences.
        registerForContextMenu(getListView());

        pCode = (CheckBoxPreference) findPreference(PassCodeActivity.PREFERENCE_SET_PASSCODE);
        if (pCode != null) {
            pCode.setOnPreferenceChangeListener(new OnPreferenceChangeListener() {
                @Override
                public boolean onPreferenceChange(Preference preference, Object newValue) {
                    Intent i = new Intent(getApplicationContext(), PassCodeActivity.class);
                    Boolean incoming = (Boolean) newValue;

                    i.setAction(
                            incoming ? PassCodeActivity.ACTION_REQUEST_WITH_RESULT :
                                    PassCodeActivity.ACTION_CHECK_WITH_RESULT
                    );

                    startActivityForResult(i, incoming ? ACTION_REQUEST_PASSCODE :
                            ACTION_CONFIRM_PASSCODE);

                    // Don't update just yet, we will decide on it in onActivityResult
                    return false;
                }
            });
        }

        mShowHiddenFiles = (CheckBoxPreference) findPreference("show_hidden_files");
        mShowHiddenFiles.setOnPreferenceClickListener(new OnPreferenceClickListener() {
            @Override
            public boolean onPreferenceClick(Preference preference) {
                SharedPreferences appPrefs =
                        PreferenceManager.getDefaultSharedPreferences(getApplicationContext());
                SharedPreferences.Editor editor = appPrefs.edit();
                editor.putBoolean("show_hidden_files_pref", mShowHiddenFiles.isChecked());
                editor.commit();
                return true;
            }
        });

        PreferenceCategory preferenceCategory = (PreferenceCategory) findPreference(MORE);

        boolean calendarContactsEnabled = getResources().getBoolean(R.bool.calendar_contacts_enabled);
        Preference pCalendarContacts = findPreference("calendar_contacts");
        if (pCalendarContacts != null) {
            if (calendarContactsEnabled) {
                pCalendarContacts.setOnPreferenceClickListener(new OnPreferenceClickListener() {
                    @Override
                    public boolean onPreferenceClick(Preference preference) {
                        try {
                            launchDavDroidLogin();
                        } catch (Throwable t) {
                            Log_OC.e(TAG, "Base Uri for account could not be resolved to call DAVdroid!", t);
                            Toast.makeText(
                                    MainApp.getAppContext(),
                                    R.string.prefs_calendar_contacts_address_resolve_error,
                                    Toast.LENGTH_SHORT)
                                    .show();
                        }
                        return true;
                    }
                });
            } else {
                preferenceCategory.removePreference(pCalendarContacts);
            }
        }

<<<<<<< HEAD
        final Preference pCacheSize = findPreference("pref_cache_size");
        if (pCacheSize != null){
            final SharedPreferences appPrefs =
                    PreferenceManager.getDefaultSharedPreferences(getApplicationContext());
            Long cacheSize = ThumbnailsCacheManager.getMaxSize();
            pCacheSize.setSummary(cacheSize + " Mb");
            pCacheSize.setOnPreferenceChangeListener(new OnPreferenceChangeListener() {
                @Override
                public boolean onPreferenceChange(Preference preference, Object newValue) {
                    int size = Integer.decode((String) newValue);
                    if (ThumbnailsCacheManager.setMaxSize(size)){
                        appPrefs.edit().putInt("pref_cache_size", size);
                        pCacheSize.setSummary(size + " MB");
                        return true;
                    } else {
                        return false;
                    }
                }
            });
        }

        boolean helpEnabled = getResources().getBoolean(R.bool.help_enabled);
        Preference pHelp =  findPreference(HELP);
        if (pHelp != null ){
=======
        boolean helpEnabled = getResources().getBoolean(R.bool.help_enabled);
        Preference pHelp = findPreference("help");
        if (pHelp != null) {
>>>>>>> 9d7c9530
            if (helpEnabled) {
                pHelp.setOnPreferenceClickListener(new OnPreferenceClickListener() {
                    @Override
                    public boolean onPreferenceClick(Preference preference) {
                        String helpWeb = (String) getText(R.string.url_help);
                        if (helpWeb != null && helpWeb.length() > 0) {
                            Uri uriUrl = Uri.parse(helpWeb);
                            Intent intent = new Intent(Intent.ACTION_VIEW, uriUrl);
                            startActivity(intent);
                        }
                        return true;
                    }
                });
            } else {
                preferenceCategory.removePreference(pHelp);
            }
        }

<<<<<<< HEAD
       boolean recommendEnabled = getResources().getBoolean(R.bool.recommend_enabled);
       Preference pRecommend =  findPreference(RECOMMEND);
        if (pRecommend != null){
=======
        boolean recommendEnabled = getResources().getBoolean(R.bool.recommend_enabled);
        Preference pRecommend = findPreference("recommend");
        if (pRecommend != null) {
>>>>>>> 9d7c9530
            if (recommendEnabled) {
                pRecommend.setOnPreferenceClickListener(new OnPreferenceClickListener() {
                    @Override
                    public boolean onPreferenceClick(Preference preference) {

                        Intent intent = new Intent(Intent.ACTION_SENDTO);
                        intent.setType("text/plain");
                        intent.setData(Uri.parse(getString(R.string.mail_recommend)));
                        intent.addFlags(Intent.FLAG_ACTIVITY_NEW_TASK);

                        String appName = getString(R.string.app_name);
                        String downloadUrl = getString(R.string.url_app_download);

                        String recommendSubject =
<<<<<<< HEAD
                                String.format(getString(R.string.recommend_subject), appName);
=======
                                String.format(getString(R.string.recommend_subject),
                                        appName);
>>>>>>> 9d7c9530
                        String recommendText = String.format(getString(R.string.recommend_text),
                                appName, downloadUrl);

                        intent.putExtra(Intent.EXTRA_SUBJECT, recommendSubject);
                        intent.putExtra(Intent.EXTRA_TEXT, recommendText);
                        startActivity(intent);

                        return true;

                    }
                });
            } else {
                preferenceCategory.removePreference(pRecommend);
            }
        }

        boolean feedbackEnabled = getResources().getBoolean(R.bool.feedback_enabled);
<<<<<<< HEAD
        Preference pFeedback =  findPreference(FEEDBACK);
        if (pFeedback != null){
=======
        Preference pFeedback = findPreference("feedback");
        if (pFeedback != null) {
>>>>>>> 9d7c9530
            if (feedbackEnabled) {
                pFeedback.setOnPreferenceClickListener(new OnPreferenceClickListener() {
                    @Override
                    public boolean onPreferenceClick(Preference preference) {
<<<<<<< HEAD
                        String feedbackMail   = (String) getText(R.string.mail_feedback);
                        String feedback   = getText(R.string.prefs_feedback) +
=======
                        String feedbackMail = (String) getText(R.string.mail_feedback);
                        String feedback = (String) getText(R.string.prefs_feedback) +
>>>>>>> 9d7c9530
                                " - android v" + appVersion;
                        Intent intent = new Intent(Intent.ACTION_SENDTO);
                        intent.setType("text/plain");
                        intent.putExtra(Intent.EXTRA_SUBJECT, feedback);

                        intent.setData(Uri.parse(feedbackMail));
                        intent.addFlags(Intent.FLAG_ACTIVITY_NEW_TASK);
                        startActivity(intent);

                        return true;
                    }
                });
            } else {
                preferenceCategory.removePreference(pFeedback);
            }
        }

        boolean loggerEnabled = getResources().getBoolean(R.bool.logger_enabled) || BuildConfig.DEBUG;
<<<<<<< HEAD
        Preference pLogger =  findPreference(LOGGER);
        if (pLogger != null){
=======
        Preference pLogger = findPreference("logger");
        if (pLogger != null) {
>>>>>>> 9d7c9530
            if (loggerEnabled) {
                pLogger.setOnPreferenceClickListener(new OnPreferenceClickListener() {
                    @Override
                    public boolean onPreferenceClick(Preference preference) {
                        Intent loggerIntent = new Intent(getApplicationContext(), LogHistoryActivity.class);
                        startActivity(loggerIntent);

                        return true;
                    }
                });
            } else {
                preferenceCategory.removePreference(pLogger);
            }
        }

        boolean imprintEnabled = getResources().getBoolean(R.bool.imprint_enabled);
        Preference pImprint = findPreference("imprint");
        if (pImprint != null) {
            if (imprintEnabled) {
                pImprint.setOnPreferenceClickListener(new OnPreferenceClickListener() {
                    @Override
                    public boolean onPreferenceClick(Preference preference) {
                        String imprintWeb = (String) getText(R.string.url_imprint);
                        if (imprintWeb != null && imprintWeb.length() > 0) {
                            Uri uriUrl = Uri.parse(imprintWeb);
                            Intent intent = new Intent(Intent.ACTION_VIEW, uriUrl);
                            startActivity(intent);
                        }
                        //ImprintDialog.newInstance(true).show(preference.get, "IMPRINT_DIALOG");
                        return true;
                    }
                });
            } else {
                preferenceCategory.removePreference(pImprint);
            }
        }

<<<<<<< HEAD
        mPrefStoragePath =  (ListPreference) findPreference(PreferenceKeys.STORAGE_PATH);
=======
        mPrefStoragePath = (ListPreference) findPreference(Keys.STORAGE_PATH);
>>>>>>> 9d7c9530
        if (mPrefStoragePath != null) {
            StoragePoint[] storageOptions = DataStorageProvider.getInstance().getAvailableStoragePoints();
            String[] entries = new String[storageOptions.length];
            String[] values = new String[storageOptions.length];
            for (int i = 0; i < storageOptions.length; ++i) {
                entries[i] = storageOptions[i].getDescription();
                values[i] = storageOptions[i].getPath();
            }
            mPrefStoragePath.setEntries(entries);
            mPrefStoragePath.setEntryValues(values);

            mPrefStoragePath.setOnPreferenceChangeListener(new OnPreferenceChangeListener() {
<<<<<<< HEAD
                    @Override
                    public boolean onPreferenceChange(Preference preference, Object newValue) {
                        String newPath = (String)newValue;
                        if (mStoragePath.equals(newPath)) {
                            return true;
                        }
=======
                @Override
                public boolean onPreferenceChange(Preference preference, Object newValue) {
                    String newPath = (String) newValue;
                    if (mStoragePath.equals(newPath))
                        return true;
>>>>>>> 9d7c9530

                    StorageMigration storageMigration = new StorageMigration(Preferences.this, mStoragePath, newPath);

                    storageMigration.setStorageMigrationProgressListener(Preferences.this);

                    storageMigration.migrate();

                    return false;
                }
            });

        }

        mPrefInstantUploadCategory = (PreferenceCategory) findPreference("instant_uploading_category");

        if (Build.VERSION.SDK_INT < Build.VERSION_CODES.LOLLIPOP) {
            // Instant upload via preferences on pre Android Lollipop
<<<<<<< HEAD
            mPrefInstantUploadPath = findPreference(PreferenceKeys.INSTANT_UPLOAD_PATH);
=======
            mPrefInstantUploadPath = findPreference("instant_upload_path");
>>>>>>> 9d7c9530
            if (mPrefInstantUploadPath != null) {

                mPrefInstantUploadPath.setOnPreferenceClickListener(new OnPreferenceClickListener() {
                    @Override
                    public boolean onPreferenceClick(Preference preference) {
                        if (!mUploadPath.endsWith(OCFile.PATH_SEPARATOR)) {
                            mUploadPath += OCFile.PATH_SEPARATOR;
                        }
                        Intent intent = new Intent(Preferences.this, UploadPathActivity.class);
                        intent.putExtra(UploadPathActivity.KEY_INSTANT_UPLOAD_PATH, mUploadPath);
                        startActivityForResult(intent, ACTION_SELECT_UPLOAD_PATH);
                        return true;
                    }
                });
            }

<<<<<<< HEAD
        mPrefInstantUploadCategory =
                (PreferenceCategory) findPreference(INSTANT_UPLOADING_CATEGORY);

        mPrefInstantUploadUseSubfolders = findPreference(INSTANT_UPLOAD_PATH_USE_SUBFOLDERS);
        mPrefInstantUploadPathWiFi =  findPreference(INSTANT_UPLOAD_ON_WIFI);
        mPrefInstantUpload = findPreference(INSTANT_UPLOADING);
        mPrefInstantPictureUploadOnlyOnCharging = findPreference("instant_upload_on_charging");
=======
            mPrefInstantUploadCategory =
                    (PreferenceCategory) findPreference("instant_uploading_category");

            mPrefInstantUploadUseSubfolders = findPreference("instant_upload_path_use_subfolders");
            mPrefInstantUploadPathWiFi = findPreference("instant_upload_on_wifi");
            mPrefInstantPictureUploadOnlyOnCharging = findPreference("instant_upload_on_charging");
            mPrefInstantUpload = findPreference("instant_uploading");
>>>>>>> 9d7c9530

            toggleInstantPictureOptions(((CheckBoxPreference) mPrefInstantUpload).isChecked());

            mPrefInstantUpload.setOnPreferenceChangeListener(new OnPreferenceChangeListener() {

                @Override
                public boolean onPreferenceChange(Preference preference, Object newValue) {
                    toggleInstantPictureOptions((Boolean) newValue);
                    toggleInstantUploadBehaviour(
                            ((CheckBoxPreference) mPrefInstantVideoUpload).isChecked(),
                            (Boolean) newValue);
                    return true;
                }
            });

<<<<<<< HEAD
        mPrefInstantVideoUploadPath =  findPreference(PreferenceKeys.INSTANT_VIDEO_UPLOAD_PATH);
        if (mPrefInstantVideoUploadPath != null){
=======
            mPrefInstantVideoUploadPath = findPreference(Keys.INSTANT_VIDEO_UPLOAD_PATH);
            if (mPrefInstantVideoUploadPath != null) {
>>>>>>> 9d7c9530

                mPrefInstantVideoUploadPath.setOnPreferenceClickListener(new OnPreferenceClickListener() {
                    @Override
                    public boolean onPreferenceClick(Preference preference) {
                        if (!mUploadVideoPath.endsWith(OCFile.PATH_SEPARATOR)) {
                            mUploadVideoPath += OCFile.PATH_SEPARATOR;
                        }
                        Intent intent = new Intent(Preferences.this, UploadPathActivity.class);
                        intent.putExtra(UploadPathActivity.KEY_INSTANT_UPLOAD_PATH,
                                mUploadVideoPath);
                        startActivityForResult(intent, ACTION_SELECT_UPLOAD_VIDEO_PATH);
                        return true;
                    }
                });
            }
<<<<<<< HEAD

        mPrefInstantVideoUploadUseSubfolders = findPreference(INSTANT_VIDEO_UPLOAD_PATH_USE_SUBFOLDERS);
        mPrefInstantVideoUploadPathWiFi =  findPreference(INSTANT_VIDEO_UPLOAD_ON_WIFI);
        mPrefInstantVideoUpload = findPreference(INSTANT_VIDEO_UPLOADING);
        mPrefInstantVideoUploadOnlyOnCharging = findPreference("instant_video_upload_on_charging");
        toggleInstantVideoOptions(((CheckBoxPreference) mPrefInstantVideoUpload).isChecked());
=======
>>>>>>> 9d7c9530

            mPrefInstantVideoUploadUseSubfolders = findPreference("instant_video_upload_path_use_subfolders");
            mPrefInstantVideoUploadPathWiFi = findPreference("instant_video_upload_on_wifi");
            mPrefInstantVideoUpload = findPreference("instant_video_uploading");
            mPrefInstantVideoUploadOnlyOnCharging = findPreference("instant_video_upload_on_charging");
            toggleInstantVideoOptions(((CheckBoxPreference) mPrefInstantVideoUpload).isChecked());
            mPrefInstantVideoUpload.setOnPreferenceChangeListener(new OnPreferenceChangeListener() {
                @Override
                public boolean onPreferenceChange(Preference preference, Object newValue) {
                    toggleInstantVideoOptions((Boolean) newValue);
                    toggleInstantUploadBehaviour(
                            (Boolean) newValue,
                            ((CheckBoxPreference) mPrefInstantUpload).isChecked());
                    return true;
                }
            });

<<<<<<< HEAD
                @Override
                public boolean onPreferenceChange(Preference preference, Object newValue) {
                    toggleInstantVideoOptions((Boolean) newValue);
                    toggleInstantUploadBehaviour(
                            (Boolean) newValue,
                            ((CheckBoxPreference) mPrefInstantUpload).isChecked());
                    return true;
                }
            });

        mPrefInstantUploadBehaviour = findPreference(PREFS_INSTANT_BEHAVIOUR);
        toggleInstantUploadBehaviour(
                ((CheckBoxPreference)mPrefInstantVideoUpload).isChecked(),
                ((CheckBoxPreference)mPrefInstantUpload).isChecked());
=======
            mPrefInstantUploadBehaviour = findPreference("prefs_instant_behaviour");
            toggleInstantUploadBehaviour(
                    ((CheckBoxPreference) mPrefInstantVideoUpload).isChecked(),
                    ((CheckBoxPreference) mPrefInstantUpload).isChecked());

            loadInstantUploadPath();
            loadInstantUploadVideoPath();
        } else {
            // Instant upload is handled via synced folders on Android Lollipop and up
            getPreferenceScreen().removePreference(mPrefInstantUploadCategory);
        }
>>>>>>> 9d7c9530

            loadInstantUploadPath();
            loadInstantUploadVideoPath();
        } else {
            // Instant upload is handled via synced folders on Android Lollipop and up
            getPreferenceScreen().removePreference(mPrefInstantUploadCategory);
        }

        /* About App */
<<<<<<< HEAD
       pAboutApp = (Preference) findPreference(ABOUT_APP);
       if (pAboutApp != null) { 
               pAboutApp.setTitle(String.format(getString(R.string.about_android),
                       getString(R.string.app_name)));
           try {
               Integer currentVersion = getPackageManager().getPackageInfo
                       (getPackageName(), 0).versionCode;
               pAboutApp.setSummary(String.format(getString(R.string.about_version),
                       currentVersion));
           } catch (NameNotFoundException e) {
           }
       }

        INSTANT_UPLOAD_ACCOUNT_LABEL = getResources().getString(R.string.prefs_instant_upload_account);
        INSTANT_UPLOAD_PATH_LABEL = getResources().getString(R.string.prefs_instant_upload_path);

        INSTANT_UPLOAD_ACCOUNT_LABEL = getResources().getString(R.string.prefs_instant_upload_account);
        INSTANT_UPLOAD_PATH_LABEL = getResources().getString(R.string.prefs_instant_upload_path);

        INSTANT_UPLOAD_ACCOUNT_LABEL = getResources().getString(R.string.prefs_instant_upload_account);
        INSTANT_UPLOAD_PATH_LABEL = getResources().getString(R.string.prefs_instant_upload_path);

       loadStoragePath();
        /* Link to Beta apks */
        Preference pBetaLink =  findPreference("beta_link");
        if (pBetaLink != null ){
            pBetaLink.setOnPreferenceClickListener(new OnPreferenceClickListener() {
                @Override
                public boolean onPreferenceClick(Preference preference) {
                    Integer latestVersion = -1;
                    Integer currentVersion = -1;
                    try {
                        currentVersion = getPackageManager().getPackageInfo
                                                 (getPackageName(), 0).versionCode;
                        LoadingVersionNumberTask loadTask = new LoadingVersionNumberTask();
                        loadTask.execute();
                        latestVersion = loadTask.get();
                    } catch (InterruptedException | ExecutionException e) {
                        e.printStackTrace();
                    } catch (NameNotFoundException e) {
                        e.printStackTrace();
                    }
                    if (latestVersion == -1 || currentVersion == -1) {
                        Toast.makeText(getApplicationContext(), "No information available!",
                                       Toast.LENGTH_SHORT).show();
                    }
                    if (latestVersion > currentVersion) {
                        String betaLinkWeb = (String) getText(R.string.beta_link) +
                                                              latestVersion + ".apk";
                        if (betaLinkWeb != null && betaLinkWeb.length() > 0) {
                            Uri uriUrl = Uri.parse(betaLinkWeb);
                            Intent intent = new Intent(Intent.ACTION_VIEW, uriUrl);
                            startActivity(intent);
                            return true;
                        }
                    } else {
                        Toast.makeText(getApplicationContext(), "No new version available!",
                                       Toast.LENGTH_SHORT).show();
                        return true;
                    }
                    return true;
                }
            });
        }

        /* Link to beta changelog */
        Preference pChangelogLink =  findPreference("changelog_link");
        if (pChangelogLink != null) {
            pChangelogLink.setOnPreferenceClickListener(new OnPreferenceClickListener() {
                @Override
                public boolean onPreferenceClick(Preference preference) {
                    String betaLinkWeb = getString(R.string.changelog);
                    if (betaLinkWeb != null && betaLinkWeb.length() > 0) {
                        Uri uriUrl = Uri.parse(betaLinkWeb);
                        Intent intent = new Intent(Intent.ACTION_VIEW, uriUrl);
                        startActivity(intent);
                        return true;
                    }
                    return true;
                }
            });
        }
=======
        pAboutApp = findPreference("about_app");
        if (pAboutApp != null) {
            pAboutApp.setTitle(String.format(getString(R.string.about_android), getString(R.string.app_name)));
            pAboutApp.setSummary(String.format(getString(R.string.about_version), appVersion));
        }

        loadStoragePath();
>>>>>>> 9d7c9530
    }

    private void launchDavDroidLogin()
            throws com.owncloud.android.lib.common.accounts.AccountUtils.AccountNotFoundException,
            OperationCanceledException,
            AuthenticatorException,
            IOException {
        Account account = AccountUtils.getCurrentOwnCloudAccount(getApplicationContext());

        Intent davDroidLoginIntent = new Intent();
        davDroidLoginIntent.setClassName("at.bitfire.davdroid", "at.bitfire.davdroid.ui.setup.LoginActivity");
        if (getPackageManager().resolveActivity(davDroidLoginIntent, 0) != null) {
            // arguments
            if (mUri != null) {
                davDroidLoginIntent.putExtra("url", mUri.toString());
            }
            davDroidLoginIntent.putExtra("username", AccountUtils.getAccountUsername(account.name));
            //loginIntent.putExtra("password", "...");
            startActivityForResult(davDroidLoginIntent, ACTION_REQUEST_CODE_DAVDROID_SETUP);
        } else {
            // DAVdroid not installed
            Intent installIntent = new Intent(Intent.ACTION_VIEW, Uri.parse("market://details?id=at.bitfire.davdroid"));

            // launch market(s)
            if (installIntent.resolveActivity(getPackageManager()) != null) {
                startActivity(installIntent);
            } else {
                // no f-droid market app or Play store installed --> launch browser for f-droid url
                Intent downloadIntent = new Intent(Intent.ACTION_VIEW,
                        Uri.parse("https://f-droid.org/repository/browse/?fdid=at.bitfire.davdroid"));
                startActivity(downloadIntent);

                Toast.makeText(
                        MainApp.getAppContext(),
                        R.string.prefs_calendar_contacts_no_store_error,
                        Toast.LENGTH_SHORT)
                        .show();
            }
        }
    }

    private void setupBaseUri() {
        // retrieve and set user's base URI
        Thread t = new Thread(new Runnable() {
            public void run() {
                try {
                    Account account = AccountUtils.getCurrentOwnCloudAccount(getApplicationContext());
                    OwnCloudAccount ocAccount = new OwnCloudAccount(account, MainApp.getAppContext());
                    mUri = OwnCloudClientManagerFactory.getDefaultSingleton().
                            getClientFor(ocAccount, getApplicationContext()).getBaseUri();
                } catch (Throwable t) {
                    Log_OC.e(TAG,"Error retrieving user's base URI", t);
                }
            }
        });
        t.start();
    }
    
    private void toggleInstantPictureOptions(Boolean value){
        if (value){
            mPrefInstantUploadCategory.addPreference(mPrefInstantUploadPathWiFi);
            mPrefInstantUploadCategory.addPreference(mPrefInstantUploadPath);
            mPrefInstantUploadCategory.addPreference(mPrefInstantUploadUseSubfolders);
            mPrefInstantUploadCategory.addPreference(mPrefInstantPictureUploadOnlyOnCharging);
        } else {
            mPrefInstantUploadCategory.removePreference(mPrefInstantUploadPathWiFi);
            mPrefInstantUploadCategory.removePreference(mPrefInstantUploadPath);
            mPrefInstantUploadCategory.removePreference(mPrefInstantUploadUseSubfolders);
            mPrefInstantUploadCategory.removePreference(mPrefInstantPictureUploadOnlyOnCharging);
        }
    }

    private void toggleInstantVideoOptions(Boolean value){
        if (value){
            mPrefInstantUploadCategory.addPreference(mPrefInstantVideoUploadPathWiFi);
            mPrefInstantUploadCategory.addPreference(mPrefInstantVideoUploadPath);
            mPrefInstantUploadCategory.addPreference(mPrefInstantVideoUploadUseSubfolders);
            mPrefInstantUploadCategory.addPreference(mPrefInstantVideoUploadOnlyOnCharging);
        } else {
            mPrefInstantUploadCategory.removePreference(mPrefInstantVideoUploadPathWiFi);
            mPrefInstantUploadCategory.removePreference(mPrefInstantVideoUploadPath);
            mPrefInstantUploadCategory.removePreference(mPrefInstantVideoUploadUseSubfolders);
            mPrefInstantUploadCategory.removePreference(mPrefInstantVideoUploadOnlyOnCharging);
        }
    }

    private void toggleInstantUploadBehaviour(Boolean video, Boolean picture){
        if (picture || video){
            mPrefInstantUploadCategory.addPreference(mPrefInstantUploadBehaviour);
        } else {
            mPrefInstantUploadCategory.removePreference(mPrefInstantUploadBehaviour);
        }
    }

    @Override
    protected void onResume() {
        super.onResume();
        SharedPreferences appPrefs =
                PreferenceManager.getDefaultSharedPreferences(getApplicationContext());
        boolean state = appPrefs.getBoolean(PassCodeActivity.PREFERENCE_SET_PASSCODE, false);
        pCode.setChecked(state);
    }

    @Override
    public boolean onCreateOptionsMenu(Menu menu) {
        super.onCreateOptionsMenu(menu);
        return true;
    }

    @Override
    public boolean onMenuItemSelected(int featureId, MenuItem item) {
        super.onMenuItemSelected(featureId, item);
        Intent intent;

        switch (item.getItemId()) {
        case android.R.id.home:
            intent = new Intent(getBaseContext(), FileDisplayActivity.class);
            intent.addFlags(Intent.FLAG_ACTIVITY_CLEAR_TOP);
            startActivity(intent);
            break;
        default:
            Log_OC.w(TAG, "Unknown menu item triggered");
            return false;
        }
        return true;
    }

    @Override
    protected void onActivityResult(int requestCode, int resultCode, Intent data) {
        super.onActivityResult(requestCode, resultCode, data);

        if (requestCode == ACTION_SELECT_UPLOAD_PATH && resultCode == RESULT_OK){

            OCFile folderToUpload =  data.getParcelableExtra(UploadPathActivity.EXTRA_FOLDER);

            mUploadPath = folderToUpload.getRemotePath();

            mUploadPath = DisplayUtils.getPathWithoutLastSlash(mUploadPath);

            mUploadPathAccount = AccountUtils.getCurrentOwnCloudAccount(MainApp.getAppContext()).name;

            // Show the path on summary preference
            mPrefInstantUploadPath.setSummary(getUploadAccountPath(mUploadPathAccount, mUploadPath));

            saveInstantUploadPathOnPreferences();

        } else if (requestCode == ACTION_SELECT_UPLOAD_VIDEO_PATH && resultCode == RESULT_OK) {

            OCFile folderToUploadVideo = data.getParcelableExtra(UploadPathActivity.EXTRA_FOLDER);

            mUploadVideoPath = folderToUploadVideo.getRemotePath();

            mUploadVideoPath = DisplayUtils.getPathWithoutLastSlash(mUploadVideoPath);

            mUploadVideoPathAccount = AccountUtils.getCurrentOwnCloudAccount(MainApp.getAppContext()).name;

            // Show the video path on summary preference
            mPrefInstantVideoUploadPath.setSummary(getUploadAccountPath(mUploadVideoPathAccount, mUploadVideoPath));

            saveInstantUploadVideoPathOnPreferences();
        } else if (requestCode == ACTION_REQUEST_PASSCODE && resultCode == RESULT_OK) {
            String passcode = data.getStringExtra(PassCodeActivity.KEY_PASSCODE);
            if (passcode != null && passcode.length() == 4) {
                SharedPreferences.Editor appPrefs = PreferenceManager
                        .getDefaultSharedPreferences(getApplicationContext()).edit();

                for (int i = 1; i <= 4; ++i) {
                    appPrefs.putString(PassCodeActivity.PREFERENCE_PASSCODE_D + i, passcode.substring(i-1, i));
                }
                appPrefs.putBoolean(PassCodeActivity.PREFERENCE_SET_PASSCODE, true);
                appPrefs.apply();
                Toast.makeText(this, R.string.pass_code_stored, Toast.LENGTH_LONG).show();
            }
        } else if (requestCode == ACTION_CONFIRM_PASSCODE && resultCode == RESULT_OK) {
            if (data.getBooleanExtra(PassCodeActivity.KEY_CHECK_RESULT, false)) {

                SharedPreferences.Editor appPrefs = PreferenceManager
                        .getDefaultSharedPreferences(getApplicationContext()).edit();
                appPrefs.putBoolean(PassCodeActivity.PREFERENCE_SET_PASSCODE, false);
                appPrefs.apply();

                Toast.makeText(this, R.string.pass_code_removed, Toast.LENGTH_LONG).show();
            }
        } else if (requestCode == ACTION_REQUEST_CODE_DAVDROID_SETUP && resultCode == RESULT_OK) {
            Toast.makeText(this, R.string.prefs_calendar_contacts_sync_setup_successful, Toast.LENGTH_LONG).show();
        }
    }

    public ActionBar getSupportActionBar() {
        return getDelegate().getSupportActionBar();
    }

    public void setSupportActionBar(@Nullable Toolbar toolbar) {
        getDelegate().setSupportActionBar(toolbar);
    }

    @Override
    public MenuInflater getMenuInflater() {
        return getDelegate().getMenuInflater();
    }

    @Override
    public void setContentView(@LayoutRes int layoutResID) {
        getDelegate().setContentView(layoutResID);
    }
    @Override
    public void setContentView(View view) {
        getDelegate().setContentView(view);
    }
    @Override
    public void setContentView(View view, ViewGroup.LayoutParams params) {
        getDelegate().setContentView(view, params);
    }

    @Override
    public void addContentView(View view, ViewGroup.LayoutParams params) {
        getDelegate().addContentView(view, params);
    }

    @Override
    protected void onPostResume() {
        super.onPostResume();
        getDelegate().onPostResume();
    }

    @Override
    protected void onTitleChanged(CharSequence title, int color) {
        super.onTitleChanged(title, color);
        getDelegate().setTitle(title);
    }

    @Override
    public void onConfigurationChanged(Configuration newConfig) {
        super.onConfigurationChanged(newConfig);
        getDelegate().onConfigurationChanged(newConfig);
    }

    @Override
    protected void onPostCreate(Bundle savedInstanceState) {
        super.onPostCreate(savedInstanceState);
        getDelegate().onPostCreate(savedInstanceState);
    }

    @Override
    protected void onDestroy() {
        super.onDestroy();
        getDelegate().onDestroy();
    }

    @Override
    protected void onStop() {
        super.onStop();
        getDelegate().onStop();
    }

    public void invalidateOptionsMenu() {
        getDelegate().invalidateOptionsMenu();
    }

    private AppCompatDelegate getDelegate() {
        if (mDelegate == null) {
            mDelegate = AppCompatDelegate.create(this, null);
        }
        return mDelegate;
    }

    /**
     * Returns a combined string of accountName and uploadPath to be displayed to user.
     */
    private String getUploadAccountPath(String accountName, String uploadPath) {
        return INSTANT_UPLOAD_ACCOUNT_LABEL + ": " + accountName + "\n"
                + INSTANT_UPLOAD_PATH_LABEL + ": " + uploadPath;
    }

    /**
     * Load upload path set on preferences
     */
    private void loadInstantUploadPath() {
        SharedPreferences appPrefs =
                PreferenceManager.getDefaultSharedPreferences(getApplicationContext());
        mUploadPath = appPrefs.getString(INSTANT_UPLOAD_PATH, getString(R.string.instant_upload_path));
        mUploadPathAccount = appPrefs.getString(INSTANT_UPLOAD_PATH_ACCOUNT,
                AccountUtils.getCurrentOwnCloudAccount(MainApp.getAppContext()).name);
        mPrefInstantUploadPath.setSummary(getUploadAccountPath(mUploadPathAccount, mUploadPath));
    }

    /**
     * Save storage path
     */
    private void saveStoragePath(String newStoragePath) {
        SharedPreferences appPrefs =
                PreferenceManager.getDefaultSharedPreferences(getApplicationContext());
        mStoragePath = newStoragePath;
        MainApp.setStoragePath(mStoragePath);
        SharedPreferences.Editor editor = appPrefs.edit();
        editor.putString(PreferenceKeys.STORAGE_PATH, mStoragePath);
        editor.commit();
        String storageDescription = DataStorageProvider.getInstance().getStorageDescriptionByPath(mStoragePath);
        mPrefStoragePath.setSummary(storageDescription);
        mPrefStoragePath.setValue(newStoragePath);
    }


    /**
     * Load storage path set on preferences
     */
    private void loadStoragePath() {
        SharedPreferences appPrefs =
                PreferenceManager.getDefaultSharedPreferences(getApplicationContext());
        mStoragePath = appPrefs.getString(PreferenceKeys.STORAGE_PATH, Environment.getExternalStorageDirectory()
                                                         .getAbsolutePath());
        String storageDescription = DataStorageProvider.getInstance().getStorageDescriptionByPath(mStoragePath);
        mPrefStoragePath.setSummary(storageDescription);
    }

    /**
     * Save the "Instant Upload Path" and corresponding account on preferences
     */
    private void saveInstantUploadPathOnPreferences() {
        SharedPreferences appPrefs =
                PreferenceManager.getDefaultSharedPreferences(getApplicationContext());
        SharedPreferences.Editor editor = appPrefs.edit();
        editor.putString(PreferenceKeys.INSTANT_UPLOAD_PATH, mUploadPath)
                .putString(INSTANT_UPLOAD_PATH_ACCOUNT, mUploadPathAccount);
        editor.commit();
    }

    /**
     * Load upload video path set on preferences
     */
    private void loadInstantUploadVideoPath() {
        SharedPreferences appPrefs =
                PreferenceManager.getDefaultSharedPreferences(getApplicationContext());
        mUploadVideoPath = appPrefs.getString(INSTANT_VIDEO_UPLOAD_PATH, getString(R.string.instant_upload_path));
        mUploadVideoPathAccount = appPrefs.getString(INSTANT_VIDEO_UPLOAD_PATH_ACCOUNT,
                AccountUtils.getCurrentOwnCloudAccount(MainApp.getAppContext()).name);
        mPrefInstantVideoUploadPath.setSummary(getUploadAccountPath(mUploadVideoPathAccount, mUploadVideoPath));
    }

    /**
     * Save the "Instant Video Upload Path" and corresponding account on preferences
     */
    private void saveInstantUploadVideoPathOnPreferences() {
        SharedPreferences appPrefs =
                PreferenceManager.getDefaultSharedPreferences(getApplicationContext());
        SharedPreferences.Editor editor = appPrefs.edit();
        editor.putString(INSTANT_VIDEO_UPLOAD_PATH, mUploadVideoPath)
                .putString(INSTANT_VIDEO_UPLOAD_PATH_ACCOUNT, mUploadVideoPathAccount);
        editor.commit();
    }

    @Override
    public void onStorageMigrationFinished(String storagePath, boolean succeed) {
        if (succeed) {
            saveStoragePath(storagePath);
        }
    }

    @Override
    public void onCancelMigration() {
        // Migration was canceled so we don't do anything
    }

    /**
     *
     * Class for loading the version number
     *
     */
    private class LoadingVersionNumberTask extends AsyncTask<Void, Void, Integer> {
        protected Integer doInBackground(Void... args) {
            try {
                URL url = new URL(getString(R.string.beta_latest));
                BufferedReader in = new BufferedReader(new InputStreamReader(url.openStream()));

                Integer latestVersion = Integer.parseInt(in.readLine());
                in.close();

                return latestVersion;

            } catch (MalformedURLException e) {
                e.printStackTrace();
            } catch (IOException e) {
                e.printStackTrace();
            }
            return -1;
        }
    }

}<|MERGE_RESOLUTION|>--- conflicted
+++ resolved
@@ -31,10 +31,7 @@
 import android.content.pm.PackageManager.NameNotFoundException;
 import android.content.res.Configuration;
 import android.net.Uri;
-<<<<<<< HEAD
 import android.os.AsyncTask;
-=======
->>>>>>> 9d7c9530
 import android.os.Build;
 import android.os.Bundle;
 import android.os.Environment;
@@ -250,7 +247,6 @@
             }
         }
 
-<<<<<<< HEAD
         final Preference pCacheSize = findPreference("pref_cache_size");
         if (pCacheSize != null){
             final SharedPreferences appPrefs =
@@ -274,12 +270,7 @@
 
         boolean helpEnabled = getResources().getBoolean(R.bool.help_enabled);
         Preference pHelp =  findPreference(HELP);
-        if (pHelp != null ){
-=======
-        boolean helpEnabled = getResources().getBoolean(R.bool.help_enabled);
-        Preference pHelp = findPreference("help");
         if (pHelp != null) {
->>>>>>> 9d7c9530
             if (helpEnabled) {
                 pHelp.setOnPreferenceClickListener(new OnPreferenceClickListener() {
                     @Override
@@ -298,15 +289,9 @@
             }
         }
 
-<<<<<<< HEAD
        boolean recommendEnabled = getResources().getBoolean(R.bool.recommend_enabled);
        Preference pRecommend =  findPreference(RECOMMEND);
         if (pRecommend != null){
-=======
-        boolean recommendEnabled = getResources().getBoolean(R.bool.recommend_enabled);
-        Preference pRecommend = findPreference("recommend");
-        if (pRecommend != null) {
->>>>>>> 9d7c9530
             if (recommendEnabled) {
                 pRecommend.setOnPreferenceClickListener(new OnPreferenceClickListener() {
                     @Override
@@ -321,12 +306,7 @@
                         String downloadUrl = getString(R.string.url_app_download);
 
                         String recommendSubject =
-<<<<<<< HEAD
                                 String.format(getString(R.string.recommend_subject), appName);
-=======
-                                String.format(getString(R.string.recommend_subject),
-                                        appName);
->>>>>>> 9d7c9530
                         String recommendText = String.format(getString(R.string.recommend_text),
                                 appName, downloadUrl);
 
@@ -344,24 +324,14 @@
         }
 
         boolean feedbackEnabled = getResources().getBoolean(R.bool.feedback_enabled);
-<<<<<<< HEAD
         Preference pFeedback =  findPreference(FEEDBACK);
         if (pFeedback != null){
-=======
-        Preference pFeedback = findPreference("feedback");
-        if (pFeedback != null) {
->>>>>>> 9d7c9530
             if (feedbackEnabled) {
                 pFeedback.setOnPreferenceClickListener(new OnPreferenceClickListener() {
                     @Override
                     public boolean onPreferenceClick(Preference preference) {
-<<<<<<< HEAD
-                        String feedbackMail   = (String) getText(R.string.mail_feedback);
-                        String feedback   = getText(R.string.prefs_feedback) +
-=======
                         String feedbackMail = (String) getText(R.string.mail_feedback);
-                        String feedback = (String) getText(R.string.prefs_feedback) +
->>>>>>> 9d7c9530
+                        String feedback = getText(R.string.prefs_feedback) +
                                 " - android v" + appVersion;
                         Intent intent = new Intent(Intent.ACTION_SENDTO);
                         intent.setType("text/plain");
@@ -380,13 +350,8 @@
         }
 
         boolean loggerEnabled = getResources().getBoolean(R.bool.logger_enabled) || BuildConfig.DEBUG;
-<<<<<<< HEAD
         Preference pLogger =  findPreference(LOGGER);
         if (pLogger != null){
-=======
-        Preference pLogger = findPreference("logger");
-        if (pLogger != null) {
->>>>>>> 9d7c9530
             if (loggerEnabled) {
                 pLogger.setOnPreferenceClickListener(new OnPreferenceClickListener() {
                     @Override
@@ -424,11 +389,7 @@
             }
         }
 
-<<<<<<< HEAD
         mPrefStoragePath =  (ListPreference) findPreference(PreferenceKeys.STORAGE_PATH);
-=======
-        mPrefStoragePath = (ListPreference) findPreference(Keys.STORAGE_PATH);
->>>>>>> 9d7c9530
         if (mPrefStoragePath != null) {
             StoragePoint[] storageOptions = DataStorageProvider.getInstance().getAvailableStoragePoints();
             String[] entries = new String[storageOptions.length];
@@ -441,20 +402,12 @@
             mPrefStoragePath.setEntryValues(values);
 
             mPrefStoragePath.setOnPreferenceChangeListener(new OnPreferenceChangeListener() {
-<<<<<<< HEAD
                     @Override
                     public boolean onPreferenceChange(Preference preference, Object newValue) {
                         String newPath = (String)newValue;
                         if (mStoragePath.equals(newPath)) {
                             return true;
                         }
-=======
-                @Override
-                public boolean onPreferenceChange(Preference preference, Object newValue) {
-                    String newPath = (String) newValue;
-                    if (mStoragePath.equals(newPath))
-                        return true;
->>>>>>> 9d7c9530
 
                     StorageMigration storageMigration = new StorageMigration(Preferences.this, mStoragePath, newPath);
 
@@ -472,11 +425,7 @@
 
         if (Build.VERSION.SDK_INT < Build.VERSION_CODES.LOLLIPOP) {
             // Instant upload via preferences on pre Android Lollipop
-<<<<<<< HEAD
             mPrefInstantUploadPath = findPreference(PreferenceKeys.INSTANT_UPLOAD_PATH);
-=======
-            mPrefInstantUploadPath = findPreference("instant_upload_path");
->>>>>>> 9d7c9530
             if (mPrefInstantUploadPath != null) {
 
                 mPrefInstantUploadPath.setOnPreferenceClickListener(new OnPreferenceClickListener() {
@@ -491,9 +440,8 @@
                         return true;
                     }
                 });
-            }
-
-<<<<<<< HEAD
+        }
+
         mPrefInstantUploadCategory =
                 (PreferenceCategory) findPreference(INSTANT_UPLOADING_CATEGORY);
 
@@ -501,37 +449,23 @@
         mPrefInstantUploadPathWiFi =  findPreference(INSTANT_UPLOAD_ON_WIFI);
         mPrefInstantUpload = findPreference(INSTANT_UPLOADING);
         mPrefInstantPictureUploadOnlyOnCharging = findPreference("instant_upload_on_charging");
-=======
-            mPrefInstantUploadCategory =
-                    (PreferenceCategory) findPreference("instant_uploading_category");
-
-            mPrefInstantUploadUseSubfolders = findPreference("instant_upload_path_use_subfolders");
-            mPrefInstantUploadPathWiFi = findPreference("instant_upload_on_wifi");
-            mPrefInstantPictureUploadOnlyOnCharging = findPreference("instant_upload_on_charging");
-            mPrefInstantUpload = findPreference("instant_uploading");
->>>>>>> 9d7c9530
-
-            toggleInstantPictureOptions(((CheckBoxPreference) mPrefInstantUpload).isChecked());
-
-            mPrefInstantUpload.setOnPreferenceChangeListener(new OnPreferenceChangeListener() {
-
-                @Override
-                public boolean onPreferenceChange(Preference preference, Object newValue) {
-                    toggleInstantPictureOptions((Boolean) newValue);
-                    toggleInstantUploadBehaviour(
-                            ((CheckBoxPreference) mPrefInstantVideoUpload).isChecked(),
-                            (Boolean) newValue);
-                    return true;
-                }
-            });
-
-<<<<<<< HEAD
+
+        toggleInstantPictureOptions(((CheckBoxPreference) mPrefInstantUpload).isChecked());
+
+        mPrefInstantUpload.setOnPreferenceChangeListener(new OnPreferenceChangeListener() {
+
+            @Override
+            public boolean onPreferenceChange(Preference preference, Object newValue) {
+                toggleInstantPictureOptions((Boolean) newValue);
+                toggleInstantUploadBehaviour(
+                        ((CheckBoxPreference)mPrefInstantVideoUpload).isChecked(),
+                        (Boolean) newValue);
+                return true;
+            }
+        });
+
         mPrefInstantVideoUploadPath =  findPreference(PreferenceKeys.INSTANT_VIDEO_UPLOAD_PATH);
         if (mPrefInstantVideoUploadPath != null){
-=======
-            mPrefInstantVideoUploadPath = findPreference(Keys.INSTANT_VIDEO_UPLOAD_PATH);
-            if (mPrefInstantVideoUploadPath != null) {
->>>>>>> 9d7c9530
 
                 mPrefInstantVideoUploadPath.setOnPreferenceClickListener(new OnPreferenceClickListener() {
                     @Override
@@ -547,22 +481,15 @@
                     }
                 });
             }
-<<<<<<< HEAD
 
         mPrefInstantVideoUploadUseSubfolders = findPreference(INSTANT_VIDEO_UPLOAD_PATH_USE_SUBFOLDERS);
         mPrefInstantVideoUploadPathWiFi =  findPreference(INSTANT_VIDEO_UPLOAD_ON_WIFI);
         mPrefInstantVideoUpload = findPreference(INSTANT_VIDEO_UPLOADING);
         mPrefInstantVideoUploadOnlyOnCharging = findPreference("instant_video_upload_on_charging");
         toggleInstantVideoOptions(((CheckBoxPreference) mPrefInstantVideoUpload).isChecked());
-=======
->>>>>>> 9d7c9530
-
-            mPrefInstantVideoUploadUseSubfolders = findPreference("instant_video_upload_path_use_subfolders");
-            mPrefInstantVideoUploadPathWiFi = findPreference("instant_video_upload_on_wifi");
-            mPrefInstantVideoUpload = findPreference("instant_video_uploading");
-            mPrefInstantVideoUploadOnlyOnCharging = findPreference("instant_video_upload_on_charging");
-            toggleInstantVideoOptions(((CheckBoxPreference) mPrefInstantVideoUpload).isChecked());
-            mPrefInstantVideoUpload.setOnPreferenceChangeListener(new OnPreferenceChangeListener() {
+
+        mPrefInstantVideoUpload.setOnPreferenceChangeListener(new OnPreferenceChangeListener() {
+
                 @Override
                 public boolean onPreferenceChange(Preference preference, Object newValue) {
                     toggleInstantVideoOptions((Boolean) newValue);
@@ -573,26 +500,10 @@
                 }
             });
 
-<<<<<<< HEAD
-                @Override
-                public boolean onPreferenceChange(Preference preference, Object newValue) {
-                    toggleInstantVideoOptions((Boolean) newValue);
-                    toggleInstantUploadBehaviour(
-                            (Boolean) newValue,
-                            ((CheckBoxPreference) mPrefInstantUpload).isChecked());
-                    return true;
-                }
-            });
-
         mPrefInstantUploadBehaviour = findPreference(PREFS_INSTANT_BEHAVIOUR);
         toggleInstantUploadBehaviour(
                 ((CheckBoxPreference)mPrefInstantVideoUpload).isChecked(),
                 ((CheckBoxPreference)mPrefInstantUpload).isChecked());
-=======
-            mPrefInstantUploadBehaviour = findPreference("prefs_instant_behaviour");
-            toggleInstantUploadBehaviour(
-                    ((CheckBoxPreference) mPrefInstantVideoUpload).isChecked(),
-                    ((CheckBoxPreference) mPrefInstantUpload).isChecked());
 
             loadInstantUploadPath();
             loadInstantUploadVideoPath();
@@ -600,17 +511,8 @@
             // Instant upload is handled via synced folders on Android Lollipop and up
             getPreferenceScreen().removePreference(mPrefInstantUploadCategory);
         }
->>>>>>> 9d7c9530
-
-            loadInstantUploadPath();
-            loadInstantUploadVideoPath();
-        } else {
-            // Instant upload is handled via synced folders on Android Lollipop and up
-            getPreferenceScreen().removePreference(mPrefInstantUploadCategory);
-        }
 
         /* About App */
-<<<<<<< HEAD
        pAboutApp = (Preference) findPreference(ABOUT_APP);
        if (pAboutApp != null) { 
                pAboutApp.setTitle(String.format(getString(R.string.about_android),
@@ -693,15 +595,6 @@
                 }
             });
         }
-=======
-        pAboutApp = findPreference("about_app");
-        if (pAboutApp != null) {
-            pAboutApp.setTitle(String.format(getString(R.string.about_android), getString(R.string.app_name)));
-            pAboutApp.setSummary(String.format(getString(R.string.about_version), appVersion));
-        }
-
-        loadStoragePath();
->>>>>>> 9d7c9530
     }
 
     private void launchDavDroidLogin()
