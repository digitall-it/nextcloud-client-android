/**
 *   ownCloud Android client application
 *
 *   @author David A. Velasco
 *   Copyright (C) 2015 ownCloud Inc.
 *
 *   This program is free software: you can redistribute it and/or modify
 *   it under the terms of the GNU General Public License version 2,
 *   as published by the Free Software Foundation.
 *
 *   This program is distributed in the hope that it will be useful,
 *   but WITHOUT ANY WARRANTY; without even the implied warranty of
 *   MERCHANTABILITY or FITNESS FOR A PARTICULAR PURPOSE.  See the
 *   GNU General Public License for more details.
 *
 *   You should have received a copy of the GNU General Public License
 *   along with this program.  If not, see <http://www.gnu.org/licenses/>.
 *
 */

package com.owncloud.android.ui.activity;

import android.accounts.Account;
import android.app.Activity;
import android.app.AlertDialog;
import android.content.DialogInterface;
import android.content.Intent;
import android.os.AsyncTask;
import android.os.Bundle;
import android.os.Environment;
import android.support.v4.app.DialogFragment;
import android.support.v7.app.ActionBar;
import android.view.Menu;
import android.view.MenuItem;
import android.view.View;
import android.view.View.OnClickListener;
import android.view.ViewGroup;
import android.widget.ArrayAdapter;
import android.widget.Button;
import android.widget.Spinner;
import android.widget.TextView;

import com.owncloud.android.R;
import com.owncloud.android.db.PreferenceManager;
import com.owncloud.android.lib.common.utils.Log_OC;
import com.owncloud.android.ui.dialog.ConfirmationDialogFragment;
import com.owncloud.android.ui.dialog.ConfirmationDialogFragment.ConfirmationDialogFragmentListener;
import com.owncloud.android.ui.dialog.IndeterminateProgressDialog;
import com.owncloud.android.ui.fragment.LocalFileListFragment;
import com.owncloud.android.utils.FileStorageUtils;

import java.io.File;


/**
 * Displays local files and let the user choose what of them wants to upload
 * to the current ownCloud account.
 */
public class UploadFilesActivity extends FileActivity implements
    LocalFileListFragment.ContainerActivity, ActionBar.OnNavigationListener,
        OnClickListener, ConfirmationDialogFragmentListener {
    
    private ArrayAdapter<String> mDirectories;
    private File mCurrentDir = null;
    private boolean mSelectAll = false;
    private LocalFileListFragment mFileListFragment;
    private Button mCancelBtn;
<<<<<<< HEAD
    protected Button mUploadBtn;
=======
    private Button mUploadBtn;
>>>>>>> 65fa8c4c
    private Spinner mBehaviourSpinner;
    private Account mAccountOnCreation;
    private DialogFragment mCurrentDialog;
    private Menu mOptionsMenu;
    
    public static final String EXTRA_CHOSEN_FILES =
            UploadFilesActivity.class.getCanonicalName() + ".EXTRA_CHOSEN_FILES";

    public static final int RESULT_OK_AND_MOVE = RESULT_FIRST_USER;
    public static final int RESULT_OK_AND_DO_NOTHING = 2;
    public static final int RESULT_OK_AND_DELETE = 3;

    private static final String KEY_DIRECTORY_PATH =
            UploadFilesActivity.class.getCanonicalName() + ".KEY_DIRECTORY_PATH";
    private static final String KEY_ALL_SELECTED =
            UploadFilesActivity.class.getCanonicalName() + ".KEY_ALL_SELECTED";

    private static final String TAG = "UploadFilesActivity";
    private static final String WAIT_DIALOG_TAG = "WAIT";
    private static final String QUERY_TO_MOVE_DIALOG_TAG = "QUERY_TO_MOVE";

    @Override
    public void onCreate(Bundle savedInstanceState) {
        Log_OC.d(TAG, "onCreate() start");
        super.onCreate(savedInstanceState);

        if(savedInstanceState != null) {
            mCurrentDir = new File(savedInstanceState.getString(UploadFilesActivity.KEY_DIRECTORY_PATH, Environment
                    .getExternalStorageDirectory().getAbsolutePath()));
            mSelectAll = savedInstanceState.getBoolean(UploadFilesActivity.KEY_ALL_SELECTED, false);
        } else {
            mCurrentDir = Environment.getExternalStorageDirectory();
        }
        
        mAccountOnCreation = getAccount();
                
        /// USER INTERFACE
            
        // Drop-down navigation 
        mDirectories = new CustomArrayAdapter<String>(this,
                R.layout.support_simple_spinner_dropdown_item);
        File currDir = mCurrentDir;
        while(currDir != null && currDir.getParentFile() != null) {
            mDirectories.add(currDir.getName());
            currDir = currDir.getParentFile();
        }
        mDirectories.add(File.separator);

        // Inflate and set the layout view
        setContentView(R.layout.upload_files_layout);

        mFileListFragment = (LocalFileListFragment)
                getSupportFragmentManager().findFragmentById(R.id.local_files_list);
        
        
        // Set input controllers
        mCancelBtn = (Button) findViewById(R.id.upload_files_btn_cancel);
        mCancelBtn.setOnClickListener(this);
        mUploadBtn = (Button) findViewById(R.id.upload_files_btn_upload);
        mUploadBtn.setOnClickListener(this);

        int localBehaviour = PreferenceManager.getUploaderBehaviour(this);

        // file upload spinner
        mBehaviourSpinner = (Spinner) findViewById(R.id.upload_files_spinner_behaviour);
        ArrayAdapter<CharSequence> behaviourAdapter = ArrayAdapter.createFromResource(this,
                R.array.upload_files_behaviour, android.R.layout.simple_spinner_item);
        behaviourAdapter.setDropDownViewResource(android.R.layout.simple_spinner_dropdown_item);
        mBehaviourSpinner.setAdapter(behaviourAdapter);
        mBehaviourSpinner.setSelection(localBehaviour);

        // setup the toolbar
        setupToolbar();
            
        // Action bar setup
        ActionBar actionBar = getSupportActionBar();
        actionBar.setHomeButtonEnabled(true);   // mandatory since Android ICS, according to the
                                                // official documentation
        actionBar.setDisplayHomeAsUpEnabled(mCurrentDir != null && mCurrentDir.getName() != null);
        actionBar.setDisplayShowTitleEnabled(false);
        actionBar.setNavigationMode(ActionBar.NAVIGATION_MODE_LIST);
        actionBar.setListNavigationCallbacks(mDirectories, this);
        
        // wait dialog
        if (mCurrentDialog != null) {
            mCurrentDialog.dismiss();
            mCurrentDialog = null;
        }
            
        Log_OC.d(TAG, "onCreate() end");
    }

    /**
     * Helper to launch the UploadFilesActivity for which you would like a result when it finished.
     * Your onActivityResult() method will be called with the given requestCode.
     *
     * @param activity    the activity which should call the upload activity for a result
     * @param account     the account for which the upload activity is called
     * @param requestCode If >= 0, this code will be returned in onActivityResult()
     */
    public static void startUploadActivityForResult(Activity activity, Account account, int requestCode) {
        Intent action = new Intent(activity, UploadFilesActivity.class);
        action.putExtra(EXTRA_ACCOUNT, (account));
        activity.startActivityForResult(action, requestCode);
    }


    @Override
    public boolean onCreateOptionsMenu(Menu menu) {
        mOptionsMenu = menu;
        getMenuInflater().inflate(R.menu.upload_files_picker, menu);
        MenuItem selectAll = menu.findItem(R.id.action_select_all);
        setSelectAllMenuItem(selectAll, mSelectAll);
        return super.onCreateOptionsMenu(menu);
    }

    @Override
    public boolean onOptionsItemSelected(MenuItem item) {
        boolean retval = true;
        switch (item.getItemId()) {
            case android.R.id.home: {
                if(mCurrentDir != null && mCurrentDir.getParentFile() != null){
                    onBackPressed(); 
                }
                break;
            }
            case R.id.action_select_all: {
                item.setChecked(!item.isChecked());
                mSelectAll = item.isChecked();
                setSelectAllMenuItem(item, mSelectAll);
                mFileListFragment.selectAllFiles(item.isChecked());
                break;
            }
            case R.id.action_sort: {
                // Read sorting order, default to sort by name ascending
                Integer sortOrder = PreferenceManager.getSortOrder(this);

                AlertDialog.Builder builder = new AlertDialog.Builder(this);
                builder.setTitle(R.string.actionbar_sort_title)
                        .setSingleChoiceItems(R.array.actionbar_sortby, sortOrder ,
                                new DialogInterface.OnClickListener() {
                                    public void onClick(DialogInterface dialog, int which) {
                                        switch (which){
                                            case 0:
                                                mFileListFragment.sortByName(true);
                                                break;
                                            case 1:
                                                mFileListFragment.sortByDate(false);
                                                break;
                                        }

                                        dialog.dismiss();
                                    }
                                });
                builder.create().show();
                break;
            }
            default:
                retval = super.onOptionsItemSelected(item);
        }
        return retval;
    }

    
    @Override
    public boolean onNavigationItemSelected(int itemPosition, long itemId) {
        int i = itemPosition;
        while (i-- != 0) {
            onBackPressed();
        }
        // the next operation triggers a new call to this method, but it's necessary to 
        // ensure that the name exposed in the action bar is the current directory when the 
        // user selected it in the navigation list
        if (itemPosition != 0)
            getSupportActionBar().setSelectedNavigationItem(0);
        return true;
    }

    
    @Override
    public void onBackPressed() {
        if (mDirectories.getCount() <= 1) {
            finish();
            return;
        }
        popDirname();
        mFileListFragment.onNavigateUp();
        mCurrentDir = mFileListFragment.getCurrentDirectory();
        
        if(mCurrentDir.getParentFile() == null){
            ActionBar actionBar = getSupportActionBar(); 
            actionBar.setDisplayHomeAsUpEnabled(false);
        }

        // invalidate checked state when navigating directories
        setSelectAllMenuItem(mOptionsMenu.findItem(R.id.action_select_all), false);
    }

    
    @Override
    protected void onSaveInstanceState(Bundle outState) {
        // responsibility of restore is preferred in onCreate() before than in
        // onRestoreInstanceState when there are Fragments involved
        Log_OC.d(TAG, "onSaveInstanceState() start");
        super.onSaveInstanceState(outState);
        outState.putString(UploadFilesActivity.KEY_DIRECTORY_PATH, mCurrentDir.getAbsolutePath());
        outState.putBoolean(UploadFilesActivity.KEY_ALL_SELECTED,
                mOptionsMenu.findItem(R.id.action_select_all).isChecked());
        Log_OC.d(TAG, "onSaveInstanceState() end");
    }
    
    /**
     * Pushes a directory to the drop down list
     * @param directory to push
     * @throws IllegalArgumentException If the {@link File#isDirectory()} returns false.
     */
    public void pushDirname(File directory) {
        if(!directory.isDirectory()){
            throw new IllegalArgumentException("Only directories may be pushed!");
        }
        mDirectories.insert(directory.getName(), 0);
        mCurrentDir = directory;
    }

    /**
     * Pops a directory name from the drop down list
     * @return True, unless the stack is empty
     */
    public boolean popDirname() {
        mDirectories.remove(mDirectories.getItem(0));
        return !mDirectories.isEmpty();
    }

    private void setSelectAllMenuItem(MenuItem selectAll, boolean checked) {
        selectAll.setChecked(checked);
        if(checked) {
            selectAll.setIcon(R.drawable.ic_select_none);
        } else {
            selectAll.setIcon(R.drawable.ic_select_all);
        }
    }


    // Custom array adapter to override text colors
    private class CustomArrayAdapter<T> extends ArrayAdapter<T> {
    
        public CustomArrayAdapter(UploadFilesActivity ctx, int view) {
            super(ctx, view);
        }
    
        public View getView(int position, View convertView, ViewGroup parent) {
            View v = super.getView(position, convertView, parent);
    
            ((TextView) v).setTextColor(getResources().getColorStateList(
                    android.R.color.white));
            return v;
        }
    
        public View getDropDownView(int position, View convertView,
                ViewGroup parent) {
            View v = super.getDropDownView(position, convertView, parent);
    
            ((TextView) v).setTextColor(getResources().getColorStateList(
                    android.R.color.white));
    
            return v;
        }
    
    }

    /**
     * {@inheritDoc}
     */
    @Override
    public void onDirectoryClick(File directory) {
        // invalidate checked state when navigating directories
        MenuItem selectAll = mOptionsMenu.findItem(R.id.action_select_all);
        setSelectAllMenuItem(selectAll, false);

        pushDirname(directory);
        ActionBar actionBar = getSupportActionBar();
        actionBar.setDisplayHomeAsUpEnabled(true);
    }

    /**
     * {@inheritDoc}
     */
    @Override
    public void onFileClick(File file) {
        // nothing to do
    }
    
    /**
     * {@inheritDoc}
     */
    @Override
    public File getInitialDirectory() {
        return mCurrentDir;
    }

    /**
     * Performs corresponding action when user presses 'Cancel' or 'Upload' button
     * 
     * TODO Make here the real request to the Upload service ; will require to receive the account and 
     * target folder where the upload must be done in the received intent.
     */
    @Override
    public void onClick(View v) {
        if (v.getId() == R.id.upload_files_btn_cancel) {
            setResult(RESULT_CANCELED);
            finish();

<<<<<<< HEAD
        } else if (v.getId() == R.id.upload_files_btn_upload &&
                mBehaviourSpinner.getSelectedItemPosition() == 0) {
            new CheckAvailableSpaceTask().execute();
=======
        } else if (v.getId() == R.id.upload_files_btn_upload) {
            new CheckAvailableSpaceTask().execute(mBehaviourSpinner.getSelectedItemPosition()==0);
>>>>>>> 65fa8c4c
        }
    }

    /**
     * Asynchronous task checking if there is space enough to copy all the files chosen
     * to upload into the ownCloud local folder.
     * 
     * Maybe an AsyncTask is not strictly necessary, but who really knows.
     */
    private class CheckAvailableSpaceTask extends AsyncTask<Boolean, Void, Boolean> {

        /**
         * Updates the UI before trying the movement
         */
        @Override
        protected void onPreExecute () {
            /// progress dialog and disable 'Move' button
            mCurrentDialog = IndeterminateProgressDialog.newInstance(R.string.wait_a_moment, false);
            mCurrentDialog.show(getSupportFragmentManager(), WAIT_DIALOG_TAG);
        }

        /**
         * Checks the available space.
         *
         * @param params boolean flag if storage calculation should be done.
         * @return 'True' if there is space enough or doesn't have to be calculated
         */
        @Override
        protected Boolean doInBackground(Boolean... params) {
            if(params[0]) {
                String[] checkedFilePaths = mFileListFragment.getCheckedFilePaths();
                long total = 0;
                for (int i = 0; checkedFilePaths != null && i < checkedFilePaths.length; i++) {
                    String localPath = checkedFilePaths[i];
                    File localFile = new File(localPath);
                    total += localFile.length();
                }
                return FileStorageUtils.getUsableSpace(mAccountOnCreation.name) >= total;
            }

            return true;
        }

        /**
         * Updates the activity UI after the check of space is done.
         *
         * If there is not space enough. shows a new dialog to query the user if wants to move the
         * files instead of copy them.
         *
         * @param result        'True' when there is space enough to copy all the selected files.
         */
        @Override
        protected void onPostExecute(Boolean result) {
            if(mCurrentDialog != null) {
                mCurrentDialog.dismiss();
                mCurrentDialog = null;
            }
            
            if (result) {
                // return the list of selected files (success)
                Intent data = new Intent();
                data.putExtra(EXTRA_CHOSEN_FILES, mFileListFragment.getCheckedFilePaths());

                // set result code
                switch (mBehaviourSpinner.getSelectedItemPosition()) {
                    case 0: // move to nextcloud folder
                        setResult(RESULT_OK_AND_MOVE, data);
                        break;

                    case 1: // only upload
                        setResult(RESULT_OK_AND_DO_NOTHING, data);
                        break;

                    case 2: // upload and delete from source
                        setResult(RESULT_OK_AND_DELETE, data);
                        break;
                }

                // store behaviour
                PreferenceManager.setUploaderBehaviour(getApplicationContext(),
                        mBehaviourSpinner.getSelectedItemPosition());

                finish();
            } else {
                // show a dialog to query the user if wants to move the selected files
                // to the ownCloud folder instead of copying
                String[] args = {getString(R.string.app_name)};
                ConfirmationDialogFragment dialog = ConfirmationDialogFragment.newInstance(
                    R.string.upload_query_move_foreign_files, args, 0, R.string.common_yes, -1,
                        R.string.common_no
                );
                dialog.setOnConfirmationListener(UploadFilesActivity.this);
                dialog.show(getSupportFragmentManager(), QUERY_TO_MOVE_DIALOG_TAG);
            }
        }
    }

    @Override
    public void onConfirmation(String callerTag) {
        Log_OC.d(TAG, "Positive button in dialog was clicked; dialog tag is " + callerTag);
        if (callerTag.equals(QUERY_TO_MOVE_DIALOG_TAG)) {
            // return the list of selected files to the caller activity (success),
            // signaling that they should be moved to the ownCloud folder, instead of copied
            Intent data = new Intent();
            data.putExtra(EXTRA_CHOSEN_FILES, mFileListFragment.getCheckedFilePaths());
            setResult(RESULT_OK_AND_MOVE, data);
            finish();
        }
    }

    @Override
    public void onNeutral(String callerTag) {
        Log_OC.d(TAG, "Phantom neutral button in dialog was clicked; dialog tag is " + callerTag);
    }

    @Override
    public void onCancel(String callerTag) {
        /// nothing to do; don't finish, let the user change the selection
        Log_OC.d(TAG, "Negative button in dialog was clicked; dialog tag is " + callerTag);
    }

    @Override
    protected void onAccountSet(boolean stateWasRecovered) {
        super.onAccountSet(stateWasRecovered);
        if (getAccount() != null) {
            if (!mAccountOnCreation.equals(getAccount())) {
                setResult(RESULT_CANCELED);
                finish();
            }
            
        } else {
            setResult(RESULT_CANCELED);
            finish();
        }
    }
}<|MERGE_RESOLUTION|>--- conflicted
+++ resolved
@@ -65,11 +65,8 @@
     private boolean mSelectAll = false;
     private LocalFileListFragment mFileListFragment;
     private Button mCancelBtn;
-<<<<<<< HEAD
     protected Button mUploadBtn;
-=======
-    private Button mUploadBtn;
->>>>>>> 65fa8c4c
+    private Spinner mBehaviourSpinner;
     private Spinner mBehaviourSpinner;
     private Account mAccountOnCreation;
     private DialogFragment mCurrentDialog;
@@ -382,14 +379,8 @@
             setResult(RESULT_CANCELED);
             finish();
 
-<<<<<<< HEAD
-        } else if (v.getId() == R.id.upload_files_btn_upload &&
-                mBehaviourSpinner.getSelectedItemPosition() == 0) {
-            new CheckAvailableSpaceTask().execute();
-=======
         } else if (v.getId() == R.id.upload_files_btn_upload) {
             new CheckAvailableSpaceTask().execute(mBehaviourSpinner.getSelectedItemPosition()==0);
->>>>>>> 65fa8c4c
         }
     }
 
