/**
 *   ownCloud Android client application
 *
 *   @author David A. Velasco
 *   Copyright (C) 2015 ownCloud Inc.
 *
 *   This program is free software: you can redistribute it and/or modify
 *   it under the terms of the GNU General Public License version 2,
 *   as published by the Free Software Foundation.
 *
 *   This program is distributed in the hope that it will be useful,
 *   but WITHOUT ANY WARRANTY; without even the implied warranty of
 *   MERCHANTABILITY or FITNESS FOR A PARTICULAR PURPOSE.  See the
 *   GNU General Public License for more details.
 *
 *   You should have received a copy of the GNU General Public License
 *   along with this program.  If not, see <http://www.gnu.org/licenses/>.
 *
 */

package com.owncloud.android.ui.activity;

import android.accounts.Account;
import android.app.Activity;
import android.app.AlertDialog;
import android.content.DialogInterface;
import android.content.Intent;
import android.os.AsyncTask;
import android.os.Bundle;
import android.os.Environment;
import android.support.v4.app.DialogFragment;
import android.support.v4.app.Fragment;
import android.support.v7.app.ActionBar;
import android.view.Menu;
import android.view.MenuItem;
import android.view.View;
import android.view.View.OnClickListener;
import android.view.ViewGroup;
import android.widget.ArrayAdapter;
import android.widget.Button;
import android.widget.Spinner;
import android.widget.TextView;

import com.owncloud.android.R;
import com.owncloud.android.db.PreferenceManager;
import com.owncloud.android.lib.common.utils.Log_OC;
import com.owncloud.android.ui.dialog.ConfirmationDialogFragment;
import com.owncloud.android.ui.dialog.ConfirmationDialogFragment.ConfirmationDialogFragmentListener;
import com.owncloud.android.ui.dialog.IndeterminateProgressDialog;
import com.owncloud.android.ui.fragment.ExtendedListFragment;
import com.owncloud.android.ui.fragment.LocalFileListFragment;
import com.owncloud.android.utils.FileStorageUtils;

import java.io.File;


/**
 * Displays local files and let the user choose what of them wants to upload
 * to the current ownCloud account.
 */
public class UploadFilesActivity extends FileActivity implements
    LocalFileListFragment.ContainerActivity, ActionBar.OnNavigationListener,
        OnClickListener, ConfirmationDialogFragmentListener {
    
    private ArrayAdapter<String> mDirectories;
    private File mCurrentDir = null;
    private boolean mSelectAll = false;
    private LocalFileListFragment mFileListFragment;
    private Button mCancelBtn;
    protected Button mUploadBtn;
    private Spinner mBehaviourSpinner;
    private Account mAccountOnCreation;
    private DialogFragment mCurrentDialog;
    private Menu mOptionsMenu;
    
    public static final String EXTRA_CHOSEN_FILES =
            UploadFilesActivity.class.getCanonicalName() + ".EXTRA_CHOSEN_FILES";

    public static final int RESULT_OK_AND_MOVE = RESULT_FIRST_USER;
    public static final int RESULT_OK_AND_DO_NOTHING = 2;
    public static final int RESULT_OK_AND_DELETE = 3;

    public static final String KEY_DIRECTORY_PATH =
            UploadFilesActivity.class.getCanonicalName() + ".KEY_DIRECTORY_PATH";
    private static final String KEY_ALL_SELECTED =
            UploadFilesActivity.class.getCanonicalName() + ".KEY_ALL_SELECTED";

    private static final String TAG = "UploadFilesActivity";
    private static final String WAIT_DIALOG_TAG = "WAIT";
    private static final String QUERY_TO_MOVE_DIALOG_TAG = "QUERY_TO_MOVE";

    @Override
    public void onCreate(Bundle savedInstanceState) {
        Log_OC.d(TAG, "onCreate() start");
        super.onCreate(savedInstanceState);

        if(savedInstanceState != null) {
            mCurrentDir = new File(savedInstanceState.getString(UploadFilesActivity.KEY_DIRECTORY_PATH, Environment
                    .getExternalStorageDirectory().getAbsolutePath()));
            mSelectAll = savedInstanceState.getBoolean(UploadFilesActivity.KEY_ALL_SELECTED, false);
        } else {
            mCurrentDir = Environment.getExternalStorageDirectory();
        }
        
        mAccountOnCreation = getAccount();
                
        /// USER INTERFACE
            
        // Drop-down navigation 
        mDirectories = new CustomArrayAdapter<>(this, R.layout.support_simple_spinner_dropdown_item);
        File currDir = mCurrentDir;
        while(currDir != null && currDir.getParentFile() != null) {
            mDirectories.add(currDir.getName());
            currDir = currDir.getParentFile();
        }
        mDirectories.add(File.separator);

        // Inflate and set the layout view
        setContentView(R.layout.upload_files_layout);

        mFileListFragment = (LocalFileListFragment) getSupportFragmentManager().findFragmentById(R.id.local_files_list);
        
        
        // Set input controllers
        mCancelBtn = (Button) findViewById(R.id.upload_files_btn_cancel);
        mCancelBtn.setOnClickListener(this);
        mUploadBtn = (Button) findViewById(R.id.upload_files_btn_upload);
        mUploadBtn.setOnClickListener(this);

        int localBehaviour = PreferenceManager.getUploaderBehaviour(this);

        // file upload spinner
        mBehaviourSpinner = (Spinner) findViewById(R.id.upload_files_spinner_behaviour);
        ArrayAdapter<CharSequence> behaviourAdapter = ArrayAdapter.createFromResource(this,
                R.array.upload_files_behaviour, android.R.layout.simple_spinner_item);
        behaviourAdapter.setDropDownViewResource(android.R.layout.simple_spinner_dropdown_item);
        mBehaviourSpinner.setAdapter(behaviourAdapter);
        mBehaviourSpinner.setSelection(localBehaviour);

        // setup the toolbar
        setupToolbar();
            
        // Action bar setup
        ActionBar actionBar = getSupportActionBar();
        actionBar.setHomeButtonEnabled(true);   // mandatory since Android ICS, according to the
                                                // official documentation
        actionBar.setDisplayHomeAsUpEnabled(mCurrentDir != null && mCurrentDir.getName() != null);
        actionBar.setDisplayShowTitleEnabled(false);
        actionBar.setNavigationMode(ActionBar.NAVIGATION_MODE_LIST);
        actionBar.setListNavigationCallbacks(mDirectories, this);

        // wait dialog
        if (mCurrentDialog != null) {
            mCurrentDialog.dismiss();
            mCurrentDialog = null;
        }
            
        Log_OC.d(TAG, "onCreate() end");
    }

    /**
     * Helper to launch the UploadFilesActivity for which you would like a result when it finished.
     * Your onActivityResult() method will be called with the given requestCode.
     *
     * @param activity    the activity which should call the upload activity for a result
     * @param account     the account for which the upload activity is called
     * @param requestCode If >= 0, this code will be returned in onActivityResult()
     */
    public static void startUploadActivityForResult(Activity activity, Account account, int requestCode) {
        Intent action = new Intent(activity, UploadFilesActivity.class);
        action.putExtra(EXTRA_ACCOUNT, (account));
        activity.startActivityForResult(action, requestCode);
    }


    @Override
    public boolean onCreateOptionsMenu(Menu menu) {
        mOptionsMenu = menu;
        getMenuInflater().inflate(R.menu.upload_files_picker, menu);
        MenuItem selectAll = menu.findItem(R.id.action_select_all);
        setSelectAllMenuItem(selectAll, mSelectAll);
        MenuItem switchView = menu.findItem(R.id.action_switch_view);
        switchView.setTitle(isGridView() ? R.string.action_switch_list_view : R.string.action_switch_grid_view);
        return super.onCreateOptionsMenu(menu);
    }

    @Override
    public boolean onOptionsItemSelected(MenuItem item) {
        boolean retval = true;
        switch (item.getItemId()) {
            case android.R.id.home: {
                if(mCurrentDir != null && mCurrentDir.getParentFile() != null){
                    onBackPressed(); 
                }
                break;
            }
            case R.id.action_select_all: {
                item.setChecked(!item.isChecked());
                mSelectAll = item.isChecked();
                setSelectAllMenuItem(item, mSelectAll);
                mFileListFragment.selectAllFiles(item.isChecked());
                break;
            }
            case R.id.action_sort: {
                // Read sorting order, default to sort by name ascending
                Integer sortOrder = PreferenceManager.getSortOrder(this);

                AlertDialog.Builder builder = new AlertDialog.Builder(this);
                builder.setTitle(R.string.actionbar_sort_title)
<<<<<<< HEAD
                        .setSingleChoiceItems(R.array.menu_items_sort_by_options, sortOrder ,
=======
                        .setSingleChoiceItems(R.array.menu_items_sort_by_options, sortOrder,
>>>>>>> 4753f2ba
                                new DialogInterface.OnClickListener() {
                                    public void onClick(DialogInterface dialog, int which) {
                                        switch (which){
                                            case 0:
                                                mFileListFragment.sortByName(true);
                                                break;
                                            case 1:
                                                mFileListFragment.sortByDate(false);
                                                break;
                                            case 2:
                                                mFileListFragment.sortBySize(false);
                                                break;
                                        }

                                        dialog.dismiss();
                                    }
                                });
                builder.create().show();
                break;
            }
            case R.id.action_switch_view: {
                if (isGridView()) {
                    item.setTitle(getString(R.string.action_switch_grid_view));
                    item.setIcon(R.drawable.ic_view_module);
                    mFileListFragment.switchToListView();
                } else {
                    item.setTitle(getApplicationContext().getString(R.string.action_switch_list_view));
                    item.setIcon(R.drawable.ic_view_list);
                    mFileListFragment.switchToGridView();
                }
                return true;
            }
            default:
                retval = super.onOptionsItemSelected(item);
        }
        return retval;
    }

    
    @Override
    public boolean onNavigationItemSelected(int itemPosition, long itemId) {
        int i = itemPosition;
        while (i-- != 0) {
            onBackPressed();
        }
        // the next operation triggers a new call to this method, but it's necessary to 
        // ensure that the name exposed in the action bar is the current directory when the 
        // user selected it in the navigation list
        if (itemPosition != 0) {
            getSupportActionBar().setSelectedNavigationItem(0);
        }
        return true;
    }

    
    @Override
    public void onBackPressed() {
        if (mDirectories.getCount() <= 1) {
            finish();
            return;
        }
        popDirname();
        mFileListFragment.onNavigateUp();
        mCurrentDir = mFileListFragment.getCurrentDirectory();
        
        if(mCurrentDir.getParentFile() == null){
            ActionBar actionBar = getSupportActionBar(); 
            actionBar.setDisplayHomeAsUpEnabled(false);
        }

        // invalidate checked state when navigating directories
        setSelectAllMenuItem(mOptionsMenu.findItem(R.id.action_select_all), false);
    }

    
    @Override
    protected void onSaveInstanceState(Bundle outState) {
        // responsibility of restore is preferred in onCreate() before than in
        // onRestoreInstanceState when there are Fragments involved
        Log_OC.d(TAG, "onSaveInstanceState() start");
        super.onSaveInstanceState(outState);
        outState.putString(UploadFilesActivity.KEY_DIRECTORY_PATH, mCurrentDir.getAbsolutePath());
        outState.putBoolean(UploadFilesActivity.KEY_ALL_SELECTED,
                mOptionsMenu.findItem(R.id.action_select_all).isChecked());
        Log_OC.d(TAG, "onSaveInstanceState() end");
    }
    
    /**
     * Pushes a directory to the drop down list
     * @param directory to push
     * @throws IllegalArgumentException If the {@link File#isDirectory()} returns false.
     */
    public void pushDirname(File directory) {
        if(!directory.isDirectory()){
            throw new IllegalArgumentException("Only directories may be pushed!");
        }
        mDirectories.insert(directory.getName(), 0);
        mCurrentDir = directory;
    }

    /**
     * Pops a directory name from the drop down list
     * @return True, unless the stack is empty
     */
    public boolean popDirname() {
        mDirectories.remove(mDirectories.getItem(0));
        return !mDirectories.isEmpty();
    }

    private void setSelectAllMenuItem(MenuItem selectAll, boolean checked) {
        selectAll.setChecked(checked);
        if(checked) {
            selectAll.setIcon(R.drawable.ic_select_none);
        } else {
            selectAll.setIcon(R.drawable.ic_select_all);
        }
    }


    // Custom array adapter to override text colors
    private class CustomArrayAdapter<T> extends ArrayAdapter<T> {
    
        public CustomArrayAdapter(UploadFilesActivity ctx, int view) {
            super(ctx, view);
        }
    
        public View getView(int position, View convertView, ViewGroup parent) {
            View v = super.getView(position, convertView, parent);
    
            ((TextView) v).setTextColor(getResources().getColorStateList(
                    android.R.color.white));
            return v;
        }
    
        public View getDropDownView(int position, View convertView,
                ViewGroup parent) {
            View v = super.getDropDownView(position, convertView, parent);
    
            ((TextView) v).setTextColor(getResources().getColorStateList(
                    android.R.color.white));
    
            return v;
        }
    
    }

    /**
     * {@inheritDoc}
     */
    @Override
    public void onDirectoryClick(File directory) {
        // invalidate checked state when navigating directories
        MenuItem selectAll = mOptionsMenu.findItem(R.id.action_select_all);
        setSelectAllMenuItem(selectAll, false);

        pushDirname(directory);
        ActionBar actionBar = getSupportActionBar();
        actionBar.setDisplayHomeAsUpEnabled(true);
    }

    /**
     * {@inheritDoc}
     */
    @Override
    public void onFileClick(File file) {
        // nothing to do
    }
    
    /**
     * {@inheritDoc}
     */
    @Override
    public File getInitialDirectory() {
        return mCurrentDir;
    }

    /**
     * Performs corresponding action when user presses 'Cancel' or 'Upload' button
     * 
     * TODO Make here the real request to the Upload service ; will require to receive the account and 
     * target folder where the upload must be done in the received intent.
     */
    @Override
    public void onClick(View v) {
        if (v.getId() == R.id.upload_files_btn_cancel) {
            setResult(RESULT_CANCELED);
            finish();

        } else if (v.getId() == R.id.upload_files_btn_upload) {
            new CheckAvailableSpaceTask().execute(mBehaviourSpinner.getSelectedItemPosition()==0);
        }
    }

    /**
     * Asynchronous task checking if there is space enough to copy all the files chosen
     * to upload into the ownCloud local folder.
     * 
     * Maybe an AsyncTask is not strictly necessary, but who really knows.
     */
    private class CheckAvailableSpaceTask extends AsyncTask<Boolean, Void, Boolean> {

        /**
         * Updates the UI before trying the movement
         */
        @Override
        protected void onPreExecute () {
            /// progress dialog and disable 'Move' button
            mCurrentDialog = IndeterminateProgressDialog.newInstance(R.string.wait_a_moment, false);
            mCurrentDialog.show(getSupportFragmentManager(), WAIT_DIALOG_TAG);
        }

        /**
         * Checks the available space.
         *
         * @param params boolean flag if storage calculation should be done.
         * @return 'True' if there is space enough or doesn't have to be calculated
         */
        @Override
        protected Boolean doInBackground(Boolean... params) {
            if(params[0]) {
                String[] checkedFilePaths = mFileListFragment.getCheckedFilePaths();
                long total = 0;
                for (int i = 0; checkedFilePaths != null && i < checkedFilePaths.length; i++) {
                    String localPath = checkedFilePaths[i];
                    File localFile = new File(localPath);
                    total += localFile.length();
                }
                return FileStorageUtils.getUsableSpace(mAccountOnCreation.name) >= total;
            }

            return true;
        }

        /**
         * Updates the activity UI after the check of space is done.
         *
         * If there is not space enough. shows a new dialog to query the user if wants to move the
         * files instead of copy them.
         *
         * @param result        'True' when there is space enough to copy all the selected files.
         */
        @Override
        protected void onPostExecute(Boolean result) {
            if(mCurrentDialog != null) {
                mCurrentDialog.dismiss();
                mCurrentDialog = null;
            }
            
            if (result) {
                // return the list of selected files (success)
                Intent data = new Intent();
                data.putExtra(EXTRA_CHOSEN_FILES, mFileListFragment.getCheckedFilePaths());

                // set result code
                switch (mBehaviourSpinner.getSelectedItemPosition()) {
                    case 0: // move to nextcloud folder
                        setResult(RESULT_OK_AND_MOVE, data);
                        break;

                    case 1: // only upload
                        setResult(RESULT_OK_AND_DO_NOTHING, data);
                        break;

                    case 2: // upload and delete from source
                        setResult(RESULT_OK_AND_DELETE, data);
                        break;
                }

                // store behaviour
                PreferenceManager.setUploaderBehaviour(getApplicationContext(),
                        mBehaviourSpinner.getSelectedItemPosition());

                finish();
            } else {
                // show a dialog to query the user if wants to move the selected files
                // to the ownCloud folder instead of copying
                String[] args = {getString(R.string.app_name)};
                ConfirmationDialogFragment dialog = ConfirmationDialogFragment.newInstance(
                    R.string.upload_query_move_foreign_files, args, 0, R.string.common_yes, -1,
                        R.string.common_no
                );
                dialog.setOnConfirmationListener(UploadFilesActivity.this);
                dialog.show(getSupportFragmentManager(), QUERY_TO_MOVE_DIALOG_TAG);
            }
        }
    }

    @Override
    public void onConfirmation(String callerTag) {
        Log_OC.d(TAG, "Positive button in dialog was clicked; dialog tag is " + callerTag);
        if (callerTag.equals(QUERY_TO_MOVE_DIALOG_TAG)) {
            // return the list of selected files to the caller activity (success),
            // signaling that they should be moved to the ownCloud folder, instead of copied
            Intent data = new Intent();
            data.putExtra(EXTRA_CHOSEN_FILES, mFileListFragment.getCheckedFilePaths());
            setResult(RESULT_OK_AND_MOVE, data);
            finish();
        }
    }

    @Override
    public void onNeutral(String callerTag) {
        Log_OC.d(TAG, "Phantom neutral button in dialog was clicked; dialog tag is " + callerTag);
    }

    @Override
    public void onCancel(String callerTag) {
        /// nothing to do; don't finish, let the user change the selection
        Log_OC.d(TAG, "Negative button in dialog was clicked; dialog tag is " + callerTag);
    }

    @Override
    protected void onAccountSet(boolean stateWasRecovered) {
        super.onAccountSet(stateWasRecovered);
        if (getAccount() != null) {
            if (!mAccountOnCreation.equals(getAccount())) {
                setResult(RESULT_CANCELED);
                finish();
            }
            
        } else {
            setResult(RESULT_CANCELED);
            finish();
        }
    }

    private boolean isGridView() {
        return getListOfFilesFragment().isGridEnabled();
    }

    private ExtendedListFragment getListOfFilesFragment() {
        Fragment listOfFiles = mFileListFragment;
        if (listOfFiles != null) {
            return (ExtendedListFragment) listOfFiles;
        }
        Log_OC.e(TAG, "Access to unexisting list of files fragment!!");
        return null;
    }
}<|MERGE_RESOLUTION|>--- conflicted
+++ resolved
@@ -207,11 +207,7 @@
 
                 AlertDialog.Builder builder = new AlertDialog.Builder(this);
                 builder.setTitle(R.string.actionbar_sort_title)
-<<<<<<< HEAD
-                        .setSingleChoiceItems(R.array.menu_items_sort_by_options, sortOrder ,
-=======
                         .setSingleChoiceItems(R.array.menu_items_sort_by_options, sortOrder,
->>>>>>> 4753f2ba
                                 new DialogInterface.OnClickListener() {
                                     public void onClick(DialogInterface dialog, int which) {
                                         switch (which){
