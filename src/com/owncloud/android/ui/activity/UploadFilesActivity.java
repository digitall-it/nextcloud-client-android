--- conflicted
+++ resolved
@@ -65,12 +65,8 @@
     private boolean mSelectAll = false;
     private LocalFileListFragment mFileListFragment;
     private Button mCancelBtn;
-<<<<<<< HEAD
-    protected Button mUploadBtn;
-=======
     private Button mUploadBtn;
     private Spinner mBehaviourSpinner;
->>>>>>> 705d9421
     private Account mAccountOnCreation;
     private DialogFragment mCurrentDialog;
     private Menu mOptionsMenu;
@@ -78,17 +74,11 @@
     public static final String EXTRA_CHOSEN_FILES =
             UploadFilesActivity.class.getCanonicalName() + ".EXTRA_CHOSEN_FILES";
 
-<<<<<<< HEAD
-    public static final int RESULT_OK_AND_MOVE = RESULT_FIRST_USER; 
-    
-    public static final String KEY_DIRECTORY_PATH =
-=======
     public static final int RESULT_OK_AND_MOVE = RESULT_FIRST_USER;
     public static final int RESULT_OK_AND_DO_NOTHING = 2;
     public static final int RESULT_OK_AND_DELETE = 3;
 
     private static final String KEY_DIRECTORY_PATH =
->>>>>>> 705d9421
             UploadFilesActivity.class.getCanonicalName() + ".KEY_DIRECTORY_PATH";
     private static final String KEY_ALL_SELECTED =
             UploadFilesActivity.class.getCanonicalName() + ".KEY_ALL_SELECTED";
