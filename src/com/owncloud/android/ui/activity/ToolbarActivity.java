/**
 *   Nextcloud Android client application
 *
 *   @author Andy Scherzinger
 *   Copyright (C) 2016 Andy Scherzinger
<<<<<<< HEAD
 *   Copyright (C) 2016 Nextcloud.
=======
 *   Copyright (C) 2016 Nextcloud
 *   Copyright (C) 2016 ownCloud Inc.
>>>>>>> a638f3c3
 *
 *   This program is free software; you can redistribute it and/or
 *   modify it under the terms of the GNU AFFERO GENERAL PUBLIC LICENSE
 *   License as published by the Free Software Foundation; either
 *   version 3 of the License, or any later version.
 *
 *   This program is distributed in the hope that it will be useful,
 *   but WITHOUT ANY WARRANTY; without even the implied warranty of
 *   MERCHANTABILITY or FITNESS FOR A PARTICULAR PURPOSE.  See the
 *   GNU AFFERO GENERAL PUBLIC LICENSE for more details.
 *
 *   You should have received a copy of the GNU Affero General Public
 *   License along with this program.  If not, see <http://www.gnu.org/licenses/>.
 */

package com.owncloud.android.ui.activity;

import android.graphics.PorterDuff;
import android.os.Bundle;
import android.support.annotation.ColorInt;
import android.support.v4.content.ContextCompat;
import android.support.v7.app.ActionBar;
import android.support.v7.widget.Toolbar;
import android.view.View;
import android.widget.ProgressBar;

import com.owncloud.android.R;
import com.owncloud.android.datamodel.FileDataStorageManager;
import com.owncloud.android.datamodel.OCFile;

/**
 * Base class providing toolbar registration functionality, see {@link #setupToolbar()}.
 */
public abstract class ToolbarActivity extends BaseActivity {
    private ProgressBar mProgressBar;

    @Override
    protected void onCreate(Bundle savedInstanceState) {
        super.onCreate(savedInstanceState);
    }

    /**
     * Toolbar setup that must be called in implementer's {@link #onCreate} after {@link #setContentView} if they
     * want to use the toolbar.
     */
    protected void setupToolbar() {
        Toolbar toolbar = (Toolbar) findViewById(R.id.toolbar);
        setSupportActionBar(toolbar);

        mProgressBar = (ProgressBar) findViewById(R.id.progressBar);
        mProgressBar.setIndeterminateDrawable(
                ContextCompat.getDrawable(this, R.drawable.actionbar_progress_indeterminate_horizontal));
    }

    /**
     * Updates title bar and home buttons (state and icon).
     */
    protected void updateActionBarTitleAndHomeButton(OCFile chosenFile) {
        String title = getString(R.string.default_display_name_for_root_folder);    // default
        boolean inRoot;

        // choose the appropriate title
        inRoot = (
                chosenFile == null ||
                        (chosenFile.isFolder() && chosenFile.getParentId() == FileDataStorageManager.ROOT_PARENT_ID)
        );
        if (!inRoot) {
            title = chosenFile.getFileName();
        }

        updateActionBarTitleAndHomeButtonByString(title);
    }

    /**
     * Updates title bar and home buttons (state and icon).
     */
    protected void updateActionBarTitleAndHomeButtonByString(String title) {
        String titleToSet = getString(R.string.app_name);    // default

        if (title != null) {
            titleToSet = title;
        }

        // set the chosen title
        ActionBar actionBar = getSupportActionBar();
        actionBar.setTitle(titleToSet);

        // also as content description
        View actionBarTitleView = getWindow().getDecorView().findViewById(
                getResources().getIdentifier("action_bar_title", "id", "android")
        );

        // set home button properties
        actionBar.setDisplayHomeAsUpEnabled(true);
        actionBar.setDisplayShowTitleEnabled(true);
    }

    /**
     * checks if the given file is the root folder.
     *
     * @param file file to be checked if it is the root folder
     * @return <code>true</code> if it is <code>null</code> or the root folder, else returns <code>false</code>
     */
    public boolean isRoot(OCFile file) {
        return file == null ||
                (file.isFolder() && file.getParentId() == FileDataStorageManager.ROOT_PARENT_ID);
    }

    /**
     * Change the indeterminate mode for the toolbar's progress bar.
     *
     * @param indeterminate <code>true</code> to enable the indeterminate mode
     */
    public void setIndeterminate(boolean indeterminate) {
        mProgressBar.setIndeterminate(indeterminate);
    }

    /**
     * Set the background to to progress bar of the toolbar. The resource should refer to
     * a Drawable object or 0 to remove the background.#
     *
     * @param color The identifier of the color.
     * @attr ref android.R.styleable#View_background
     */
    public void setProgressBarBackgroundColor(@ColorInt int color) {
        mProgressBar.setBackgroundColor(color);
        mProgressBar.getProgressDrawable().setColorFilter(color, PorterDuff.Mode.SRC_IN);
    }
}<|MERGE_RESOLUTION|>--- conflicted
+++ resolved
@@ -3,12 +3,8 @@
  *
  *   @author Andy Scherzinger
  *   Copyright (C) 2016 Andy Scherzinger
-<<<<<<< HEAD
- *   Copyright (C) 2016 Nextcloud.
-=======
  *   Copyright (C) 2016 Nextcloud
  *   Copyright (C) 2016 ownCloud Inc.
->>>>>>> a638f3c3
  *
  *   This program is free software; you can redistribute it and/or
  *   modify it under the terms of the GNU AFFERO GENERAL PUBLIC LICENSE
