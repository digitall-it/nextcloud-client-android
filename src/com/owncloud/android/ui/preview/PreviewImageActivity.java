--- conflicted
+++ resolved
@@ -394,13 +394,6 @@
             OCFile currentFile = mPreviewImagePagerAdapter.getFileAt(position); 
             getSupportActionBar().setTitle(currentFile.getFileName());
             setDrawerIndicatorEnabled(false);
-<<<<<<< HEAD
-=======
-            if (!currentFile.isDown()
-                    && !mPreviewImagePagerAdapter.pendingErrorAt(position)) {
-                requestForDownload(currentFile);
-            }
->>>>>>> 181cc6f1
 
             // Call to reset image zoom to initial state
             ((PreviewImagePagerAdapter) mViewPager.getAdapter()).resetZoom();
