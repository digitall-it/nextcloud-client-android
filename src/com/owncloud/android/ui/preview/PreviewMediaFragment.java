/**
 *   ownCloud Android client application
 *
 *   @author David A. Velasco
 *   Copyright (C) 2016 ownCloud Inc.
 *
 *   This program is free software: you can redistribute it and/or modify
 *   it under the terms of the GNU General Public License version 2,
 *   as published by the Free Software Foundation.
 *
 *   This program is distributed in the hope that it will be useful,
 *   but WITHOUT ANY WARRANTY; without even the implied warranty of
 *   MERCHANTABILITY or FITNESS FOR A PARTICULAR PURPOSE.  See the
 *   GNU General Public License for more details.
 *
 *   You should have received a copy of the GNU General Public License
 *   along with this program.  If not, see <http://www.gnu.org/licenses/>.
 *
 */
package com.owncloud.android.ui.preview;

import android.accounts.Account;
import android.accounts.AuthenticatorException;
import android.accounts.OperationCanceledException;
import android.app.Activity;
import android.content.ComponentName;
import android.content.Context;
import android.content.DialogInterface;
import android.content.Intent;
import android.content.ServiceConnection;
import android.content.res.Configuration;
import android.content.res.Resources;
import android.graphics.Bitmap;
import android.graphics.BitmapFactory;
import android.media.MediaMetadataRetriever;
import android.media.MediaPlayer;
import android.media.MediaPlayer.OnCompletionListener;
import android.media.MediaPlayer.OnErrorListener;
import android.media.MediaPlayer.OnPreparedListener;
import android.net.Uri;
import android.os.AsyncTask;
import android.os.Bundle;
import android.os.IBinder;
import android.support.v7.app.AlertDialog;
import android.view.LayoutInflater;
import android.view.Menu;
import android.view.MenuInflater;
import android.view.MenuItem;
import android.view.MotionEvent;
import android.view.View;
import android.view.View.OnTouchListener;
import android.view.ViewGroup;
import android.widget.ImageView;
import android.widget.Toast;
import android.widget.VideoView;

import com.owncloud.android.MainApp;
import com.owncloud.android.R;
import com.owncloud.android.datamodel.OCFile;
import com.owncloud.android.files.FileMenuFilter;
import com.owncloud.android.lib.common.OwnCloudAccount;
import com.owncloud.android.lib.common.OwnCloudClient;
import com.owncloud.android.lib.common.OwnCloudClientManagerFactory;
import com.owncloud.android.lib.common.OwnCloudCredentials;
import com.owncloud.android.lib.common.accounts.AccountUtils;
import com.owncloud.android.lib.common.utils.Log_OC;
import com.owncloud.android.media.MediaControlView;
import com.owncloud.android.media.MediaService;
import com.owncloud.android.media.MediaServiceBinder;
import com.owncloud.android.ui.activity.FileActivity;
import com.owncloud.android.ui.activity.FileDisplayActivity;
import com.owncloud.android.ui.dialog.ConfirmationDialogFragment;
import com.owncloud.android.ui.dialog.RemoveFilesDialogFragment;
import com.owncloud.android.ui.fragment.FileFragment;
import com.owncloud.android.utils.MimeTypeUtil;

import java.io.IOException;


/**
 * This fragment shows a preview of a downloaded media file (audio or video).
 *
 * Trying to get an instance with NULL {@link OCFile} or ownCloud {@link Account} values will
 * produce an {@link IllegalStateException}.
 * 
 * By now, if the {@link OCFile} passed is not downloaded, an {@link IllegalStateException} is
 * generated on instantiation too.
 */
public class PreviewMediaFragment extends FileFragment implements OnTouchListener {

    public static final String EXTRA_FILE = "FILE";
    public static final String EXTRA_ACCOUNT = "ACCOUNT";
    private static final String EXTRA_PLAY_POSITION = "PLAY_POSITION";
    private static final String EXTRA_PLAYING = "PLAYING";

    private View mView;
    private Account mAccount;
    private ImageView mImagePreview;
    private VideoView mVideoPreview;
    private int mSavedPlaybackPosition;

    private MediaServiceBinder mMediaServiceBinder = null;
    private MediaControlView mMediaController = null;
    private MediaServiceConnection mMediaServiceConnection = null;
    private VideoHelper mVideoHelper;
    private boolean mAutoplay;
    public boolean mPrepared;

    private static final String TAG = PreviewMediaFragment.class.getSimpleName();

    /**
     * Creates a fragment to preview a file.
     * <p/>
     * When 'fileToDetail' or 'ocAccount' are null
     *
     * @param fileToDetail An {@link OCFile} to preview in the fragment
     * @param ocAccount    An ownCloud account; needed to start downloads
     */
    public PreviewMediaFragment(
            OCFile fileToDetail,
            Account ocAccount,
            int startPlaybackPosition,
            boolean autoplay) {

        super(fileToDetail);
        mAccount = ocAccount;
        mSavedPlaybackPosition = startPlaybackPosition;
        mAutoplay = autoplay;
    }

    /**
     * Creates an empty fragment for previews.
     * <p/>
     * MUST BE KEPT: the system uses it when tries to reinstantiate a fragment automatically
     * (for instance, when the device is turned a aside).
     * <p/>
     * DO NOT CALL IT: an {@link OCFile} and {@link Account} must be provided for a successful
     * construction
     */
    public PreviewMediaFragment() {
        super();
        mAccount = null;
        mSavedPlaybackPosition = 0;
        mAutoplay = true;
    }

    /**
     * {@inheritDoc}
     */
    @Override
    public void onCreate(Bundle savedInstanceState) {
        super.onCreate(savedInstanceState);
        setHasOptionsMenu(true);
    }

    /**
     * {@inheritDoc}
     */
    @Override
    public View onCreateView(LayoutInflater inflater, ViewGroup container,
                             Bundle savedInstanceState) {
        super.onCreateView(inflater, container, savedInstanceState);
        Log_OC.v(TAG, "onCreateView");


        mView = inflater.inflate(R.layout.file_preview, container, false);

        mImagePreview = (ImageView) mView.findViewById(R.id.image_preview);
        mVideoPreview = (VideoView) mView.findViewById(R.id.video_preview);
        mVideoPreview.setOnTouchListener(this);

        mMediaController = (MediaControlView) mView.findViewById(R.id.media_controller);

        return mView;
    }

    /**
     * {@inheritDoc}
     */
    @Override
    public void onActivityCreated(Bundle savedInstanceState) {
        super.onActivityCreated(savedInstanceState);
        Log_OC.v(TAG, "onActivityCreated");

        OCFile file = getFile();
        if (savedInstanceState == null) {
            if (file == null) {
                throw new IllegalStateException("Instanced with a NULL OCFile");
            }
            if (mAccount == null) {
                throw new IllegalStateException("Instanced with a NULL ownCloud Account");
            }
        }
        else {
            file = (OCFile) savedInstanceState.getParcelable(PreviewMediaFragment.EXTRA_FILE);
            setFile(file);
            mAccount = savedInstanceState.getParcelable(PreviewMediaFragment.EXTRA_ACCOUNT);
            mSavedPlaybackPosition =
                    savedInstanceState.getInt(PreviewMediaFragment.EXTRA_PLAY_POSITION);
            mAutoplay = savedInstanceState.getBoolean(PreviewMediaFragment.EXTRA_PLAYING);

        }
        if (file != null) {
            if (MimeTypeUtil.isVideo(file)) {
                mVideoPreview.setVisibility(View.VISIBLE);
                mImagePreview.setVisibility(View.GONE);
                prepareVideo();

            }
            else {
                mVideoPreview.setVisibility(View.GONE);
                mImagePreview.setVisibility(View.VISIBLE);
                extractAndSetCoverArt(file);
            }
        }

    }

    /**
     * tries to read the cover art from the audio file and sets it as cover art.
     *
     * @param file audio file with potential cover art
     */
    private void extractAndSetCoverArt(OCFile file) {
        if (MimeTypeUtil.isAudio(file)) {
            try {
                MediaMetadataRetriever mmr = new MediaMetadataRetriever();
                mmr.setDataSource(file.getStoragePath());
                byte[] data = mmr.getEmbeddedPicture();
                if (data != null) {
                    Bitmap bitmap = BitmapFactory.decodeByteArray(data, 0, data.length);
                    mImagePreview.setImageBitmap(bitmap); //associated cover art in bitmap
                } else {
                    mImagePreview.setImageResource(R.drawable.logo);
                }
            } catch (Throwable t) {
                mImagePreview.setImageResource(R.drawable.logo);
            }
        }
    }

    /**
     * {@inheritDoc}
     */
    @Override
    public void onSaveInstanceState(Bundle outState) {
        super.onSaveInstanceState(outState);
        Log_OC.v(TAG, "onSaveInstanceState");

        outState.putParcelable(PreviewMediaFragment.EXTRA_FILE, getFile());
        outState.putParcelable(PreviewMediaFragment.EXTRA_ACCOUNT, mAccount);

        if (MimeTypeUtil.isVideo(getFile())) {
            if (mVideoPreview != null) {
                mSavedPlaybackPosition = mVideoPreview.getCurrentPosition();
                mAutoplay = mVideoPreview.isPlaying();
                outState.putInt(PreviewMediaFragment.EXTRA_PLAY_POSITION, mSavedPlaybackPosition);
                outState.putBoolean(PreviewMediaFragment.EXTRA_PLAYING, mAutoplay);
            }
        }
        else {
            if (mMediaServiceBinder != null) {
                outState.putInt(
                        PreviewMediaFragment.EXTRA_PLAY_POSITION,
                        mMediaServiceBinder.getCurrentPosition());
                outState.putBoolean(
                        PreviewMediaFragment.EXTRA_PLAYING, mMediaServiceBinder.isPlaying());
            }
        }
    }

    @Override
    public void onStart() {
        super.onStart();
        Log_OC.v(TAG, "onStart");

        OCFile file = getFile();
        if (file != null) {
            if (MimeTypeUtil.isAudio(file)) {
                bindMediaService();

            }
            else {
                if (MimeTypeUtil.isVideo(file)) {
                    stopAudio();
                    playVideo();
                }
            }
        }
    }

    private void stopAudio() {
        Intent i = new Intent(getActivity(), MediaService.class);
        i.setAction(MediaService.ACTION_STOP_ALL);
        getActivity().startService(i);
    }

    /**
     * {@inheritDoc}
     */
    @Override
    public void onCreateOptionsMenu(Menu menu, MenuInflater inflater) {
        super.onCreateOptionsMenu(menu, inflater);
        inflater.inflate(R.menu.file_actions_menu, menu);
    }

    /**
     * {@inheritDoc}
     */
    @Override
    public void onPrepareOptionsMenu(Menu menu) {
        super.onPrepareOptionsMenu(menu);

        if (mContainerActivity.getStorageManager() != null) {
            FileMenuFilter mf = new FileMenuFilter(
                getFile(),
                mContainerActivity.getStorageManager().getAccount(),
                mContainerActivity,
                getActivity()
            );
            mf.filter(menu);
        }

        // additional restriction for this fragment 
        // TODO allow renaming in PreviewImageFragment
        MenuItem item = menu.findItem(R.id.action_rename_file);
        if (item != null) {
            item.setVisible(false);
            item.setEnabled(false);
        }

        // additional restriction for this fragment
        item = menu.findItem(R.id.action_move);
        if (item != null) {
            item.setVisible(false);
            item.setEnabled(false);
        }

        // additional restriction for this fragment
        item = menu.findItem(R.id.action_copy);
        if (item != null) {
            item.setVisible(false);
            item.setEnabled(false);
        }
<<<<<<< HEAD
=======


        // additional restriction for this fragment
        item = menu.findItem(R.id.action_search);
        if (item != null) {
            item.setVisible(false);
            item.setEnabled(false);
        }
    }
>>>>>>> c6379044


        // additional restriction for this fragment
        item = menu.findItem(R.id.action_search);
        if (item != null) {
            item.setVisible(false);
            item.setEnabled(false);
        }
    }

    /**
     * {@inheritDoc}
     */
    @Override
    public boolean onOptionsItemSelected(MenuItem item) {
        switch (item.getItemId()) {
            case R.id.action_share_file: {
                seeShareFile();
                return true;
            }
            case R.id.action_open_file_with: {
                openFile();
                return true;
            }
            case R.id.action_remove_file: {
                RemoveFilesDialogFragment dialog = RemoveFilesDialogFragment.newInstance(getFile());
                dialog.show(getFragmentManager(), ConfirmationDialogFragment.FTAG_CONFIRMATION);
                return true;
            }
            case R.id.action_see_details: {
                seeDetails();
                return true;
            }
            case R.id.action_send_file: {
                sendFile();
                return true;
            }
            case R.id.action_sync_file: {
                mContainerActivity.getFileOperationsHelper().syncFile(getFile());
                return true;
            }
            case R.id.action_favorite_file:{
                mContainerActivity.getFileOperationsHelper().toggleFavorite(getFile(), true);
                return true;
            }
            case R.id.action_unfavorite_file:{
                mContainerActivity.getFileOperationsHelper().toggleFavorite(getFile(), false);
                return true;
            }
            default:
                return super.onOptionsItemSelected(item);
        }
    }

    /**
     * Update the file of the fragment with file value
     *
     * @param file      Replaces the held file with a new one
     */
    public void updateFile(OCFile file) {
        setFile(file);
    }

    private void sendFile() {
        stopPreview(false);
        mContainerActivity.getFileOperationsHelper().sendDownloadedFile(getFile());

    }

    private void seeDetails() {
        stopPreview(false);
        mContainerActivity.showDetails(getFile());
    }

    private void seeShareFile() {
        stopPreview(false);
        mContainerActivity.getFileOperationsHelper().showShareFile(getFile());
    }

    private void prepareVideo() {
        // create helper to get more control on the playback
        mVideoHelper = new VideoHelper();
        mVideoPreview.setOnPreparedListener(mVideoHelper);
        mVideoPreview.setOnCompletionListener(mVideoHelper);
        mVideoPreview.setOnErrorListener(mVideoHelper);
    }

    @SuppressWarnings("static-access")
    private void playVideo() {
        // create and prepare control panel for the user
        mMediaController.setMediaPlayer(mVideoPreview);

        Uri videoUri;

        // load the video file in the video player ;
        // when done, VideoHelper#onPrepared() will be called
        if (getFile().isDown()) {
            videoUri = getFile().getStorageUri();
        } else {
            Context context = MainApp.getAppContext();
            videoUri = generateUrlWithCredentials(mAccount, context, getFile());
        }

        mVideoPreview.setVideoURI(videoUri);
    }

    public static Uri generateUrlWithCredentials(Account account, Context context, OCFile file){
        OwnCloudAccount ocAccount = null;
        try {
            ocAccount = new OwnCloudAccount(account, context);

            final ClientGenerationTask task = new ClientGenerationTask();
            task.execute(ocAccount);

            OwnCloudClient mClient = task.get();
            String url = AccountUtils.constructFullURLForAccount(context, account)
                    + Uri.encode(file.getRemotePath(), "/");
            OwnCloudCredentials credentials = mClient.getCredentials();

            return Uri.parse(url.replace("//", "//" + credentials.getUsername() + ":" + credentials.getAuthToken() +
                    "@"));
        } catch (AccountUtils.AccountNotFoundException e) {
            Log_OC.e(TAG,"Couldn't create streaming URI - Account missing", e);
        } catch (Exception e) {
            Log_OC.e(TAG,"Couldn't create streaming URI", e);
        }

        return null;
    }

    public static class ClientGenerationTask extends AsyncTask<Object, Void, OwnCloudClient> {
        @Override
        protected OwnCloudClient doInBackground(Object... params) {
            Object account = params[0];
            if (account instanceof OwnCloudAccount){
                try {
                    OwnCloudAccount ocAccount = (OwnCloudAccount) account;
                    return OwnCloudClientManagerFactory.getDefaultSingleton().
                            getClientFor(ocAccount, MainApp.getAppContext());
                } catch (AccountUtils.AccountNotFoundException e) {
                    Log_OC.e(TAG,"Couldn't create Nc client - Account missing", e);
                } catch (OperationCanceledException e) {
                    Log_OC.e(TAG,"Couldn't create Nc client - Operation canceled", e);
                } catch (AuthenticatorException e) {
                    Log_OC.e(TAG,"Couldn't create Nc client - Authentication error", e);
                } catch (IOException e) {
                    Log_OC.e(TAG,"Couldn't create Nc client - I/O error", e);
                }
            }

            return null;
        }
    }

    private class VideoHelper implements OnCompletionListener, OnPreparedListener, OnErrorListener {

        /**
         * Called when the file is ready to be played.
         * <p/>
         * Just starts the playback.
         *
         * @param   vp    {@link MediaPlayer} instance performing the playback.
         */
        @Override
        public void onPrepared(MediaPlayer vp) {
            Log_OC.v(TAG, "onPrepared");
            mVideoPreview.seekTo(mSavedPlaybackPosition);
            if (mAutoplay) {
                mVideoPreview.start();
            }
            mMediaController.setEnabled(true);
            mMediaController.updatePausePlay();
            mPrepared = true;
        }

        /**
         * Called when the file is finished playing.
         * <p/>
         * Finishes the activity.
         *
         * @param mp {@link MediaPlayer} instance performing the playback.
         */
        @Override
        public void onCompletion(MediaPlayer mp) {
            Log_OC.v(TAG, "completed");
            if (mp != null) {
                mVideoPreview.seekTo(0);
            } // else : called from onError()
            mMediaController.updatePausePlay();
        }

        /**
         * Called when an error in playback occurs.
         *
         * @param mp    {@link MediaPlayer} instance performing the playback.
         * @param what  Type of error
         * @param extra Extra code specific to the error
         */
        @Override
        public boolean onError(MediaPlayer mp, int what, int extra) {
            if (mVideoPreview.getWindowToken() != null) {
                String message = MediaService.getMessageForMediaError(
                        getActivity(), what, extra);
                new AlertDialog.Builder(getActivity())
                        .setMessage(message)
                        .setPositiveButton(android.R.string.VideoView_error_button,
                                new DialogInterface.OnClickListener() {
                                    public void onClick(DialogInterface dialog, int whichButton) {
                                        dialog.dismiss();
                                        VideoHelper.this.onCompletion(null);
                                    }
                                })
                        .setCancelable(false)
                        .show();
            }
            return true;
        }
    }

    @Override
    public void onPause() {
        Log_OC.v(TAG, "onPause");
        super.onPause();
    }

    @Override
    public void onResume() {
        super.onResume();
        Log_OC.v(TAG, "onResume");
    }

    @Override
    public void onDestroy() {
        Log_OC.v(TAG, "onDestroy");
        super.onDestroy();
    }

    @Override
    public void onStop() {
        Log_OC.v(TAG, "onStop");

        mPrepared = false;
        if (mMediaServiceConnection != null) {
            Log_OC.d(TAG, "Unbinding from MediaService ...");
            if (mMediaServiceBinder != null && mMediaController != null) {
                mMediaServiceBinder.unregisterMediaController(mMediaController);
            }
            getActivity().unbindService(mMediaServiceConnection);
            mMediaServiceConnection = null;
            mMediaServiceBinder = null;
        }

        super.onStop();
    }

    @Override
    public boolean onTouch(View v, MotionEvent event) {
        if (event.getAction() == MotionEvent.ACTION_DOWN && v.equals(mVideoPreview)) {
            // added a margin on the left to avoid interfering with gesture to open navigation drawer
            if (event.getX() / Resources.getSystem().getDisplayMetrics().density > 24.0) {
                startFullScreenVideo();
            }
            return true;        
        }
        return false;
    }

    private void startFullScreenVideo() {
        Intent i = new Intent(getActivity(), PreviewVideoActivity.class);
        i.putExtra(FileActivity.EXTRA_ACCOUNT, mAccount);
        i.putExtra(FileActivity.EXTRA_FILE, getFile());
        i.putExtra(PreviewVideoActivity.EXTRA_AUTOPLAY, mVideoPreview.isPlaying());
        mVideoPreview.pause();
        i.putExtra(PreviewVideoActivity.EXTRA_START_POSITION, mVideoPreview.getCurrentPosition());
        startActivityForResult(i, FileActivity.REQUEST_CODE__LAST_SHARED + 1);
    }

    @Override
    public void onConfigurationChanged(Configuration newConfig) {
        Log_OC.v(TAG, "onConfigurationChanged " + this);
    }

    @Override
    public void onActivityResult(int requestCode, int resultCode, Intent data) {
        Log_OC.v(TAG, "onActivityResult " + this);
        super.onActivityResult(requestCode, resultCode, data);
        if (resultCode == Activity.RESULT_OK) {
            mSavedPlaybackPosition = data.getExtras().getInt(
                    PreviewVideoActivity.EXTRA_START_POSITION);
            mAutoplay = data.getExtras().getBoolean(PreviewVideoActivity.EXTRA_AUTOPLAY);
        }
    }


    private void playAudio() {
        OCFile file = getFile();
        if (!mMediaServiceBinder.isPlaying(file)) {
            Log_OC.d(TAG, "starting playback of " + file.getStoragePath());
            mMediaServiceBinder.start(mAccount, file, mAutoplay, mSavedPlaybackPosition);
        }
        else {
            if (!mMediaServiceBinder.isPlaying() && mAutoplay) {
                mMediaServiceBinder.start();
                mMediaController.updatePausePlay();
            }
        }
    }


    private void bindMediaService() {
        Log_OC.d(TAG, "Binding to MediaService...");
        if (mMediaServiceConnection == null) {
            mMediaServiceConnection = new MediaServiceConnection();
        }
        getActivity().bindService(
                new Intent(getActivity(), MediaService.class),
                mMediaServiceConnection,
                Context.BIND_AUTO_CREATE
        );
        // follow the flow in MediaServiceConnection#onServiceConnected(...)

        ((FileDisplayActivity) getActivity()).setMediaServiceConnection();
    }
    
    /** Defines callbacks for service binding, passed to bindService() */
    private class MediaServiceConnection implements ServiceConnection {

        @Override
        public void onServiceConnected(ComponentName component, IBinder service) {
            if (getActivity() != null
                    && component.equals(new ComponentName(getActivity(), MediaService.class))) {
                Log_OC.d(TAG, "Media service connected");
                mMediaServiceBinder = (MediaServiceBinder) service;
                if (mMediaServiceBinder != null) {
                    prepareMediaController();
                    playAudio();    // do not wait for the touch of nobody to play audio

                    Log_OC.d(TAG, "Successfully bound to MediaService, MediaController ready");

                } else {
                    Log_OC.e(TAG, "Unexpected response from MediaService while binding");
                }
            }
        }

        private void prepareMediaController() {
            mMediaServiceBinder.registerMediaController(mMediaController);
            if (mMediaController != null) {
                mMediaController.setMediaPlayer(mMediaServiceBinder);
                mMediaController.setEnabled(true);
                mMediaController.updatePausePlay();
            }
        }

        @Override
        public void onServiceDisconnected(ComponentName component) {
            if (component.equals(new ComponentName(getActivity(), MediaService.class))) {
                Log_OC.w(TAG, "Media service suddenly disconnected");
                if (mMediaController != null) {
                    mMediaController.setMediaPlayer(null);
                }
                else {
                    Toast.makeText(
                            getActivity(),
                            "No media controller to release when disconnected from media service", 
                            Toast.LENGTH_SHORT).show();
                }
                mMediaServiceBinder = null;
                mMediaServiceConnection = null;
            }
        }
    }

    /**
     * Opens the previewed file with an external application.
     */
    private void openFile() {
        stopPreview(true);
        mContainerActivity.getFileOperationsHelper().openFile(getFile());
        finish();
    }

    /**
     * Helper method to test if an {@link OCFile} can be passed to a {@link PreviewMediaFragment}
     * to be previewed.
     *
     * @param file File to test if can be previewed.
     * @return 'True' if the file can be handled by the fragment.
     */
    public static boolean canBePreviewed(OCFile file) {
        return (file != null && (MimeTypeUtil.isAudio(file) || MimeTypeUtil.isVideo(file)));
    }

    public void stopPreview(boolean stopAudio) {
        OCFile file = getFile();
        if (MimeTypeUtil.isAudio(file) && stopAudio) {
            mMediaServiceBinder.pause();

        }
        else {
            if (MimeTypeUtil.isVideo(file)) {
                mVideoPreview.stopPlayback();
            }
        }
    }

    /**
     * Finishes the preview
     */
    private void finish() {
        getActivity().onBackPressed();
    }

    public int getPosition() {
        if (mPrepared) {
            mSavedPlaybackPosition = mVideoPreview.getCurrentPosition();
        }
        Log_OC.v(TAG, "getting position: " + mSavedPlaybackPosition);
        return mSavedPlaybackPosition;
    }

    public boolean isPlaying() {
        if (mPrepared) {
            mAutoplay = mVideoPreview.isPlaying();
        }
        return mAutoplay;
    }
}<|MERGE_RESOLUTION|>--- conflicted
+++ resolved
@@ -342,8 +342,6 @@
             item.setVisible(false);
             item.setEnabled(false);
         }
-<<<<<<< HEAD
-=======
 
 
         // additional restriction for this fragment
@@ -353,7 +351,6 @@
             item.setEnabled(false);
         }
     }
->>>>>>> c6379044
 
 
         // additional restriction for this fragment
