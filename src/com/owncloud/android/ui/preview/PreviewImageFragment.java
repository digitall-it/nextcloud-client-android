--- conflicted
+++ resolved
@@ -23,11 +23,6 @@
 import java.io.IOException;
 import java.io.InputStream;
 import java.lang.ref.WeakReference;
-<<<<<<< HEAD
-import java.util.ArrayList;
-import java.util.List;
-=======
->>>>>>> 25a36a4f
 
 import android.accounts.Account;
 import android.annotation.SuppressLint;
@@ -36,11 +31,6 @@
 import android.graphics.BitmapFactory;
 import android.graphics.BitmapFactory.Options;
 import android.graphics.Point;
-<<<<<<< HEAD
-import android.media.MediaScannerConnection;
-import android.net.Uri;
-=======
->>>>>>> 25a36a4f
 import android.os.AsyncTask;
 import android.os.Bundle;
 import android.support.v4.app.FragmentStatePagerAdapter;
@@ -338,83 +328,7 @@
         finish();
     }
     
-    
-<<<<<<< HEAD
-    /**
-     * Starts a the removal of the previewed file.
-     * 
-     * Shows a confirmation dialog. The action continues in {@link #onConfirmation(String)} , {@link #onNeutral(String)} or {@link #onCancel(String)},
-     * depending upon the user selection in the dialog. 
-     */
-    private void removeFile() {
-        ConfirmationDialogFragment confDialog = ConfirmationDialogFragment.newInstance(
-                R.string.confirmation_remove_alert,
-                new String[]{getFile().getFileName()},
-                R.string.confirmation_remove_remote_and_local,
-                R.string.confirmation_remove_local,
-                R.string.common_cancel);
-        confDialog.setOnConfirmationListener(this);
-        confDialog.show(getFragmentManager(), ConfirmationDialogFragment.FTAG_CONFIRMATION);
-    }
-
-    
-    /**
-     * Performs the removal of the previewed file, both locally and in the server.
-     */
-    @Override
-    public void onConfirmation(String callerTag) {
-        if (mStorageManager.getFileById(getFile().getFileId()) != null) {   // check that the file is still there;
-            String path = new File(getFile().getStoragePath()).getParent();
-            mLastRemoteOperation = new RemoveFileOperation( getFile(),      // TODO we need to review the interface with RemoteOperations, and use OCFile IDs instead of OCFile objects as parameters
-                                                            true, 
-                                                            mStorageManager);
-            mLastRemoteOperation.execute(mAccount, getSherlockActivity(), this, mHandler, getSherlockActivity());
-            
-            ((PreviewImageActivity) getActivity()).showLoadingDialog();
-            
-            triggerMediaScan(path);
-        }
-    }
-    
-    
-    /**
-     * Removes the file from local storage
-     */
-    @Override
-    public void onNeutral(String callerTag) {
-        // TODO this code should be made in a secondary thread,
-        OCFile file = getFile();
-        if (file.isDown()) {   // checks it is still there
-            File f = new File(file.getStoragePath());
-            String path = f.getParent();
-            f.delete();
-            
-            triggerMediaScan(path);
-            
-            file.setStoragePath(null);
-            mStorageManager.saveFile(file);
-            finish();
-        }
-    }
-    
-    /**
-     * User cancelled the removal action.
-     */
-    @Override
-    public void onCancel(String callerTag) {
-        // nothing to do here
-    }
-    
-    private void triggerMediaScan(String path){
-        MediaScannerConnection.scanFile(
-                getActivity().getApplicationContext(), 
-                new String[]{path}, 
-                null,null);
-    }
-    
-
-=======
->>>>>>> 25a36a4f
+
     private class BitmapLoader extends AsyncTask<String, Void, Bitmap> {
 
         /**
