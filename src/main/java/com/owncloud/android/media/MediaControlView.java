--- conflicted
+++ resolved
@@ -223,17 +223,10 @@
         if (mProgress != null) {
             if (mProgress instanceof SeekBar) {
                 SeekBar seeker = (SeekBar) mProgress;
-<<<<<<< HEAD
-                ThemeUtils.colorPreLollipopHorizontalSeekBar(seeker);
-                seeker.setOnSeekBarChangeListener(this);
-            } else {
-                ThemeUtils.colorPreLollipopHorizontalProgressBar(mProgress);
-=======
                 ThemeUtils.colorHorizontalSeekBar(seeker);
                 seeker.setOnSeekBarChangeListener(this);
             } else {
                 ThemeUtils.colorHorizontalProgressBar(mProgress, ThemeUtils.primaryAccentColor());
->>>>>>> 43ed561e
             }
             mProgress.setMax(1000);
         }
