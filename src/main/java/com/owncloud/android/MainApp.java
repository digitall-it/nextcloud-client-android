/**
 * ownCloud Android client application
 *
 * @author masensio
 * @author David A. Velasco
 * Copyright (C) 2015 ownCloud Inc.
 * <p>
 * This program is free software: you can redistribute it and/or modify
 * it under the terms of the GNU General Public License version 2,
 * as published by the Free Software Foundation.
 * <p>
 * This program is distributed in the hope that it will be useful,
 * but WITHOUT ANY WARRANTY; without even the implied warranty of
 * MERCHANTABILITY or FITNESS FOR A PARTICULAR PURPOSE.  See the
 * GNU General Public License for more details.
 * <p>
 * You should have received a copy of the GNU General Public License
 * along with this program.  If not, see <http://www.gnu.org/licenses/>.
 */
package com.owncloud.android;

import android.Manifest;
import android.app.Activity;
import android.content.ContentResolver;
import android.content.Context;
import android.content.DialogInterface;
import android.content.Intent;
import android.content.SharedPreferences;
import android.content.pm.PackageInfo;
import android.content.pm.PackageManager;
import android.os.Build;
import android.os.Bundle;
import android.os.Environment;
import android.support.multidex.MultiDexApplication;
import android.support.v4.util.Pair;
import android.support.v7.app.AlertDialog;

import com.evernote.android.job.JobManager;
import com.owncloud.android.authentication.PassCodeManager;
import com.owncloud.android.datamodel.MediaFolder;
<<<<<<< HEAD
=======
import com.owncloud.android.datamodel.MediaFolderType;
>>>>>>> 08076d3b
import com.owncloud.android.datamodel.MediaProvider;
import com.owncloud.android.datamodel.SyncedFolder;
import com.owncloud.android.datamodel.SyncedFolderProvider;
import com.owncloud.android.datamodel.ThumbnailsCacheManager;
import com.owncloud.android.db.PreferenceManager;
import com.owncloud.android.jobs.NCJobCreator;
import com.owncloud.android.lib.common.OwnCloudClientManagerFactory;
import com.owncloud.android.lib.common.OwnCloudClientManagerFactory.Policy;
import com.owncloud.android.lib.common.utils.Log_OC;
import com.owncloud.android.ui.activity.Preferences;
import com.owncloud.android.ui.activity.SyncedFoldersActivity;
import com.owncloud.android.ui.activity.WhatsNewActivity;
import com.owncloud.android.utils.AnalyticsUtils;
import com.owncloud.android.utils.FilesSyncHelper;
import com.owncloud.android.utils.PermissionUtil;
import com.owncloud.android.utils.ReceiversHelper;

import java.util.ArrayList;
import java.util.HashMap;
import java.util.List;
import java.util.Map;

import edu.umd.cs.findbugs.annotations.SuppressFBWarnings;


/**
 * Main Application of the project
 *
 * Contains methods to build the "static" strings. These strings were before constants in different
 * classes
 */
public class MainApp extends MultiDexApplication {

    private static final String TAG = MainApp.class.getSimpleName();

    private static final String AUTH_ON = "on";

    @SuppressWarnings("unused")
    private static final String POLICY_SINGLE_SESSION_PER_ACCOUNT = "single session per account";
    @SuppressWarnings("unused")
    private static final String POLICY_ALWAYS_NEW_CLIENT = "always new client";

    private static Context mContext;

    private static String storagePath;

    private static boolean mOnlyOnDevice = false;

    @SuppressWarnings("unused")
    private boolean mBound;

    @SuppressFBWarnings("ST")
    public void onCreate() {
        super.onCreate();
        JobManager.create(this).addJobCreator(new NCJobCreator());
        MainApp.mContext = getApplicationContext();

        if (!getResources().getBoolean(R.bool.analytics_enabled)) {
            AnalyticsUtils.disableAnalytics();
        }

        SharedPreferences appPrefs =
                PreferenceManager.getDefaultSharedPreferences(getApplicationContext());
        MainApp.storagePath = appPrefs.getString(Preferences.PreferenceKeys.STORAGE_PATH, Environment.
                getExternalStorageDirectory().getAbsolutePath());

        boolean isSamlAuth = AUTH_ON.equals(getString(R.string.auth_method_saml_web_sso));

        OwnCloudClientManagerFactory.setUserAgent(getUserAgent());
        if (isSamlAuth) {
            OwnCloudClientManagerFactory.setDefaultPolicy(Policy.SINGLE_SESSION_PER_ACCOUNT);
        } else {
            OwnCloudClientManagerFactory
                    .setDefaultPolicy(Policy.SINGLE_SESSION_PER_ACCOUNT_IF_SERVER_SUPPORTS_SERVER_MONITORING);
        }

        // initialise thumbnails cache on background thread
        new ThumbnailsCacheManager.InitDiskCacheTask().execute();

        // use app writable dir, no permissions needed
        Log_OC.startLogging(getAppContext());
        Log_OC.d("Debug", "start logging");

        updateToAutoUpload();
        cleanOldEntries();
        updateAutoUploadEntries();

        if (PermissionUtil.checkSelfPermission(this, Manifest.permission.WRITE_EXTERNAL_STORAGE)) {
            splitOutAutoUploadEntries();
        } else {
            PreferenceManager.setAutoUploadSplitEntries(this, true);
        }

        initiateExistingAutoUploadEntries();

        FilesSyncHelper.scheduleFilesSyncIfNeeded();
        FilesSyncHelper.restartJobsIfNeeded();

        ReceiversHelper.registerNetworkChangeReceiver();

        if (Build.VERSION.SDK_INT >= Build.VERSION_CODES.JELLY_BEAN_MR1) {
            ReceiversHelper.registerPowerChangeReceiver();
        }

        // register global protection with pass code
        registerActivityLifecycleCallbacks(new ActivityLifecycleCallbacks() {

            @Override
            public void onActivityCreated(Activity activity, Bundle savedInstanceState) {
                Log_OC.d(activity.getClass().getSimpleName(), "onCreate(Bundle) starting");
                WhatsNewActivity.runIfNeeded(activity);
                PassCodeManager.getPassCodeManager().onActivityCreated(activity);
            }

            @Override
            public void onActivityStarted(Activity activity) {
                Log_OC.d(activity.getClass().getSimpleName(), "onStart() starting");
                PassCodeManager.getPassCodeManager().onActivityStarted(activity);
            }

            @Override
            public void onActivityResumed(Activity activity) {
                Log_OC.d(activity.getClass().getSimpleName(), "onResume() starting");
            }

            @Override
            public void onActivityPaused(Activity activity) {
                Log_OC.d(activity.getClass().getSimpleName(), "onPause() ending");
            }

            @Override
            public void onActivityStopped(Activity activity) {
                Log_OC.d(activity.getClass().getSimpleName(), "onStop() ending");
                PassCodeManager.getPassCodeManager().onActivityStopped(activity);
            }

            @Override
            public void onActivitySaveInstanceState(Activity activity, Bundle outState) {
                Log_OC.d(activity.getClass().getSimpleName(), "onSaveInstanceState(Bundle) starting");
            }

            @Override
            public void onActivityDestroyed(Activity activity) {
                Log_OC.d(activity.getClass().getSimpleName(), "onDestroy() ending");
            }
        });
    }

    public static Context getAppContext() {
        return MainApp.mContext;
    }

    public static String getStoragePath() {
        return MainApp.storagePath;
    }

    public static void setStoragePath(String path) {
        MainApp.storagePath = path;
    }

    // Methods to obtain Strings referring app_name 
    //   From AccountAuthenticator 
    //   public static final String ACCOUNT_TYPE = "owncloud";    
    public static String getAccountType() {
        return getAppContext().getResources().getString(R.string.account_type);
    }

    // Non gradle build systems do not provide BuildConfig.VERSION_CODE
    // so we must fallback to this method :(
    public static int getVersionCode() {
        try {
            String thisPackageName = getAppContext().getPackageName();
            return getAppContext().getPackageManager().getPackageInfo(thisPackageName, 0).versionCode;
        } catch (PackageManager.NameNotFoundException e) {
            return 0;
        }
    }

    //  From AccountAuthenticator 
    //  public static final String AUTHORITY = "org.owncloud";
    public static String getAuthority() {
        return getAppContext().getResources().getString(R.string.authority);
    }

    //  From AccountAuthenticator
    //  public static final String AUTH_TOKEN_TYPE = "org.owncloud";
    public static String getAuthTokenType() {
        return getAppContext().getResources().getString(R.string.authority);
    }

    //  From ProviderMeta 
    //  public static final String DB_FILE = "owncloud.db";
    public static String getDBFile() {
        return getAppContext().getResources().getString(R.string.db_file);
    }

    //  From ProviderMeta
    //  private final String mDatabaseName = "ownCloud";
    public static String getDBName() {
        return getAppContext().getResources().getString(R.string.db_name);
    }

    /**
     * name of data_folder, e.g., "owncloud"
     */
    public static String getDataFolder() {
        return getAppContext().getResources().getString(R.string.data_folder);
    }

    // log_name
    public static String getLogName() {
        return getAppContext().getResources().getString(R.string.log_name);
    }

    public static void showOnlyFilesOnDevice(boolean state) {
        mOnlyOnDevice = state;
    }

    public static boolean isOnlyOnDevice() {
        return mOnlyOnDevice;
    }

    // user agent
    public static String getUserAgent() {
        String appString = getAppContext().getResources().getString(R.string.user_agent);
        String packageName = getAppContext().getPackageName();
        String version = "";

        PackageInfo pInfo = null;
        try {
            pInfo = getAppContext().getPackageManager().getPackageInfo(packageName, 0);
            if (pInfo != null) {
                version = pInfo.versionName;
            }
        } catch (PackageManager.NameNotFoundException e) {
            Log_OC.e(TAG, "Trying to get packageName", e.getCause());
        }

        // Mozilla/5.0 (Android) ownCloud-android/1.7.0
        String userAgent = String.format(appString, version);

        return userAgent;
    }

    private void updateToAutoUpload() {
            if (PreferenceManager.instantPictureUploadEnabled(this) ||
                            PreferenceManager.instantPictureUploadEnabled(this)) {

                // remove legacy shared preferences
                SharedPreferences.Editor editor = PreferenceManager.getDefaultSharedPreferences(this).edit();
                editor.remove("instant_uploading")
                        .remove("instant_video_uploading")
                        .remove("instant_upload_path")
                        .remove("instant_upload_path_use_subfolders")
                        .remove("instant_upload_on_wifi")
                        .remove("instant_upload_on_charging")
                        .remove("instant_video_upload_path")
                        .remove("instant_video_upload_path_use_subfolders")
                        .remove("instant_video_upload_on_wifi")
                        .remove("instant_video_uploading")
                        .remove("instant_video_upload_on_charging")
                        .remove("prefs_instant_behaviour").apply();

                // show info pop-up
                new AlertDialog.Builder(this, R.style.Theme_ownCloud_Dialog)
                        .setTitle(R.string.drawer_synced_folders)
<<<<<<< HEAD
                        .setMessage(R.string.folder_sync_new_info)
=======
                        .setMessage(R.string.synced_folders_new_info)
>>>>>>> 08076d3b
                        .setPositiveButton(R.string.drawer_open, new DialogInterface.OnClickListener() {
                            public void onClick(DialogInterface dialog, int which) {
                                // show Auto Upload
                                Intent folderSyncIntent = new Intent(getApplicationContext(),
                                        SyncedFoldersActivity.class);
                                dialog.dismiss();
                                startActivity(folderSyncIntent);
                            }
                        })
                        .setNegativeButton(R.string.drawer_close, new DialogInterface.OnClickListener() {
                            public void onClick(DialogInterface dialog, int which) {
                                dialog.dismiss();
                            }
                        })
                        .setIcon(R.drawable.nav_synced_folders)
                        .show();
            }
    }

    private void updateAutoUploadEntries() {
        // updates entries to reflect their true paths
        if (!PreferenceManager.getAutoUploadPathsUpdate(this)) {
            SyncedFolderProvider syncedFolderProvider =
                    new SyncedFolderProvider(MainApp.getAppContext().getContentResolver());
            syncedFolderProvider.updateAutoUploadPaths(mContext);
        }
    }

    private void splitOutAutoUploadEntries() {
        if (!PreferenceManager.getAutoUploadSplitEntries(this)) {
            // magic to split out existing synced folders in two when needed
            // otherwise, we migrate them to their proper type (image or video)
            Log_OC.i(TAG, "Migrate synced_folders records for image/video split");
            ContentResolver contentResolver = this.getContentResolver();

            SyncedFolderProvider syncedFolderProvider = new SyncedFolderProvider(contentResolver);

            final List<MediaFolder> imageMediaFolders = MediaProvider.getImageFolders(contentResolver, 1, null);
            final List<MediaFolder> videoMediaFolders = MediaProvider.getVideoFolders(contentResolver, 1);

            ArrayList<Long> idsToDelete = new ArrayList<>();
            List<SyncedFolder> syncedFolders = syncedFolderProvider.getSyncedFolders();
            long primaryKey;
            SyncedFolder newSyncedFolder;
            for (SyncedFolder syncedFolder : syncedFolders) {
                idsToDelete.add(syncedFolder.getId());
                for (int i = 0; i < imageMediaFolders.size(); i++) {
                    if (imageMediaFolders.get(i).absolutePath.equals(syncedFolder.getLocalPath())) {
                        newSyncedFolder = (SyncedFolder) syncedFolder.clone();
<<<<<<< HEAD
                        newSyncedFolder.setType(MediaFolder.IMAGE);
=======
                        newSyncedFolder.setType(MediaFolderType.IMAGE);
>>>>>>> 08076d3b
                        primaryKey = syncedFolderProvider.storeSyncedFolder(newSyncedFolder);
                        Log_OC.i(TAG, "Migrated image synced_folders record: "
                                + primaryKey + " - " + newSyncedFolder.getLocalPath());
                        break;
                    }
                }

                for (int j = 0; j < videoMediaFolders.size(); j++) {
                    if (videoMediaFolders.get(j).absolutePath.equals(syncedFolder.getLocalPath())) {
                        newSyncedFolder = (SyncedFolder) syncedFolder.clone();
<<<<<<< HEAD
                        newSyncedFolder.setType(MediaFolder.VIDEO);
=======
                        newSyncedFolder.setType(MediaFolderType.VIDEO);
>>>>>>> 08076d3b
                        primaryKey = syncedFolderProvider.storeSyncedFolder(newSyncedFolder);
                        Log_OC.i(TAG, "Migrated video synced_folders record: "
                                + primaryKey + " - " + newSyncedFolder.getLocalPath());
                        break;
                    }
                }
            }

            syncedFolderProvider.deleteSyncedFoldersInList(idsToDelete);

            PreferenceManager.setAutoUploadSplitEntries(this, true);

        }
    }

    private void initiateExistingAutoUploadEntries() {
        new Thread(() -> {
            if (!PreferenceManager.getAutoUploadInit(getAppContext())) {
                SyncedFolderProvider syncedFolderProvider =
                        new SyncedFolderProvider(MainApp.getAppContext().getContentResolver());

                for (SyncedFolder syncedFolder : syncedFolderProvider.getSyncedFolders()) {
                    if (syncedFolder.isEnabled()) {
                        FilesSyncHelper.insertAllDBEntriesForSyncedFolder(syncedFolder);
                    }
                }

                PreferenceManager.setAutoUploadInit(getAppContext(), true);
            }

        }).start();
    }

    private void cleanOldEntries() {
        // previous versions of application created broken entries in the SyncedFolderProvider
        // database, and this cleans all that and leaves 1 (newest) entry per synced folder

        if (!PreferenceManager.getLegacyClean(this)) {
            SyncedFolderProvider syncedFolderProvider =
                    new SyncedFolderProvider(MainApp.getAppContext().getContentResolver());

            List<SyncedFolder> syncedFolderList = syncedFolderProvider.getSyncedFolders();
            Map<Pair<String, String>, Long> syncedFolders = new HashMap<>();
            ArrayList<Long> ids = new ArrayList<>();
            for (SyncedFolder syncedFolder : syncedFolderList) {
                Pair<String, String> checkPair = new Pair<>(syncedFolder.getAccount(), syncedFolder.getLocalPath());
                if (syncedFolders.containsKey(checkPair)) {
                    if (syncedFolder.getId() > syncedFolders.get(checkPair)) {
                        syncedFolders.put(checkPair, syncedFolder.getId());
                    }
                } else {
                    syncedFolders.put(checkPair, syncedFolder.getId());
                }
            }

            ids.addAll(syncedFolders.values());

            if (ids.size() > 0) {
                syncedFolderProvider.deleteSyncedFoldersNotInList(mContext, ids);
            } else {
                PreferenceManager.setLegacyClean(this, true);
            }
        }
    }
}<|MERGE_RESOLUTION|>--- conflicted
+++ resolved
@@ -38,10 +38,7 @@
 import com.evernote.android.job.JobManager;
 import com.owncloud.android.authentication.PassCodeManager;
 import com.owncloud.android.datamodel.MediaFolder;
-<<<<<<< HEAD
-=======
 import com.owncloud.android.datamodel.MediaFolderType;
->>>>>>> 08076d3b
 import com.owncloud.android.datamodel.MediaProvider;
 import com.owncloud.android.datamodel.SyncedFolder;
 import com.owncloud.android.datamodel.SyncedFolderProvider;
@@ -308,11 +305,7 @@
                 // show info pop-up
                 new AlertDialog.Builder(this, R.style.Theme_ownCloud_Dialog)
                         .setTitle(R.string.drawer_synced_folders)
-<<<<<<< HEAD
-                        .setMessage(R.string.folder_sync_new_info)
-=======
                         .setMessage(R.string.synced_folders_new_info)
->>>>>>> 08076d3b
                         .setPositiveButton(R.string.drawer_open, new DialogInterface.OnClickListener() {
                             public void onClick(DialogInterface dialog, int which) {
                                 // show Auto Upload
@@ -362,11 +355,7 @@
                 for (int i = 0; i < imageMediaFolders.size(); i++) {
                     if (imageMediaFolders.get(i).absolutePath.equals(syncedFolder.getLocalPath())) {
                         newSyncedFolder = (SyncedFolder) syncedFolder.clone();
-<<<<<<< HEAD
-                        newSyncedFolder.setType(MediaFolder.IMAGE);
-=======
                         newSyncedFolder.setType(MediaFolderType.IMAGE);
->>>>>>> 08076d3b
                         primaryKey = syncedFolderProvider.storeSyncedFolder(newSyncedFolder);
                         Log_OC.i(TAG, "Migrated image synced_folders record: "
                                 + primaryKey + " - " + newSyncedFolder.getLocalPath());
@@ -377,11 +366,7 @@
                 for (int j = 0; j < videoMediaFolders.size(); j++) {
                     if (videoMediaFolders.get(j).absolutePath.equals(syncedFolder.getLocalPath())) {
                         newSyncedFolder = (SyncedFolder) syncedFolder.clone();
-<<<<<<< HEAD
-                        newSyncedFolder.setType(MediaFolder.VIDEO);
-=======
                         newSyncedFolder.setType(MediaFolderType.VIDEO);
->>>>>>> 08076d3b
                         primaryKey = syncedFolderProvider.storeSyncedFolder(newSyncedFolder);
                         Log_OC.i(TAG, "Migrated video synced_folders record: "
                                 + primaryKey + " - " + newSyncedFolder.getLocalPath());
