/*
 * ownCloud Android client application
 *
 * @author masensio
 * @author David A. Velasco
 * @author Chris Narkiewicz
 * Copyright (C) 2015 ownCloud Inc.
 * Copyright (C) 2019 Chris Narkiewicz <hello@ezaquarii.com>
 *
 * This program is free software: you can redistribute it and/or modify
 * it under the terms of the GNU General Public License version 2,
 * as published by the Free Software Foundation.
 *
 * This program is distributed in the hope that it will be useful,
 * but WITHOUT ANY WARRANTY; without even the implied warranty of
 * MERCHANTABILITY or FITNESS FOR A PARTICULAR PURPOSE.  See the
 * GNU General Public License for more details.
 *
 * You should have received a copy of the GNU General Public License
 * along with this program.  If not, see <http://www.gnu.org/licenses/>.
 */
package com.owncloud.android;

import android.Manifest;
import android.accounts.Account;
import android.annotation.SuppressLint;
import android.app.Activity;
import android.app.ActivityManager;
import android.app.Application;
import android.app.NotificationChannel;
import android.app.NotificationManager;
import android.content.ContentResolver;
import android.content.Context;
import android.content.Intent;
import android.content.pm.PackageInfo;
import android.content.pm.PackageManager;
import android.os.Build;
import android.os.Bundle;
import android.os.Environment;
import android.os.StrictMode;
import android.text.TextUtils;
import android.view.WindowManager;

import com.evernote.android.job.JobManager;
import com.evernote.android.job.JobRequest;
import com.nextcloud.client.account.UserAccountManager;
import com.nextcloud.client.appinfo.AppInfo;
import com.nextcloud.client.core.Clock;
import com.nextcloud.client.device.PowerManagementService;
import com.nextcloud.client.di.ActivityInjector;
import com.nextcloud.client.di.DaggerAppComponent;
import com.nextcloud.client.errorhandling.ExceptionHandler;
import com.nextcloud.client.jobs.BackgroundJobManager;
import com.nextcloud.client.logger.LegacyLoggerAdapter;
import com.nextcloud.client.logger.Logger;
import com.nextcloud.client.network.ConnectivityService;
import com.nextcloud.client.onboarding.OnboardingService;
import com.nextcloud.client.preferences.AppPreferences;
import com.nextcloud.client.preferences.AppPreferencesImpl;
import com.nextcloud.client.preferences.DarkMode;
import com.owncloud.android.authentication.PassCodeManager;
import com.owncloud.android.datamodel.ArbitraryDataProvider;
import com.owncloud.android.datamodel.MediaFolder;
import com.owncloud.android.datamodel.MediaFolderType;
import com.owncloud.android.datamodel.MediaProvider;
import com.owncloud.android.datamodel.SyncedFolder;
import com.owncloud.android.datamodel.SyncedFolderProvider;
import com.owncloud.android.datamodel.ThumbnailsCacheManager;
import com.owncloud.android.datamodel.UploadsStorageManager;
import com.owncloud.android.datastorage.DataStorageProvider;
import com.owncloud.android.datastorage.StoragePoint;
import com.owncloud.android.jobs.MediaFoldersDetectionJob;
import com.owncloud.android.jobs.NCJobCreator;
import com.owncloud.android.lib.common.OwnCloudClientManagerFactory;
import com.owncloud.android.lib.common.utils.Log_OC;
import com.owncloud.android.lib.resources.status.OwnCloudVersion;
import com.owncloud.android.ui.activity.ContactsPreferenceActivity;
import com.owncloud.android.ui.activity.SyncedFoldersActivity;
import com.owncloud.android.ui.notifications.NotificationUtils;
import com.owncloud.android.utils.DisplayUtils;
import com.owncloud.android.utils.FilesSyncHelper;
import com.owncloud.android.utils.PermissionUtil;
import com.owncloud.android.utils.ReceiversHelper;
import com.owncloud.android.utils.SecurityUtils;

import org.conscrypt.Conscrypt;

import java.lang.reflect.Method;
import java.security.NoSuchAlgorithmException;
import java.security.Security;
import java.util.ArrayList;
import java.util.Arrays;
import java.util.HashMap;
import java.util.List;
import java.util.Map;
import java.util.concurrent.TimeUnit;

import javax.inject.Inject;
import javax.net.ssl.SSLContext;
import javax.net.ssl.SSLEngine;

import androidx.annotation.RequiresApi;
import androidx.annotation.StringRes;
import androidx.appcompat.app.AlertDialog;
import androidx.appcompat.app.AppCompatDelegate;
import androidx.core.util.Pair;
import androidx.multidex.MultiDexApplication;
import dagger.android.AndroidInjector;
import dagger.android.DispatchingAndroidInjector;
import dagger.android.HasAndroidInjector;
import de.cotech.hw.SecurityKeyManager;
import de.cotech.hw.SecurityKeyManagerConfig;
import edu.umd.cs.findbugs.annotations.SuppressFBWarnings;

import static com.owncloud.android.ui.activity.ContactsPreferenceActivity.PREFERENCE_CONTACTS_AUTOMATIC_BACKUP;


/**
 * Main Application of the project
 *
 * Contains methods to build the "static" strings. These strings were before constants in different classes
 */
public class MainApp extends MultiDexApplication implements HasAndroidInjector {

<<<<<<< HEAD
    public static final OwnCloudVersion OUTDATED_SERVER_VERSION = OwnCloudVersion.nextcloud_14;
    public static final OwnCloudVersion MINIMUM_SUPPORTED_SERVER_VERSION = OwnCloudVersion.nextcloud_12;
=======
    public static final OwnCloudVersion OUTDATED_SERVER_VERSION = OwnCloudVersion.nextcloud_15;
    public static final OwnCloudVersion MINIMUM_SUPPORTED_SERVER_VERSION = OwnCloudVersion.nextcloud_13;
>>>>>>> 5d84052e

    private static final String TAG = MainApp.class.getSimpleName();
    public static final String DOT = ".";

    private static Context mContext;

    private static String storagePath;

    private static boolean mOnlyOnDevice;

    @Inject
    protected AppPreferences preferences;

    @Inject
    protected DispatchingAndroidInjector<Object> dispatchingAndroidInjector;

    @Inject
    protected UserAccountManager accountManager;

    @Inject
    protected UploadsStorageManager uploadsStorageManager;

    @Inject
    protected OnboardingService onboarding;

    @Inject
    ConnectivityService connectivityService;

    @Inject PowerManagementService powerManagementService;

    @Inject
    Logger logger;

    @Inject
    AppInfo appInfo;

    @Inject
    BackgroundJobManager backgroundJobManager;

    @Inject
    Clock clock;

    private PassCodeManager passCodeManager;

    @SuppressWarnings("unused")
    private boolean mBound;

    /**
     * Temporary hack
     */
    private static void initGlobalContext(Context context) {
        mContext = context;
    }

    /**
     * Temporary getter replacing Dagger DI
     * TODO: remove when cleaning DI in NContentObserverJob
     */
    public AppPreferences getPreferences() {
        return preferences;
    }

    /**
     * Temporary getter replacing Dagger DI
     * TODO: remove when cleaning DI in NContentObserverJob
     */
    public PowerManagementService getPowerManagementService() {
        return powerManagementService;
    }

    /**
     * Temporary getter enabling intermediate refactoring.
     * TODO: remove when FileSyncHelper is refactored/removed
     */
    public BackgroundJobManager getBackgroundJobManager() {
        return backgroundJobManager;
    }

    private String getAppProcessName() {
        String processName = "";
        if(Build.VERSION.SDK_INT < Build.VERSION_CODES.P) {
            ActivityManager manager = (ActivityManager) this.getSystemService(Context.ACTIVITY_SERVICE);
            final int ownPid = android.os.Process.myPid();
            final List<ActivityManager.RunningAppProcessInfo> processes = manager.getRunningAppProcesses();
            if (processes != null) {
                for (ActivityManager.RunningAppProcessInfo info : processes) {
                    if (info.pid == ownPid) {
                        processName = info.processName;
                        break;
                    }
                }
            }
        } else {
            processName = Application.getProcessName();
        }
        return processName;
    }

    @Override
    protected void attachBaseContext(Context base) {
        super.attachBaseContext(base);

        initGlobalContext(this);
        DaggerAppComponent.builder()
            .application(this)
            .build()
            .inject(this);

        // we don't want to handle crashes occurring inside crash reporter activity/process;
        // let the platform deal with those
        final boolean isCrashReportingProcess = getAppProcessName().endsWith(":crash");
        final boolean useExceptionHandler = !appInfo.isDebugBuild();

        if (!isCrashReportingProcess && useExceptionHandler) {
            Thread.UncaughtExceptionHandler defaultPlatformHandler = Thread.getDefaultUncaughtExceptionHandler();
            final ExceptionHandler crashReporter = new ExceptionHandler(this,
                                                                        defaultPlatformHandler);
            Thread.setDefaultUncaughtExceptionHandler(crashReporter);
        }
    }

    @SuppressFBWarnings("ST")
    @Override
    public void onCreate() {
        setAppTheme(preferences.getDarkThemeMode());
        super.onCreate();

        insertConscrypt();

        initSecurityKeyManager();

        registerActivityLifecycleCallbacks(new ActivityInjector());

        Thread t = new Thread(() -> {
            // best place, before any access to AccountManager or database
            if (!preferences.isUserIdMigrated()) {
                final boolean migrated = accountManager.migrateUserId();
                preferences.setMigratedUserId(migrated);
            }
        });
        t.start();

        JobManager.create(this).addJobCreator(
            new NCJobCreator(
                getApplicationContext(),
                accountManager,
                preferences,
                uploadsStorageManager,
                connectivityService,
                powerManagementService,
                clock
            )
        );

        new SecurityUtils();
        DisplayUtils.useCompatVectorIfNeeded();

        fixStoragePath();
        passCodeManager = new PassCodeManager(preferences);

        MainApp.storagePath = preferences.getStoragePath(getApplicationContext().getFilesDir().getAbsolutePath());

        OwnCloudClientManagerFactory.setUserAgent(getUserAgent());

        // initialise thumbnails cache on background thread
        new ThumbnailsCacheManager.InitDiskCacheTask().execute();


        if (BuildConfig.DEBUG || getApplicationContext().getResources().getBoolean(R.bool.logger_enabled)) {
            // use app writable dir, no permissions needed
            Log_OC.setLoggerImplementation(new LegacyLoggerAdapter(logger));
            Log_OC.d("Debug", "start logging");
        }

        if (Build.VERSION.SDK_INT >= Build.VERSION_CODES.N) {
            try {
                Method m = StrictMode.class.getMethod("disableDeathOnFileUriExposure");
                m.invoke(null);
            } catch (Exception e) {
                Log_OC.d("Debug", "Failed to disable uri exposure");
            }
        }
        initSyncOperations(uploadsStorageManager,
                           accountManager,
                           connectivityService,
                           powerManagementService,
                           backgroundJobManager,
                           clock);
        initContactsBackup(accountManager);
        notificationChannels();


        new JobRequest.Builder(MediaFoldersDetectionJob.TAG)
            .setPeriodic(TimeUnit.MINUTES.toMillis(15), TimeUnit.MINUTES.toMillis(5))
            .setUpdateCurrent(true)
            .build()
            .schedule();

        new JobRequest.Builder(MediaFoldersDetectionJob.TAG)
            .startNow()
            .setUpdateCurrent(false)
            .build()
            .schedule();

        registerGlobalPassCodeProtection();
    }

    private void registerGlobalPassCodeProtection() {
        registerActivityLifecycleCallbacks(new ActivityLifecycleCallbacks() {

            @Override
            public void onActivityCreated(Activity activity, Bundle savedInstanceState) {
                Log_OC.d(activity.getClass().getSimpleName(), "onCreate(Bundle) starting");
                onboarding.launchActivityIfNeeded(activity);
            }

            @Override
            public void onActivityStarted(Activity activity) {
                Log_OC.d(activity.getClass().getSimpleName(), "onStart() starting");
            }

            @Override
            public void onActivityResumed(Activity activity) {
                Log_OC.d(activity.getClass().getSimpleName(), "onResume() starting");
                passCodeManager.onActivityStarted(activity);
            }

            @Override
            public void onActivityPaused(Activity activity) {
                Log_OC.d(activity.getClass().getSimpleName(), "onPause() ending");
            }

            @Override
            public void onActivityStopped(Activity activity) {
                Log_OC.d(activity.getClass().getSimpleName(), "onStop() ending");
                passCodeManager.onActivityStopped(activity);
            }

            @Override
            public void onActivitySaveInstanceState(Activity activity, Bundle outState) {
                Log_OC.d(activity.getClass().getSimpleName(), "onSaveInstanceState(Bundle) starting");
            }

            @Override
            public void onActivityDestroyed(Activity activity) {
                Log_OC.d(activity.getClass().getSimpleName(), "onDestroy() ending");
            }
        });
    }

    private void initSecurityKeyManager() {
        SecurityKeyManager securityKeyManager = SecurityKeyManager.getInstance();
        SecurityKeyManagerConfig config = new SecurityKeyManagerConfig.Builder()
            .setEnableDebugLogging(BuildConfig.DEBUG)
            .build();
        securityKeyManager.init(this, config);
    }

    public static void initContactsBackup(UserAccountManager accountManager) {
        ArbitraryDataProvider arbitraryDataProvider = new ArbitraryDataProvider(mContext.getContentResolver());
        Account[] accounts = accountManager.getAccounts();

        for (Account account : accounts) {
            if (arbitraryDataProvider.getBooleanValue(account, PREFERENCE_CONTACTS_AUTOMATIC_BACKUP)) {
                ContactsPreferenceActivity.startContactBackupJob(account);
            }
        }
    }

    private void insertConscrypt() {
        Security.insertProviderAt(Conscrypt.newProvider(), 1);

        try {
            Conscrypt.Version version = Conscrypt.version();
            Log_OC.i(TAG, "Using Conscrypt/"
                + version.major()
                + DOT
                + version.minor()
                + DOT + version.patch()
                + " for TLS");
            SSLEngine engine = SSLContext.getDefault().createSSLEngine();
            Log_OC.i(TAG, "Enabled protocols: " + Arrays.toString(engine.getEnabledProtocols()) + " }");
            Log_OC.i(TAG, "Enabled ciphers: " + Arrays.toString(engine.getEnabledCipherSuites()) + " }");
        } catch (NoSuchAlgorithmException e) {
            Log_OC.e(TAG, e.getMessage());
        }
    }

    @SuppressLint("ApplySharedPref") // commit is done on purpose to write immediately
    private void fixStoragePath() {
        if (!preferences.isStoragePathFixEnabled()) {
            if (Build.VERSION.SDK_INT >= Build.VERSION_CODES.LOLLIPOP) {
                StoragePoint[] storagePoints = DataStorageProvider.getInstance().getAvailableStoragePoints();
                String storagePath = preferences.getStoragePath("");

                if (TextUtils.isEmpty(storagePath)) {
                    if (preferences.getLastSeenVersionCode() != 0) {
                        // We already used the app, but no storage is set - fix that!
                        preferences.setStoragePath(Environment.getExternalStorageDirectory().getAbsolutePath());
                        preferences.removeKeysMigrationPreference();
                    } else {
                        // find internal storage path that's indexable
                        boolean set = false;
                        for (StoragePoint storagePoint : storagePoints) {
                            if (storagePoint.getStorageType() == StoragePoint.StorageType.INTERNAL &&
                                storagePoint.getPrivacyType() == StoragePoint.PrivacyType.PUBLIC) {
                                preferences.setStoragePath(storagePoint.getPath());
                                preferences.removeKeysMigrationPreference();
                                set = true;
                                break;
                            }
                        }

                        if (!set) {
                            for (StoragePoint storagePoint : storagePoints) {
                                if (storagePoint.getPrivacyType() == StoragePoint.PrivacyType.PUBLIC) {
                                    preferences.setStoragePath(storagePoint.getPath());
                                    preferences.removeKeysMigrationPreference();
                                    set = true;
                                    break;
                                }
                            }

                        }
                    }
                    preferences.setStoragePathFixEnabled(true);
                } else {
                    preferences.removeKeysMigrationPreference();
                    preferences.setStoragePathFixEnabled(true);
                }
            } else {
                if (TextUtils.isEmpty(storagePath)) {
                    preferences.setStoragePath(Environment.getExternalStorageDirectory().getAbsolutePath());
                }
                preferences.removeKeysMigrationPreference();
                preferences.setStoragePathFixEnabled(true);
            }
        }
    }

    public static void initSyncOperations(
        final UploadsStorageManager uploadsStorageManager,
        final UserAccountManager accountManager,
        final ConnectivityService connectivityService,
        final PowerManagementService powerManagementService,
        final BackgroundJobManager jobManager,
        final Clock clock
    ) {
        updateToAutoUpload();
        cleanOldEntries(clock);
        updateAutoUploadEntries(clock);

        if (getAppContext() != null) {
            if (PermissionUtil.checkSelfPermission(getAppContext(),
                                                   Manifest.permission.WRITE_EXTERNAL_STORAGE)) {
                splitOutAutoUploadEntries(clock);
            } else {
                AppPreferences preferences = AppPreferencesImpl.fromContext(getAppContext());
                preferences.setAutoUploadSplitEntriesEnabled(true);
            }
        }

        initiateExistingAutoUploadEntries(clock);

        FilesSyncHelper.scheduleFilesSyncIfNeeded(mContext, jobManager);
        FilesSyncHelper.restartJobsIfNeeded(
            uploadsStorageManager,
            accountManager,
            connectivityService,
            powerManagementService);
        FilesSyncHelper.scheduleOfflineSyncIfNeeded();

        ReceiversHelper.registerNetworkChangeReceiver(uploadsStorageManager,
                                                      accountManager,
                                                      connectivityService,
                                                      powerManagementService);

        if (Build.VERSION.SDK_INT >= Build.VERSION_CODES.JELLY_BEAN_MR1) {
            ReceiversHelper.registerPowerChangeReceiver(uploadsStorageManager,
                                                        accountManager,
                                                        connectivityService,
                                                        powerManagementService);
        }

        if (Build.VERSION.SDK_INT >= Build.VERSION_CODES.LOLLIPOP) {
            ReceiversHelper.registerPowerSaveReceiver(uploadsStorageManager,
                                                      accountManager,
                                                      connectivityService,
                                                      powerManagementService);
        }
    }

    public static void notificationChannels() {
        if (android.os.Build.VERSION.SDK_INT >= android.os.Build.VERSION_CODES.O && getAppContext() != null) {
            Context context = getAppContext();
            NotificationManager notificationManager = (NotificationManager)
                context.getSystemService(Context.NOTIFICATION_SERVICE);

            if (notificationManager != null) {
                createChannel(notificationManager, NotificationUtils.NOTIFICATION_CHANNEL_DOWNLOAD,
                              R.string.notification_channel_download_name,
                              R.string.notification_channel_download_description, context);

                createChannel(notificationManager, NotificationUtils.NOTIFICATION_CHANNEL_UPLOAD,
                              R.string.notification_channel_upload_name,
                              R.string.notification_channel_upload_description, context);

                createChannel(notificationManager, NotificationUtils.NOTIFICATION_CHANNEL_MEDIA,
                              R.string.notification_channel_media_name,
                              R.string.notification_channel_media_description, context);

                createChannel(notificationManager, NotificationUtils.NOTIFICATION_CHANNEL_FILE_SYNC,
                              R.string.notification_channel_file_sync_name,
                              R.string.notification_channel_file_sync_description, context);

                createChannel(notificationManager, NotificationUtils.NOTIFICATION_CHANNEL_FILE_OBSERVER,
                              R.string.notification_channel_file_observer_name, R.string
                                  .notification_channel_file_observer_description, context);

                createChannel(notificationManager, NotificationUtils.NOTIFICATION_CHANNEL_PUSH,
                              R.string.notification_channel_push_name, R.string
                                  .notification_channel_push_description, context, NotificationManager.IMPORTANCE_DEFAULT);

                createChannel(notificationManager, NotificationUtils.NOTIFICATION_CHANNEL_GENERAL, R.string
                                  .notification_channel_general_name, R.string.notification_channel_general_description,
                              context, NotificationManager.IMPORTANCE_DEFAULT);
            } else {
                Log_OC.e(TAG, "Notification manager is null");
            }
        }
    }

    @RequiresApi(api = Build.VERSION_CODES.N)
    private static void createChannel(NotificationManager notificationManager,
                                      String channelId, int channelName,
                                      int channelDescription, Context context) {
        createChannel(notificationManager, channelId, channelName, channelDescription, context,
                      NotificationManager.IMPORTANCE_LOW);
    }

    private static void createChannel(NotificationManager notificationManager,
                                      String channelId, int channelName,
                                      int channelDescription, Context context, int importance) {
        if (android.os.Build.VERSION.SDK_INT >= android.os.Build.VERSION_CODES.O
            && getAppContext() != null
            && notificationManager.getNotificationChannel(channelId) == null) {
            CharSequence name = context.getString(channelName);
            String description = context.getString(channelDescription);
            NotificationChannel channel = new NotificationChannel(channelId, name, importance);

            channel.setDescription(description);
            channel.enableLights(false);
            channel.enableVibration(false);
            notificationManager.createNotificationChannel(channel);
        }
    }


    public static Context getAppContext() {
        return MainApp.mContext;
    }

    public static void setAppContext(Context context) {
        MainApp.mContext = context;
    }

    public static String getStoragePath() {
        return MainApp.storagePath;
    }

    public static void setStoragePath(String path) {
        MainApp.storagePath = path;
    }

    // Methods to obtain Strings referring app_name
    //   From AccountAuthenticator
    //   public static final String ACCOUNT_TYPE = "owncloud";
    public static String getAccountType(Context context) {
        return context.getResources().getString(R.string.account_type);
    }

    //  From AccountAuthenticator
    //  public static final String AUTHORITY = "org.owncloud";
    public static String getAuthority() {
        return getAppContext().getResources().getString(R.string.authority);
    }

    //  From AccountAuthenticator
    //  public static final String AUTH_TOKEN_TYPE = "org.owncloud";
    public static String getAuthTokenType() {
        return getAppContext().getResources().getString(R.string.authority);
    }

    //  From ProviderMeta
    //  public static final String DB_FILE = "owncloud.db";
    public static String getDBFile() {
        return getAppContext().getResources().getString(R.string.db_file);
    }

    //  From ProviderMeta
    //  private final String mDatabaseName = "ownCloud";
    public static String getDBName() {
        return getAppContext().getResources().getString(R.string.db_name);
    }

    /**
     * name of data_folder, e.g., "owncloud"
     */
    public static String getDataFolder() {
        return getAppContext().getResources().getString(R.string.data_folder);
    }

    public static void showOnlyFilesOnDevice(boolean state) {
        mOnlyOnDevice = state;
    }

    public static boolean isOnlyOnDevice() {
        return mOnlyOnDevice;
    }

    public static String getUserAgent() {
        // Mozilla/5.0 (Android) Nextcloud-android/2.1.0
        return getUserAgent(R.string.nextcloud_user_agent);
    }

    // user agent
    private static String getUserAgent(@StringRes int agent) {
        String appString = getAppContext().getResources().getString(agent);
        String packageName = getAppContext().getPackageName();
        String version = "";

        try {
            PackageInfo pInfo = getAppContext().getPackageManager().getPackageInfo(packageName, 0);
            if (pInfo != null) {
                version = pInfo.versionName;
            }
        } catch (PackageManager.NameNotFoundException e) {
            Log_OC.e(TAG, "Trying to get packageName", e.getCause());
        }

        return String.format(appString, version);
    }

    private static void updateToAutoUpload() {
        Context context = getAppContext();
        AppPreferences preferences = AppPreferencesImpl.fromContext(context);
        if (preferences.instantPictureUploadEnabled() || preferences.instantVideoUploadEnabled()) {
            preferences.removeLegacyPreferences();

            // show info pop-up
            try {
                new AlertDialog.Builder(context, R.style.Theme_ownCloud_Dialog)
                    .setTitle(R.string.drawer_synced_folders)
                    .setMessage(R.string.synced_folders_new_info)
                    .setPositiveButton(R.string.drawer_open, (dialog, which) -> {
                        // show Auto Upload
                        Intent folderSyncIntent = new Intent(context, SyncedFoldersActivity.class);
                        dialog.dismiss();
                        context.startActivity(folderSyncIntent);
                    })
                    .setNegativeButton(R.string.drawer_close, (dialog, which) -> dialog.dismiss())
                    .setIcon(R.drawable.nav_synced_folders)
                    .show();
            } catch (WindowManager.BadTokenException e) {
                Log_OC.i(TAG, "Error showing Auto Upload Update dialog, so skipping it: " + e.getMessage());
            }
        }
    }

    private static void updateAutoUploadEntries(Clock clock) {
        // updates entries to reflect their true paths
        Context context = getAppContext();
        AppPreferences preferences = AppPreferencesImpl.fromContext(context);
        if (!preferences.isAutoUploadPathsUpdateEnabled()) {
            SyncedFolderProvider syncedFolderProvider =
                new SyncedFolderProvider(MainApp.getAppContext().getContentResolver(), preferences, clock);
            syncedFolderProvider.updateAutoUploadPaths(mContext);
        }
    }

    private static void splitOutAutoUploadEntries(Clock clock) {
        Context context = getAppContext();
        AppPreferences preferences = AppPreferencesImpl.fromContext(context);
        if (!preferences.isAutoUploadSplitEntriesEnabled()) {
            // magic to split out existing synced folders in two when needed
            // otherwise, we migrate them to their proper type (image or video)
            Log_OC.i(TAG, "Migrate synced_folders records for image/video split");
            ContentResolver contentResolver = context.getContentResolver();

            SyncedFolderProvider syncedFolderProvider = new SyncedFolderProvider(contentResolver, preferences, clock);

            final List<MediaFolder> imageMediaFolders = MediaProvider.getImageFolders(contentResolver, 1, null, true);
            final List<MediaFolder> videoMediaFolders = MediaProvider.getVideoFolders(contentResolver, 1, null, true);

            ArrayList<Long> idsToDelete = new ArrayList<>();
            List<SyncedFolder> syncedFolders = syncedFolderProvider.getSyncedFolders();
            long primaryKey;
            SyncedFolder newSyncedFolder;
            for (SyncedFolder syncedFolder : syncedFolders) {
                idsToDelete.add(syncedFolder.getId());
                Log_OC.i(TAG, "Migration check for synced_folders record: "
                    + syncedFolder.getId() + " - " + syncedFolder.getLocalPath());

                for (MediaFolder imageMediaFolder : imageMediaFolders) {
                    if (imageMediaFolder.absolutePath.equals(syncedFolder.getLocalPath())) {
                        newSyncedFolder = (SyncedFolder) syncedFolder.clone();
                        newSyncedFolder.setType(MediaFolderType.IMAGE);
                        primaryKey = syncedFolderProvider.storeSyncedFolder(newSyncedFolder);
                        Log_OC.i(TAG, "Migrated image synced_folders record: "
                            + primaryKey + " - " + newSyncedFolder.getLocalPath());
                        break;
                    }
                }

                for (MediaFolder videoMediaFolder : videoMediaFolders) {
                    if (videoMediaFolder.absolutePath.equals(syncedFolder.getLocalPath())) {
                        newSyncedFolder = (SyncedFolder) syncedFolder.clone();
                        newSyncedFolder.setType(MediaFolderType.VIDEO);
                        primaryKey = syncedFolderProvider.storeSyncedFolder(newSyncedFolder);
                        Log_OC.i(TAG, "Migrated video synced_folders record: "
                            + primaryKey + " - " + newSyncedFolder.getLocalPath());
                        break;
                    }
                }
            }

            for (long id : idsToDelete) {
                Log_OC.i(TAG, "Removing legacy synced_folders record: " + id);
                syncedFolderProvider.deleteSyncedFolder(id);
            }

            preferences.setAutoUploadSplitEntriesEnabled(true);
        }
    }

    private static void initiateExistingAutoUploadEntries(Clock clock) {
        new Thread(() -> {
            AppPreferences preferences = AppPreferencesImpl.fromContext(getAppContext());
            if (!preferences.isAutoUploadInitialized()) {
                SyncedFolderProvider syncedFolderProvider =
                    new SyncedFolderProvider(MainApp.getAppContext().getContentResolver(), preferences, clock);

                for (SyncedFolder syncedFolder : syncedFolderProvider.getSyncedFolders()) {
                    if (syncedFolder.isEnabled()) {
                        FilesSyncHelper.insertAllDBEntriesForSyncedFolder(syncedFolder);
                    }
                }

                preferences.setAutoUploadInit(true);
            }

        }).start();
    }

    private static void cleanOldEntries(Clock clock) {
        // previous versions of application created broken entries in the SyncedFolderProvider
        // database, and this cleans all that and leaves 1 (newest) entry per synced folder

        Context context = getAppContext();
        AppPreferences preferences = AppPreferencesImpl.fromContext(context);

        if (!preferences.isLegacyClean()) {
            SyncedFolderProvider syncedFolderProvider =
                new SyncedFolderProvider(context.getContentResolver(), preferences, clock);

            List<SyncedFolder> syncedFolderList = syncedFolderProvider.getSyncedFolders();
            Map<Pair<String, String>, Long> syncedFolders = new HashMap<>();
            ArrayList<Long> ids = new ArrayList<>();
            for (SyncedFolder syncedFolder : syncedFolderList) {
                Pair<String, String> checkPair = new Pair<>(syncedFolder.getAccount(), syncedFolder.getLocalPath());
                if (syncedFolders.containsKey(checkPair)) {
                    if (syncedFolder.getId() > syncedFolders.get(checkPair)) {
                        syncedFolders.put(checkPair, syncedFolder.getId());
                    }
                } else {
                    syncedFolders.put(checkPair, syncedFolder.getId());
                }
            }

            ids.addAll(syncedFolders.values());

            if (ids.size() > 0) {
                int deletedCount = syncedFolderProvider.deleteSyncedFoldersNotInList(ids);
                if (deletedCount > 0) {
                    preferences.setLegacyClean(true);
                }
            } else {
                preferences.setLegacyClean(true);
            }
        }
    }

    @Override
    public AndroidInjector<Object> androidInjector() {
        return dispatchingAndroidInjector;
    }


    public static void setAppTheme(DarkMode mode) {
        switch (mode) {
            case LIGHT:
                AppCompatDelegate.setDefaultNightMode(AppCompatDelegate.MODE_NIGHT_NO);
                break;
            case DARK:
                AppCompatDelegate.setDefaultNightMode(AppCompatDelegate.MODE_NIGHT_YES);
                break;
            case SYSTEM:
                AppCompatDelegate.setDefaultNightMode(AppCompatDelegate.MODE_NIGHT_FOLLOW_SYSTEM);
                break;
        }
    }
}<|MERGE_RESOLUTION|>--- conflicted
+++ resolved
@@ -122,13 +122,8 @@
  */
 public class MainApp extends MultiDexApplication implements HasAndroidInjector {
 
-<<<<<<< HEAD
-    public static final OwnCloudVersion OUTDATED_SERVER_VERSION = OwnCloudVersion.nextcloud_14;
-    public static final OwnCloudVersion MINIMUM_SUPPORTED_SERVER_VERSION = OwnCloudVersion.nextcloud_12;
-=======
     public static final OwnCloudVersion OUTDATED_SERVER_VERSION = OwnCloudVersion.nextcloud_15;
     public static final OwnCloudVersion MINIMUM_SUPPORTED_SERVER_VERSION = OwnCloudVersion.nextcloud_13;
->>>>>>> 5d84052e
 
     private static final String TAG = MainApp.class.getSimpleName();
     public static final String DOT = ".";
