--- conflicted
+++ resolved
@@ -364,22 +364,7 @@
                     throw new SQLException("ERROR " + uri);
                 }
 
-<<<<<<< HEAD
-            case VIRTUAL:
-                Uri insertedVirtualUri;
-                long virtualId = db.insert(ProviderTableMeta.VIRTUAL_TABLE_NAME, null, values);
-
-                if (virtualId > 0) {
-                    insertedVirtualUri = ContentUris.withAppendedId(ProviderTableMeta.CONTENT_URI_VIRTUAL, virtualId);
-                } else {
-                    throw new SQLException("ERROR " + uri);
-                }
-
                 return insertedVirtualUri;
-
-=======
-                return insertedVirtualUri;
->>>>>>> 9211578a
             default:
                 throw new IllegalArgumentException("Unknown uri id: " + uri);
         }
