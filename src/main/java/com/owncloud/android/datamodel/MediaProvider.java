/*
 * Nextcloud Android client application
 *
 * @author Andy Scherzinger
 * Copyright (C) 2016 Andy Scherzinger
 * Copyright (C) 2016 Nextcloud
 *
 * This program is free software; you can redistribute it and/or
 * modify it under the terms of the GNU AFFERO GENERAL PUBLIC LICENSE
 * License as published by the Free Software Foundation; either
 * version 3 of the License, or any later version.
 *
 * This program is distributed in the hope that it will be useful,
 * but WITHOUT ANY WARRANTY; without even the implied warranty of
 * MERCHANTABILITY or FITNESS FOR A PARTICULAR PURPOSE.  See the
 * GNU AFFERO GENERAL PUBLIC LICENSE for more details.
 *
 * You should have received a copy of the GNU Affero General Public
 * License along with this program.  If not, see <http://www.gnu.org/licenses/>.
 */

package com.owncloud.android.datamodel;

import android.Manifest;
import android.app.Activity;
import android.content.ContentResolver;
import android.database.Cursor;
import android.net.Uri;
import android.provider.MediaStore;
import android.support.design.widget.Snackbar;
import android.util.Log;
import android.view.View;

import com.owncloud.android.MainApp;
import com.owncloud.android.R;
<<<<<<< HEAD
import com.owncloud.android.utils.DisplayUtils;
import com.owncloud.android.utils.PermissionUtil;
=======
import com.owncloud.android.utils.PermissionUtil;
import com.owncloud.android.utils.ThemeUtils;
>>>>>>> 434e5315

import java.io.File;
import java.util.ArrayList;
import java.util.List;

/**
 * Media queries to gain access to media lists for the device.
 */
public class MediaProvider {
    private static final String TAG = MediaProvider.class.getSimpleName();

    // fixed query parameters
    private static final Uri MEDIA_URI = android.provider.MediaStore.Images.Media.EXTERNAL_CONTENT_URI;
    private static final String[] FILE_PROJECTION = new String[]{MediaStore.MediaColumns.DATA};
    private static final String FILE_SELECTION = MediaStore.Images.Media.BUCKET_ID + "=";
    private static final String[] FOLDER_PROJECTION = { "Distinct " + MediaStore.Images.Media.BUCKET_ID,
            MediaStore.Images.Media.BUCKET_DISPLAY_NAME };
    private static final String FOLDER_SORT_ORDER = MediaStore.Images.Media.BUCKET_DISPLAY_NAME + " ASC";

    /**
     * Getting All Images Paths.
     *
     * @param contentResolver the content resolver
     * @param itemLimit       the number of media items (usually images) to be returned per media folder.
     * @return list with media folders
     */
    public static List<MediaFolder> getMediaFolders(ContentResolver contentResolver, int itemLimit,
                                                    final Activity activity) {
        // check permissions
        if (!PermissionUtil.checkSelfPermission(activity.getApplicationContext(),
                Manifest.permission.WRITE_EXTERNAL_STORAGE)) {
            // Check if we should show an explanation
            if (PermissionUtil.shouldShowRequestPermissionRationale(activity,
                    Manifest.permission.WRITE_EXTERNAL_STORAGE)) {
                // Show explanation to the user and then request permission
                Snackbar snackbar = Snackbar.make(activity.findViewById(R.id.ListLayout),
                        R.string.permission_storage_access, Snackbar.LENGTH_INDEFINITE)
                        .setAction(R.string.common_ok, new View.OnClickListener() {
                            @Override
                            public void onClick(View v) {
                                PermissionUtil.requestWriteExternalStoreagePermission(activity);
                            }
                        });

<<<<<<< HEAD
                DisplayUtils.colorSnackbar(activity.getApplicationContext(), snackbar);
=======
                ThemeUtils.colorSnackbar(activity.getApplicationContext(), snackbar);
>>>>>>> 434e5315

                snackbar.show();
            } else {
                // No explanation needed, request the permission.
                PermissionUtil.requestWriteExternalStoreagePermission(activity);
            }
        }

        // query media/image folders
        Cursor cursorFolders = null;
        if (PermissionUtil.checkSelfPermission(activity.getApplicationContext(),
                Manifest.permission.WRITE_EXTERNAL_STORAGE)) {
            cursorFolders = contentResolver.query(MEDIA_URI, FOLDER_PROJECTION, null, null, FOLDER_SORT_ORDER);
        }
        List<MediaFolder> mediaFolders = new ArrayList<>();
        String dataPath = MainApp.getStoragePath() + File.separator + MainApp.getDataFolder();

        if (cursorFolders != null) {
            String folderName;
            String fileSortOrder = MediaStore.Images.Media.DATE_TAKEN + " DESC LIMIT " + itemLimit;
            Cursor cursorImages;

            while (cursorFolders.moveToNext()) {
                String folderId = cursorFolders.getString(cursorFolders.getColumnIndex(MediaStore.Images.Media
                        .BUCKET_ID));

                MediaFolder mediaFolder = new MediaFolder();
                folderName = cursorFolders.getString(cursorFolders.getColumnIndex(
                        MediaStore.Images.Media.BUCKET_DISPLAY_NAME));
                mediaFolder.folderName = folderName;
                mediaFolder.filePaths = new ArrayList<>();

                // query images
                cursorImages = contentResolver.query(MEDIA_URI, FILE_PROJECTION, FILE_SELECTION + folderId, null,
                        fileSortOrder);
                Log.d(TAG, "Reading images for " + mediaFolder.folderName);

                if (cursorImages != null) {
                    String filePath;
                    while (cursorImages.moveToNext()) {
                        filePath = cursorImages.getString(cursorImages.getColumnIndexOrThrow(
                                MediaStore.MediaColumns.DATA));
                        mediaFolder.filePaths.add(filePath);
                        mediaFolder.absolutePath = filePath.substring(0, filePath.lastIndexOf("/"));
                    }
                    cursorImages.close();

                    // only do further work if folder is not within the Nextcloud app itself
                    if (!mediaFolder.absolutePath.startsWith(dataPath)) {

                        // count images
                        Cursor count = contentResolver.query(
                                MEDIA_URI,
                                FILE_PROJECTION,
                                FILE_SELECTION + folderId,
                                null,
                                null);

                        if (count != null) {
                            mediaFolder.numberOfFiles = count.getCount();
                            count.close();
                        }

                        mediaFolders.add(mediaFolder);
                    }
                }
            }
            cursorFolders.close();
        }

        return mediaFolders;
    }
}<|MERGE_RESOLUTION|>--- conflicted
+++ resolved
@@ -33,13 +33,8 @@
 
 import com.owncloud.android.MainApp;
 import com.owncloud.android.R;
-<<<<<<< HEAD
-import com.owncloud.android.utils.DisplayUtils;
-import com.owncloud.android.utils.PermissionUtil;
-=======
 import com.owncloud.android.utils.PermissionUtil;
 import com.owncloud.android.utils.ThemeUtils;
->>>>>>> 434e5315
 
 import java.io.File;
 import java.util.ArrayList;
@@ -84,11 +79,7 @@
                             }
                         });
 
-<<<<<<< HEAD
-                DisplayUtils.colorSnackbar(activity.getApplicationContext(), snackbar);
-=======
                 ThemeUtils.colorSnackbar(activity.getApplicationContext(), snackbar);
->>>>>>> 434e5315
 
                 snackbar.show();
             } else {
