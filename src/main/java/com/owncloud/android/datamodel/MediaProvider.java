--- conflicted
+++ resolved
@@ -107,11 +107,7 @@
                 MediaFolder mediaFolder = new MediaFolder();
                 folderName = cursorFolders.getString(cursorFolders.getColumnIndex(
                         MediaStore.Images.Media.BUCKET_DISPLAY_NAME));
-<<<<<<< HEAD
-                mediaFolder.type = MediaFolder.IMAGE;
-=======
                 mediaFolder.type = MediaFolderType.IMAGE;
->>>>>>> 08076d3b
                 mediaFolder.folderName = folderName;
                 mediaFolder.filePaths = new ArrayList<>();
 
@@ -210,11 +206,7 @@
                 MediaFolder mediaFolder = new MediaFolder();
                 folderName = cursorFolders.getString(cursorFolders.getColumnIndex(
                         MediaStore.Video.Media.BUCKET_DISPLAY_NAME));
-<<<<<<< HEAD
-                mediaFolder.type = MediaFolder.VIDEO;
-=======
                 mediaFolder.type = MediaFolderType.VIDEO;
->>>>>>> 08076d3b
                 mediaFolder.folderName = folderName;
                 mediaFolder.filePaths = new ArrayList<>();
 
