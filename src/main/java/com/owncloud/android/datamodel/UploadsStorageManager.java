/**
 * ownCloud Android client application
 *
 * @author LukeOwncloud
 * @author David A. Velasco
 * @author masensio
 * Copyright (C) 2016 ownCloud Inc.
 *
 * This program is free software: you can redistribute it and/or modify
 * it under the terms of the GNU General Public License version 2,
 * as published by the Free Software Foundation.
 *
 * This program is distributed in the hope that it will be useful,
 * but WITHOUT ANY WARRANTY; without even the implied warranty of
 * MERCHANTABILITY or FITNESS FOR A PARTICULAR PURPOSE.  See the
 * GNU General Public License for more details.
 *
 * You should have received a copy of the GNU General Public License
 * along with this program.  If not, see <http://www.gnu.org/licenses/>.
 */
package com.owncloud.android.datamodel;

import android.accounts.Account;
import android.content.ContentResolver;
import android.content.ContentValues;
import android.content.Context;
import android.database.Cursor;
import android.net.Uri;

import com.owncloud.android.authentication.AccountUtils;
import com.owncloud.android.db.OCUpload;
import com.owncloud.android.db.ProviderMeta.ProviderTableMeta;
import com.owncloud.android.db.UploadResult;
import com.owncloud.android.files.services.FileUploader;
import com.owncloud.android.lib.common.operations.RemoteOperationResult;
import com.owncloud.android.lib.common.utils.Log_OC;
import com.owncloud.android.operations.UploadFileOperation;

import java.util.Calendar;
import java.util.Observable;

/**
 * Database helper for storing list of files to be uploaded, including status
 * information for each file.
 */
public class UploadsStorageManager extends Observable {

    private ContentResolver mContentResolver;
    private Context mContext;
    private static final String AND = " AND ";

    static private final String TAG = UploadsStorageManager.class.getSimpleName();


    public enum UploadStatus {

        /**
         * Upload currently in progress or scheduled to be executed.
         */
        UPLOAD_IN_PROGRESS(0),

        /**
         * Last upload failed.
         */
        UPLOAD_FAILED(1),

        /**
         * Upload was successful.
         */
        UPLOAD_SUCCEEDED(2);

        private final int value;

        UploadStatus(int value) {
            this.value = value;
        }

        public int getValue() {
            return value;
        }

        public static UploadStatus fromValue(int value) {
            switch (value) {
                case 0:
                    return UPLOAD_IN_PROGRESS;
                case 1:
                    return UPLOAD_FAILED;
                case 2:
                    return UPLOAD_SUCCEEDED;
            }
            return null;
        }

    }

    public UploadsStorageManager(ContentResolver contentResolver, Context context) {
        if (contentResolver == null) {
            throw new IllegalArgumentException("Cannot create an instance with a NULL contentResolver");
        }
        mContentResolver = contentResolver;
        mContext = context;
    }

    /**
     * Stores an upload object in DB.
     *
     * @param ocUpload      Upload object to store
     * @return upload id, -1 if the insert process fails.
     */
    public long storeUpload(OCUpload ocUpload) {
        Log_OC.v(TAG, "Inserting " + ocUpload.getLocalPath() + " with status=" + ocUpload.getUploadStatus());

        ContentValues cv = new ContentValues();
        cv.put(ProviderTableMeta.UPLOADS_LOCAL_PATH, ocUpload.getLocalPath());
        cv.put(ProviderTableMeta.UPLOADS_REMOTE_PATH, ocUpload.getRemotePath());
        cv.put(ProviderTableMeta.UPLOADS_ACCOUNT_NAME, ocUpload.getAccountName());
        cv.put(ProviderTableMeta.UPLOADS_FILE_SIZE, ocUpload.getFileSize());
        cv.put(ProviderTableMeta.UPLOADS_STATUS, ocUpload.getUploadStatus().value);
        cv.put(ProviderTableMeta.UPLOADS_LOCAL_BEHAVIOUR, ocUpload.getLocalAction());
        cv.put(ProviderTableMeta.UPLOADS_FORCE_OVERWRITE, ocUpload.isForceOverwrite() ? 1 : 0);
        cv.put(ProviderTableMeta.UPLOADS_IS_CREATE_REMOTE_FOLDER, ocUpload.isCreateRemoteFolder() ? 1 : 0);
        cv.put(ProviderTableMeta.UPLOADS_LAST_RESULT, ocUpload.getLastResult().getValue());
        cv.put(ProviderTableMeta.UPLOADS_CREATED_BY, ocUpload.getCreadtedBy());
        cv.put(ProviderTableMeta.UPLOADS_IS_WHILE_CHARGING_ONLY, ocUpload.isWhileChargingOnly() ? 1 : 0);
        cv.put(ProviderTableMeta.UPLOADS_IS_WIFI_ONLY, ocUpload.isUseWifiOnly() ? 1 : 0);

        Uri result = getDB().insert(ProviderTableMeta.CONTENT_URI_UPLOADS, cv);

        Log_OC.d(TAG, "storeUpload returns with: " + result + " for file: " + ocUpload.getLocalPath());
        if (result == null) {
            Log_OC.e(TAG, "Failed to insert item " + ocUpload.getLocalPath() + " into upload db.");
            return -1;
        } else {
            long new_id = Long.parseLong(result.getPathSegments().get(1));
            ocUpload.setUploadId(new_id);
            notifyObserversNow();
            return new_id;
        }
    }

    /**
     * Update an upload object in DB.
     *
     * @param ocUpload      Upload object with state to update
     * @return num of updated uploads.
     */
    public int updateUpload(OCUpload ocUpload) {
        Log_OC.v(TAG, "Updating " + ocUpload.getLocalPath() + " with status=" + ocUpload.getUploadStatus());

        ContentValues cv = new ContentValues();
        cv.put(ProviderTableMeta.UPLOADS_LOCAL_PATH, ocUpload.getLocalPath());
        cv.put(ProviderTableMeta.UPLOADS_REMOTE_PATH, ocUpload.getRemotePath());
        cv.put(ProviderTableMeta.UPLOADS_ACCOUNT_NAME, ocUpload.getAccountName());
        cv.put(ProviderTableMeta.UPLOADS_STATUS, ocUpload.getUploadStatus().value);
        cv.put(ProviderTableMeta.UPLOADS_LAST_RESULT, ocUpload.getLastResult().getValue());
        cv.put(ProviderTableMeta.UPLOADS_UPLOAD_END_TIMESTAMP, ocUpload.getUploadEndTimestamp());

        int result = getDB().update(ProviderTableMeta.CONTENT_URI_UPLOADS,
                cv,
                ProviderTableMeta._ID + "=?",
                new String[]{String.valueOf(ocUpload.getUploadId())}
        );

        Log_OC.d(TAG, "updateUpload returns with: " + result + " for file: " + ocUpload.getLocalPath());
        if (result != 1) {
            Log_OC.e(TAG, "Failed to update item " + ocUpload.getLocalPath() + " into upload db.");
        } else {
            notifyObserversNow();
        }

        return result;
    }

    private int updateUploadInternal(Cursor c, UploadStatus status, UploadResult result, String remotePath,
                                     String localPath) {

        int r = 0;
        while (c.moveToNext()) {
            // read upload object and update
            OCUpload upload = createOCUploadFromCursor(c);

            String path = c.getString(c.getColumnIndex(ProviderTableMeta.UPLOADS_LOCAL_PATH));
            Log_OC.v(
                    TAG,
                    "Updating " + path + " with status:" + status + " and result:"
                            + (result == null ? "null" : result.toString()) + " (old:"
                            + upload.toFormattedString() + ")");

            upload.setUploadStatus(status);
            upload.setLastResult(result);
            upload.setRemotePath(remotePath);
            if (localPath != null) {
                upload.setLocalPath(localPath);
            }
            if (status == UploadStatus.UPLOAD_SUCCEEDED) {
                upload.setUploadEndTimestamp(Calendar.getInstance().getTimeInMillis());
            }

            // store update upload object to db
            r = updateUpload(upload);

        }

        return r;
    }

    /**
     * Update upload status of file uniquely referenced by id.
     *
     * @param id     upload id.
     * @param status new status.
     * @param result new result of upload operation
     * @param remotePath path of the file to upload in the ownCloud storage
     * @param localPath path of the file to upload in the device storage
     * @return 1 if file status was updated, else 0.
     */
    private int updateUploadStatus(long id, UploadStatus status, UploadResult result, String remotePath,
                                  String localPath) {
        //Log_OC.v(TAG, "Updating "+filepath+" with uploadStatus="+status +" and result="+result);

        int returnValue = 0;
        Cursor c = getDB().query(
                ProviderTableMeta.CONTENT_URI_UPLOADS,
                null,
                ProviderTableMeta._ID + "=?",
                new String[]{String.valueOf(id)},
                null
        );

        if (c.getCount() != 1) {
            Log_OC.e(TAG, c.getCount() + " items for id=" + id
                    + " available in UploadDb. Expected 1. Failed to update upload db.");
        } else {
            returnValue = updateUploadInternal(c, status, result, remotePath, localPath);
        }
        c.close();
        return returnValue;
    }


    /**
     * Should be called when some value of this DB was changed. All observers
     * are informed.
     */
    public void notifyObserversNow() {
        Log_OC.d(TAG, "notifyObserversNow");
        setChanged();
        notifyObservers();
    }


    /**
     * Remove an upload from the uploads list, known its target account and remote path.
     *
     * @param upload            Upload instance to remove from persisted storage.
     *
     * @return true when the upload was stored and could be removed.
     */
    public int removeUpload(OCUpload upload) {
        int result = getDB().delete(
                ProviderTableMeta.CONTENT_URI_UPLOADS,
                ProviderTableMeta._ID + "=?",
                new String[]{Long.toString(upload.getUploadId())}
        );
        Log_OC.d(TAG, "delete returns " + result + " for upload " + upload);
        if (result > 0) {
            notifyObserversNow();
        }
        return result;
    }


    /**
     * Remove an upload from the uploads list, known its target account and remote path.
     *
     * @param accountName       Name of the OC account target of the upload to remove.
     * @param remotePath        Absolute path in the OC account target of the upload to remove.
     * @return true when one or more upload entries were removed
     */
    public int removeUpload(String accountName, String remotePath) {
        int result = getDB().delete(
                ProviderTableMeta.CONTENT_URI_UPLOADS,
                ProviderTableMeta.UPLOADS_ACCOUNT_NAME + "=? AND " + ProviderTableMeta.UPLOADS_REMOTE_PATH + "=?",
                new String[]{accountName, remotePath}
        );
        Log_OC.d(TAG, "delete returns " + result + " for file " + remotePath + " in " + accountName);
        if (result > 0) {
            notifyObserversNow();
        }
        return result;
    }


    /**
     * Remove all the uploads of a given account from the uploads list.
     *
     * @param accountName       Name of the OC account target of the uploads to remove.
     * @return true when one or more upload entries were removed
     */
    public int removeUploads(String accountName) {
        int result = getDB().delete(
                ProviderTableMeta.CONTENT_URI_UPLOADS,
                ProviderTableMeta.UPLOADS_ACCOUNT_NAME + "=?",
                new String[]{accountName}
        );
        Log_OC.d(TAG, "delete returns " + result + " for uploads in " + accountName);
        if (result > 0) {
            notifyObserversNow();
        }
        return result;
    }

    public OCUpload[] getAllStoredUploads() {
        return getUploads(null, null);
    }


    private OCUpload[] getUploads(String selection, String[] selectionArgs) {
        Cursor c = getDB().query(
                ProviderTableMeta.CONTENT_URI_UPLOADS,
                null,
                selection,
                selectionArgs,
                null
        );
        OCUpload[] list = new OCUpload[c.getCount()];
        if (c.moveToFirst()) {
            do {
                OCUpload upload = createOCUploadFromCursor(c);
                if (upload == null) {
                    Log_OC.e(TAG, "OCUpload could not be created from cursor");
                } else {
                    list[c.getPosition()] = upload;
                }
            } while (c.moveToNext());

        }
        c.close();

        return list;
    }


    private OCUpload createOCUploadFromCursor(Cursor c) {
        OCUpload upload = null;
        if (c != null) {
            String localPath = c.getString(c.getColumnIndex(ProviderTableMeta.UPLOADS_LOCAL_PATH));
            String remotePath = c.getString(c.getColumnIndex(ProviderTableMeta.UPLOADS_REMOTE_PATH));
            String accountName = c.getString(c.getColumnIndex(ProviderTableMeta.UPLOADS_ACCOUNT_NAME));
            upload = new OCUpload(localPath, remotePath, accountName);

            upload.setFileSize(c.getLong(c.getColumnIndex(ProviderTableMeta.UPLOADS_FILE_SIZE)));
            upload.setUploadId(c.getLong(c.getColumnIndex(ProviderTableMeta._ID)));
            upload.setUploadStatus(
                    UploadStatus.fromValue(c.getInt(c.getColumnIndex(ProviderTableMeta.UPLOADS_STATUS)))
            );
            upload.setLocalAction(c.getInt(c.getColumnIndex((ProviderTableMeta.UPLOADS_LOCAL_BEHAVIOUR))));
            upload.setForceOverwrite(c.getInt(
                    c.getColumnIndex(ProviderTableMeta.UPLOADS_FORCE_OVERWRITE)) == 1);
            upload.setCreateRemoteFolder(c.getInt(
                    c.getColumnIndex(ProviderTableMeta.UPLOADS_IS_CREATE_REMOTE_FOLDER)) == 1);
            upload.setUploadEndTimestamp(c.getLong(c.getColumnIndex(ProviderTableMeta.UPLOADS_UPLOAD_END_TIMESTAMP)));
            upload.setLastResult(UploadResult.fromValue(
                    c.getInt(c.getColumnIndex(ProviderTableMeta.UPLOADS_LAST_RESULT))));
            upload.setCreatedBy(c.getInt(c.getColumnIndex(ProviderTableMeta.UPLOADS_CREATED_BY)));
        }
        return upload;
    }

    public OCUpload[] getCurrentAndPendingUploadsForCurrentAccount() {
        Account account = AccountUtils.getCurrentOwnCloudAccount(mContext);

        OCUpload[] uploads = getUploads(
<<<<<<< HEAD
                ProviderTableMeta.UPLOADS_STATUS + "==" + UploadStatus.UPLOAD_IN_PROGRESS.value + " OR " +
                        ProviderTableMeta.UPLOADS_LAST_RESULT + "==" + UploadResult.DELAYED_FOR_WIFI.getValue() + " OR " +
                        ProviderTableMeta.UPLOADS_LAST_RESULT + "==" + UploadResult.LOCK_FAILED.getValue() + " OR " +
                        ProviderTableMeta.UPLOADS_LAST_RESULT + "==" + UploadResult.DELAYED_FOR_CHARGING.getValue() + " AND " +
                        ProviderTableMeta.UPLOADS_ACCOUNT_NAME + "== ?",
=======
                ProviderTableMeta.UPLOADS_STATUS + "==" + UploadStatus.UPLOAD_IN_PROGRESS.value +
                        " OR " + ProviderTableMeta.UPLOADS_LAST_RESULT + "==" + UploadResult.DELAYED_FOR_WIFI.getValue() +
                        " OR " + ProviderTableMeta.UPLOADS_LAST_RESULT + "==" + UploadResult.LOCK_FAILED.getValue() +
                        " OR " + ProviderTableMeta.UPLOADS_LAST_RESULT +
                        "==" + UploadResult.DELAYED_FOR_CHARGING.getValue() +
                        " AND " + ProviderTableMeta.UPLOADS_ACCOUNT_NAME + "== ?",
>>>>>>> 08076d3b
                new String[]{account.name}
        );

        return uploads;

    }

    /**
     * Get all failed uploads.
     */
    public OCUpload[] getFailedUploads() {

        return getUploads(
                ProviderTableMeta.UPLOADS_STATUS + "==" + UploadStatus.UPLOAD_FAILED.value, null);
    }

    public OCUpload[] getFinishedUploadsForCurrentAccount() {
        Account account = AccountUtils.getCurrentOwnCloudAccount(mContext);

        return getUploads(ProviderTableMeta.UPLOADS_STATUS + "==" + UploadStatus.UPLOAD_SUCCEEDED.value + AND +
                ProviderTableMeta.UPLOADS_ACCOUNT_NAME + "== ?", new String[]{account.name});
    }

    /**
     * Get all uploads which where successfully completed.
     */
    public OCUpload[] getFinishedUploads() {

        return getUploads(ProviderTableMeta.UPLOADS_STATUS + "==" + UploadStatus.UPLOAD_SUCCEEDED.value, null);
    }

    public OCUpload[] getFailedButNotDelayedUploadsForCurrentAccount() {
        Account account = AccountUtils.getCurrentOwnCloudAccount(mContext);

<<<<<<< HEAD
        return getUploads(ProviderTableMeta.UPLOADS_STATUS + "==" + UploadStatus.UPLOAD_FAILED.value + AND +
                        ProviderTableMeta.UPLOADS_LAST_RESULT + "<>" + UploadResult.DELAYED_FOR_WIFI.getValue() + AND +
                        ProviderTableMeta.UPLOADS_LAST_RESULT + "<>" + UploadResult.LOCK_FAILED.getValue() + AND +
                        ProviderTableMeta.UPLOADS_LAST_RESULT + "<>" + UploadResult.DELAYED_FOR_CHARGING.getValue() + AND +
                        ProviderTableMeta.UPLOADS_ACCOUNT_NAME + "== ?",
=======
        return getUploads(ProviderTableMeta.UPLOADS_STATUS + "==" + UploadStatus.UPLOAD_FAILED.value +
                        AND +
                        ProviderTableMeta.UPLOADS_LAST_RESULT + "<>" + UploadResult.DELAYED_FOR_WIFI.getValue() +
                        AND +
                        ProviderTableMeta.UPLOADS_LAST_RESULT + "<>" + UploadResult.LOCK_FAILED.getValue() +
                        AND +
                        ProviderTableMeta.UPLOADS_LAST_RESULT + "<>" + UploadResult.DELAYED_FOR_CHARGING.getValue() +
                        AND + ProviderTableMeta.UPLOADS_ACCOUNT_NAME + "== ?",
>>>>>>> 08076d3b
                new String[]{account.name}
        );
    }

    /**
     * Get all failed uploads, except for those that were not performed due to lack of Wifi connection
     * @return Array of failed uploads, except for those that were not performed due to lack of Wifi connection.
     */
    public OCUpload[] getFailedButNotDelayedUploads() {

        return getUploads(ProviderTableMeta.UPLOADS_STATUS + "==" + UploadStatus.UPLOAD_FAILED.value + AND +
                        ProviderTableMeta.UPLOADS_LAST_RESULT + "<>" + UploadResult.LOCK_FAILED.getValue() + AND +
                        ProviderTableMeta.UPLOADS_LAST_RESULT + "<>" + UploadResult.DELAYED_FOR_WIFI.getValue() + AND +
                        ProviderTableMeta.UPLOADS_LAST_RESULT + "<>" + UploadResult.DELAYED_FOR_CHARGING.getValue(),
                null
        );
    }

    private ContentResolver getDB() {
        return mContentResolver;
    }

    public long clearFailedButNotDelayedUploads() {
        Account account = AccountUtils.getCurrentOwnCloudAccount(mContext);

        long result = getDB().delete(
                ProviderTableMeta.CONTENT_URI_UPLOADS,
<<<<<<< HEAD
                ProviderTableMeta.UPLOADS_STATUS + "==" + UploadStatus.UPLOAD_FAILED.value + AND +
                        ProviderTableMeta.UPLOADS_LAST_RESULT + "<>" + UploadResult.LOCK_FAILED.getValue() + AND +
                        ProviderTableMeta.UPLOADS_LAST_RESULT + "<>" + UploadResult.DELAYED_FOR_WIFI.getValue() + AND +
                        ProviderTableMeta.UPLOADS_LAST_RESULT + "<>" + UploadResult.DELAYED_FOR_CHARGING.getValue() + AND +
=======
                ProviderTableMeta.UPLOADS_STATUS + "==" + UploadStatus.UPLOAD_FAILED.value +
                        AND +
                        ProviderTableMeta.UPLOADS_LAST_RESULT + "<>" + UploadResult.LOCK_FAILED.getValue() +
                        AND +
                        ProviderTableMeta.UPLOADS_LAST_RESULT + "<>" + UploadResult.DELAYED_FOR_WIFI.getValue() +
                        AND +
                        ProviderTableMeta.UPLOADS_LAST_RESULT + "<>" + UploadResult.DELAYED_FOR_CHARGING.getValue() +
                        AND +
>>>>>>> 08076d3b
                        ProviderTableMeta.UPLOADS_ACCOUNT_NAME + "== ?",
                new String[]{account.name}
        );

        Log_OC.d(TAG, "delete all failed uploads but those delayed for Wifi");
        if (result > 0) {
            notifyObserversNow();
        }
        return result;
    }

    public long clearSuccessfulUploads() {
        Account account = AccountUtils.getCurrentOwnCloudAccount(mContext);

        long result = getDB().delete(
                ProviderTableMeta.CONTENT_URI_UPLOADS,
                ProviderTableMeta.UPLOADS_STATUS + "==" + UploadStatus.UPLOAD_SUCCEEDED.value  + AND +
                ProviderTableMeta.UPLOADS_ACCOUNT_NAME + "== ?", new String[]{account.name}

        );

        Log_OC.d(TAG, "delete all successful uploads");
        if (result > 0) {
            notifyObserversNow();
        }
        return result;
    }

    public long clearAllFinishedButNotDelayedUploads() {
        Account account = AccountUtils.getCurrentOwnCloudAccount(mContext);

        String[] whereArgs = new String[3];
        whereArgs[0] = String.valueOf(UploadStatus.UPLOAD_SUCCEEDED.value);
        whereArgs[1] = String.valueOf(UploadStatus.UPLOAD_FAILED.value);
        whereArgs[2] = account.name;
        long result = getDB().delete(
                ProviderTableMeta.CONTENT_URI_UPLOADS,
<<<<<<< HEAD
                ProviderTableMeta.UPLOADS_STATUS + "=? OR " + ProviderTableMeta.UPLOADS_STATUS + "=? AND " +
                        ProviderTableMeta.UPLOADS_LAST_RESULT + "<>" + UploadResult.LOCK_FAILED.getValue() + AND +
                        ProviderTableMeta.UPLOADS_LAST_RESULT + "<>" + UploadResult.DELAYED_FOR_WIFI.getValue() + AND +
                        ProviderTableMeta.UPLOADS_LAST_RESULT + "<>" + UploadResult.DELAYED_FOR_CHARGING.getValue() + AND +
=======
                ProviderTableMeta.UPLOADS_STATUS + "=? OR " + ProviderTableMeta.UPLOADS_STATUS + "=?" +
                        AND +
                        ProviderTableMeta.UPLOADS_LAST_RESULT + "<>" + UploadResult.LOCK_FAILED.getValue() +
                        AND +
                        ProviderTableMeta.UPLOADS_LAST_RESULT + "<>" + UploadResult.DELAYED_FOR_WIFI.getValue() +
                        AND +
                        ProviderTableMeta.UPLOADS_LAST_RESULT + "<>" + UploadResult.DELAYED_FOR_CHARGING.getValue() +
                        AND +
>>>>>>> 08076d3b
                        ProviderTableMeta.UPLOADS_ACCOUNT_NAME + "== ?",
                whereArgs
        );
        Log_OC.d(TAG, "delete all finished uploads");
        if (result > 0) {
            notifyObserversNow();
        }
        return result;
    }

    /**
     * Updates the persistent upload database with upload result.
     */
    public void updateDatabaseUploadResult(RemoteOperationResult uploadResult, UploadFileOperation upload) {
        // result: success or fail notification
        Log_OC.d(TAG, "updateDataseUploadResult uploadResult: " + uploadResult + " upload: " + upload);

        if (uploadResult.isCancelled()) {
            removeUpload(
                    upload.getAccount().name,
                    upload.getRemotePath()
            );
        } else {
            String localPath = (FileUploader.LOCAL_BEHAVIOUR_MOVE == upload.getLocalBehaviour())
                    ? upload.getStoragePath() : null;

            if (uploadResult.isSuccess()) {
                updateUploadStatus(
                        upload.getOCUploadId(),
                        UploadStatus.UPLOAD_SUCCEEDED,
                        UploadResult.UPLOADED,
                        upload.getRemotePath(),
                        localPath
                );
            } else {
                updateUploadStatus(
                        upload.getOCUploadId(),
                        UploadStatus.UPLOAD_FAILED,
                        UploadResult.fromOperationResult(uploadResult),
                        upload.getRemotePath(),
                        localPath
                );
            }
        }
    }

    /**
     * Updates the persistent upload database with an upload now in progress.
     */
    public void updateDatabaseUploadStart(UploadFileOperation upload) {
        String localPath = (FileUploader.LOCAL_BEHAVIOUR_MOVE == upload.getLocalBehaviour())
                ? upload.getStoragePath() : null;

        updateUploadStatus(
                upload.getOCUploadId(),
                UploadStatus.UPLOAD_IN_PROGRESS,
                UploadResult.UNKNOWN,
                upload.getRemotePath(),
                localPath
        );
    }


    /**
     * Changes the status of any in progress upload from UploadStatus.UPLOAD_IN_PROGRESS
     * to UploadStatus.UPLOAD_FAILED
     *
     * @return Number of uploads which status was changed.
     */
    public int failInProgressUploads(UploadResult fail) {
        Log_OC.v(TAG, "Updating state of any killed upload");

        ContentValues cv = new ContentValues();
        cv.put(ProviderTableMeta.UPLOADS_STATUS, UploadStatus.UPLOAD_FAILED.getValue());
        cv.put(
                ProviderTableMeta.UPLOADS_LAST_RESULT,
                fail != null ? fail.getValue() : UploadResult.UNKNOWN.getValue()
        );
        cv.put(ProviderTableMeta.UPLOADS_UPLOAD_END_TIMESTAMP, Calendar.getInstance().getTimeInMillis());

        int result = getDB().update(
                ProviderTableMeta.CONTENT_URI_UPLOADS,
                cv,
                ProviderTableMeta.UPLOADS_STATUS + "=?",
                new String[]{String.valueOf(UploadStatus.UPLOAD_IN_PROGRESS.getValue())}
        );

        if (result == 0) {
            Log_OC.v(TAG, "No upload was killed");
        } else {
            Log_OC.w(TAG, Integer.toString(result) + " uploads where abruptly interrupted");
            notifyObserversNow();
        }
        return result;
    }
}<|MERGE_RESOLUTION|>--- conflicted
+++ resolved
@@ -371,20 +371,12 @@
         Account account = AccountUtils.getCurrentOwnCloudAccount(mContext);
 
         OCUpload[] uploads = getUploads(
-<<<<<<< HEAD
-                ProviderTableMeta.UPLOADS_STATUS + "==" + UploadStatus.UPLOAD_IN_PROGRESS.value + " OR " +
-                        ProviderTableMeta.UPLOADS_LAST_RESULT + "==" + UploadResult.DELAYED_FOR_WIFI.getValue() + " OR " +
-                        ProviderTableMeta.UPLOADS_LAST_RESULT + "==" + UploadResult.LOCK_FAILED.getValue() + " OR " +
-                        ProviderTableMeta.UPLOADS_LAST_RESULT + "==" + UploadResult.DELAYED_FOR_CHARGING.getValue() + " AND " +
-                        ProviderTableMeta.UPLOADS_ACCOUNT_NAME + "== ?",
-=======
                 ProviderTableMeta.UPLOADS_STATUS + "==" + UploadStatus.UPLOAD_IN_PROGRESS.value +
                         " OR " + ProviderTableMeta.UPLOADS_LAST_RESULT + "==" + UploadResult.DELAYED_FOR_WIFI.getValue() +
                         " OR " + ProviderTableMeta.UPLOADS_LAST_RESULT + "==" + UploadResult.LOCK_FAILED.getValue() +
                         " OR " + ProviderTableMeta.UPLOADS_LAST_RESULT +
                         "==" + UploadResult.DELAYED_FOR_CHARGING.getValue() +
                         " AND " + ProviderTableMeta.UPLOADS_ACCOUNT_NAME + "== ?",
->>>>>>> 08076d3b
                 new String[]{account.name}
         );
 
@@ -419,13 +411,6 @@
     public OCUpload[] getFailedButNotDelayedUploadsForCurrentAccount() {
         Account account = AccountUtils.getCurrentOwnCloudAccount(mContext);
 
-<<<<<<< HEAD
-        return getUploads(ProviderTableMeta.UPLOADS_STATUS + "==" + UploadStatus.UPLOAD_FAILED.value + AND +
-                        ProviderTableMeta.UPLOADS_LAST_RESULT + "<>" + UploadResult.DELAYED_FOR_WIFI.getValue() + AND +
-                        ProviderTableMeta.UPLOADS_LAST_RESULT + "<>" + UploadResult.LOCK_FAILED.getValue() + AND +
-                        ProviderTableMeta.UPLOADS_LAST_RESULT + "<>" + UploadResult.DELAYED_FOR_CHARGING.getValue() + AND +
-                        ProviderTableMeta.UPLOADS_ACCOUNT_NAME + "== ?",
-=======
         return getUploads(ProviderTableMeta.UPLOADS_STATUS + "==" + UploadStatus.UPLOAD_FAILED.value +
                         AND +
                         ProviderTableMeta.UPLOADS_LAST_RESULT + "<>" + UploadResult.DELAYED_FOR_WIFI.getValue() +
@@ -434,7 +419,6 @@
                         AND +
                         ProviderTableMeta.UPLOADS_LAST_RESULT + "<>" + UploadResult.DELAYED_FOR_CHARGING.getValue() +
                         AND + ProviderTableMeta.UPLOADS_ACCOUNT_NAME + "== ?",
->>>>>>> 08076d3b
                 new String[]{account.name}
         );
     }
@@ -462,12 +446,6 @@
 
         long result = getDB().delete(
                 ProviderTableMeta.CONTENT_URI_UPLOADS,
-<<<<<<< HEAD
-                ProviderTableMeta.UPLOADS_STATUS + "==" + UploadStatus.UPLOAD_FAILED.value + AND +
-                        ProviderTableMeta.UPLOADS_LAST_RESULT + "<>" + UploadResult.LOCK_FAILED.getValue() + AND +
-                        ProviderTableMeta.UPLOADS_LAST_RESULT + "<>" + UploadResult.DELAYED_FOR_WIFI.getValue() + AND +
-                        ProviderTableMeta.UPLOADS_LAST_RESULT + "<>" + UploadResult.DELAYED_FOR_CHARGING.getValue() + AND +
-=======
                 ProviderTableMeta.UPLOADS_STATUS + "==" + UploadStatus.UPLOAD_FAILED.value +
                         AND +
                         ProviderTableMeta.UPLOADS_LAST_RESULT + "<>" + UploadResult.LOCK_FAILED.getValue() +
@@ -476,7 +454,6 @@
                         AND +
                         ProviderTableMeta.UPLOADS_LAST_RESULT + "<>" + UploadResult.DELAYED_FOR_CHARGING.getValue() +
                         AND +
->>>>>>> 08076d3b
                         ProviderTableMeta.UPLOADS_ACCOUNT_NAME + "== ?",
                 new String[]{account.name}
         );
@@ -514,21 +491,12 @@
         whereArgs[2] = account.name;
         long result = getDB().delete(
                 ProviderTableMeta.CONTENT_URI_UPLOADS,
-<<<<<<< HEAD
-                ProviderTableMeta.UPLOADS_STATUS + "=? OR " + ProviderTableMeta.UPLOADS_STATUS + "=? AND " +
-                        ProviderTableMeta.UPLOADS_LAST_RESULT + "<>" + UploadResult.LOCK_FAILED.getValue() + AND +
-                        ProviderTableMeta.UPLOADS_LAST_RESULT + "<>" + UploadResult.DELAYED_FOR_WIFI.getValue() + AND +
-                        ProviderTableMeta.UPLOADS_LAST_RESULT + "<>" + UploadResult.DELAYED_FOR_CHARGING.getValue() + AND +
-=======
                 ProviderTableMeta.UPLOADS_STATUS + "=? OR " + ProviderTableMeta.UPLOADS_STATUS + "=?" +
                         AND +
-                        ProviderTableMeta.UPLOADS_LAST_RESULT + "<>" + UploadResult.LOCK_FAILED.getValue() +
-                        AND +
-                        ProviderTableMeta.UPLOADS_LAST_RESULT + "<>" + UploadResult.DELAYED_FOR_WIFI.getValue() +
-                        AND +
-                        ProviderTableMeta.UPLOADS_LAST_RESULT + "<>" + UploadResult.DELAYED_FOR_CHARGING.getValue() +
-                        AND +
->>>>>>> 08076d3b
+                        ProviderTableMeta.UPLOADS_LAST_RESULT + "<>" + UploadResult.LOCK_FAILED.getValue() + AND  +
+                ProviderTableMeta.UPLOADS_LAST_RESULT + "<>" + UploadResult.LOCK_FAILED.getValue() + AND +
+                        ProviderTableMeta.UPLOADS_LAST_RESULT + "<>" +UploadResult.DELAYED_FOR_WIFI.getValue() + AND +
+                ProviderTableMeta.UPLOADS_LAST_RESULT + "<>" + UploadResult.DELAYED_FOR_CHARGING.getValue()+ AND +
                         ProviderTableMeta.UPLOADS_ACCOUNT_NAME + "== ?",
                 whereArgs
         );
