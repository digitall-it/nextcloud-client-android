/*
 *   ownCloud Android client application
 *
 *   @author Tobias Kaminsky
 *   @author David A. Velasco
 *   Copyright (C) 2015 ownCloud Inc.
 *
 *   This program is free software: you can redistribute it and/or modify
 *   it under the terms of the GNU General Public License version 2,
 *   as published by the Free Software Foundation.
 *
 *   This program is distributed in the hope that it will be useful,
 *   but WITHOUT ANY WARRANTY; without even the implied warranty of
 *   MERCHANTABILITY or FITNESS FOR A PARTICULAR PURPOSE.  See the
 *   GNU General Public License for more details.
 *
 *   You should have received a copy of the GNU General Public License
 *   along with this program.  If not, see <http://www.gnu.org/licenses/>.
 *
 */

package com.owncloud.android.datamodel;

import android.accounts.Account;
import android.content.Context;
import android.content.res.Resources;
import android.graphics.Bitmap;
import android.graphics.Bitmap.CompressFormat;
import android.graphics.BitmapFactory;
import android.graphics.Canvas;
import android.graphics.Paint;
import android.graphics.Point;
import android.graphics.drawable.BitmapDrawable;
import android.graphics.drawable.Drawable;
import android.media.MediaMetadataRetriever;
import android.media.ThumbnailUtils;
import android.net.Uri;
import android.os.AsyncTask;
import android.view.Display;
import android.view.MenuItem;
import android.view.WindowManager;
import android.widget.ImageView;

import com.owncloud.android.MainApp;
import com.owncloud.android.R;
import com.owncloud.android.authentication.AccountUtils;
import com.owncloud.android.lib.common.OwnCloudAccount;
import com.owncloud.android.lib.common.OwnCloudClient;
import com.owncloud.android.lib.common.OwnCloudClientManagerFactory;
import com.owncloud.android.lib.common.utils.Log_OC;
import com.owncloud.android.lib.resources.status.OwnCloudVersion;
import com.owncloud.android.ui.adapter.DiskLruImageCache;
import com.owncloud.android.ui.preview.PreviewImageFragment;
import com.owncloud.android.utils.BitmapUtils;
import com.owncloud.android.utils.ConnectivityUtils;
import com.owncloud.android.utils.DisplayUtils.AvatarGenerationListener;
import com.owncloud.android.utils.FileStorageUtils;
import com.owncloud.android.utils.MimeTypeUtil;

import org.apache.commons.httpclient.HttpStatus;
import org.apache.commons.httpclient.methods.GetMethod;

import java.io.File;
import java.io.InputStream;
import java.lang.ref.WeakReference;
import java.util.ArrayList;

import edu.umd.cs.findbugs.annotations.SuppressFBWarnings;

/**
 * Manager for concurrent access to thumbnails cache.
 */
public class ThumbnailsCacheManager {

    private static final String TAG = ThumbnailsCacheManager.class.getSimpleName();

    private static final String CACHE_FOLDER = "thumbnailCache";

    private static final Object mThumbnailsDiskCacheLock = new Object();
    private static DiskLruImageCache mThumbnailCache = null;
    private static boolean mThumbnailCacheStarting = true;

    private static final int DISK_CACHE_SIZE = 1024 * 1024 * 200; // 200MB
    private static final CompressFormat mCompressFormat = CompressFormat.JPEG;
    private static final int mCompressQuality = 70;
    private static OwnCloudClient mClient = null;

    public static final Bitmap mDefaultImg =
            BitmapFactory.decodeResource(
                    MainApp.getAppContext().getResources(),
                    R.drawable.file_image
            );

    public static final Bitmap mDefaultVideo =
            BitmapFactory.decodeResource(
                    MainApp.getAppContext().getResources(),
                    R.drawable.file_movie
            );


    public static class InitDiskCacheTask extends AsyncTask<File, Void, Void> {

        @Override
        protected Void doInBackground(File... params) {
            synchronized (mThumbnailsDiskCacheLock) {
                mThumbnailCacheStarting = true;

                if (mThumbnailCache == null) {
                    try {
                        // Check if media is mounted or storage is built-in, if so, 
                        // try and use external cache dir; otherwise use internal cache dir
                        File cacheDir = MainApp.getAppContext().getExternalCacheDir();

                        if (cacheDir != null) {
                            String cachePath = cacheDir.getPath() + File.separator + CACHE_FOLDER;
                            Log_OC.d(TAG, "create dir: " + cachePath);
                            File diskCacheDir = new File(cachePath);
                            mThumbnailCache = new DiskLruImageCache(diskCacheDir, DISK_CACHE_SIZE, mCompressFormat,
                                    mCompressQuality);
                        } else {
                            throw new Exception();
                        }
                    } catch (Exception e) {
                        Log_OC.d(TAG, "Thumbnail cache could not be opened ", e);
                        mThumbnailCache = null;
                    }
                }
                mThumbnailCacheStarting = false; // Finished initialization
                mThumbnailsDiskCacheLock.notifyAll(); // Wake any waiting threads
            }
            return null;
        }
    }

    /**
     * Converts size of file icon from dp to pixel
     *
     * @return int
     */
    private static int getThumbnailDimension() {
        // Converts dp to pixel
        Resources r = MainApp.getAppContext().getResources();
        return Math.round(r.getDimension(R.dimen.file_icon_size_grid));
    }

    /**
     * Converts dimension of screen as point
     *
     * @return Point
     */
    private static Point getScreenDimension() {
        WindowManager wm = (WindowManager) MainApp.getAppContext().
                getSystemService(Context.WINDOW_SERVICE);
        Display display = wm.getDefaultDisplay();
        Point point = new Point();
        display.getSize(point);
        return point;
    }

    /**
     * Add thumbnail to cache
     *
     * @param imageKey: thumb key
     * @param bitmap:   image for extracting thumbnail
     * @param path:     image path
     * @param pxW:      thumbnail width in pixel
     * @param pxH:      thumbnail height in pixel
     * @return Bitmap
     */
    private static Bitmap addThumbnailToCache(String imageKey, Bitmap bitmap, String path, int pxW, int pxH) {

        Bitmap thumbnail = ThumbnailUtils.extractThumbnail(bitmap, pxW, pxH);

        // Rotate image, obeying exif tag
        thumbnail = BitmapUtils.rotateImage(thumbnail, path);

        // Add thumbnail to cache
        addBitmapToCache(imageKey, thumbnail);

        return thumbnail;
    }

    private static void addBitmapToCache(String key, Bitmap bitmap) {
        synchronized (mThumbnailsDiskCacheLock) {
            if (mThumbnailCache != null) {
                mThumbnailCache.put(key, bitmap);
            }
        }
    }

    public static Bitmap getBitmapFromDiskCache(String key) {
        synchronized (mThumbnailsDiskCacheLock) {
            // Wait while disk cache is started from background thread
            while (mThumbnailCacheStarting) {
                try {
                    mThumbnailsDiskCacheLock.wait();
                } catch (InterruptedException e) {
                    Log_OC.e(TAG, "Wait in mThumbnailsDiskCacheLock was interrupted", e);
                }
            }
            if (mThumbnailCache != null) {
                return mThumbnailCache.getBitmap(key);
            }
        }
        return null;
    }

    public static class ResizedImageGenerationTask extends AsyncTask<Object, Void, Bitmap> {
        private PreviewImageFragment previewImageFragment;
        private FileDataStorageManager storageManager;
        private Account account;
        private WeakReference<ImageView> imageViewReference;
        private OCFile file;


        public ResizedImageGenerationTask(PreviewImageFragment previewImageFragment, ImageView imageView,
                                          FileDataStorageManager storageManager, Account account)
                throws IllegalArgumentException {
            this.previewImageFragment = previewImageFragment;
            imageViewReference = new WeakReference<>(imageView);
            this.storageManager = storageManager;
            this.account = account;
        }

        @Override
        protected Bitmap doInBackground(Object... params) {
            Bitmap thumbnail = null;

            file = (OCFile) params[0];

            try {
                if (account != null) {
                    OwnCloudAccount ocAccount = new OwnCloudAccount(account, MainApp.getAppContext());
                    mClient = OwnCloudClientManagerFactory.getDefaultSingleton().getClientFor(ocAccount,
                            MainApp.getAppContext());
                }

                thumbnail = doResizedImageInBackground();

                if (MimeTypeUtil.isVideo(file) && thumbnail != null) {
                    thumbnail = addVideoOverlay(thumbnail);
                }

            } catch (OutOfMemoryError oome) {
                System.gc();
            } catch (Throwable t) {
                // the app should never break due to a problem with thumbnails
                Log_OC.e(TAG, "Generation of thumbnail for " + file + " failed", t);
            }

            return thumbnail;
        }

        private Bitmap doResizedImageInBackground() {
            Bitmap thumbnail;

            String imageKey = "r" + String.valueOf(file.getRemoteId());

            // Check disk cache in background thread
            thumbnail = getBitmapFromDiskCache(imageKey);

            // Not found in disk cache
            if (thumbnail == null || file.needsUpdateThumbnail()) {
                Point p = getScreenDimension();
                int pxW = p.x;
                int pxH = p.y;

                if (file.isDown()) {
                    Bitmap bitmap = BitmapUtils.decodeSampledBitmapFromFile(
                            file.getStoragePath(), pxW, pxH);

                    if (bitmap != null) {
                        // Handle PNG
                        if (file.getMimetype().equalsIgnoreCase("image/png")) {
                            bitmap = handlePNG(bitmap, pxW);
                        }

                        thumbnail = addThumbnailToCache(imageKey, bitmap, file.getStoragePath(), pxW, pxH);

                        file.setNeedsUpdateThumbnail(false);
                        storageManager.saveFile(file);
                    }

                } else {
                    // Download thumbnail from server
                    OwnCloudVersion serverOCVersion = AccountUtils.getServerVersion(account);
                    if (mClient != null && serverOCVersion != null) {
                        if (serverOCVersion.supportsRemoteThumbnails()) {
                            GetMethod getMethod = null;
                            try {
                                // resized image via gallery app
                                String uri = mClient.getBaseUri() + "" +
                                        "/index.php/apps/gallery/api/preview/" +
                                        Integer.parseInt(file.getRemoteId().substring(0, 8)) +
                                        "/" + pxW + "/" + pxH;
                                Log_OC.d(TAG, "generate resizedImage: " + file.getFileName() +
                                        " URI: " + uri);
                                getMethod = new GetMethod(uri);
                                getMethod.setRequestHeader("Cookie",
                                        "nc_sameSiteCookielax=true;nc_sameSiteCookiestrict=true");
                                int status = mClient.executeMethod(getMethod);
                                if (status == HttpStatus.SC_OK) {
                                    InputStream inputStream = getMethod.getResponseBodyAsStream();
                                    thumbnail = BitmapFactory.decodeStream(inputStream);
                                } else {
                                    mClient.exhaustResponse(getMethod.getResponseBodyAsStream());
                                }

                                // Handle PNG
                                if (file.getMimetype().equalsIgnoreCase("image/png")) {
                                    thumbnail = handlePNG(thumbnail, pxW);
                                }

                                // Add thumbnail to cache
                                if (thumbnail != null) {
                                    Log_OC.d(TAG, "add thumbnail to cache: " + file.getFileName());
                                    addBitmapToCache(imageKey, thumbnail);
                                }

                            } catch (Exception e) {
                                Log_OC.d(TAG, e.getMessage(), e);
                            } finally {
                                if (getMethod != null) {
                                    getMethod.releaseConnection();
                                }
                            }
                        } else {
                            Log_OC.d(TAG, "Server too old");
                        }
                    }
                }
            }

            return thumbnail;

        }

        protected void onPostExecute(Bitmap bitmap) {
            if (imageViewReference != null) {
                final ImageView imageView = imageViewReference.get();

                if (bitmap != null) {
                    final ResizedImageGenerationTask bitmapWorkerTask = getResizedImageGenerationWorkerTask(imageView);

                    if (this == bitmapWorkerTask) {
                        String tagId = String.valueOf(file.getFileId());

                        if (String.valueOf(imageView.getTag()).equals(tagId)) {
                            imageView.setImageBitmap(bitmap);
                        }
                    }
                } else {
                    if (ConnectivityUtils.isAppConnected(MainApp.getAppContext())) {
                        previewImageFragment.setErrorPreviewMessage();
                    } else {
                        previewImageFragment.setNoConnectionErrorMessage();
                    }
                }
            }
        }
    }

    public static class ThumbnailGenerationTaskObject {
        private Object file;
        private String imageKey;

        public ThumbnailGenerationTaskObject(Object file, String imageKey) {
            this.file = file;
            this.imageKey = imageKey;
        }

        private Object getFile() {
            return file;
        }

        private String getImageKey() {
            return imageKey;
        }
    }

    public static class ThumbnailGenerationTask extends AsyncTask<ThumbnailGenerationTaskObject, Void, Bitmap> {
        private final WeakReference<ImageView> mImageViewReference;
        private static Account mAccount;
        private ArrayList<ThumbnailGenerationTask> mAsyncTasks = null;
        private Object mFile;
        private String mImageKey = null;
        private FileDataStorageManager mStorageManager;
        private GetMethod getMethod;

        public ThumbnailGenerationTask(ImageView imageView, FileDataStorageManager storageManager, Account account)
                throws IllegalArgumentException {
            this(imageView, storageManager, account, null);
        }

        public ThumbnailGenerationTask(ImageView imageView, FileDataStorageManager storageManager,
                                       Account account, ArrayList<ThumbnailGenerationTask> asyncTasks)
                throws IllegalArgumentException {
            // Use a WeakReference to ensure the ImageView can be garbage collected
            mImageViewReference = new WeakReference<>(imageView);
            if (storageManager == null) {
                throw new IllegalArgumentException("storageManager must not be NULL");
            }
            mStorageManager = storageManager;
            mAccount = account;
            mAsyncTasks = asyncTasks;
        }

        public GetMethod getGetMethod() {
            return getMethod;
        }

        public ThumbnailGenerationTask(FileDataStorageManager storageManager, Account account) {
            if (storageManager == null) {
                throw new IllegalArgumentException("storageManager must not be NULL");
            }
            mStorageManager = storageManager;
            mAccount = account;
            mImageViewReference = null;
        }

        public ThumbnailGenerationTask(ImageView imageView) {
            // Use a WeakReference to ensure the ImageView can be garbage collected
            mImageViewReference = new WeakReference<>(imageView);
        }

        @SuppressFBWarnings("Dm")
        @Override
        protected Bitmap doInBackground(ThumbnailGenerationTaskObject... params) {
            Bitmap thumbnail = null;

            try {
                if (mAccount != null) {
                    OwnCloudAccount ocAccount = new OwnCloudAccount(
                            mAccount,
                            MainApp.getAppContext()
                    );
                    mClient = OwnCloudClientManagerFactory.getDefaultSingleton().
                            getClientFor(ocAccount, MainApp.getAppContext());
                }

                ThumbnailGenerationTaskObject object = params[0];
                mFile = object.getFile();
                mImageKey = object.getImageKey();

                if (mFile instanceof OCFile) {
                    thumbnail = doThumbnailFromOCFileInBackground();

                    if (MimeTypeUtil.isVideo((OCFile) mFile) && thumbnail != null) {
                        thumbnail = addVideoOverlay(thumbnail);
                    }
                } else if (mFile instanceof File) {
                    thumbnail = doFileInBackground();

                    String url = ((File) mFile).getAbsolutePath();
                    String mMimeType = FileStorageUtils.getMimeTypeFromName(url);

                    if (MimeTypeUtil.isVideo(mMimeType) && thumbnail != null) {
                        thumbnail = addVideoOverlay(thumbnail);
                    }
                    //} else {  do nothing
                }

            } catch (OutOfMemoryError oome) {
                System.gc();
            } catch (Throwable t) {
                // the app should never break due to a problem with thumbnails
                Log_OC.e(TAG, "Generation of thumbnail for " + mFile + " failed", t);
            }

            return thumbnail;
        }

        protected void onPostExecute(Bitmap bitmap) {
            if (bitmap != null && mImageViewReference != null) {
                final ImageView imageView = mImageViewReference.get();
                final ThumbnailGenerationTask bitmapWorkerTask = getBitmapWorkerTask(imageView);
                if (this == bitmapWorkerTask) {
                    String tagId = "";
                    if (mFile instanceof OCFile) {
                        tagId = String.valueOf(((OCFile) mFile).getFileId());
                    } else if (mFile instanceof File) {
                        tagId = String.valueOf(mFile.hashCode());
                    }
                    if (String.valueOf(imageView.getTag()).equals(tagId)) {
                        imageView.setImageBitmap(bitmap);
                    }
                }
            }

            if (mAsyncTasks != null) {
                mAsyncTasks.remove(this);
            }
        }

        private Bitmap doThumbnailFromOCFileInBackground() {
            Bitmap thumbnail;
            OCFile file = (OCFile) mFile;
            String imageKey = "t" + String.valueOf(file.getRemoteId());

            // Check disk cache in background thread
            thumbnail = getBitmapFromDiskCache(imageKey);

            // Not found in disk cache
            if (thumbnail == null || file.needsUpdateThumbnail()) {
                int pxW;
                int pxH;
                pxW = pxH = getThumbnailDimension();

                if (file.isDown()) {
                    Bitmap bitmap = BitmapUtils.decodeSampledBitmapFromFile(
                            file.getStoragePath(), pxW, pxH);

                    if (bitmap != null) {
                        // Handle PNG
                        if (file.getMimetype().equalsIgnoreCase("image/png")) {
                            bitmap = handlePNG(bitmap, pxW);
                        }

                        thumbnail = addThumbnailToCache(imageKey, bitmap, file.getStoragePath(), pxW, pxH);

                        file.setNeedsUpdateThumbnail(false);
                        mStorageManager.saveFile(file);
                    }

                } else {
                    // Download thumbnail from server
                    OwnCloudVersion serverOCVersion = AccountUtils.getServerVersion(mAccount);
                    if (mClient != null && serverOCVersion != null) {
                        if (serverOCVersion.supportsRemoteThumbnails()) {
                            getMethod = null;
                            try {
                                // thumbnail
                                String uri = mClient.getBaseUri() + "" +
                                        "/index.php/apps/files/api/v1/thumbnail/" +
                                        pxW + "/" + pxH + Uri.encode(file.getRemotePath(), "/");
                                Log_OC.d(TAG, "generate thumbnail: " + file.getFileName() +
                                        " URI: " + uri);
                                getMethod = new GetMethod(uri);
                                getMethod.setRequestHeader("Cookie",
                                        "nc_sameSiteCookielax=true;nc_sameSiteCookiestrict=true");
                                int status = mClient.executeMethod(getMethod);
                                if (status == HttpStatus.SC_OK) {
                                    InputStream inputStream = getMethod.getResponseBodyAsStream();
                                    Bitmap bitmap = BitmapFactory.decodeStream(inputStream);
                                    thumbnail = ThumbnailUtils.extractThumbnail(bitmap, pxW, pxH);
                                } else {
                                    mClient.exhaustResponse(getMethod.getResponseBodyAsStream());
                                }

                                // Handle PNG
                                if (file.getMimetype().equalsIgnoreCase("image/png")) {
                                    thumbnail = handlePNG(thumbnail, pxW);
                                }

                                // Add thumbnail to cache
                                if (thumbnail != null) {
                                    Log_OC.d(TAG, "add thumbnail to cache: " + file.getFileName());
                                    addBitmapToCache(imageKey, thumbnail);
                                }

                            } catch (Exception e) {
                                Log_OC.d(TAG, e.getMessage(), e);
                            } finally {
                                if (getMethod != null) {
                                    getMethod.releaseConnection();
                                }
                            }
                        } else {
                            Log_OC.d(TAG, "Server too old");
                        }
                    }
                }
            }

            return thumbnail;

        }

        /**
         * Converts size of file icon from dp to pixel
         *
         * @return int
         */
        private int getThumbnailDimension() {
            // Converts dp to pixel
            Resources r = MainApp.getAppContext().getResources();
            Double d = Math.pow(2, Math.floor(Math.log(r.getDimension(R.dimen.file_icon_size_grid)) / Math.log(2)));
            return d.intValue();
        }

        private Bitmap doFileInBackground() {
            File file = (File) mFile;

            final String imageKey;
            if (mImageKey != null) {
                imageKey = mImageKey;
            } else {
                imageKey = String.valueOf(file.hashCode());
            }

            // local file should always generate a thumbnail
            mImageKey = "t" + mImageKey;

            // Check disk cache in background thread
            Bitmap thumbnail = getBitmapFromDiskCache(imageKey);

            // Not found in disk cache
            if (thumbnail == null) {
                int pxW;
                int pxH;
                pxW = pxH = getThumbnailDimension();

                Bitmap bitmap = BitmapUtils.decodeSampledBitmapFromFile(file.getAbsolutePath(), pxW, pxH);

                if (bitmap != null) {
                    thumbnail = addThumbnailToCache(imageKey, bitmap, file.getPath(), pxW, pxH);
                }
            }
            return thumbnail;
        }

    }

    public static class MediaThumbnailGenerationTask extends AsyncTask<Object, Void, Bitmap> {
        private enum Type {IMAGE, VIDEO}
        private final WeakReference<ImageView> mImageViewReference;
        private File mFile;
        private String mImageKey = null;

        public MediaThumbnailGenerationTask(ImageView imageView) {
            // Use a WeakReference to ensure the ImageView can be garbage collected
            mImageViewReference = new WeakReference<>(imageView);
        }

        @Override
        protected Bitmap doInBackground(Object... params) {
            Bitmap thumbnail = null;

            try {
                if (params[0] instanceof File) {
                    mFile = (File) params[0];
                    if (params.length == 2) {
                        mImageKey = (String) params[1];
                    }

                    if (MimeTypeUtil.isImage(mFile)) {
                        thumbnail = doFileInBackground(mFile, Type.IMAGE);
                    } else if (MimeTypeUtil.isVideo(mFile)) {
                        thumbnail = doFileInBackground(mFile, Type.VIDEO);
                    }
                }
            } // the app should never break due to a problem with thumbnails
            catch (OutOfMemoryError t) {
                Log_OC.e(TAG, "Generation of thumbnail for " + mFile.getAbsolutePath() + " failed", t);
                System.gc();
            } catch (Throwable t) {
                // the app should never break due to a problem with thumbnails
                Log_OC.e(TAG, "Generation of thumbnail for " + mFile.getAbsolutePath() + " failed", t);
            }

            return thumbnail;
        }

        protected void onPostExecute(Bitmap bitmap) {
            String tagId = "";
            final ImageView imageView = mImageViewReference.get();
            if (imageView != null) {
                if (mFile != null) {
                    tagId = String.valueOf(mFile.hashCode());
                }

                if (bitmap != null) {
                    if (tagId.equals(String.valueOf(imageView.getTag()))) {
                        imageView.setImageBitmap(bitmap);
                    }
                } else {
                    if (mFile != null) {
                        if (mFile.isDirectory()) {
                            imageView.setImageDrawable(MimeTypeUtil.getDefaultFolderIcon());
                        } else {
                            if (MimeTypeUtil.isVideo(mFile)) {
                                imageView.setImageBitmap(ThumbnailsCacheManager.mDefaultVideo);
                            } else {
                                imageView.setImageDrawable(MimeTypeUtil.getFileTypeIcon(null, mFile.getName(), null));
                            }
                        }
                    }
                }
            }
        }

        private Bitmap doFileInBackground(File file, Type type) {
            final String imageKey;

            if (mImageKey != null) {
                imageKey = mImageKey;
            } else {
                imageKey = String.valueOf(file.hashCode());
            }

            // Check disk cache in background thread
            Bitmap thumbnail = getBitmapFromDiskCache(imageKey);

            // Not found in disk cache
            if (thumbnail == null) {

                if (Type.IMAGE.equals(type)) {
                    int px = getThumbnailDimension();

                    Bitmap bitmap = BitmapUtils.decodeSampledBitmapFromFile(file.getAbsolutePath(), px, px);

<<<<<<< HEAD
                if (bitmap != null) {
                    thumbnail = addThumbnailToCache(imageKey, bitmap, file.getPath(), px, px);
=======
                    if (bitmap != null) {
                        thumbnail = addThumbnailToCache(imageKey, bitmap, file.getPath(), px);
                    }
                } else if (Type.VIDEO.equals(type)) {
                    MediaMetadataRetriever retriever = new MediaMetadataRetriever();
                    try {
                        retriever.setDataSource(file.getAbsolutePath());
                        thumbnail = retriever.getFrameAtTime(-1);
                    } catch (Exception ex) {
                        // can't create a bitmap
                        Log_OC.w(TAG, "Failed to create bitmap from video " + file.getAbsolutePath());
                    } finally {
                        try {
                            retriever.release();
                        } catch (RuntimeException ex) {
                            // Ignore failure at this point.
                            Log_OC.w(TAG, "Failed release MediaMetadataRetriever for " + file.getAbsolutePath());
                        }
                    }

                    if (thumbnail != null) {
                        // Scale down bitmap if too large.
                        int px = getThumbnailDimension();
                        int width = thumbnail.getWidth();
                        int height = thumbnail.getHeight();
                        int max = Math.max(width, height);
                        if (max > px) {
                            thumbnail = BitmapUtils.scaleBitmap(thumbnail, px, width, height, max);
                            thumbnail = addThumbnailToCache(imageKey, thumbnail, file.getPath(), px);
                        }
                    }
>>>>>>> 0f02b1d8
                }
            }

            return thumbnail;
        }
    }

    public static class AvatarGenerationTask extends AsyncTask<String, Void, Bitmap> {
        private final WeakReference<AvatarGenerationListener> mAvatarGenerationListener;
        private final Object mCallContext;
        private Account mAccount;
        private String mUsername;


        public AvatarGenerationTask(AvatarGenerationListener avatarGenerationListener, Object callContext,
                                    FileDataStorageManager storageManager, Account account) {
            mAvatarGenerationListener = new WeakReference<>(avatarGenerationListener);
            mCallContext = callContext;
            if (storageManager == null) {
                throw new IllegalArgumentException("storageManager must not be NULL");
            }
            mAccount = account;
        }

        @SuppressFBWarnings("Dm")
        @Override
        protected Bitmap doInBackground(String... params) {
            Bitmap thumbnail = null;

            try {
                if (mAccount != null) {
                    OwnCloudAccount ocAccount = new OwnCloudAccount(mAccount,
                            MainApp.getAppContext());
                    mClient = OwnCloudClientManagerFactory.getDefaultSingleton().
                            getClientFor(ocAccount, MainApp.getAppContext());
                }

                mUsername = params[0];
                thumbnail = doAvatarInBackground();

            } catch (OutOfMemoryError oome) {
                System.gc(); // todo, does this really make sense?
            } catch (Throwable t) {
                // the app should never break due to a problem with avatars
                Log_OC.e(TAG, "Generation of avatar for " + mUsername + " failed", t);
            }

            return thumbnail;
        }

        protected void onPostExecute(Bitmap bitmap) {
            if (bitmap != null) {
                AvatarGenerationListener listener = mAvatarGenerationListener.get();
                AvatarGenerationTask avatarWorkerTask = getAvatarWorkerTask(mCallContext);
                if (this == avatarWorkerTask
                        && listener.shouldCallGeneratedCallback(mUsername, mCallContext)) {
                    listener.avatarGenerated(new BitmapDrawable(bitmap), mCallContext);
                }
            }
        }

        /**
         * Converts size of file icon from dp to pixel
         *
         * @return int
         */
        private int getAvatarDimension() {
            // Converts dp to pixel
            Resources r = MainApp.getAppContext().getResources();
            return Math.round(r.getDimension(R.dimen.file_avatar_size));
        }

        private Bitmap doAvatarInBackground() {
            String username = mUsername;

            final String imageKey = "a_" + username;

            // Check disk cache in background thread
            Bitmap avatar = getBitmapFromDiskCache(imageKey);

            // Not found in disk cache
            if (avatar == null) {

                int px = getAvatarDimension();

                // Download avatar from server
                OwnCloudVersion serverOCVersion = AccountUtils.getServerVersion(mAccount);
                if (mClient != null && serverOCVersion != null) {
                    if (serverOCVersion.supportsRemoteThumbnails()) {
                        GetMethod get = null;
                        try {
                            String uri = mClient.getBaseUri() + "" +
                                    "/index.php/avatar/" + AccountUtils.getAccountUsername(username) + "/" + px;
                            Log_OC.d("Avatar", "URI: " + uri);
                            get = new GetMethod(uri);
                            int status = mClient.executeMethod(get);
                            if (status == HttpStatus.SC_OK) {
                                InputStream inputStream = get.getResponseBodyAsStream();
                                Bitmap bitmap = BitmapFactory.decodeStream(inputStream);
                                avatar = ThumbnailUtils.extractThumbnail(bitmap, px, px);

                                // Add avatar to cache
                                if (avatar != null) {
                                    avatar = handlePNG(avatar, px);
                                    addBitmapToCache(imageKey, avatar);
                                }
                            } else {
                                mClient.exhaustResponse(get.getResponseBodyAsStream());
                            }
                        } catch (Exception e) {
                            Log_OC.e(TAG, "Error downloading avatar", e);
                        } finally {
                            if (get != null) {
                                get.releaseConnection();
                            }
                        }
                    } else {
                        Log_OC.d(TAG, "Server too old");
                    }
                }
            }
            return avatar;
        }
    }

    public static boolean cancelPotentialThumbnailWork(Object file, ImageView imageView) {
        final ThumbnailGenerationTask bitmapWorkerTask = getBitmapWorkerTask(imageView);

        if (bitmapWorkerTask != null) {
            final Object bitmapData = bitmapWorkerTask.mFile;
            // If bitmapData is not yet set or it differs from the new data
            if (bitmapData == null || !bitmapData.equals(file)) {
                // Cancel previous task
                bitmapWorkerTask.cancel(true);
                Log_OC.v(TAG, "Cancelled generation of thumbnail for a reused imageView");
            } else {
                // The same work is already in progress
                return false;
            }
        }
        // No task associated with the ImageView, or an existing task was cancelled
        return true;
    }

    public static boolean cancelPotentialAvatarWork(Object file, Object callContext) {
        if (callContext instanceof ImageView) {
            return cancelPotentialAvatarWork(file, (ImageView) callContext);
        } else if (callContext instanceof MenuItem) {
            return cancelPotentialAvatarWork(file, (MenuItem) callContext);
        }

        return false;
    }

    private static boolean cancelPotentialAvatarWork(Object file, ImageView imageView) {
        final AvatarGenerationTask avatarWorkerTask = getAvatarWorkerTask(imageView);

        if (avatarWorkerTask != null) {
            final Object usernameData = avatarWorkerTask.mUsername;
            // If usernameData is not yet set or it differs from the new data
            if (usernameData == null || !usernameData.equals(file)) {
                // Cancel previous task
                avatarWorkerTask.cancel(true);
                Log_OC.v(TAG, "Cancelled generation of avatar for a reused imageView");
            } else {
                // The same work is already in progress
                return false;
            }
        }
        // No task associated with the ImageView, or an existing task was cancelled
        return true;
    }

    private static boolean cancelPotentialAvatarWork(Object file, MenuItem menuItem) {
        final AvatarGenerationTask avatarWorkerTask = getAvatarWorkerTask(menuItem);

        if (avatarWorkerTask != null) {
            final Object usernameData = avatarWorkerTask.mUsername;
            // If usernameData is not yet set or it differs from the new data
            if (usernameData == null || !usernameData.equals(file)) {
                // Cancel previous task
                avatarWorkerTask.cancel(true);
                Log_OC.v(TAG, "Cancelled generation of avatar for a reused imageView");
            } else {
                // The same work is already in progress
                return false;
            }
        }
        // No task associated with the ImageView, or an existing task was cancelled
        return true;
    }

    private static ThumbnailGenerationTask getBitmapWorkerTask(ImageView imageView) {
        if (imageView != null) {
            final Drawable drawable = imageView.getDrawable();
            if (drawable instanceof AsyncThumbnailDrawable) {
                final AsyncThumbnailDrawable asyncDrawable = (AsyncThumbnailDrawable) drawable;
                return asyncDrawable.getBitmapWorkerTask();
            }
        }
        return null;
    }

    private static ResizedImageGenerationTask getResizedImageGenerationWorkerTask(ImageView imageView) {
        if (imageView != null) {
            final Drawable drawable = imageView.getDrawable();
            if (drawable instanceof AsyncResizedImageDrawable) {
                final AsyncResizedImageDrawable asyncDrawable = (AsyncResizedImageDrawable) drawable;
                return asyncDrawable.getBitmapWorkerTask();
            }
        }
        return null;
    }

    public static Bitmap addVideoOverlay(Bitmap thumbnail) {
        Bitmap playButton = BitmapFactory.decodeResource(MainApp.getAppContext().getResources(),
                R.drawable.view_play);

        Bitmap resizedPlayButton = Bitmap.createScaledBitmap(playButton,
                (int) (thumbnail.getWidth() * 0.3),
                (int) (thumbnail.getHeight() * 0.3), true);

        Bitmap resultBitmap = Bitmap.createBitmap(thumbnail.getWidth(),
                thumbnail.getHeight(),
                Bitmap.Config.ARGB_8888);

        Canvas c = new Canvas(resultBitmap);

        // compute visual center of play button, according to resized image
        int x1 = resizedPlayButton.getWidth();
        int y1 = resizedPlayButton.getHeight() / 2;
        int x2 = 0;
        int y2 = resizedPlayButton.getWidth();
        int x3 = 0;
        int y3 = 0;

        double ym = (((Math.pow(x3, 2) - Math.pow(x1, 2) + Math.pow(y3, 2) - Math.pow(y1, 2)) *
                (x2 - x1)) - (Math.pow(x2, 2) - Math.pow(x1, 2) + Math.pow(y2, 2) -
                Math.pow(y1, 2)) * (x3 - x1)) / (2 * (((y3 - y1) * (x2 - x1)) -
                ((y2 - y1) * (x3 - x1))));
        double xm = ((Math.pow(x2, 2) - Math.pow(x1, 2)) + (Math.pow(y2, 2) - Math.pow(y1, 2)) -
                (2 * ym * (y2 - y1))) / (2 * (x2 - x1));

        // offset to top left
        double ox = -xm;


        c.drawBitmap(thumbnail, 0, 0, null);

        Paint p = new Paint();
        p.setAlpha(230);

        c.drawBitmap(resizedPlayButton, (float) ((thumbnail.getWidth() / 2) + ox),
                (float) ((thumbnail.getHeight() / 2) - ym), p);

        return resultBitmap;
    }

    private static AvatarGenerationTask getAvatarWorkerTask(Object callContext) {
        if (callContext instanceof ImageView) {
            return getAvatarWorkerTask(((ImageView) callContext).getDrawable());
        } else if (callContext instanceof MenuItem) {
            return getAvatarWorkerTask(((MenuItem) callContext).getIcon());
        }

        return null;
    }

    private static AvatarGenerationTask getAvatarWorkerTask(Drawable drawable) {
        if (drawable instanceof AsyncAvatarDrawable) {
            final AsyncAvatarDrawable asyncDrawable = (AsyncAvatarDrawable) drawable;
            return asyncDrawable.getAvatarWorkerTask();
        }
        return null;
    }

    public static class AsyncThumbnailDrawable extends BitmapDrawable {
        private final WeakReference<ThumbnailGenerationTask> bitmapWorkerTaskReference;

        public AsyncThumbnailDrawable(
                Resources res, Bitmap bitmap, ThumbnailGenerationTask bitmapWorkerTask
        ) {

            super(res, bitmap);
            bitmapWorkerTaskReference = new WeakReference<>(bitmapWorkerTask);
        }

        private ThumbnailGenerationTask getBitmapWorkerTask() {
            return bitmapWorkerTaskReference.get();
        }
    }

    public static class AsyncResizedImageDrawable extends BitmapDrawable {
        private final WeakReference<ResizedImageGenerationTask> bitmapWorkerTaskReference;

        public AsyncResizedImageDrawable(Resources res, Bitmap bitmap, ResizedImageGenerationTask bitmapWorkerTask) {
            super(res, bitmap);
            bitmapWorkerTaskReference = new WeakReference<>(bitmapWorkerTask);
        }

        private ResizedImageGenerationTask getBitmapWorkerTask() {
            return bitmapWorkerTaskReference.get();
        }
    }

    public static class AsyncMediaThumbnailDrawable extends BitmapDrawable {
        private final WeakReference<MediaThumbnailGenerationTask> bitmapWorkerTaskReference;

        public AsyncMediaThumbnailDrawable(Resources res, Bitmap bitmap,
                                           MediaThumbnailGenerationTask bitmapWorkerTask) {

            super(res, bitmap);
            bitmapWorkerTaskReference = new WeakReference<>(bitmapWorkerTask);
        }
    }

    public static class AsyncAvatarDrawable extends BitmapDrawable {
        private final WeakReference<AvatarGenerationTask> avatarWorkerTaskReference;

        public AsyncAvatarDrawable(
                Resources res, Bitmap bitmap, AvatarGenerationTask avatarWorkerTask
        ) {

            super(res, bitmap);
            avatarWorkerTaskReference = new WeakReference<>(avatarWorkerTask);
        }

        private AvatarGenerationTask getAvatarWorkerTask() {
            return avatarWorkerTaskReference.get();
        }
    }

    private static Bitmap handlePNG(Bitmap bitmap, int px) {
        Bitmap resultBitmap = Bitmap.createBitmap(px,
                px,
                Bitmap.Config.ARGB_8888);
        Canvas c = new Canvas(resultBitmap);

        c.drawColor(MainApp.getAppContext().getResources().
                getColor(R.color.background_color));
        c.drawBitmap(bitmap, 0, 0, null);

        return resultBitmap;
    }

    public static void generateResizedImage(OCFile file) {
        Point p = getScreenDimension();
        int pxW = p.x;
        int pxH = p.y;
        String imageKey = "r" + String.valueOf(file.getRemoteId());

        Bitmap bitmap = BitmapUtils.decodeSampledBitmapFromFile(file.getStoragePath(), pxW, pxH);

        if (bitmap != null) {
            // Handle PNG
            if (file.getMimetype().equalsIgnoreCase("image/png")) {
                bitmap = handlePNG(bitmap, pxW);
            }

            addThumbnailToCache(imageKey, bitmap, file.getStoragePath(), pxW, pxH);
        }
    }
}<|MERGE_RESOLUTION|>--- conflicted
+++ resolved
@@ -709,12 +709,8 @@
 
                     Bitmap bitmap = BitmapUtils.decodeSampledBitmapFromFile(file.getAbsolutePath(), px, px);
 
-<<<<<<< HEAD
-                if (bitmap != null) {
-                    thumbnail = addThumbnailToCache(imageKey, bitmap, file.getPath(), px, px);
-=======
                     if (bitmap != null) {
-                        thumbnail = addThumbnailToCache(imageKey, bitmap, file.getPath(), px);
+                        thumbnail = addThumbnailToCache(imageKey, bitmap, file.getPath(), px, px);
                     }
                 } else if (Type.VIDEO.equals(type)) {
                     MediaMetadataRetriever retriever = new MediaMetadataRetriever();
@@ -741,10 +737,9 @@
                         int max = Math.max(width, height);
                         if (max > px) {
                             thumbnail = BitmapUtils.scaleBitmap(thumbnail, px, width, height, max);
-                            thumbnail = addThumbnailToCache(imageKey, thumbnail, file.getPath(), px);
+                            thumbnail = addThumbnailToCache(imageKey, thumbnail, file.getPath(), px, px);
                         }
                     }
->>>>>>> 0f02b1d8
                 }
             }
 
