--- conflicted
+++ resolved
@@ -51,12 +51,8 @@
      */
     public SyncedFolderDisplayItem(long id, String localPath, String remotePath, Boolean wifiOnly, Boolean chargingOnly,
                                    Boolean subfolderByDate, String account, Integer uploadAction, Boolean enabled,
-<<<<<<< HEAD
-                                   List<String> filePaths, String folderName, long numberOfFiles, Integer type) {
-=======
                                    List<String> filePaths, String folderName, long numberOfFiles, MediaFolderType type)
     {
->>>>>>> 08076d3b
         super(id, localPath, remotePath, wifiOnly, chargingOnly, subfolderByDate, account, uploadAction, enabled, type);
         this.filePaths = filePaths;
         this.folderName = folderName;
@@ -65,11 +61,7 @@
 
     public SyncedFolderDisplayItem(long id, String localPath, String remotePath, Boolean wifiOnly, Boolean chargingOnly,
                                    Boolean subfolderByDate, String account, Integer uploadAction, Boolean enabled,
-<<<<<<< HEAD
-                                   String folderName, Integer type) {
-=======
                                    String folderName, MediaFolderType type) {
->>>>>>> 08076d3b
         super(id, localPath, remotePath, wifiOnly, chargingOnly, subfolderByDate, account, uploadAction, enabled, type);
         this.folderName = folderName;
     }
