/**
 * Nextcloud Android client application
 *
 * @author Andy Scherzinger
 * Copyright (C) 2016 Andy Scherzinger
 * Copyright (C) 2016 Nextcloud
 * <p>
 * This program is free software; you can redistribute it and/or
 * modify it under the terms of the GNU AFFERO GENERAL PUBLIC LICENSE
 * License as published by the Free Software Foundation; either
 * version 3 of the License, or any later version.
 * <p>
 * This program is distributed in the hope that it will be useful,
 * but WITHOUT ANY WARRANTY; without even the implied warranty of
 * MERCHANTABILITY or FITNESS FOR A PARTICULAR PURPOSE. See the
 * GNU AFFERO GENERAL PUBLIC LICENSE for more details.
 * <p>
 * You should have received a copy of the GNU Affero General Public
 * License along with this program. If not, see <http://www.gnu.org/licenses/>.
 */
package com.owncloud.android.datamodel;

import java.util.ArrayList;
import java.util.List;

/**
 * Business object representing a media folder with all information that are gathered via media queries.
 */
public class MediaFolder {
    public static final Integer CUSTOM = 0;
    public static final Integer IMAGE = 1;
    public static final Integer VIDEO = 2;

    /** name of the folder. */
    public String folderName;

    /** absolute path of the folder. */
    public String absolutePath;
    
    /** list of file paths of the folder's content */
    public List<String> filePaths = new ArrayList<>();

    /** total number of files in the media folder. */
    public long numberOfFiles;

<<<<<<< HEAD
    public int type;
=======
    /** type of media folder. */
    public MediaFolderType type;
>>>>>>> 08076d3b
}<|MERGE_RESOLUTION|>--- conflicted
+++ resolved
@@ -43,10 +43,6 @@
     /** total number of files in the media folder. */
     public long numberOfFiles;
 
-<<<<<<< HEAD
-    public int type;
-=======
     /** type of media folder. */
     public MediaFolderType type;
->>>>>>> 08076d3b
 }