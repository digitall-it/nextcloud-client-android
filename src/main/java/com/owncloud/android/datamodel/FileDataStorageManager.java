/**
 * ownCloud Android client application
 * <p>
 * Copyright (C) 2012  Bartek Przybylski
 * Copyright (C) 2015 ownCloud Inc.
 * <p>
 * This program is free software: you can redistribute it and/or modify
 * it under the terms of the GNU General Public License version 2,
 * as published by the Free Software Foundation.
 * <p>
 * This program is distributed in the hope that it will be useful,
 * but WITHOUT ANY WARRANTY; without even the implied warranty of
 * MERCHANTABILITY or FITNESS FOR A PARTICULAR PURPOSE.  See the
 * GNU General Public License for more details.
 * <p>
 * You should have received a copy of the GNU General Public License
 * along with this program.  If not, see <http://www.gnu.org/licenses/>.
 */

package com.owncloud.android.datamodel;

import android.accounts.Account;
import android.content.ContentProviderClient;
import android.content.ContentProviderOperation;
import android.content.ContentProviderResult;
import android.content.ContentResolver;
import android.content.ContentUris;
import android.content.ContentValues;
import android.content.Context;
import android.content.Intent;
import android.content.OperationApplicationException;
import android.database.Cursor;
import android.net.Uri;
import android.os.RemoteException;
import android.provider.MediaStore;

import com.owncloud.android.MainApp;
import com.owncloud.android.db.ProviderMeta.ProviderTableMeta;
import com.owncloud.android.lib.common.operations.RemoteOperationResult;
import com.owncloud.android.lib.common.utils.Log_OC;
import com.owncloud.android.lib.resources.files.ReadRemoteFileOperation;
import com.owncloud.android.lib.resources.files.RemoteFile;
import com.owncloud.android.lib.resources.shares.OCShare;
import com.owncloud.android.lib.resources.shares.ShareType;
import com.owncloud.android.lib.resources.status.CapabilityBooleanType;
import com.owncloud.android.lib.resources.status.OCCapability;
import com.owncloud.android.utils.FileStorageUtils;
import com.owncloud.android.utils.MimeType;
import com.owncloud.android.utils.MimeTypeUtil;

import java.io.File;
import java.util.ArrayList;
import java.util.Collection;
import java.util.Collections;
import java.util.HashSet;
import java.util.Iterator;
import java.util.List;
import java.util.Locale;
import java.util.Set;
import java.util.Vector;

public class FileDataStorageManager {

    public static final int ROOT_PARENT_ID = 0;

    private ContentResolver mContentResolver;
    private ContentProviderClient mContentProviderClient;
    private Account mAccount;
    private static final String AND = "=? AND ";
    private static final String FAILED_TO_INSERT_MSG = "Fail to insert insert file to database ";
    private static final String SENDING_TO_FILECONTENTPROVIDER_MSG = "Sending %d operations to FileContentProvider";
    private static final String EXCEPTION_MSG = "Exception in batch of operations ";

    private static final String TAG = FileDataStorageManager.class.getSimpleName();


    public FileDataStorageManager(Account account, ContentResolver cr) {
        mContentProviderClient = null;
        mContentResolver = cr;
        mAccount = account;
    }

    public FileDataStorageManager(Account account, ContentProviderClient cp) {
        mContentProviderClient = cp;
        mContentResolver = null;
        mAccount = account;
    }


    public void setAccount(Account account) {
        mAccount = account;
    }

    public Account getAccount() {
        return mAccount;
    }

    public ContentResolver getContentResolver() {
        return mContentResolver;
    }

    public ContentProviderClient getContentProviderClient() {
        return mContentProviderClient;
    }


    public OCFile getFileByPath(String path) {
        Cursor c = getFileCursorForValue(ProviderTableMeta.FILE_PATH, path);
        OCFile file = null;
        if (c.moveToFirst()) {
            file = createFileInstance(c);
        }
        c.close();
        if (file == null && OCFile.ROOT_PATH.equals(path)) {
            return createRootDir(); // root should always exist
        }
        return file;
    }


    public OCFile getFileById(long id) {
        Cursor c = getFileCursorForValue(ProviderTableMeta._ID, String.valueOf(id));
        OCFile file = null;
        if (c.moveToFirst()) {
            file = createFileInstance(c);
        }
        c.close();
        return file;
    }

    public OCFile getFileByLocalPath(String path) {
        Cursor c = getFileCursorForValue(ProviderTableMeta.FILE_STORAGE_PATH, path);
        OCFile file = null;
        if (c.moveToFirst()) {
            file = createFileInstance(c);
        }
        c.close();
        return file;
    }

    public boolean fileExists(long id) {
        return fileExists(ProviderTableMeta._ID, String.valueOf(id));
    }

    public boolean fileExists(String path) {
        return fileExists(ProviderTableMeta.FILE_PATH, path);
    }


    public Vector<OCFile> getFolderContent(OCFile f, boolean onlyOnDevice) {
        if (f != null && f.isFolder() && f.getFileId() != -1) {
            return getFolderContent(f.getFileId(), onlyOnDevice);

        } else {
            return new Vector<OCFile>();
        }
    }


    public Vector<OCFile> getFolderImages(OCFile folder, boolean onlyOnDevice) {
        Vector<OCFile> ret = new Vector<OCFile>();
        if (folder != null) {
            // TODO better implementation, filtering in the access to database instead of here
            Vector<OCFile> tmp = getFolderContent(folder, onlyOnDevice);
            OCFile current = null;
            for (int i = 0; i < tmp.size(); i++) {
                current = tmp.get(i);
                if (MimeTypeUtil.isImage(current)) {
                    ret.add(current);
                }
            }
        }
        return ret;
    }

    public boolean saveFile(OCFile file) {
        boolean overriden = false;
        ContentValues cv = new ContentValues();
        cv.put(ProviderTableMeta.FILE_MODIFIED, file.getModificationTimestamp());
        cv.put(
                ProviderTableMeta.FILE_MODIFIED_AT_LAST_SYNC_FOR_DATA,
                file.getModificationTimestampAtLastSyncForData()
        );
        cv.put(ProviderTableMeta.FILE_CREATION, file.getCreationTimestamp());
        cv.put(ProviderTableMeta.FILE_CONTENT_LENGTH, file.getFileLength());
        cv.put(ProviderTableMeta.FILE_CONTENT_TYPE, file.getMimetype());
        cv.put(ProviderTableMeta.FILE_NAME, file.getFileName());
        cv.put(ProviderTableMeta.FILE_PARENT, file.getParentId());
        cv.put(ProviderTableMeta.FILE_PATH, file.getRemotePath());
        if (!file.isFolder()) {
            cv.put(ProviderTableMeta.FILE_STORAGE_PATH, file.getStoragePath());
        }
        cv.put(ProviderTableMeta.FILE_ACCOUNT_OWNER, mAccount.name);
        cv.put(ProviderTableMeta.FILE_LAST_SYNC_DATE, file.getLastSyncDateForProperties());
        cv.put(ProviderTableMeta.FILE_LAST_SYNC_DATE_FOR_DATA, file.getLastSyncDateForData());
        cv.put(ProviderTableMeta.FILE_KEEP_IN_SYNC, file.isAvailableOffline() ? 1 : 0);
        cv.put(ProviderTableMeta.FILE_ETAG, file.getEtag());
        cv.put(ProviderTableMeta.FILE_SHARED_VIA_LINK, file.isSharedViaLink() ? 1 : 0);
        cv.put(ProviderTableMeta.FILE_SHARED_WITH_SHAREE, file.isSharedWithSharee() ? 1 : 0);
        cv.put(ProviderTableMeta.FILE_PUBLIC_LINK, file.getPublicLink());
        cv.put(ProviderTableMeta.FILE_PERMISSIONS, file.getPermissions());
        cv.put(ProviderTableMeta.FILE_REMOTE_ID, file.getRemoteId());
        cv.put(ProviderTableMeta.FILE_UPDATE_THUMBNAIL, file.needsUpdateThumbnail());
        cv.put(ProviderTableMeta.FILE_IS_DOWNLOADING, file.isDownloading());
        cv.put(ProviderTableMeta.FILE_ETAG_IN_CONFLICT, file.getEtagInConflict());

        boolean sameRemotePath = fileExists(file.getRemotePath());
        if (sameRemotePath ||
                fileExists(file.getFileId())) {  // for renamed files; no more delete and create

            OCFile oldFile;
            if (sameRemotePath) {
                oldFile = getFileByPath(file.getRemotePath());
                file.setFileId(oldFile.getFileId());
            } else {
                oldFile = getFileById(file.getFileId());
            }

            overriden = true;
            if (getContentResolver() != null) {
                getContentResolver().update(ProviderTableMeta.CONTENT_URI, cv,
                        ProviderTableMeta._ID + "=?",
                        new String[]{String.valueOf(file.getFileId())});
            } else {
                try {
                    getContentProviderClient().update(ProviderTableMeta.CONTENT_URI,
                            cv, ProviderTableMeta._ID + "=?",
                            new String[]{String.valueOf(file.getFileId())});
                } catch (RemoteException e) {
                    Log_OC.e(TAG, FAILED_TO_INSERT_MSG + e.getMessage(), e);
                }
            }
        } else {
            Uri result_uri = null;
            if (getContentResolver() != null) {
                result_uri = getContentResolver().insert(ProviderTableMeta.CONTENT_URI_FILE, cv);
            } else {
                try {
                    result_uri = getContentProviderClient().insert(ProviderTableMeta.CONTENT_URI_FILE, cv);
                } catch (RemoteException e) {
                    Log_OC.e(TAG, FAILED_TO_INSERT_MSG + e.getMessage(), e);
                }
            }
            if (result_uri != null) {
                long new_id = Long.parseLong(result_uri.getPathSegments().get(1));
                file.setFileId(new_id);
            }
        }

        return overriden;
    }

    public OCFile saveFileWithParent(OCFile file, Context context) {
        if (file.getParentId() == 0 && !file.getRemotePath().equals("/")) {
            String remotePath = file.getRemotePath();
            String parentPath = remotePath.substring(0, remotePath.lastIndexOf(file.getFileName()));

            OCFile parentFile = getFileByPath(parentPath);

            OCFile returnFile;
            if (parentFile == null) {
                // remote request
                ReadRemoteFileOperation operation = new ReadRemoteFileOperation(parentPath);
                RemoteOperationResult result = operation.execute(getAccount(), context);
                if (result.isSuccess()) {
                    OCFile remoteFolder = FileStorageUtils.fillOCFile((RemoteFile) result.getData().get(0));

                    returnFile = saveFileWithParent(remoteFolder, context);
                } else {
                    returnFile = null;
                    Log_OC.e(TAG, "Error during saving file with parents: " + file.getRemotePath());
                }
            } else {
                returnFile = saveFileWithParent(parentFile, context);
            }

            file.setParentId(returnFile.getFileId());
            saveFile(file);
        }

        return file;
    }

    public void saveNewFile(OCFile newFile) {
        String remoteParentPath = new File(newFile.getRemotePath()).getParent();
        remoteParentPath = remoteParentPath.endsWith(OCFile.PATH_SEPARATOR) ?
                remoteParentPath : remoteParentPath + OCFile.PATH_SEPARATOR;
        OCFile parent = getFileByPath(remoteParentPath);
        if (parent != null) {
            newFile.setParentId(parent.getFileId());
            saveFile(newFile);
        } else {
            throw new IllegalArgumentException("Saving a new file in an unexisting folder");
        }
    }


    /**
     * Inserts or updates the list of files contained in a given folder.
     * <p/>
     * CALLER IS THE RESPONSIBLE FOR GRANTING RIGHT UPDATE OF INFORMATION, NOT THIS METHOD.
     * HERE ONLY DATA CONSISTENCY SHOULD BE GRANTED
     *
     * @param folder
     * @param updatedFiles
     * @param filesToRemove
     */
    public void saveFolder(
            OCFile folder, Collection<OCFile> updatedFiles, Collection<OCFile> filesToRemove
    ) {

        Log_OC.d(TAG, "Saving folder " + folder.getRemotePath() + " with " + updatedFiles.size()
                + " children and " + filesToRemove.size() + " files to remove");

        ArrayList<ContentProviderOperation> operations = new ArrayList<>(updatedFiles.size());

        // prepare operations to insert or update files to save in the given folder
        for (OCFile file : updatedFiles) {
            ContentValues cv = createContentValueForFile(file, folder);

            boolean existsByPath = fileExists(file.getRemotePath());
            if (existsByPath || fileExists(file.getFileId())) {
                // updating an existing file
                operations.add(ContentProviderOperation.newUpdate(ProviderTableMeta.CONTENT_URI)
                        .withValues(cv)
                        .withSelection(ProviderTableMeta._ID + "=?", new String[]{String.valueOf(file.getFileId())})
                        .build());

            } else {
                // adding a new file
                operations.add(ContentProviderOperation.newInsert(ProviderTableMeta.CONTENT_URI).
                        withValues(cv).build());
            }
        }

        // prepare operations to remove files in the given folder
<<<<<<< HEAD
        String where = ProviderTableMeta.FILE_ACCOUNT_OWNER + AND +
                ProviderTableMeta.FILE_PATH + "=?";
        String[] whereArgs = null;
=======
        String where = ProviderTableMeta.FILE_ACCOUNT_OWNER + AND + ProviderTableMeta.FILE_PATH + "=?";
        String [] whereArgs = null;
>>>>>>> febd1435
        for (OCFile file : filesToRemove) {
            if (file.getParentId() == folder.getFileId()) {
                whereArgs = new String[]{mAccount.name, file.getRemotePath()};
                if (file.isFolder()) {
                    operations.add(ContentProviderOperation.newDelete(
                            ContentUris.withAppendedId(ProviderTableMeta.CONTENT_URI_DIR, file.getFileId())
                    ).withSelection(where, whereArgs).build());

                    File localFolder = new File(FileStorageUtils.getDefaultSavePathFor(mAccount.name, file));
                    if (localFolder.exists()) {
                        removeLocalFolder(localFolder);
                    }
                } else {
                    operations.add(ContentProviderOperation.newDelete(
                            ContentUris.withAppendedId(ProviderTableMeta.CONTENT_URI_FILE, file.getFileId()
                            )
                    ).withSelection(where, whereArgs).build());

                    if (file.isDown()) {
                        String path = file.getStoragePath();
                        new File(path).delete();
                        triggerMediaScan(path); // notify MediaScanner about removed file
                    }
                }
            }
        }

        // update metadata of folder
        ContentValues cv = createContentValueForFile(folder);

        operations.add(ContentProviderOperation.newUpdate(ProviderTableMeta.CONTENT_URI).
                withValues(cv).
                withSelection(ProviderTableMeta._ID + "=?",
                        new String[]{String.valueOf(folder.getFileId())})
                .build());

        // apply operations in batch
        ContentProviderResult[] results = null;
        Log_OC.d(TAG, String.format(Locale.ENGLISH, SENDING_TO_FILECONTENTPROVIDER_MSG, operations.size()));
        try {
            if (getContentResolver() != null) {
                results = getContentResolver().applyBatch(MainApp.getAuthority(), operations);

            } else {
                results = getContentProviderClient().applyBatch(operations);
            }

        } catch (OperationApplicationException | RemoteException e) {
            Log_OC.e(TAG, EXCEPTION_MSG + e.getMessage(), e);
        }

        // update new id in file objects for insertions
        if (results != null) {
            long newId;
            Iterator<OCFile> filesIt = updatedFiles.iterator();
            OCFile file = null;
            for (ContentProviderResult result : results) {
                if (filesIt.hasNext()) {
                    file = filesIt.next();
                } else {
                    file = null;
                }
                if (result.uri != null) {
                    newId = Long.parseLong(result.uri.getPathSegments().get(1));
                    //updatedFiles.get(i).setFileId(newId);
                    if (file != null) {
                        file.setFileId(newId);
                    }
                }
            }
        }
    }

    private ContentValues createContentValueForFile(OCFile folder) {
        ContentValues cv = new ContentValues();
        cv.put(ProviderTableMeta.FILE_MODIFIED, folder.getModificationTimestamp());
        cv.put(
                ProviderTableMeta.FILE_MODIFIED_AT_LAST_SYNC_FOR_DATA,
                folder.getModificationTimestampAtLastSyncForData()
        );
        cv.put(ProviderTableMeta.FILE_CREATION, folder.getCreationTimestamp());
        cv.put(ProviderTableMeta.FILE_CONTENT_LENGTH, 0);
        cv.put(ProviderTableMeta.FILE_CONTENT_TYPE, folder.getMimetype());
        cv.put(ProviderTableMeta.FILE_NAME, folder.getFileName());
        cv.put(ProviderTableMeta.FILE_PARENT, folder.getParentId());
        cv.put(ProviderTableMeta.FILE_PATH, folder.getRemotePath());
        cv.put(ProviderTableMeta.FILE_ACCOUNT_OWNER, mAccount.name);
        cv.put(ProviderTableMeta.FILE_LAST_SYNC_DATE, folder.getLastSyncDateForProperties());
        cv.put(ProviderTableMeta.FILE_LAST_SYNC_DATE_FOR_DATA, folder.getLastSyncDateForData());
        cv.put(ProviderTableMeta.FILE_KEEP_IN_SYNC, folder.isAvailableOffline() ? 1 : 0);
        cv.put(ProviderTableMeta.FILE_ETAG, folder.getEtag());
        cv.put(ProviderTableMeta.FILE_SHARED_VIA_LINK, folder.isSharedViaLink() ? 1 : 0);
        cv.put(ProviderTableMeta.FILE_SHARED_WITH_SHAREE, folder.isSharedWithSharee() ? 1 : 0);
        cv.put(ProviderTableMeta.FILE_PUBLIC_LINK, folder.getPublicLink());
        cv.put(ProviderTableMeta.FILE_PERMISSIONS, folder.getPermissions());
        cv.put(ProviderTableMeta.FILE_REMOTE_ID, folder.getRemoteId());
        cv.put(ProviderTableMeta.FILE_FAVORITE, folder.getIsFavorite());
        return cv;
    }

    private ContentValues createContentValueForFile(OCFile file, OCFile folder) {
        ContentValues cv = new ContentValues();
        cv.put(ProviderTableMeta.FILE_MODIFIED, file.getModificationTimestamp());
        cv.put(
                ProviderTableMeta.FILE_MODIFIED_AT_LAST_SYNC_FOR_DATA,
                file.getModificationTimestampAtLastSyncForData()
        );
        cv.put(ProviderTableMeta.FILE_CREATION, file.getCreationTimestamp());
        cv.put(ProviderTableMeta.FILE_CONTENT_LENGTH, file.getFileLength());
        cv.put(ProviderTableMeta.FILE_CONTENT_TYPE, file.getMimetype());
        cv.put(ProviderTableMeta.FILE_NAME, file.getFileName());
        //cv.put(ProviderTableMeta.FILE_PARENT, file.getParentId());
        cv.put(ProviderTableMeta.FILE_PARENT, folder.getFileId());
        cv.put(ProviderTableMeta.FILE_PATH, file.getRemotePath());
        if (!file.isFolder()) {
            cv.put(ProviderTableMeta.FILE_STORAGE_PATH, file.getStoragePath());
        }
        cv.put(ProviderTableMeta.FILE_ACCOUNT_OWNER, mAccount.name);
        cv.put(ProviderTableMeta.FILE_LAST_SYNC_DATE, file.getLastSyncDateForProperties());
        cv.put(ProviderTableMeta.FILE_LAST_SYNC_DATE_FOR_DATA, file.getLastSyncDateForData());
        cv.put(ProviderTableMeta.FILE_KEEP_IN_SYNC, file.isAvailableOffline() ? 1 : 0);
        cv.put(ProviderTableMeta.FILE_ETAG, file.getEtag());
        cv.put(ProviderTableMeta.FILE_SHARED_VIA_LINK, file.isSharedViaLink() ? 1 : 0);
        cv.put(ProviderTableMeta.FILE_SHARED_WITH_SHAREE, file.isSharedWithSharee() ? 1 : 0);
        cv.put(ProviderTableMeta.FILE_PUBLIC_LINK, file.getPublicLink());
        cv.put(ProviderTableMeta.FILE_PERMISSIONS, file.getPermissions());
        cv.put(ProviderTableMeta.FILE_REMOTE_ID, file.getRemoteId());
        cv.put(ProviderTableMeta.FILE_UPDATE_THUMBNAIL, file.needsUpdateThumbnail());
        cv.put(ProviderTableMeta.FILE_IS_DOWNLOADING, file.isDownloading());
        cv.put(ProviderTableMeta.FILE_ETAG_IN_CONFLICT, file.getEtagInConflict());
        cv.put(ProviderTableMeta.FILE_FAVORITE, file.getIsFavorite());
        return cv;
    }


    public boolean removeFile(OCFile file, boolean removeDBData, boolean removeLocalCopy) {
        boolean success = true;
        if (file != null) {
            if (file.isFolder()) {
                success = removeFolder(file, removeDBData, removeLocalCopy);
            } else {
                if (removeDBData) {
                    //Uri file_uri = Uri.withAppendedPath(ProviderTableMeta.CONTENT_URI_FILE,
                    // ""+file.getFileId());
                    Uri file_uri = ContentUris.withAppendedId(ProviderTableMeta.CONTENT_URI_FILE, file.getFileId());
                    String where = ProviderTableMeta.FILE_ACCOUNT_OWNER + AND + ProviderTableMeta.FILE_PATH + "=?";
                    String[] whereArgs = new String[]{mAccount.name, file.getRemotePath()};
                    int deleted = 0;
                    if (getContentProviderClient() != null) {
                        try {
                            deleted = getContentProviderClient().delete(file_uri, where, whereArgs);
                        } catch (RemoteException e) {
                            Log_OC.d(TAG, e.getMessage(), e);
                        }
                    } else {
                        deleted = getContentResolver().delete(file_uri, where, whereArgs);
                    }
                    success = deleted > 0;
                }
                String localPath = file.getStoragePath();
                if (removeLocalCopy && file.isDown() && localPath != null && success) {
                    success = new File(localPath).delete();
                    if (success) {
                        deleteFileInMediaScan(localPath);
                    }
                    if (!removeDBData && success) {
                        // maybe unnecessary, but should be checked TODO remove if unnecessary
                        file.setStoragePath(null);
                        saveFile(file);
                        saveConflict(file, null);
                    }
                }
            }
        } else {
            return false;
        }

        return success;
    }


    public boolean removeFolder(OCFile folder, boolean removeDBData, boolean removeLocalContent) {
        boolean success = false;
        if (folder != null && folder.isFolder()) {
            if (removeDBData && folder.getFileId() != -1) {
                success = removeFolderInDb(folder);
            }
            if (removeLocalContent && success) {
                success = removeLocalFolder(folder);
            }
        }

        return success;
    }

    private boolean removeFolderInDb(OCFile folder) {
        Uri folder_uri = Uri.withAppendedPath(ProviderTableMeta.CONTENT_URI_DIR, "" + folder.getFileId()); // URI
        // for recursive deletion
        String where = ProviderTableMeta.FILE_ACCOUNT_OWNER + AND + ProviderTableMeta.FILE_PATH + "=?";
        String[] whereArgs = new String[]{mAccount.name, folder.getRemotePath()};
        int deleted = 0;
        if (getContentProviderClient() != null) {
            try {
                deleted = getContentProviderClient().delete(folder_uri, where, whereArgs);
            } catch (RemoteException e) {
                Log_OC.d(TAG, e.getMessage(), e);
            }
        } else {
            deleted = getContentResolver().delete(folder_uri, where, whereArgs);
        }
        return deleted > 0;
    }

    private boolean removeLocalFolder(OCFile folder) {
        boolean success = true;
        String localFolderPath = FileStorageUtils.getDefaultSavePathFor(mAccount.name, folder);
        File localFolder = new File(localFolderPath);
        if (localFolder.exists()) {
            // stage 1: remove the local files already registered in the files database
            Vector<OCFile> files = getFolderContent(folder.getFileId(), false);
            if (files != null) {
                for (OCFile file : files) {
                    if (file.isFolder()) {
                        success &= removeLocalFolder(file);
                    } else {
                        if (file.isDown()) {
                            File localFile = new File(file.getStoragePath());
                            success &= localFile.delete();
                            if (success) {
                                // notify MediaScanner about removed file
                                deleteFileInMediaScan(file.getStoragePath());
                                file.setStoragePath(null);
                                saveFile(file);
                            }
                        }
                    }
                }
            }

            // stage 2: remove the folder itself and any local file inside out of sync; 
            //          for instance, after clearing the app cache or reinstalling
            success &= removeLocalFolder(localFolder);
        }
        return success;
    }

    private boolean removeLocalFolder(File localFolder) {
        boolean success = true;
        File[] localFiles = localFolder.listFiles();
        if (localFiles != null) {
            for (File localFile : localFiles) {
                if (localFile.isDirectory()) {
                    success &= removeLocalFolder(localFile);
                } else {
                    String path = localFile.getAbsolutePath();
                    success &= localFile.delete();
                }
            }
        }
        success &= localFolder.delete();
        return success;
    }


    /**
     * Updates database and file system for a file or folder that was moved to a different location.
     *
     * TODO explore better (faster) implementations
     * TODO throw exceptions up !
     */
    public void moveLocalFile(OCFile file, String targetPath, String targetParentPath) {

        if (file != null && file.fileExists() && !OCFile.ROOT_PATH.equals(file.getFileName())) {

            OCFile targetParent = getFileByPath(targetParentPath);
            if (targetParent == null) {
                throw new IllegalStateException("Parent folder of the target path does not exist!!");
            }

            /// 1. get all the descendants of the moved element in a single QUERY
            Cursor c = null;
            if (getContentProviderClient() != null) {
                try {
                    c = getContentProviderClient().query(
                            ProviderTableMeta.CONTENT_URI,
                            null,
                            ProviderTableMeta.FILE_ACCOUNT_OWNER + AND + ProviderTableMeta.FILE_PATH + " LIKE ? ",
                            new String[]{mAccount.name, file.getRemotePath() + "%"},
                            ProviderTableMeta.FILE_PATH + " ASC "
                    );
                } catch (RemoteException e) {
                    Log_OC.e(TAG, e.getMessage(), e);
                }

            } else {
                c = getContentResolver().query(
                        ProviderTableMeta.CONTENT_URI,
                        null,
                        ProviderTableMeta.FILE_ACCOUNT_OWNER + AND + ProviderTableMeta.FILE_PATH + " LIKE ? ",
                        new String[]{mAccount.name, file.getRemotePath() + "%"},
                        ProviderTableMeta.FILE_PATH + " ASC "
                );
            }

            /// 2. prepare a batch of update operations to change all the descendants
            ArrayList<ContentProviderOperation> operations = new ArrayList<>(c.getCount());
            String defaultSavePath = FileStorageUtils.getSavePath(mAccount.name);
            List<String> originalPathsToTriggerMediaScan = new ArrayList<String>();
            List<String> newPathsToTriggerMediaScan = new ArrayList<String>();
            if (c.moveToFirst()) {
                int lengthOfOldPath = file.getRemotePath().length();
                int lengthOfOldStoragePath = defaultSavePath.length() + lengthOfOldPath;
                do {
                    ContentValues cv = new ContentValues(); // keep construction in the loop
                    OCFile child = createFileInstance(c);
                    cv.put(
                            ProviderTableMeta.FILE_PATH,
                            targetPath + child.getRemotePath().substring(lengthOfOldPath)
                    );
                    if (child.getStoragePath() != null && child.getStoragePath().startsWith(defaultSavePath)) {
                        // update link to downloaded content - but local move is not done here!
                        String targetLocalPath = defaultSavePath + targetPath +
                                child.getStoragePath().substring(lengthOfOldStoragePath);

                        cv.put(ProviderTableMeta.FILE_STORAGE_PATH, targetLocalPath);

                        originalPathsToTriggerMediaScan.add(child.getStoragePath());
                        newPathsToTriggerMediaScan.add(targetLocalPath);

                    }
                    if (child.getRemotePath().equals(file.getRemotePath())) {
                        cv.put(ProviderTableMeta.FILE_PARENT, targetParent.getFileId());
                    }
                    operations.add(
                            ContentProviderOperation.newUpdate(ProviderTableMeta.CONTENT_URI).
                                    withValues(cv).
                                    withSelection(
                                            ProviderTableMeta._ID + "=?",
                                            new String[]{String.valueOf(child.getFileId())}
                                    )
                                    .build());

                } while (c.moveToNext());
            }
            c.close();

            /// 3. apply updates in batch
            try {
                if (getContentResolver() != null) {
                    getContentResolver().applyBatch(MainApp.getAuthority(), operations);
                } else {
                    getContentProviderClient().applyBatch(operations);
                }

            } catch (Exception e) {
                Log_OC.e(TAG, "Fail to update " + file.getFileId() + " and descendants in database", e);
            }

            /// 4. move in local file system 
            String originalLocalPath = FileStorageUtils.getDefaultSavePathFor(mAccount.name, file);
            String targetLocalPath = defaultSavePath + targetPath;
            File localFile = new File(originalLocalPath);
            boolean renamed = false;
            if (localFile.exists()) {
                File targetFile = new File(targetLocalPath);
                File targetFolder = targetFile.getParentFile();
                if (!targetFolder.exists()) {
                    targetFolder.mkdirs();
                }
                renamed = localFile.renameTo(targetFile);
            }

            if (renamed) {
                Iterator<String> it = originalPathsToTriggerMediaScan.iterator();
                while (it.hasNext()) {
                    // Notify MediaScanner about removed file
                    deleteFileInMediaScan(it.next());
                }
                it = newPathsToTriggerMediaScan.iterator();
                while (it.hasNext()) {
                    // Notify MediaScanner about new file/folder
                    triggerMediaScan(it.next());
                }
            }
        }

    }

    public void copyLocalFile(OCFile file, String targetPath) {

        if (file != null && file.fileExists() && !OCFile.ROOT_PATH.equals(file.getFileName())) {
            String localPath = FileStorageUtils.getDefaultSavePathFor(mAccount.name, file);
            File localFile = new File(localPath);
            boolean copied = false;
            String defaultSavePath = FileStorageUtils.getSavePath(mAccount.name);
            if (localFile.exists()) {
                File targetFile = new File(defaultSavePath + targetPath);
                File targetFolder = targetFile.getParentFile();
                if (!targetFolder.exists()) {
                    targetFolder.mkdirs();
                }
                copied = FileStorageUtils.copyFile(localFile, targetFile);
            }
            Log_OC.d(TAG, "Local file COPIED : " + copied);
        }
    }

    public void migrateStoredFiles(String srcPath, String dstPath) throws Exception {
        Cursor cursor;
        try {
            if (getContentResolver() != null) {
                cursor = getContentResolver().query(ProviderTableMeta.CONTENT_URI_FILE,
                        null,
                        ProviderTableMeta.FILE_STORAGE_PATH + " IS NOT NULL",
                        null,
                        null);

            } else {
                cursor = getContentProviderClient().query(ProviderTableMeta.CONTENT_URI_FILE,
                        new String[]{ProviderTableMeta._ID, ProviderTableMeta.FILE_STORAGE_PATH},
                        ProviderTableMeta.FILE_STORAGE_PATH + " IS NOT NULL",
                        null,
                        null);
            }
        } catch (RemoteException e) {
            Log_OC.e(TAG, e.getMessage(), e);
            throw e;
        }

        ArrayList<ContentProviderOperation> operations = new ArrayList<>(cursor.getCount());
        if (cursor.moveToFirst()) {
            do {
                ContentValues cv = new ContentValues();
                long fileId = cursor.getLong(cursor.getColumnIndex(ProviderTableMeta._ID));
                String oldFileStoragePath =
                        cursor.getString(cursor.getColumnIndex(ProviderTableMeta.FILE_STORAGE_PATH));

                if (oldFileStoragePath.startsWith(srcPath)) {

                    cv.put(ProviderTableMeta.FILE_STORAGE_PATH, oldFileStoragePath.replaceFirst(srcPath, dstPath));

                    operations.add(
                            ContentProviderOperation.newUpdate(ProviderTableMeta.CONTENT_URI).
                                    withValues(cv).
                                    withSelection(ProviderTableMeta._ID + "=?", new String[]{String.valueOf(fileId)})
                                    .build());
                }

            } while (cursor.moveToNext());
        }
        cursor.close();

        /// 3. apply updates in batch
        if (getContentResolver() != null) {
            getContentResolver().applyBatch(MainApp.getAuthority(), operations);
        } else {
            getContentProviderClient().applyBatch(operations);
        }
    }

    private Vector<OCFile> getFolderContent(long parentId, boolean onlyOnDevice) {

        Vector<OCFile> ret = new Vector<>();

        Uri req_uri = Uri.withAppendedPath(ProviderTableMeta.CONTENT_URI_DIR, String.valueOf(parentId));
        Cursor c = null;

        if (getContentProviderClient() != null) {
            try {
                c = getContentProviderClient().query(
                        req_uri,
                        null,
                        ProviderTableMeta.FILE_PARENT + "=?",
                        new String[]{String.valueOf(parentId)},
                        null
                );
            } catch (RemoteException e) {
                Log_OC.e(TAG, e.getMessage(), e);
                return ret;
            }
        } else {
            c = getContentResolver().query(
                    req_uri,
                    null,
                    ProviderTableMeta.FILE_PARENT + "=?",
                    new String[]{String.valueOf(parentId)},
                    null
            );
        }

        if (c != null && c.moveToFirst()) {
            do {
                OCFile child = createFileInstance(c);
                if (child.isFolder() || !onlyOnDevice || child.isDown()) {
                    ret.add(child);
                }
            } while (c.moveToNext());
            c.close();
        }

        Collections.sort(ret);

        return ret;
    }


    private OCFile createRootDir() {
        OCFile file = new OCFile(OCFile.ROOT_PATH);
        file.setMimetype(MimeType.DIRECTORY);
        file.setParentId(FileDataStorageManager.ROOT_PARENT_ID);
        saveFile(file);
        return file;
    }

    private boolean fileExists(String cmp_key, String value) {
        Cursor c;
        if (getContentResolver() != null) {
            c = getContentResolver()
                    .query(ProviderTableMeta.CONTENT_URI,
                            null,
                            cmp_key + AND
                                    + ProviderTableMeta.FILE_ACCOUNT_OWNER
                                    + "=?",
                            new String[]{value, mAccount.name}, null);
        } else {
            try {
                c = getContentProviderClient().query(
                        ProviderTableMeta.CONTENT_URI,
                        null,
                        cmp_key + AND
                                + ProviderTableMeta.FILE_ACCOUNT_OWNER + "=?",
                        new String[]{value, mAccount.name}, null);
            } catch (RemoteException e) {
                Log_OC.e(TAG, "Couldn't determine file existance, assuming non existance: " + e.getMessage(), e);
                return false;
            }
        }
        boolean retval = c.moveToFirst();
        c.close();
        return retval;
    }

    private Cursor getFileCursorForValue(String key, String value) {
        Cursor c = null;
        if (getContentResolver() != null) {
            c = getContentResolver()
                    .query(ProviderTableMeta.CONTENT_URI,
                            null,
                            key + AND
                                    + ProviderTableMeta.FILE_ACCOUNT_OWNER
                                    + "=?",
                            new String[]{value, mAccount.name}, null);
        } else {
            try {
                c = getContentProviderClient().query(
                        ProviderTableMeta.CONTENT_URI,
                        null,
                        key + AND + ProviderTableMeta.FILE_ACCOUNT_OWNER
                                + "=?", new String[]{value, mAccount.name},
                        null);
            } catch (RemoteException e) {
                Log_OC.e(TAG, "Could not get file details: " + e.getMessage(), e);
                c = null;
            }
        }
        return c;
    }

    private OCFile createFileInstanceFromVirtual(Cursor c) {
        OCFile file = null;
        if (c != null) {
            long fileId = c.getLong(c.getColumnIndex(ProviderTableMeta.VIRTUAL_OCFILE_ID));
            file = getFileById(fileId);
        }

        return file;
    }

    private OCFile createFileInstance(Cursor c) {
        OCFile file = null;
        if (c != null) {
            file = new OCFile(c.getString(c.getColumnIndex(ProviderTableMeta.FILE_PATH)));
            file.setFileId(c.getLong(c.getColumnIndex(ProviderTableMeta._ID)));
            file.setParentId(c.getLong(c.getColumnIndex(ProviderTableMeta.FILE_PARENT)));
            file.setMimetype(c.getString(c.getColumnIndex(ProviderTableMeta.FILE_CONTENT_TYPE)));
            if (!file.isFolder()) {
                file.setStoragePath(c.getString(c.getColumnIndex(ProviderTableMeta.FILE_STORAGE_PATH)));
                if (file.getStoragePath() == null) {
                    // try to find existing file and bind it with current account; 
                    // with the current update of SynchronizeFolderOperation, this won't be 
                    // necessary anymore after a full synchronization of the account
                    File f = new File(FileStorageUtils.getDefaultSavePathFor(mAccount.name, file));
                    if (f.exists()) {
                        file.setStoragePath(f.getAbsolutePath());
                        file.setLastSyncDateForData(f.lastModified());
                    }
                }
            }
            file.setFileLength(c.getLong(c
                    .getColumnIndex(ProviderTableMeta.FILE_CONTENT_LENGTH)));
            file.setCreationTimestamp(c.getLong(c.getColumnIndex(ProviderTableMeta.FILE_CREATION)));
            file.setModificationTimestamp(c.getLong(c.getColumnIndex(ProviderTableMeta.FILE_MODIFIED)));
            file.setModificationTimestampAtLastSyncForData(c.getLong(
                    c.getColumnIndex(ProviderTableMeta.FILE_MODIFIED_AT_LAST_SYNC_FOR_DATA)));
            file.setLastSyncDateForProperties(c.getLong(c.getColumnIndex(ProviderTableMeta.FILE_LAST_SYNC_DATE)));
            file.setLastSyncDateForData(c.getLong(c.getColumnIndex(ProviderTableMeta.FILE_LAST_SYNC_DATE_FOR_DATA)));
            file.setAvailableOffline(c.getInt(c.getColumnIndex(ProviderTableMeta.FILE_KEEP_IN_SYNC)) == 1);
            file.setEtag(c.getString(c.getColumnIndex(ProviderTableMeta.FILE_ETAG)));
            file.setShareViaLink(c.getInt(
                    c.getColumnIndex(ProviderTableMeta.FILE_SHARED_VIA_LINK)) == 1);
            file.setShareWithSharee(c.getInt(
                    c.getColumnIndex(ProviderTableMeta.FILE_SHARED_WITH_SHAREE)) == 1);
            file.setPublicLink(c.getString(c.getColumnIndex(ProviderTableMeta.FILE_PUBLIC_LINK)));
            file.setPermissions(c.getString(c.getColumnIndex(ProviderTableMeta.FILE_PERMISSIONS)));
            file.setRemoteId(c.getString(c.getColumnIndex(ProviderTableMeta.FILE_REMOTE_ID)));
            file.setNeedsUpdateThumbnail(c.getInt(
                    c.getColumnIndex(ProviderTableMeta.FILE_UPDATE_THUMBNAIL)) == 1);
            file.setDownloading(c.getInt(
                    c.getColumnIndex(ProviderTableMeta.FILE_IS_DOWNLOADING)) == 1);
            file.setEtagInConflict(c.getString(c.getColumnIndex(ProviderTableMeta.FILE_ETAG_IN_CONFLICT)));
            file.setFavorite(c.getInt(c.getColumnIndex(ProviderTableMeta.FILE_FAVORITE)) == 1);

        }
        return file;
    }

    // Methods for Shares
    public boolean saveShare(OCShare share) {
        boolean overriden = false;
        ContentValues cv = new ContentValues();
        cv.put(ProviderTableMeta.OCSHARES_FILE_SOURCE, share.getFileSource());
        cv.put(ProviderTableMeta.OCSHARES_ITEM_SOURCE, share.getItemSource());
        cv.put(ProviderTableMeta.OCSHARES_SHARE_TYPE, share.getShareType().getValue());
        cv.put(ProviderTableMeta.OCSHARES_SHARE_WITH, share.getShareWith());
        cv.put(ProviderTableMeta.OCSHARES_PATH, share.getPath());
        cv.put(ProviderTableMeta.OCSHARES_PERMISSIONS, share.getPermissions());
        cv.put(ProviderTableMeta.OCSHARES_SHARED_DATE, share.getSharedDate());
        cv.put(ProviderTableMeta.OCSHARES_EXPIRATION_DATE, share.getExpirationDate());
        cv.put(ProviderTableMeta.OCSHARES_TOKEN, share.getToken());
        cv.put(
                ProviderTableMeta.OCSHARES_SHARE_WITH_DISPLAY_NAME,
                share.getSharedWithDisplayName()
        );
        cv.put(ProviderTableMeta.OCSHARES_IS_DIRECTORY, share.isFolder() ? 1 : 0);
        cv.put(ProviderTableMeta.OCSHARES_USER_ID, share.getUserId());
        cv.put(ProviderTableMeta.OCSHARES_ID_REMOTE_SHARED, share.getRemoteId());
        cv.put(ProviderTableMeta.OCSHARES_ACCOUNT_OWNER, mAccount.name);

        if (shareExistsForRemoteId(share.getRemoteId())) {// for renamed files; no more delete and create
            overriden = true;
            if (getContentResolver() != null) {
                getContentResolver().update(ProviderTableMeta.CONTENT_URI_SHARE, cv,
                        ProviderTableMeta.OCSHARES_ID_REMOTE_SHARED + "=?",
                        new String[]{String.valueOf(share.getRemoteId())});
            } else {
                try {
                    getContentProviderClient().update(ProviderTableMeta.CONTENT_URI_SHARE,
                            cv, ProviderTableMeta.OCSHARES_ID_REMOTE_SHARED + "=?",
                            new String[]{String.valueOf(share.getRemoteId())});
                } catch (RemoteException e) {
                    Log_OC.e(TAG, FAILED_TO_INSERT_MSG + e.getMessage(), e);
                }
            }
        } else {
            Uri result_uri = null;
            if (getContentResolver() != null) {
                result_uri = getContentResolver().insert(ProviderTableMeta.CONTENT_URI_SHARE, cv);
            } else {
                try {
                    result_uri = getContentProviderClient().insert(ProviderTableMeta.CONTENT_URI_SHARE, cv);
                } catch (RemoteException e) {
                    Log_OC.e(TAG, FAILED_TO_INSERT_MSG + e.getMessage(), e);
                }
            }
            if (result_uri != null) {
                long new_id = Long.parseLong(result_uri.getPathSegments().get(1));
                share.setId(new_id);
            }
        }

        return overriden;
    }

    /**
     * Retrieves an stored {@link OCShare} given its id.
     *
     * @param id    Identifier.
     * @return Stored {@link OCShare} given its id.
     */
    public OCShare getShareById(long id) {
        OCShare share = null;
        Cursor c = getShareCursorForValue(ProviderTableMeta._ID, String.valueOf(id));
        if (c != null) {
            if (c.moveToFirst()) {
                share = createShareInstance(c);
            }
            c.close();
        }
        return share;
    }


    /**
     * Checks the existance of an stored {@link OCShare} matching the given remote id (not to be confused with
     * the local id) in the current account.
     *
     * @param remoteId      Remote of the share in the server.
     * @return              'True' if a matching {@link OCShare} is stored in the current account.
     */
    private boolean shareExistsForRemoteId(long remoteId) {
        return shareExistsForValue(ProviderTableMeta.OCSHARES_ID_REMOTE_SHARED, String.valueOf(remoteId));
    }


    /**
     * Checks the existance of an stored {@link OCShare} in the current account
     * matching a given column and a value for that column
     *
     * @param key           Name of the column to match.
     * @param value         Value of the column to match.
     * @return              'True' if a matching {@link OCShare} is stored in the current account.
     */
    private boolean shareExistsForValue(String key, String value) {
        Cursor c = getShareCursorForValue(key, value);
        boolean retval = c.moveToFirst();
        c.close();
        return retval;
    }


    /**
     * Gets a {@link Cursor} for an stored {@link OCShare} in the current account
     * matching a given column and a value for that column
     *
     * @param key           Name of the column to match.
     * @param value         Value of the column to match.
     * @return              'True' if a matching {@link OCShare} is stored in the current account.
     */
    private Cursor getShareCursorForValue(String key, String value) {
        Cursor c;
        if (getContentResolver() != null) {
            c = getContentResolver()
                    .query(ProviderTableMeta.CONTENT_URI_SHARE,
                            null,
                            key + AND
                                    + ProviderTableMeta.OCSHARES_ACCOUNT_OWNER + "=?",
                            new String[]{value, mAccount.name},
                            null
                    );
        } else {
            try {
                c = getContentProviderClient().query(
                        ProviderTableMeta.CONTENT_URI_SHARE,
                        null,
                        key + AND + ProviderTableMeta.OCSHARES_ACCOUNT_OWNER + "=?",
                        new String[]{value, mAccount.name},
                        null
                );
            } catch (RemoteException e) {
                Log_OC.w(TAG, "Could not get details, assuming share does not exist: " + e.getMessage());
                c = null;
            }
        }
        return c;
    }


    /**
     * Get first share bound to a file with a known path and given {@link ShareType}.
     *
     * @param path          Path of the file.
     * @param type          Type of the share to get
     * @param shareWith     Target of the share. Ignored in type is {@link ShareType#PUBLIC_LINK}
     * @return First {@link OCShare} instance found in DB bound to the file in 'path'
     */
    public OCShare getFirstShareByPathAndType(String path, ShareType type, String shareWith) {
        Cursor cursor = null;
        if (shareWith == null) {
            shareWith = "";
        }

        String selection = ProviderTableMeta.OCSHARES_PATH + AND
                + ProviderTableMeta.OCSHARES_SHARE_TYPE + AND
                + ProviderTableMeta.OCSHARES_ACCOUNT_OWNER + "=?";
        if (!ShareType.PUBLIC_LINK.equals(type)) {
            selection += " AND " + ProviderTableMeta.OCSHARES_SHARE_WITH + "=?";
        }

        String[] selectionArgs;
        if (ShareType.PUBLIC_LINK.equals(type)) {
            selectionArgs = new String[]{
                    path,
                    Integer.toString(type.getValue()),
                    mAccount.name
            };
        } else {
            selectionArgs = new String[]{
                    path,
                    Integer.toString(type.getValue()),
                    mAccount.name,
                    shareWith
            };
        }

        if (getContentResolver() != null) {
            cursor = getContentResolver().query(
                    ProviderTableMeta.CONTENT_URI_SHARE,
                    null,
                    selection, selectionArgs,
                    null);
        } else {
            try {
                cursor = getContentProviderClient().query(
                        ProviderTableMeta.CONTENT_URI_SHARE,
                        null,
                        selection, selectionArgs,
                        null);

            } catch (RemoteException e) {
                Log_OC.e(TAG, "Could not get file details: " + e.getMessage(), e);
                cursor = null;
            }
        }

        OCShare share = null;
        if (cursor != null) {
            if (cursor.moveToFirst()) {
                share = createShareInstance(cursor);
            }
            cursor.close();
        }
        return share;
    }

    private OCShare createShareInstance(Cursor c) {
        OCShare share = null;
        if (c != null) {
            share = new OCShare(c.getString(c.getColumnIndex(ProviderTableMeta.OCSHARES_PATH)));
            share.setId(c.getLong(c.getColumnIndex(ProviderTableMeta._ID)));
            share.setFileSource(c.getLong(c.getColumnIndex(ProviderTableMeta.OCSHARES_ITEM_SOURCE)));
            share.setShareType(ShareType.fromValue(c.getInt(c.getColumnIndex(ProviderTableMeta.OCSHARES_SHARE_TYPE))));
            share.setShareWith(c.getString(c.getColumnIndex(ProviderTableMeta.OCSHARES_SHARE_WITH)));
            share.setPermissions(c.getInt(c.getColumnIndex(ProviderTableMeta.OCSHARES_PERMISSIONS)));
            share.setSharedDate(c.getLong(c.getColumnIndex(ProviderTableMeta.OCSHARES_SHARED_DATE)));
            share.setExpirationDate(c.getLong(c.getColumnIndex(ProviderTableMeta.OCSHARES_EXPIRATION_DATE)));
            share.setToken(c.getString(c.getColumnIndex(ProviderTableMeta.OCSHARES_TOKEN)));
            share.setSharedWithDisplayName(
                    c.getString(c.getColumnIndex(ProviderTableMeta.OCSHARES_SHARE_WITH_DISPLAY_NAME)));
            share.setIsFolder(c.getInt(c.getColumnIndex(ProviderTableMeta.OCSHARES_IS_DIRECTORY)) == 1);
            share.setUserId(c.getLong(c.getColumnIndex(ProviderTableMeta.OCSHARES_USER_ID)));
            share.setIdRemoteShared(c.getLong(c.getColumnIndex(ProviderTableMeta.OCSHARES_ID_REMOTE_SHARED)));
        }
        return share;
    }

    private void resetShareFlagsInAllFiles() {
        ContentValues cv = new ContentValues();
        cv.put(ProviderTableMeta.FILE_SHARED_VIA_LINK, false);
        cv.put(ProviderTableMeta.FILE_SHARED_WITH_SHAREE, false);
        cv.put(ProviderTableMeta.FILE_PUBLIC_LINK, "");
        String where = ProviderTableMeta.FILE_ACCOUNT_OWNER + "=?";
        String[] whereArgs = new String[]{mAccount.name};

        if (getContentResolver() != null) {
            getContentResolver().update(ProviderTableMeta.CONTENT_URI, cv, where, whereArgs);

        } else {
            try {
                getContentProviderClient().update(ProviderTableMeta.CONTENT_URI, cv, where, whereArgs);
            } catch (RemoteException e) {
                Log_OC.e(TAG, "Exception in resetShareFlagsInAllFiles" + e.getMessage(), e);
            }
        }
    }

    private void resetShareFlagsInFolder(OCFile folder) {
        ContentValues cv = new ContentValues();
        cv.put(ProviderTableMeta.FILE_SHARED_VIA_LINK, false);
        cv.put(ProviderTableMeta.FILE_SHARED_WITH_SHAREE, false);
        cv.put(ProviderTableMeta.FILE_PUBLIC_LINK, "");
        String where = ProviderTableMeta.FILE_ACCOUNT_OWNER + AND + ProviderTableMeta.FILE_PARENT + "=?";
        String[] whereArgs = new String[]{mAccount.name, String.valueOf(folder.getFileId())};

        if (getContentResolver() != null) {
            getContentResolver().update(ProviderTableMeta.CONTENT_URI, cv, where, whereArgs);

        } else {
            try {
                getContentProviderClient().update(ProviderTableMeta.CONTENT_URI, cv, where, whereArgs);
            } catch (RemoteException e) {
                Log_OC.e(TAG, "Exception in resetShareFlagsInFolder " + e.getMessage(), e);
            }
        }
    }

    private void resetShareFlagInAFile(String filePath) {
        ContentValues cv = new ContentValues();
        cv.put(ProviderTableMeta.FILE_SHARED_VIA_LINK, false);
        cv.put(ProviderTableMeta.FILE_SHARED_WITH_SHAREE, false);
        cv.put(ProviderTableMeta.FILE_PUBLIC_LINK, "");
        String where = ProviderTableMeta.FILE_ACCOUNT_OWNER + AND + ProviderTableMeta.FILE_PATH + "=?";
        String[] whereArgs = new String[]{mAccount.name, filePath};

        if (getContentResolver() != null) {
            getContentResolver().update(ProviderTableMeta.CONTENT_URI, cv, where, whereArgs);

        } else {
            try {
                getContentProviderClient().update(ProviderTableMeta.CONTENT_URI, cv, where, whereArgs);
            } catch (RemoteException e) {
                Log_OC.e(TAG, "Exception in resetShareFlagsInFolder " + e.getMessage(), e);
            }
        }
    }

    private void cleanShares() {
        String where = ProviderTableMeta.OCSHARES_ACCOUNT_OWNER + "=?";
        String[] whereArgs = new String[]{mAccount.name};

        if (getContentResolver() != null) {
            getContentResolver().delete(ProviderTableMeta.CONTENT_URI_SHARE, where, whereArgs);

        } else {
            try {
                getContentProviderClient().delete(ProviderTableMeta.CONTENT_URI_SHARE, where, whereArgs);
            } catch (RemoteException e) {
                Log_OC.e(TAG, "Exception in cleanShares" + e.getMessage(), e);
            }
        }
    }

    public void saveShares(Collection<OCShare> shares) {
        cleanShares();
        if (shares != null) {
            ArrayList<ContentProviderOperation> operations =
                    new ArrayList<ContentProviderOperation>(shares.size());

            // prepare operations to insert or update files to save in the given folder
            for (OCShare share : shares) {
                ContentValues cv = new ContentValues();
                cv.put(ProviderTableMeta.OCSHARES_FILE_SOURCE, share.getFileSource());
                cv.put(ProviderTableMeta.OCSHARES_ITEM_SOURCE, share.getItemSource());
                cv.put(ProviderTableMeta.OCSHARES_SHARE_TYPE, share.getShareType().getValue());
                cv.put(ProviderTableMeta.OCSHARES_SHARE_WITH, share.getShareWith());
                cv.put(ProviderTableMeta.OCSHARES_PATH, share.getPath());
                cv.put(ProviderTableMeta.OCSHARES_PERMISSIONS, share.getPermissions());
                cv.put(ProviderTableMeta.OCSHARES_SHARED_DATE, share.getSharedDate());
                cv.put(ProviderTableMeta.OCSHARES_EXPIRATION_DATE, share.getExpirationDate());
                cv.put(ProviderTableMeta.OCSHARES_TOKEN, share.getToken());
                cv.put(
                        ProviderTableMeta.OCSHARES_SHARE_WITH_DISPLAY_NAME,
                        share.getSharedWithDisplayName()
                );
                cv.put(ProviderTableMeta.OCSHARES_IS_DIRECTORY, share.isFolder() ? 1 : 0);
                cv.put(ProviderTableMeta.OCSHARES_USER_ID, share.getUserId());
                cv.put(ProviderTableMeta.OCSHARES_ID_REMOTE_SHARED, share.getRemoteId());
                cv.put(ProviderTableMeta.OCSHARES_ACCOUNT_OWNER, mAccount.name);

                if (shareExistsForRemoteId(share.getRemoteId())) {
                    // updating an existing file
                    operations.add(
                            ContentProviderOperation.newUpdate(ProviderTableMeta.CONTENT_URI_SHARE).
                                    withValues(cv).
                                    withSelection(ProviderTableMeta.OCSHARES_ID_REMOTE_SHARED + "=?",
                                            new String[]{String.valueOf(share.getRemoteId())})
                                    .build());
                } else {
                    // adding a new file
                    operations.add(
                            ContentProviderOperation.newInsert(ProviderTableMeta.CONTENT_URI_SHARE).
                                    withValues(cv).
                                    build()
                    );
                }
            }

            // apply operations in batch
            if (operations.size() > 0) {
                @SuppressWarnings("unused")
                ContentProviderResult[] results = null;
                Log_OC.d(TAG, String.format(Locale.ENGLISH, SENDING_TO_FILECONTENTPROVIDER_MSG, operations.size()));
                try {
                    if (getContentResolver() != null) {
                        results = getContentResolver().applyBatch(MainApp.getAuthority(),
                                operations);
                    } else {
                        results = getContentProviderClient().applyBatch(operations);
                    }

                } catch (OperationApplicationException | RemoteException e) {
                    Log_OC.e(TAG, EXCEPTION_MSG + e.getMessage(), e);
                }
            }
        }

    }

    public void updateSharedFiles(Collection<OCFile> sharedFiles) {
        resetShareFlagsInAllFiles();

        if (sharedFiles != null) {
            ArrayList<ContentProviderOperation> operations = new ArrayList<>(sharedFiles.size());

            // prepare operations to insert or update files to save in the given folder
            for (OCFile file : sharedFiles) {
                ContentValues cv = new ContentValues();
                cv.put(ProviderTableMeta.FILE_MODIFIED, file.getModificationTimestamp());
                cv.put(
                        ProviderTableMeta.FILE_MODIFIED_AT_LAST_SYNC_FOR_DATA,
                        file.getModificationTimestampAtLastSyncForData()
                );
                cv.put(ProviderTableMeta.FILE_CREATION, file.getCreationTimestamp());
                cv.put(ProviderTableMeta.FILE_CONTENT_LENGTH, file.getFileLength());
                cv.put(ProviderTableMeta.FILE_CONTENT_TYPE, file.getMimetype());
                cv.put(ProviderTableMeta.FILE_NAME, file.getFileName());
                cv.put(ProviderTableMeta.FILE_PARENT, file.getParentId());
                cv.put(ProviderTableMeta.FILE_PATH, file.getRemotePath());
                if (!file.isFolder()) {
                    cv.put(ProviderTableMeta.FILE_STORAGE_PATH, file.getStoragePath());
                }
                cv.put(ProviderTableMeta.FILE_ACCOUNT_OWNER, mAccount.name);
                cv.put(ProviderTableMeta.FILE_LAST_SYNC_DATE, file.getLastSyncDateForProperties());
                cv.put(
                        ProviderTableMeta.FILE_LAST_SYNC_DATE_FOR_DATA,
                        file.getLastSyncDateForData()
                );
                cv.put(ProviderTableMeta.FILE_KEEP_IN_SYNC, file.isAvailableOffline() ? 1 : 0);
                cv.put(ProviderTableMeta.FILE_ETAG, file.getEtag());
                cv.put(ProviderTableMeta.FILE_SHARED_VIA_LINK, file.isSharedViaLink() ? 1 : 0);
                cv.put(ProviderTableMeta.FILE_SHARED_WITH_SHAREE, file.isSharedWithSharee() ? 1 : 0);
                cv.put(ProviderTableMeta.FILE_PUBLIC_LINK, file.getPublicLink());
                cv.put(ProviderTableMeta.FILE_PERMISSIONS, file.getPermissions());
                cv.put(ProviderTableMeta.FILE_REMOTE_ID, file.getRemoteId());
                cv.put(ProviderTableMeta.FILE_FAVORITE, file.getIsFavorite());
                cv.put(
                        ProviderTableMeta.FILE_UPDATE_THUMBNAIL,
                        file.needsUpdateThumbnail() ? 1 : 0
                );
                cv.put(
                        ProviderTableMeta.FILE_IS_DOWNLOADING,
                        file.isDownloading() ? 1 : 0
                );
                cv.put(ProviderTableMeta.FILE_ETAG_IN_CONFLICT, file.getEtagInConflict());

                boolean existsByPath = fileExists(file.getRemotePath());
                if (existsByPath || fileExists(file.getFileId())) {
                    // updating an existing file
                    operations.add(
                            ContentProviderOperation.newUpdate(ProviderTableMeta.CONTENT_URI).
                                    withValues(cv).
                                    withSelection(ProviderTableMeta._ID + "=?",
                                            new String[]{String.valueOf(file.getFileId())})
                                    .build());

                } else {
                    // adding a new file
                    operations.add(
                            ContentProviderOperation.newInsert(ProviderTableMeta.CONTENT_URI).
                                    withValues(cv).
                                    build()
                    );
                }
            }

            // apply operations in batch
            if (operations.size() > 0) {
                @SuppressWarnings("unused")
                ContentProviderResult[] results = null;
                Log_OC.d(TAG, String.format(Locale.ENGLISH, SENDING_TO_FILECONTENTPROVIDER_MSG, operations.size()));
                try {
                    if (getContentResolver() != null) {
                        results = getContentResolver().applyBatch(MainApp.getAuthority(), operations);
                    } else {
                        results = getContentProviderClient().applyBatch(operations);
                    }

                } catch (OperationApplicationException | RemoteException e) {
                    Log_OC.e(TAG, EXCEPTION_MSG + e.getMessage(), e);
                }
            }
        }

    }

    public void removeShare(OCShare share) {
        Uri share_uri = ProviderTableMeta.CONTENT_URI_SHARE;
        String where = ProviderTableMeta.OCSHARES_ACCOUNT_OWNER + AND +
                ProviderTableMeta._ID + "=?";
        String[] whereArgs = new String[]{mAccount.name, Long.toString(share.getId())};
        if (getContentProviderClient() != null) {
            try {
                getContentProviderClient().delete(share_uri, where, whereArgs);
            } catch (RemoteException e) {
                Log_OC.d(TAG, e.getMessage(), e);
            }
        } else {
            getContentResolver().delete(share_uri, where, whereArgs);
        }
    }

    public void saveSharesDB(ArrayList<OCShare> shares) {
        ArrayList<ContentProviderOperation> operations = new ArrayList<ContentProviderOperation>();

        // Reset flags & Remove shares for this files
        String filePath = "";
        for (OCShare share : shares) {
            if (filePath != share.getPath()) {
                filePath = share.getPath();
                resetShareFlagInAFile(filePath);
                operations = prepareRemoveSharesInFile(filePath, operations);
            }
        }

        // Add operations to insert shares
        operations = prepareInsertShares(shares, operations);

        // apply operations in batch
        if (operations.size() > 0) {
            Log_OC.d(TAG, String.format(Locale.ENGLISH, SENDING_TO_FILECONTENTPROVIDER_MSG, operations.size()));
            try {
                if (getContentResolver() != null) {
                    getContentResolver().applyBatch(MainApp.getAuthority(), operations);

                } else {
                    getContentProviderClient().applyBatch(operations);
                }

            } catch (OperationApplicationException | RemoteException e) {
                Log_OC.e(TAG, EXCEPTION_MSG + e.getMessage(), e);
            }
        }

//        // TODO: review if it is needed
//        // Update shared files
//        ArrayList<OCFile> sharedFiles = new ArrayList<OCFile>();
//
//        for (OCShare share : shares) {
//            // Get the path
//            String path = share.getPath();
//            if (share.isFolder()) {
//                path = path + FileUtils.PATH_SEPARATOR;
//            }
//
//            // Update OCFile with data from share: ShareByLink, publicLink and
//            OCFile file = getFileByPath(path);
//            if (file != null) {
//                if (share.getShareType().equals(ShareType.PUBLIC_LINK)) {
//                    file.setShareViaLink(true);
//                    sharedFiles.add(file);
//                }
//            }
//        }
//
//        // TODO: Review
//        updateSharedFiles(sharedFiles);
    }

    public void removeSharesForFile(String remotePath) {
        resetShareFlagInAFile(remotePath);
        ArrayList<ContentProviderOperation> operations = new ArrayList<ContentProviderOperation>();
        operations = prepareRemoveSharesInFile(remotePath, operations);
        // apply operations in batch
        if (operations.size() > 0) {
            Log_OC.d(TAG, String.format(Locale.ENGLISH, SENDING_TO_FILECONTENTPROVIDER_MSG, operations.size()));
            try {
                if (getContentResolver() != null) {
                    getContentResolver().applyBatch(MainApp.getAuthority(), operations);

                } else {
                    getContentProviderClient().applyBatch(operations);
                }

            } catch (OperationApplicationException | RemoteException e) {
                Log_OC.e(TAG, EXCEPTION_MSG + e.getMessage(), e);
            }
        }
    }


    public void saveSharesInFolder(ArrayList<OCShare> shares, OCFile folder) {
        resetShareFlagsInFolder(folder);
        ArrayList<ContentProviderOperation> operations = new ArrayList<ContentProviderOperation>();
        operations = prepareRemoveSharesInFolder(folder, operations);

        if (shares != null) {
            // prepare operations to insert or update files to save in the given folder
            operations = prepareInsertShares(shares, operations);
        }

        // apply operations in batch
        if (operations.size() > 0) {
            Log_OC.d(TAG, String.format(Locale.ENGLISH, SENDING_TO_FILECONTENTPROVIDER_MSG, operations.size()));
            try {
                if (getContentResolver() != null) {
                    getContentResolver().applyBatch(MainApp.getAuthority(), operations);

                } else {

                    getContentProviderClient().applyBatch(operations);
                }

            } catch (OperationApplicationException | RemoteException e) {
                Log_OC.e(TAG, EXCEPTION_MSG + e.getMessage(), e);
            }
        }

    }

    /**
     * Prepare operations to insert or update files to save in the given folder
     * @param shares        List of shares to insert
     * @param operations    List of operations
     * @return
     */
    private ArrayList<ContentProviderOperation> prepareInsertShares(
            ArrayList<OCShare> shares, ArrayList<ContentProviderOperation> operations) {

        if (shares != null) {
            // prepare operations to insert or update files to save in the given folder
            for (OCShare share : shares) {
                ContentValues cv = new ContentValues();
                cv.put(ProviderTableMeta.OCSHARES_FILE_SOURCE, share.getFileSource());
                cv.put(ProviderTableMeta.OCSHARES_ITEM_SOURCE, share.getItemSource());
                cv.put(ProviderTableMeta.OCSHARES_SHARE_TYPE, share.getShareType().getValue());
                cv.put(ProviderTableMeta.OCSHARES_SHARE_WITH, share.getShareWith());
                cv.put(ProviderTableMeta.OCSHARES_PATH, share.getPath());
                cv.put(ProviderTableMeta.OCSHARES_PERMISSIONS, share.getPermissions());
                cv.put(ProviderTableMeta.OCSHARES_SHARED_DATE, share.getSharedDate());
                cv.put(ProviderTableMeta.OCSHARES_EXPIRATION_DATE, share.getExpirationDate());
                cv.put(ProviderTableMeta.OCSHARES_TOKEN, share.getToken());
                cv.put(
                        ProviderTableMeta.OCSHARES_SHARE_WITH_DISPLAY_NAME,
                        share.getSharedWithDisplayName()
                );
                cv.put(ProviderTableMeta.OCSHARES_IS_DIRECTORY, share.isFolder() ? 1 : 0);
                cv.put(ProviderTableMeta.OCSHARES_USER_ID, share.getUserId());
                cv.put(ProviderTableMeta.OCSHARES_ID_REMOTE_SHARED, share.getRemoteId());
                cv.put(ProviderTableMeta.OCSHARES_ACCOUNT_OWNER, mAccount.name);

                // adding a new share resource
                operations.add(
                        ContentProviderOperation.newInsert(ProviderTableMeta.CONTENT_URI_SHARE).
                                withValues(cv).
                                build()
                );
            }
        }
        return operations;
    }

    private ArrayList<ContentProviderOperation> prepareRemoveSharesInFolder(
            OCFile folder, ArrayList<ContentProviderOperation> preparedOperations) {
        if (folder != null) {
            String where = ProviderTableMeta.OCSHARES_PATH + AND
                    + ProviderTableMeta.OCSHARES_ACCOUNT_OWNER + "=?";
            String[] whereArgs = new String[]{"", mAccount.name};

            Vector<OCFile> files = getFolderContent(folder, false);

            for (OCFile file : files) {
                whereArgs[0] = file.getRemotePath();
                preparedOperations.add(
                        ContentProviderOperation.newDelete(ProviderTableMeta.CONTENT_URI_SHARE).
                                withSelection(where, whereArgs).
                                build()
                );
            }
        }
        return preparedOperations;

    }

    private ArrayList<ContentProviderOperation> prepareRemoveSharesInFile(
            String filePath, ArrayList<ContentProviderOperation> preparedOperations) {

        String where = ProviderTableMeta.OCSHARES_PATH + AND
                + ProviderTableMeta.OCSHARES_ACCOUNT_OWNER + "=?";
        String[] whereArgs = new String[]{filePath, mAccount.name};

        preparedOperations.add(
                ContentProviderOperation.newDelete(ProviderTableMeta.CONTENT_URI_SHARE).
                        withSelection(where, whereArgs).
                        build()
        );

        return preparedOperations;

    }

    public ArrayList<OCShare> getSharesWithForAFile(String filePath, String accountName) {
        // Condition
        String where = ProviderTableMeta.OCSHARES_PATH + AND
                + ProviderTableMeta.OCSHARES_ACCOUNT_OWNER + AND
                + " (" + ProviderTableMeta.OCSHARES_SHARE_TYPE + "=? OR "
                + ProviderTableMeta.OCSHARES_SHARE_TYPE + "=? OR "
                + ProviderTableMeta.OCSHARES_SHARE_TYPE + "=? OR "
                + ProviderTableMeta.OCSHARES_SHARE_TYPE + "=? ) ";
        String[] whereArgs = new String[]{filePath, accountName,
                Integer.toString(ShareType.USER.getValue()),
                Integer.toString(ShareType.GROUP.getValue()),
                Integer.toString(ShareType.EMAIL.getValue()),
                Integer.toString(ShareType.FEDERATED.getValue())};

        Cursor cursor = null;
        if (getContentResolver() != null) {
            cursor = getContentResolver().query(
                    ProviderTableMeta.CONTENT_URI_SHARE,
                    null, where, whereArgs, null);
        } else {
            try {
                cursor = getContentProviderClient().query(
                        ProviderTableMeta.CONTENT_URI_SHARE,
                        null, where, whereArgs, null);

            } catch (RemoteException e) {
                Log_OC.e(TAG, "Could not get list of shares with: " + e.getMessage(), e);
                cursor = null;
            }
        }
        ArrayList<OCShare> shares = new ArrayList<OCShare>();
        OCShare share = null;
        if (cursor != null) {
            if (cursor.moveToFirst()) {
                do {
                    share = createShareInstance(cursor);
                    shares.add(share);
                } while (cursor.moveToNext());
            }

            cursor.close();
        }

        return shares;
    }

    public static void triggerMediaScan(String path) {
        if (path != null) {
            Intent intent = new Intent(Intent.ACTION_MEDIA_SCANNER_SCAN_FILE);
            intent.setData(Uri.fromFile(new File(path)));
            MainApp.getAppContext().sendBroadcast(intent);
        }
    }

    public void deleteFileInMediaScan(String path) {

        String mimetypeString = FileStorageUtils.getMimeTypeFromName(path);
        ContentResolver contentResolver = getContentResolver();

        if (contentResolver != null) {
            if (MimeTypeUtil.isImage(mimetypeString)) {
                // Images
                contentResolver.delete(MediaStore.Images.Media.EXTERNAL_CONTENT_URI,
                        MediaStore.Images.Media.DATA + "=?", new String[]{path});
            } else if (MimeTypeUtil.isAudio(mimetypeString)) {
                // Audio
                contentResolver.delete(MediaStore.Audio.Media.EXTERNAL_CONTENT_URI,
                        MediaStore.Audio.Media.DATA + "=?", new String[]{path});
            } else if (MimeTypeUtil.isVideo(mimetypeString)) {
                // Video
                contentResolver.delete(MediaStore.Video.Media.EXTERNAL_CONTENT_URI,
                        MediaStore.Video.Media.DATA + "=?", new String[]{path});
            }
        } else {
            ContentProviderClient contentProviderClient = getContentProviderClient();
            try {
                if (MimeTypeUtil.isImage(mimetypeString)) {
                    // Images
                    contentProviderClient.delete(MediaStore.Images.Media.EXTERNAL_CONTENT_URI,
                            MediaStore.Images.Media.DATA + "=?", new String[]{path});
                } else if (MimeTypeUtil.isAudio(mimetypeString)) {
                    // Audio
                    contentProviderClient.delete(MediaStore.Audio.Media.EXTERNAL_CONTENT_URI,
                            MediaStore.Audio.Media.DATA + "=?", new String[]{path});
                } else if (MimeTypeUtil.isVideo(mimetypeString)) {
                    // Video
                    contentProviderClient.delete(MediaStore.Video.Media.EXTERNAL_CONTENT_URI,
                            MediaStore.Video.Media.DATA + "=?", new String[]{path});
                }
            } catch (RemoteException e) {
                Log_OC.e(TAG, "Exception deleting media file in MediaStore " + e.getMessage(), e);
            }
        }
    }

    public void saveConflict(OCFile file, String etagInConflict) {
        if (!file.isDown()) {
            etagInConflict = null;
        }
        ContentValues cv = new ContentValues();
        cv.put(ProviderTableMeta.FILE_ETAG_IN_CONFLICT, etagInConflict);
        int updated = 0;
        if (getContentResolver() != null) {
            updated = getContentResolver().update(
                    ProviderTableMeta.CONTENT_URI_FILE,
                    cv,
                    ProviderTableMeta._ID + "=?",
                    new String[]{String.valueOf(file.getFileId())}
            );
        } else {
            try {
                updated = getContentProviderClient().update(
                        ProviderTableMeta.CONTENT_URI_FILE,
                        cv,
                        ProviderTableMeta._ID + "=?",
                        new String[]{String.valueOf(file.getFileId())}
                );
            } catch (RemoteException e) {
                Log_OC.e(TAG, "Failed saving conflict in database " + e.getMessage(), e);
            }
        }

        Log_OC.d(TAG, "Number of files updated with CONFLICT: " + updated);

        if (updated > 0) {
            if (etagInConflict != null) {
                /// set conflict in all ancestor folders

                long parentId = file.getParentId();
                Set<String> ancestorIds = new HashSet<>();
                while (parentId != FileDataStorageManager.ROOT_PARENT_ID) {
                    ancestorIds.add(Long.toString(parentId));
                    parentId = getFileById(parentId).getParentId();
                }

                if (ancestorIds.size() > 0) {
                    final StringBuffer whereBuffer = new StringBuffer();
                    whereBuffer.append(ProviderTableMeta._ID).append(" IN (");
                    for (int i = 0; i < ancestorIds.size() - 1; i++) {
                        whereBuffer.append("?,");
                    }
                    whereBuffer.append("?)");

                    if (getContentResolver() != null) {
                        updated = getContentResolver().update(
                                ProviderTableMeta.CONTENT_URI_FILE,
                                cv,
                                whereBuffer.toString(),
                                ancestorIds.toArray(new String[]{})
                        );
                    } else {
                        try {
                            updated = getContentProviderClient().update(
                                    ProviderTableMeta.CONTENT_URI_FILE,
                                    cv,
                                    whereBuffer.toString(),
                                    ancestorIds.toArray(new String[]{})
                            );
                        } catch (RemoteException e) {
                            Log_OC.e(TAG, "Failed saving conflict in database " + e.getMessage(), e);
                        }
                    }
                } // else file is ROOT folder, no parent to set in conflict

            } else {
                /// update conflict in ancestor folders
                // (not directly unset; maybe there are more conflicts below them)
                String parentPath = file.getRemotePath();
                if (parentPath.endsWith(OCFile.PATH_SEPARATOR)) {
                    parentPath = parentPath.substring(0, parentPath.length() - 1);
                }
                parentPath = parentPath.substring(0, parentPath.lastIndexOf(OCFile.PATH_SEPARATOR) + 1);

                Log_OC.d(TAG, "checking parents to remove conflict; STARTING with " + parentPath);
                while (parentPath.length() > 0) {

                    String whereForDescencentsInConflict =
                            ProviderTableMeta.FILE_ETAG_IN_CONFLICT + " IS NOT NULL AND " +
                                    ProviderTableMeta.FILE_CONTENT_TYPE + " != 'DIR' AND " +
                                    ProviderTableMeta.FILE_ACCOUNT_OWNER + AND +
                                    ProviderTableMeta.FILE_PATH + " LIKE ?";
                    Cursor descendentsInConflict = null;
                    if (getContentResolver() != null) {
                        descendentsInConflict = getContentResolver().query(
                                ProviderTableMeta.CONTENT_URI_FILE,
                                new String[]{ProviderTableMeta._ID},
                                whereForDescencentsInConflict,
                                new String[]{mAccount.name, parentPath + "%"},
                                null
                        );
                    } else {
                        try {
                            descendentsInConflict = getContentProviderClient().query(
                                    ProviderTableMeta.CONTENT_URI_FILE,
                                    new String[]{ProviderTableMeta._ID},
                                    whereForDescencentsInConflict,
                                    new String[]{mAccount.name, parentPath + "%"},
                                    null
                            );
                        } catch (RemoteException e) {
                            Log_OC.e(TAG, "Failed querying for descendents in conflict " + e.getMessage(), e);
                        }
                    }
                    if (descendentsInConflict == null || descendentsInConflict.getCount() == 0) {
                        Log_OC.d(TAG, "NO MORE conflicts in " + parentPath);
                        if (getContentResolver() != null) {
                            updated = getContentResolver().update(
                                    ProviderTableMeta.CONTENT_URI_FILE,
                                    cv,
                                    ProviderTableMeta.FILE_ACCOUNT_OWNER + AND +
                                            ProviderTableMeta.FILE_PATH + "=?",
                                    new String[]{mAccount.name, parentPath}
                            );
                        } else {
                            try {
                                updated = getContentProviderClient().update(
                                        ProviderTableMeta.CONTENT_URI_FILE,
                                        cv,
                                        ProviderTableMeta.FILE_ACCOUNT_OWNER + AND +
                                                ProviderTableMeta.FILE_PATH + "=?"
                                        , new String[]{mAccount.name, parentPath}
                                );
                            } catch (RemoteException e) {
                                Log_OC.e(TAG, "Failed saving conflict in database " + e.getMessage(), e);
                            }
                        }

                    } else {
                        Log_OC.d(TAG, "STILL " + descendentsInConflict.getCount() + " in " + parentPath);
                    }

                    if (descendentsInConflict != null) {
                        descendentsInConflict.close();
                    }

                    parentPath = parentPath.substring(0, parentPath.length() - 1);  // trim last /
                    parentPath = parentPath.substring(0, parentPath.lastIndexOf(OCFile.PATH_SEPARATOR) + 1);
                    Log_OC.d(TAG, "checking parents to remove conflict; NEXT " + parentPath);
                }
            }
        }

    }

    public OCCapability saveCapabilities(OCCapability capability) {

        // Prepare capabilities data
        ContentValues cv = new ContentValues();
        cv.put(ProviderTableMeta.CAPABILITIES_ACCOUNT_NAME, mAccount.name);
        cv.put(ProviderTableMeta.CAPABILITIES_VERSION_MAYOR, capability.getVersionMayor());
        cv.put(ProviderTableMeta.CAPABILITIES_VERSION_MINOR, capability.getVersionMinor());
        cv.put(ProviderTableMeta.CAPABILITIES_VERSION_MICRO, capability.getVersionMicro());
        cv.put(ProviderTableMeta.CAPABILITIES_VERSION_STRING, capability.getVersionString());
        cv.put(ProviderTableMeta.CAPABILITIES_VERSION_EDITION, capability.getVersionEdition());
        cv.put(ProviderTableMeta.CAPABILITIES_CORE_POLLINTERVAL, capability.getCorePollinterval());
        cv.put(ProviderTableMeta.CAPABILITIES_SHARING_API_ENABLED, capability.getFilesSharingApiEnabled().getValue());
        cv.put(ProviderTableMeta.CAPABILITIES_SHARING_PUBLIC_ENABLED,
                capability.getFilesSharingPublicEnabled().getValue());
        cv.put(ProviderTableMeta.CAPABILITIES_SHARING_PUBLIC_PASSWORD_ENFORCED,
                capability.getFilesSharingPublicPasswordEnforced().getValue());
        cv.put(ProviderTableMeta.CAPABILITIES_SHARING_PUBLIC_EXPIRE_DATE_ENABLED,
                capability.getFilesSharingPublicExpireDateEnabled().getValue());
        cv.put(ProviderTableMeta.CAPABILITIES_SHARING_PUBLIC_EXPIRE_DATE_DAYS,
                capability.getFilesSharingPublicExpireDateDays());
        cv.put(ProviderTableMeta.CAPABILITIES_SHARING_PUBLIC_EXPIRE_DATE_ENFORCED,
                capability.getFilesSharingPublicExpireDateEnforced().getValue());
        cv.put(ProviderTableMeta.CAPABILITIES_SHARING_PUBLIC_SEND_MAIL,
                capability.getFilesSharingPublicSendMail().getValue());
        cv.put(ProviderTableMeta.CAPABILITIES_SHARING_PUBLIC_UPLOAD,
                capability.getFilesSharingPublicUpload().getValue());
        cv.put(ProviderTableMeta.CAPABILITIES_SHARING_USER_SEND_MAIL,
                capability.getFilesSharingUserSendMail().getValue());
        cv.put(ProviderTableMeta.CAPABILITIES_SHARING_RESHARING, capability.getFilesSharingResharing().getValue());
        cv.put(ProviderTableMeta.CAPABILITIES_SHARING_FEDERATION_OUTGOING,
                capability.getFilesSharingFederationOutgoing().getValue());
        cv.put(ProviderTableMeta.CAPABILITIES_SHARING_FEDERATION_INCOMING,
                capability.getFilesSharingFederationIncoming().getValue());
        cv.put(ProviderTableMeta.CAPABILITIES_FILES_BIGFILECHUNKING, capability.getFilesBigFileChuncking().getValue());
        cv.put(ProviderTableMeta.CAPABILITIES_FILES_UNDELETE, capability.getFilesUndelete().getValue());
        cv.put(ProviderTableMeta.CAPABILITIES_FILES_VERSIONING, capability.getFilesVersioning().getValue());
        cv.put(ProviderTableMeta.CAPABILITIES_FILES_DROP, capability.getFilesFileDrop().getValue());
        cv.put(ProviderTableMeta.CAPABILITIES_EXTERNAL_LINKS, capability.getExternalLinks().getValue());

        if (capabilityExists(mAccount.name)) {
            if (getContentResolver() != null) {
                getContentResolver().update(ProviderTableMeta.CONTENT_URI_CAPABILITIES, cv,
                        ProviderTableMeta.CAPABILITIES_ACCOUNT_NAME + "=?",
                        new String[]{mAccount.name});
            } else {
                try {
                    getContentProviderClient().update(ProviderTableMeta.CONTENT_URI_CAPABILITIES,
                            cv, ProviderTableMeta.CAPABILITIES_ACCOUNT_NAME + "=?",
                            new String[]{mAccount.name});
                } catch (RemoteException e) {
                    Log_OC.e(TAG, FAILED_TO_INSERT_MSG + e.getMessage(), e);
                }
            }
        } else {
            Uri result_uri = null;
            if (getContentResolver() != null) {
                result_uri = getContentResolver().insert(
                        ProviderTableMeta.CONTENT_URI_CAPABILITIES, cv);
            } else {
                try {
                    result_uri = getContentProviderClient().insert(
                            ProviderTableMeta.CONTENT_URI_CAPABILITIES, cv);
                } catch (RemoteException e) {
                    Log_OC.e(TAG, FAILED_TO_INSERT_MSG + e.getMessage(), e);
                }
            }
            if (result_uri != null) {
                long new_id = Long.parseLong(result_uri.getPathSegments()
                        .get(1));
                capability.setId(new_id);
                capability.setAccountName(mAccount.name);
            }
        }

        return capability;
    }

    private boolean capabilityExists(String accountName) {
        Cursor c = getCapabilityCursorForAccount(accountName);
        boolean exists = false;
        if (c != null) {
            exists = c.moveToFirst();
            c.close();
        }
        return exists;
    }

    private Cursor getCapabilityCursorForAccount(String accountName) {
        Cursor c = null;
        if (getContentResolver() != null) {
            c = getContentResolver()
                    .query(ProviderTableMeta.CONTENT_URI_CAPABILITIES,
                            null,
                            ProviderTableMeta.CAPABILITIES_ACCOUNT_NAME + "=? ",
                            new String[]{accountName}, null);
        } else {
            try {
                c = getContentProviderClient().query(
                        ProviderTableMeta.CONTENT_URI_CAPABILITIES,
                        null,
                        ProviderTableMeta.CAPABILITIES_ACCOUNT_NAME + "=? ",
                        new String[]{accountName}, null);
            } catch (RemoteException e) {
                Log_OC.e(TAG, "Couldn't determine capability existence, assuming non existance: " + e.getMessage(), e);
            }
        }

        return c;

    }

    public OCCapability getCapability(String accountName) {
        OCCapability capability = null;
        Cursor c = getCapabilityCursorForAccount(accountName);

        if (c.moveToFirst()) {
            capability = createCapabilityInstance(c);
        } else {
            capability = new OCCapability();    // return default with all UNKNOWN
        }
        c.close();
        return capability;
    }

    private OCCapability createCapabilityInstance(Cursor c) {
        OCCapability capability = null;
        if (c != null) {
            capability = new OCCapability();
            capability.setId(c.getLong(c.getColumnIndex(ProviderTableMeta._ID)));
            capability.setAccountName(c.getString(c
                    .getColumnIndex(ProviderTableMeta.CAPABILITIES_ACCOUNT_NAME)));
            capability.setVersionMayor(c.getInt(c
                    .getColumnIndex(ProviderTableMeta.CAPABILITIES_VERSION_MAYOR)));
            capability.setVersionMinor(c.getInt(c
                    .getColumnIndex(ProviderTableMeta.CAPABILITIES_VERSION_MINOR)));
            capability.setVersionMicro(c.getInt(c
                    .getColumnIndex(ProviderTableMeta.CAPABILITIES_VERSION_MICRO)));
            capability.setVersionString(c.getString(c
                    .getColumnIndex(ProviderTableMeta.CAPABILITIES_VERSION_STRING)));
            capability.setVersionEdition(c.getString(c
                    .getColumnIndex(ProviderTableMeta.CAPABILITIES_VERSION_EDITION)));
            capability.setCorePollinterval(c.getInt(c
                    .getColumnIndex(ProviderTableMeta.CAPABILITIES_CORE_POLLINTERVAL)));
            capability.setFilesSharingApiEnabled(CapabilityBooleanType.fromValue(c.getInt(c
                    .getColumnIndex(ProviderTableMeta.CAPABILITIES_SHARING_API_ENABLED))));
            capability.setFilesSharingPublicEnabled(CapabilityBooleanType.fromValue(c.getInt(c
                    .getColumnIndex(ProviderTableMeta.CAPABILITIES_SHARING_PUBLIC_ENABLED))));
            capability.setFilesSharingPublicPasswordEnforced(CapabilityBooleanType.fromValue(c.getInt(c
                    .getColumnIndex(ProviderTableMeta.CAPABILITIES_SHARING_PUBLIC_PASSWORD_ENFORCED))));
            capability.setFilesSharingPublicExpireDateEnabled(CapabilityBooleanType.fromValue(c.getInt(c
                    .getColumnIndex(ProviderTableMeta.CAPABILITIES_SHARING_PUBLIC_EXPIRE_DATE_ENABLED))));
            capability.setFilesSharingPublicExpireDateDays(c.getInt(c
                    .getColumnIndex(ProviderTableMeta.CAPABILITIES_SHARING_PUBLIC_EXPIRE_DATE_DAYS)));
            capability.setFilesSharingPublicExpireDateEnforced(CapabilityBooleanType.fromValue(c.getInt(c
                    .getColumnIndex(ProviderTableMeta.CAPABILITIES_SHARING_PUBLIC_EXPIRE_DATE_ENFORCED))));
            capability.setFilesSharingPublicSendMail(CapabilityBooleanType.fromValue(c.getInt(c
                    .getColumnIndex(ProviderTableMeta.CAPABILITIES_SHARING_PUBLIC_SEND_MAIL))));
            capability.setFilesSharingPublicUpload(CapabilityBooleanType.fromValue(c.getInt(c
                    .getColumnIndex(ProviderTableMeta.CAPABILITIES_SHARING_PUBLIC_UPLOAD))));
            capability.setFilesSharingUserSendMail(CapabilityBooleanType.fromValue(c.getInt(c
                    .getColumnIndex(ProviderTableMeta.CAPABILITIES_SHARING_USER_SEND_MAIL))));
            capability.setFilesSharingResharing(CapabilityBooleanType.fromValue(c.getInt(c
                    .getColumnIndex(ProviderTableMeta.CAPABILITIES_SHARING_RESHARING))));
            capability.setFilesSharingFederationOutgoing(CapabilityBooleanType.fromValue(c.getInt(c
                    .getColumnIndex(ProviderTableMeta.CAPABILITIES_SHARING_FEDERATION_OUTGOING))));
            capability.setFilesSharingFederationIncoming(CapabilityBooleanType.fromValue(c.getInt(c
                    .getColumnIndex(ProviderTableMeta.CAPABILITIES_SHARING_FEDERATION_INCOMING))));
            capability.setFilesBigFileChuncking(CapabilityBooleanType.fromValue(c.getInt(c
                    .getColumnIndex(ProviderTableMeta.CAPABILITIES_FILES_BIGFILECHUNKING))));
            capability.setFilesUndelete(CapabilityBooleanType.fromValue(c.getInt(c
                    .getColumnIndex(ProviderTableMeta.CAPABILITIES_FILES_UNDELETE))));
            capability.setFilesVersioning(CapabilityBooleanType.fromValue(c.getInt(c
                    .getColumnIndex(ProviderTableMeta.CAPABILITIES_FILES_VERSIONING))));
            capability.setFilesFileDrop(CapabilityBooleanType.fromValue(c.getInt(c
                    .getColumnIndex(ProviderTableMeta.CAPABILITIES_FILES_DROP))));
            capability.setExternalLinks(CapabilityBooleanType.fromValue(c.getInt(c
                    .getColumnIndex(ProviderTableMeta.CAPABILITIES_EXTERNAL_LINKS))));
        }
        return capability;
    }

    public void deleteVirtuals(VirtualFolderType type) {
        if (getContentResolver() != null) {
            getContentResolver().delete(ProviderTableMeta.CONTENT_URI_VIRTUAL,
                    ProviderTableMeta.VIRTUAL_TYPE + "=?", new String[]{String.valueOf(type)});
        } else {
            try {
                getContentProviderClient().delete(ProviderTableMeta.CONTENT_URI_VIRTUAL,
                        ProviderTableMeta.VIRTUAL_TYPE + "=?", new String[]{String.valueOf(type)});
            } catch (RemoteException e) {
                Log_OC.e(TAG, FAILED_TO_INSERT_MSG + e.getMessage(), e);
            }
        }
    }

    public void saveVirtuals(VirtualFolderType type, List<ContentValues> values) {

        if (getContentResolver() != null) {
            getContentResolver().bulkInsert(ProviderTableMeta.CONTENT_URI_VIRTUAL, values.toArray(new ContentValues[values.size()]));
        } else {
            try {
                getContentProviderClient().bulkInsert(ProviderTableMeta.CONTENT_URI_VIRTUAL, values.toArray(new ContentValues[values.size()]));
            } catch (RemoteException e) {
                Log_OC.e(TAG, FAILED_TO_INSERT_MSG + e.getMessage(), e);
            }
        }
    }

    public void saveVirtual(VirtualFolderType type, OCFile file) {
        ContentValues cv = new ContentValues();
        cv.put(ProviderTableMeta.VIRTUAL_TYPE, type.toString());
        cv.put(ProviderTableMeta.VIRTUAL_OCFILE_ID, file.getFileId());

        if (getContentResolver() != null) {
            getContentResolver().insert(ProviderTableMeta.CONTENT_URI_VIRTUAL, cv);
        } else {
            try {
                getContentProviderClient().insert(ProviderTableMeta.CONTENT_URI_VIRTUAL, cv);
            } catch (RemoteException e) {
                Log_OC.e(TAG, FAILED_TO_INSERT_MSG + e.getMessage(), e);
            }
        }
    }

    public Vector<OCFile> getVirtualFolderContent(VirtualFolderType type, boolean onlyImages) {
        Vector<OCFile> ocFiles = new Vector<>();
        Uri req_uri = ProviderTableMeta.CONTENT_URI_VIRTUAL;
        Cursor c;

        if (getContentProviderClient() != null) {
            try {
                c = getContentProviderClient().query(
                        req_uri,
                        null,
                        ProviderTableMeta.VIRTUAL_TYPE + "=?",
                        new String[]{String.valueOf(type)},
                        null
                );
            } catch (RemoteException e) {
                Log_OC.e(TAG, e.getMessage(), e);
                return ocFiles;
            }
        } else {
            c = getContentResolver().query(
                    req_uri,
                    null,
                    ProviderTableMeta.VIRTUAL_TYPE + "=?",
                    new String[]{String.valueOf(type)},
                    null
            );
        }

        if (c != null && c.moveToFirst()) {
            do {
                OCFile child = createFileInstanceFromVirtual(c);
                ocFiles.add(child);
            } while (c.moveToNext());
            c.close();
        }

        if (onlyImages) {
            OCFile current = null;
            Vector<OCFile> temp = new Vector<>();
            for (int i=0; i < ocFiles.size(); i++) {
                current = ocFiles.get(i);
                if (MimeTypeUtil.isImage(current)) {
                    temp.add(current);
                }
            }
            ocFiles = temp;
        }

        if (ocFiles.size() > 0) {
            Collections.sort(ocFiles);
        }

        return ocFiles;
    }

}<|MERGE_RESOLUTION|>--- conflicted
+++ resolved
@@ -334,14 +334,8 @@
         }
 
         // prepare operations to remove files in the given folder
-<<<<<<< HEAD
-        String where = ProviderTableMeta.FILE_ACCOUNT_OWNER + AND +
-                ProviderTableMeta.FILE_PATH + "=?";
+        String where = ProviderTableMeta.FILE_ACCOUNT_OWNER + AND + ProviderTableMeta.FILE_PATH + "=?";
         String[] whereArgs = null;
-=======
-        String where = ProviderTableMeta.FILE_ACCOUNT_OWNER + AND + ProviderTableMeta.FILE_PATH + "=?";
-        String [] whereArgs = null;
->>>>>>> febd1435
         for (OCFile file : filesToRemove) {
             if (file.getParentId() == folder.getFileId()) {
                 whereArgs = new String[]{mAccount.name, file.getRemotePath()};
