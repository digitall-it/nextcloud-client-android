--- conflicted
+++ resolved
@@ -1008,11 +1008,7 @@
 
             String sharees = c.getString(c.getColumnIndex(ProviderTableMeta.FILE_SHAREES));
 
-<<<<<<< HEAD
-            if (sharees == null || "null".equals(sharees) || sharees.isEmpty()) {
-=======
             if (sharees == null || NULL_STRING.equals(sharees) || sharees.isEmpty()) {
->>>>>>> b9d4d4ca
                 file.setSharees(new ArrayList<>());
             } else {
                 try {
