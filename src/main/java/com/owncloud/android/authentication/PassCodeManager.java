--- conflicted
+++ resolved
@@ -125,15 +125,8 @@
         return (appPrefs.getBoolean(PassCodeActivity.PREFERENCE_SET_PASSCODE, false));
     }
 
-<<<<<<< HEAD
-    private boolean fingerprintShouldBeRequested(){
-        if ((System.currentTimeMillis() - mTimestamp) > PASS_CODE_TIMEOUT &&
-                mVisibleActivitiesCounter <= 0
-                ){
-=======
     private boolean fingerprintShouldBeRequested() {
         if ((System.currentTimeMillis() - mTimestamp) > PASS_CODE_TIMEOUT && mVisibleActivitiesCounter <= 0) {
->>>>>>> 601c0aee
             return fingerprintIsEnabled();
         }
         return false;
@@ -143,8 +136,4 @@
         SharedPreferences appPrefs = PreferenceManager.getDefaultSharedPreferences(MainApp.getAppContext());
         return (appPrefs.getBoolean(FingerprintActivity.PREFERENCE_USE_FINGERPRINT, false));
     }
-<<<<<<< HEAD
-
-=======
->>>>>>> 601c0aee
 }