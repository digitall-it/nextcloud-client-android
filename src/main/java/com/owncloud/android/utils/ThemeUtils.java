/*
 * Nextcloud Android client application
 *
 * @author Tobias Kaminsky
 * @author Andy Scherzinger
 * Copyright (C) 2017 Tobias Kaminsky
 * Copyright (C) 2017 Nextcloud GmbH
 * Copyright (C) 2018 Andy Scherzinger
 *
 * This program is free software: you can redistribute it and/or modify
 * it under the terms of the GNU Affero General Public License as published by
 * the Free Software Foundation, either version 3 of the License, or
 * at your option) any later version.
 *
 * This program is distributed in the hope that it will be useful,
 * but WITHOUT ANY WARRANTY; without even the implied warranty of
 * MERCHANTABILITY or FITNESS FOR A PARTICULAR PURPOSE.  See the
 * GNU Affero General Public License for more details.
 *
 * You should have received a copy of the GNU Affero General Public License
 * along with this program.  If not, see <http://www.gnu.org/licenses/>.
 */
package com.owncloud.android.utils;

import android.accounts.Account;
import android.app.Activity;
import android.content.Context;
import android.content.res.ColorStateList;
import android.graphics.Color;
import android.graphics.PorterDuff;
import android.graphics.drawable.Drawable;
import android.os.Build;
import android.text.Spannable;
import android.text.SpannableString;
import android.text.Spanned;
import android.text.style.ForegroundColorSpan;
import android.view.View;
import android.view.Window;
import android.widget.EditText;
import android.widget.ImageButton;
import android.widget.ImageView;
import android.widget.ProgressBar;
import android.widget.SeekBar;
import android.widget.TextView;

import com.google.android.material.button.MaterialButton;
import com.google.android.material.floatingactionbutton.FloatingActionButton;
import com.google.android.material.snackbar.Snackbar;
import com.google.android.material.textfield.TextInputLayout;
import com.nextcloud.client.account.UserAccountManagerImpl;
import com.owncloud.android.MainApp;
import com.owncloud.android.R;
import com.owncloud.android.datamodel.FileDataStorageManager;
import com.owncloud.android.lib.common.utils.Log_OC;
import com.owncloud.android.lib.resources.status.OCCapability;

import java.lang.reflect.Field;

import androidx.annotation.ColorInt;
import androidx.annotation.DrawableRes;
import androidx.annotation.Nullable;
import androidx.appcompat.app.ActionBar;
import androidx.appcompat.app.AppCompatDelegate;
import androidx.appcompat.widget.AppCompatCheckBox;
import androidx.appcompat.widget.SearchView;
import androidx.appcompat.widget.SwitchCompat;
import androidx.core.content.ContextCompat;
import androidx.core.content.res.ResourcesCompat;
import androidx.core.graphics.ColorUtils;
import androidx.core.graphics.drawable.DrawableCompat;
import androidx.core.widget.CompoundButtonCompat;
<<<<<<< HEAD
=======
import androidx.fragment.app.FragmentActivity;
import androidx.swiperefreshlayout.widget.SwipeRefreshLayout;
>>>>>>> bba0b355
import edu.umd.cs.findbugs.annotations.SuppressFBWarnings;

/**
 * Utility class with methods for client side theming.
 */
public final class ThemeUtils {

    private static final String TAG = ThemeUtils.class.getSimpleName();

    private static final int INDEX_LUMINATION = 2;
    private static final double MAX_LIGHTNESS = 0.92;
    public static final double LUMINATION_THRESHOLD = 0.8;

    private ThemeUtils() {
        // utility class -> private constructor
    }

    public static int primaryAccentColor(Context context) {
        OCCapability capability = getCapability(context);

        try {
            float adjust;
            if (darkTheme(context)) {
                if (AppCompatDelegate.getDefaultNightMode() == AppCompatDelegate.MODE_NIGHT_YES) {
                    adjust = +0.5f;
//                    return adjustLightness(adjust, Color.parseColor(capability.getServerColor()), -1);
                } else {
                    adjust = +0.1f;
                }
            } else {
                adjust = -0.1f;
            }
            return adjustLightness(adjust, Color.parseColor(capability.getServerColor()), 0.35f);
        } catch (Exception e) {
            return context.getResources().getColor(R.color.color_accent);
        }
    }

    public static int primaryDarkColor(Context context) {
        return primaryDarkColor(null, context);
    }

    public static int primaryDarkColor(Account account, Context context) {
        OCCapability capability = getCapability(account, context);

        try {
            return adjustLightness(-0.2f, Color.parseColor(capability.getServerColor()), -1f);
        } catch (Exception e) {
            return context.getResources().getColor(R.color.primary_dark);
        }
    }

    public static int primaryColor(Context context) {
        return primaryColor(context, false);
    }

    public static int primaryColor(Context context, boolean replaceWhite) {
        return primaryColor(null, replaceWhite, context);
    }

    public static int primaryColor(Account account, boolean replaceWhite, Context context) {
        if (context == null) {
            return Color.GRAY;
        }

        try {
            int color = Color.parseColor(getCapability(account, context).getServerColor());
            if (replaceWhite && Color.WHITE == color) {
                return getNeutralGrey(context);
            } else {
                return color;
            }
        } catch (Exception e) {
            return context.getResources().getColor(R.color.primary);
        }
    }

    public static int getNeutralGrey(Context context) {
        return darkTheme(context) ? context.getResources().getColor(R.color.fg_contrast) : Color.GRAY;
    }

    public static int elementColor(Context context) {
        return elementColor(null, context);
    }

    @NextcloudServer(max = 12)
    public static int elementColor(Account account, Context context) {
        OCCapability capability = getCapability(account, context);

        try {
            return Color.parseColor(capability.getServerElementColor());
        } catch (Exception e) {
            int primaryColor;

            try {
                primaryColor = Color.parseColor(capability.getServerColor());
            } catch (Exception e1) {
                primaryColor = context.getResources().getColor(R.color.primary);
            }

            float[] hsl = colorToHSL(primaryColor);

            if (hsl[INDEX_LUMINATION] > LUMINATION_THRESHOLD) {
                return context.getResources().getColor(R.color.element_fallback_color);
            } else {
                return primaryColor;
            }
        }
    }

    public static boolean themingEnabled(Context context) {
        return getCapability(context).getServerColor() != null && !getCapability(context).getServerColor().isEmpty();
    }

    /**
<<<<<<< HEAD
     * @return int font color to use adapted from https://github.com/nextcloud/server/blob/master/apps/theming/lib/Util.php#L90-L102
=======
     * returns the font color based on the server side theming and uses black/white as a fallback based on replaceWhite.
     *
     * @param context the context
     * @param replaceWhite FLAG to return white/black if server side color isn't available
     * @return int font color to use
>>>>>>> bba0b355
     */
    public static int fontColor(Context context, boolean replaceWhite) {
        if (AppCompatDelegate.getDefaultNightMode() == AppCompatDelegate.MODE_NIGHT_YES) {
            if (replaceWhite) {
                return Color.BLACK;
            } else {
                return Color.WHITE;
            }
        }

        return toolbarTextColor(context);
    }

    public static int toolbarTextColor(Context context) {
        try {
            return Color.parseColor(getCapability(context).getServerTextColor());
        } catch (Exception e) {
            if (darkTheme(context)) {
                return Color.WHITE;
            } else {
                return Color.BLACK;
            }
        }
    }

    public static int fontColor(Context context) {
        return fontColor(context, false);
    }

    /**
     * Tests if light color is set
     *
     * @return true if primaryColor is lighter than MAX_LIGHTNESS
     */
    public static boolean lightTheme(Context context, int color) {
        float[] hsl = colorToHSL(color);

        return hsl[INDEX_LUMINATION] >= MAX_LIGHTNESS;
    }

    /**
     * Tests if dark color is set
     *
     * @return true if dark theme -> e.g.use light font color, darker accent color
     */
    public static boolean darkTheme(Context context) {
        int primaryColor = primaryColor(context);
        float[] hsl = colorToHSL(primaryColor);

        return hsl[INDEX_LUMINATION] <= 0.55;
    }

    public static int primaryAppbarColor(Context context) {
        return ContextCompat.getColor(context, R.color.appbar);
    }

    public static int fontAppbarColor(Context context) {
        return ContextCompat.getColor(context, R.color.fontAppbar);
    }

    public static int fontSecondaryAppbar(Context context) {
        return ContextCompat.getColor(context, R.color.fontSecondaryAppbar);
    }

    public static int actionModeColor(Context context) {
        return ContextCompat.getColor(context, R.color.action_mode_background);
    }

    /**
     * Set color of title to white/black depending on background color
     *
     * @param actionBar actionBar to be used
     * @param title     title to be shown
     */
    public static void setColoredTitle(@Nullable ActionBar actionBar, String title, Context context) {
        if (actionBar != null) {
            if (android.os.Build.VERSION.SDK_INT < android.os.Build.VERSION_CODES.KITKAT) {
                actionBar.setTitle(title);
            } else {
                Spannable text = new SpannableString(title);
<<<<<<< HEAD
                text.setSpan(new ForegroundColorSpan(fontAppbarColor(context)),
=======
                text.setSpan(new ForegroundColorSpan(toolbarTextColor(context)),
>>>>>>> bba0b355
                             0,
                             text.length(),
                             Spannable.SPAN_INCLUSIVE_INCLUSIVE);
                actionBar.setTitle(text);
            }
        }
    }

    public static void setColoredTitle(@Nullable ActionBar actionBar, int titleId, Context context) {
        setColoredTitle(actionBar, context.getString(titleId), context);
    }

    /**
     * Set color of subtitle to white/black depending on background color
     *
     * @param actionBar actionBar to be used
     * @param title     title to be shown
     */
    public static void setColoredSubtitle(@Nullable ActionBar actionBar, String title, Context context) {
        if (actionBar != null) {
            if (android.os.Build.VERSION.SDK_INT < android.os.Build.VERSION_CODES.KITKAT) {
                actionBar.setSubtitle(title);
            } else {
                Spannable text = new SpannableString(title);
                text.setSpan(new ForegroundColorSpan(fontSecondaryAppbar(context)),
                             0,
                             text.length(),
                             Spannable.SPAN_INCLUSIVE_INCLUSIVE);
                actionBar.setSubtitle(text);
            }
        }
    }

    /**
     * For activities that do not use drawer, e.g. Settings, this can be used to correctly tint back button based on
     * theme
     *
     * @param supportActionBar
     */
    public static void tintBackButton(@Nullable ActionBar supportActionBar, Context context) {
        if (supportActionBar == null) {
            return;
        }

        Drawable backArrow = context.getResources().getDrawable(R.drawable.ic_arrow_back);
        supportActionBar.setHomeAsUpIndicator(ThemeUtils.tintDrawable(backArrow, ThemeUtils.fontAppbarColor(context)));
    }

    public static Spanned getColoredTitle(String title, int color) {
        Spannable text = new SpannableString(title);
        text.setSpan(new ForegroundColorSpan(color),
                     0,
                     text.length(),
                     Spannable.SPAN_INCLUSIVE_INCLUSIVE);

        return text;
    }

    public static String getDefaultDisplayNameForRootFolder(Context context) {
        OCCapability capability = getCapability(context);

        if (MainApp.isOnlyOnDevice()) {
            return MainApp.getAppContext().getString(R.string.drawer_item_on_device);
        } else {
            if (capability.getServerName() == null || capability.getServerName().isEmpty()) {
                return MainApp.getAppContext().getResources().getString(R.string.default_display_name_for_root_folder);
            } else {
                return capability.getServerName();
            }
        }

    }

    public static void setStatusBarColor(Activity activity, @ColorInt int color) {
        if (activity != null && Build.VERSION.SDK_INT >= Build.VERSION_CODES.LOLLIPOP) {
            activity.getWindow().setStatusBarColor(color);
        }
    }

    /**
     * Adjust lightness of given color
     *
     * @param lightnessDelta values -1..+1
     * @param color          original color
     * @param threshold      0..1 as maximum value, -1 to disable
     * @return color adjusted by lightness
     */
    public static int adjustLightness(float lightnessDelta, int color, float threshold) {
        float[] hsl = colorToHSL(color);

        if (threshold == -1f) {
            hsl[INDEX_LUMINATION] += lightnessDelta;
        } else {
            hsl[INDEX_LUMINATION] = Math.min(hsl[INDEX_LUMINATION] + lightnessDelta, threshold);
        }

        return ColorUtils.HSLToColor(hsl);
    }

    private static float[] colorToHSL(int color) {
        float[] hsl = new float[3];
        ColorUtils.RGBToHSL(Color.red(color), Color.green(color), Color.blue(color), hsl);

        return hsl;
    }

    /**
     * sets the tinting of the given ImageButton's icon to color_accent.
     *
     * @param imageButton the image button who's icon should be colored
     */
    public static void colorImageButton(ImageButton imageButton, @ColorInt int color) {
        if (imageButton != null) {
            imageButton.setColorFilter(color, PorterDuff.Mode.SRC_ATOP);
        }
    }

    public static void colorEditText(EditText editText, int elementColor) {
        if (editText != null) {
            editText.setTextColor(elementColor);
            editText.getBackground().setColorFilter(elementColor, PorterDuff.Mode.SRC_ATOP);
        }
    }

    /**
     * sets the coloring of the given progress bar to given color.
     *
     * @param progressBar the progress bar to be colored
     * @param color       the color to be used
     */
    public static void colorHorizontalProgressBar(ProgressBar progressBar, @ColorInt int color) {
        if (progressBar != null) {
            progressBar.getIndeterminateDrawable().setColorFilter(color, PorterDuff.Mode.SRC_IN);
            progressBar.getProgressDrawable().setColorFilter(color, PorterDuff.Mode.SRC_IN);
        }
    }

    /**
     * sets the coloring of the given progress bar's progress to given color.
     *
     * @param progressBar the progress bar to be colored
     * @param color       the color to be used
     */
    public static void colorProgressBar(ProgressBar progressBar, @ColorInt int color) {
        if (progressBar != null) {
            if (Build.VERSION.SDK_INT >= Build.VERSION_CODES.LOLLIPOP) {
                progressBar.setProgressTintList(ColorStateList.valueOf(color));
            } else {
                ThemeUtils.colorHorizontalProgressBar(progressBar, color);
            }
        }
    }

    /**
     * sets the coloring of the given seek bar to color_accent.
     *
     * @param seekBar the seek bar to be colored
     */
    public static void colorHorizontalSeekBar(SeekBar seekBar, Context context) {
        int color = ThemeUtils.primaryAccentColor(context);

        colorHorizontalProgressBar(seekBar, color);
        seekBar.getThumb().setColorFilter(color, PorterDuff.Mode.SRC_IN);
    }

    public static void colorSwipeRefreshLayout(Context context, SwipeRefreshLayout swipeRefreshLayout) {
        int primaryColor = ThemeUtils.primaryColor(context);
        int darkColor = ThemeUtils.primaryDarkColor(context);
        int accentColor = ThemeUtils.primaryAccentColor(context);

        swipeRefreshLayout.setColorSchemeColors(accentColor, primaryColor, darkColor);
        swipeRefreshLayout.setProgressBackgroundColorSchemeResource(R.color.bg_elevation_one);
    }

    /**
     * set the Nextcloud standard colors for the snackbar.
     *
     * @param context  the context relevant for setting the color according to the context's theme
     * @param snackbar the snackbar to be colored
     */
    public static void colorSnackbar(Context context, Snackbar snackbar) {
        // Changing action button text color
        snackbar.setActionTextColor(ContextCompat.getColor(context, R.color.fg_inverse));
    }

    /**
     * Sets the color of the status bar to {@code color} on devices with OS version lollipop or higher.
     *
     * @param fragmentActivity fragment activity
     * @param color            the color
     */
    public static void colorStatusBar(Activity fragmentActivity, @ColorInt int color) {
        Window window = fragmentActivity.getWindow();
        boolean isLightTheme = lightTheme(fragmentActivity.getApplicationContext(), color);
        if (window != null && Build.VERSION.SDK_INT >= Build.VERSION_CODES.LOLLIPOP) {
            window.setStatusBarColor(color);
            if (Build.VERSION.SDK_INT >= Build.VERSION_CODES.M) {
                View decor = window.getDecorView();
                if (isLightTheme) {
                    decor.setSystemUiVisibility(View.SYSTEM_UI_FLAG_LIGHT_STATUS_BAR);
                } else {
                    decor.setSystemUiVisibility(0);
                }
            } else if (isLightTheme) {
                window.setStatusBarColor(Color.BLACK);
            }
        }
    }

    public static void colorStatusBar(Activity fragmentActivity) {
        colorStatusBar(fragmentActivity, primaryAppbarColor(fragmentActivity));
    }

    /**
     * Sets the color of the  TextInputLayout to {@code color} for hint text and box stroke.
     *
     * @param textInputLayout the TextInputLayout instance
     * @param color           the color to be used for the hint text and box stroke
     */
    public static void colorTextInputLayout(TextInputLayout textInputLayout, int color) {
        textInputLayout.setBoxStrokeColor(color);
        textInputLayout.setDefaultHintTextColor(new ColorStateList(
            new int[][]{
                new int[]{-android.R.attr.state_focused},
                new int[]{android.R.attr.state_focused},
            },
            new int[]{
                Color.GRAY,
                color
            }
        ));
    }

    public static void themeDialogActionButton(MaterialButton button) {
        if (button == null) {
            return;
        }

        Context context = button.getContext();
        int accentColor = ThemeUtils.primaryAccentColor(button.getContext());
        int disabledColor = ContextCompat.getColor(context, R.color.disabled_text);
        button.setTextColor(new ColorStateList(
            new int[][]{
                new int[]{android.R.attr.state_enabled}, // enabled
                new int[]{-android.R.attr.state_enabled}, // disabled
            },
            new int[]{
                accentColor,
                disabledColor
            }
        ));
    }

    public static void themeEditText(Context context, EditText editText, boolean themedBackground) {
        if (editText == null) {
            return;
        }

        int color = ContextCompat.getColor(context, R.color.text_color);

        if (themedBackground) {
            if (darkTheme(context)) {
                color = ContextCompat.getColor(context, R.color.themed_fg);
            } else {
                color = ContextCompat.getColor(context, R.color.themed_fg_inverse);
            }
        }

        setEditTextColor(context, editText, color);
    }

    private static void setEditTextColor(Context context, EditText editText, int color) {
        editText.setTextColor(color);
        editText.setHighlightColor(context.getResources().getColor(R.color.fg_contrast));
        setEditTextCursorColor(editText, color);
        setTextViewHandlesColor(context, editText, color);
    }

    /**
     * Theme search view
     *
     * @param searchView       searchView to be changed
     * @param themedBackground true if background is themed, e.g. on action bar; false if background is white
     * @param context          the app's context
     */
    public static void themeSearchView(SearchView searchView, boolean themedBackground, Context context) {
        // hacky as no default way is provided
        int fontColor = fontAppbarColor(context);
        SearchView.SearchAutoComplete editText = searchView.findViewById(R.id.search_src_text);
        setEditTextColor(context, editText, fontColor);
        editText.setHintTextColor(fontSecondaryAppbar(context));

        ImageView closeButton = searchView.findViewById(androidx.appcompat.R.id.search_close_btn);
        closeButton.setColorFilter(fontColor);
        ImageView searchButton = searchView.findViewById(androidx.appcompat.R.id.search_button);
        searchButton.setColorFilter(fontColor);
    }

    public static void themeProgressBar(Context context, ProgressBar progressBar) {
        int color = ThemeUtils.primaryAccentColor(context);
        progressBar.getIndeterminateDrawable().setColorFilter(color, PorterDuff.Mode.SRC_IN);
    }

    public static void tintCheckbox(AppCompatCheckBox checkBox, int color) {
        CompoundButtonCompat.setButtonTintList(checkBox, new ColorStateList(
            new int[][]{
                new int[]{-android.R.attr.state_checked},
                new int[]{android.R.attr.state_checked},
            },
            new int[]{
                Color.GRAY,
                color
            }
        ));
    }

    public static void tintSwitch(SwitchCompat switchView, int color) {
        tintSwitch(switchView, color, false);
    }

    public static void tintSwitch(SwitchCompat switchView, int color, boolean colorText) {
        if (colorText) {
            switchView.setTextColor(color);
        }

        int trackColor = Color.argb(77, Color.red(color), Color.green(color), Color.blue(color));

        // setting the thumb color
        DrawableCompat.setTintList(switchView.getThumbDrawable(), new ColorStateList(
            new int[][]{new int[]{android.R.attr.state_checked}, new int[]{}},
            new int[]{color, Color.WHITE}));

        // setting the track color
        DrawableCompat.setTintList(switchView.getTrackDrawable(), new ColorStateList(
            new int[][]{new int[]{android.R.attr.state_checked}, new int[]{}},
            new int[]{trackColor, MainApp.getAppContext().getResources().getColor(R.color.switch_track_color_unchecked)}));
    }

    public static Drawable tintDrawable(@DrawableRes int id, int color) {
        Drawable drawable = ResourcesCompat.getDrawable(MainApp.getAppContext().getResources(), id, null);

        return tintDrawable(drawable, color);
    }

    @Nullable
    public static Drawable tintDrawable(Drawable drawable, int color) {
        if (drawable != null) {
            Drawable wrap = DrawableCompat.wrap(drawable);
            wrap.setColorFilter(color, PorterDuff.Mode.SRC_ATOP);

            return wrap;
        }

        return null;
    }

    public static String colorToHexString(int color) {
        return String.format("#%06X", 0xFFFFFF & color);
    }

    public static void tintFloatingActionButton(FloatingActionButton button, @DrawableRes int
        drawable, Context context) {
        button.setBackgroundTintList(ColorStateList.valueOf(ThemeUtils.primaryColor(context)));
        button.setRippleColor(ThemeUtils.primaryDarkColor(context));
        button.setImageDrawable(ThemeUtils.tintDrawable(drawable, ThemeUtils.toolbarTextColor(context)));
    }

    private static OCCapability getCapability(Context context) {
        return getCapability(null, context);
    }

    private static OCCapability getCapability(Account acc, Context context) {
        Account account = null;

        if (acc != null) {
            account = acc;
        } else if (context != null) {
            // TODO: refactor when dark theme work is completed
            account = UserAccountManagerImpl.fromContext(context).getCurrentAccount();
        }

        if (account != null) {
            FileDataStorageManager storageManager = new FileDataStorageManager(account, context.getContentResolver());
            return storageManager.getCapability(account.name);
        } else {
            return new OCCapability();
        }
    }

    public static Drawable setIconColor(Drawable drawable) {
        int color = Color.BLACK;
        if (AppCompatDelegate.getDefaultNightMode() == AppCompatDelegate.MODE_NIGHT_YES) {
            color = Color.WHITE;
        }
        return tintDrawable(drawable, color);
    }

    /**
     * Lifted from SO. FindBugs surpressed because of lack of public API to alter the cursor color.
     *
     * @param editText TextView to be styled
     * @param color    The desired cursor colour
     * @see <a href="https://stackoverflow.com/a/52564925">StackOverflow url</a>
     */
    @SuppressFBWarnings
    public static void setEditTextCursorColor(EditText editText, int color) {
        try {
            // Get the cursor resource id
            if (Build.VERSION.SDK_INT >= Build.VERSION_CODES.P) {//set differently in Android P (API 28)
                Field field = TextView.class.getDeclaredField("mCursorDrawableRes");
                field.setAccessible(true);
                int drawableResId = field.getInt(editText);

                // Get the editor
                field = TextView.class.getDeclaredField("mEditor");
                field.setAccessible(true);
                Object editor = field.get(editText);

                // Get the drawable and set a color filter
                Drawable drawable = ContextCompat.getDrawable(editText.getContext(), drawableResId);
                drawable.setColorFilter(color, PorterDuff.Mode.SRC_IN);

                // Set the drawables
                field = editor.getClass().getDeclaredField("mDrawableForCursor");
                field.setAccessible(true);
                field.set(editor, drawable);
            } else {
                Field field = TextView.class.getDeclaredField("mCursorDrawableRes");
                field.setAccessible(true);
                int drawableResId = field.getInt(editText);

                // Get the editor
                field = TextView.class.getDeclaredField("mEditor");
                field.setAccessible(true);
                Object editor = field.get(editText);

                // Get the drawable and set a color filter
                Drawable drawable = ContextCompat.getDrawable(editText.getContext(), drawableResId);
                drawable.setColorFilter(color, PorterDuff.Mode.SRC_IN);
                Drawable[] drawables = {drawable, drawable};

                // Set the drawables
                field = editor.getClass().getDeclaredField("mCursorDrawable");
                field.setAccessible(true);
                field.set(editor, drawables);
            }
        } catch (Exception exception) {
            // we do not log this
        }
    }


    /**
     * Set the color of the handles when you select text in a {@link android.widget.EditText} or other view that extends
     * {@link TextView}. FindBugs surpressed because of lack of public API to alter the {@link TextView} handles color.
     *
     * @param view  The {@link TextView} or a {@link View} that extends {@link TextView}.
     * @param color The color to set for the text handles
     * @see <a href="https://gist.github.com/jaredrummler/2317620559d10ac39b8218a1152ec9d4">External reference</a>
     */
    @SuppressFBWarnings
    private static void setTextViewHandlesColor(Context context, TextView view, int color) {
        try {
            Field editorField = TextView.class.getDeclaredField("mEditor");
            if (!editorField.isAccessible()) {
                editorField.setAccessible(true);
            }

            Object editor = editorField.get(view);
            Class<?> editorClass = editor.getClass();

            String[] handleNames = {"mSelectHandleLeft", "mSelectHandleRight", "mSelectHandleCenter"};
            String[] resNames = {"mTextSelectHandleLeftRes", "mTextSelectHandleRightRes", "mTextSelectHandleRes"};

            for (int i = 0; i < handleNames.length; i++) {
                Field handleField = editorClass.getDeclaredField(handleNames[i]);
                if (!handleField.isAccessible()) {
                    handleField.setAccessible(true);
                }

                Drawable handleDrawable = (Drawable) handleField.get(editor);

                if (handleDrawable == null) {
                    Field resField = TextView.class.getDeclaredField(resNames[i]);
                    if (!resField.isAccessible()) {
                        resField.setAccessible(true);
                    }
                    int resId = resField.getInt(view);
                    handleDrawable = ContextCompat.getDrawable(context, resId);
                }

                if (handleDrawable != null) {
                    Drawable drawable = handleDrawable.mutate();
                    drawable.setColorFilter(color, PorterDuff.Mode.SRC_IN);
                    handleField.set(editor, drawable);
                }
            }
        } catch (Exception e) {
            Log_OC.e(TAG, "Error setting TextView handles color", e);
        }
    }
}<|MERGE_RESOLUTION|>--- conflicted
+++ resolved
@@ -69,11 +69,7 @@
 import androidx.core.graphics.ColorUtils;
 import androidx.core.graphics.drawable.DrawableCompat;
 import androidx.core.widget.CompoundButtonCompat;
-<<<<<<< HEAD
-=======
-import androidx.fragment.app.FragmentActivity;
 import androidx.swiperefreshlayout.widget.SwipeRefreshLayout;
->>>>>>> bba0b355
 import edu.umd.cs.findbugs.annotations.SuppressFBWarnings;
 
 /**
@@ -189,15 +185,12 @@
     }
 
     /**
-<<<<<<< HEAD
-     * @return int font color to use adapted from https://github.com/nextcloud/server/blob/master/apps/theming/lib/Util.php#L90-L102
-=======
-     * returns the font color based on the server side theming and uses black/white as a fallback based on replaceWhite.
-     *
-     * @param context the context
+     * returns the font color based on the server side theming and uses black/white as a fallback based on
+     * replaceWhite.
+     *
+     * @param context      the context
      * @param replaceWhite FLAG to return white/black if server side color isn't available
      * @return int font color to use
->>>>>>> bba0b355
      */
     public static int fontColor(Context context, boolean replaceWhite) {
         if (AppCompatDelegate.getDefaultNightMode() == AppCompatDelegate.MODE_NIGHT_YES) {
@@ -208,10 +201,6 @@
             }
         }
 
-        return toolbarTextColor(context);
-    }
-
-    public static int toolbarTextColor(Context context) {
         try {
             return Color.parseColor(getCapability(context).getServerTextColor());
         } catch (Exception e) {
@@ -278,11 +267,7 @@
                 actionBar.setTitle(title);
             } else {
                 Spannable text = new SpannableString(title);
-<<<<<<< HEAD
                 text.setSpan(new ForegroundColorSpan(fontAppbarColor(context)),
-=======
-                text.setSpan(new ForegroundColorSpan(toolbarTextColor(context)),
->>>>>>> bba0b355
                              0,
                              text.length(),
                              Spannable.SPAN_INCLUSIVE_INCLUSIVE);
@@ -647,7 +632,7 @@
         drawable, Context context) {
         button.setBackgroundTintList(ColorStateList.valueOf(ThemeUtils.primaryColor(context)));
         button.setRippleColor(ThemeUtils.primaryDarkColor(context));
-        button.setImageDrawable(ThemeUtils.tintDrawable(drawable, ThemeUtils.toolbarTextColor(context)));
+        button.setImageDrawable(ThemeUtils.tintDrawable(drawable, ThemeUtils.fontColor(context)));
     }
 
     private static OCCapability getCapability(Context context) {
@@ -673,9 +658,11 @@
     }
 
     public static Drawable setIconColor(Drawable drawable) {
-        int color = Color.BLACK;
+        int color;
         if (AppCompatDelegate.getDefaultNightMode() == AppCompatDelegate.MODE_NIGHT_YES) {
             color = Color.WHITE;
+        } else {
+            color = Color.BLACK;
         }
         return tintDrawable(drawable, color);
     }
