/*
 * Nextcloud Android client application
 *
 * @author Tobias Kaminsky
 * @author Chris Narkiewicz
 *
 * Copyright (C) 2017 Tobias Kaminsky
 * Copyright (C) 2017 Nextcloud GmbH.
 * Copyright (C) 2019 Chris Narkiewicz <hello@ezaquarii.com>
 *
 * This program is free software: you can redistribute it and/or modify
 * it under the terms of the GNU Affero General Public License as published by
 * the Free Software Foundation, either version 3 of the License, or
 * at your option) any later version.
 *
 * This program is distributed in the hope that it will be useful,
 * but WITHOUT ANY WARRANTY; without even the implied warranty of
 * MERCHANTABILITY or FITNESS FOR A PARTICULAR PURPOSE.  See the
 * GNU Affero General Public License for more details.
 *
 * You should have received a copy of the GNU Affero General Public License
 * along with this program.  If not, see <http://www.gnu.org/licenses/>.
 */

package com.owncloud.android.jobs;

import android.accounts.Account;
import android.accounts.AccountManager;
import android.accounts.AccountManagerCallback;
import android.accounts.AccountManagerFuture;
import android.content.ContentResolver;
import android.content.Context;
<<<<<<< HEAD
=======
import android.net.Uri;
import android.os.Build;
import android.provider.DocumentsContract;
>>>>>>> b9d4d4ca
import android.text.TextUtils;

import com.evernote.android.job.Job;
import com.evernote.android.job.util.support.PersistableBundleCompat;
import com.google.gson.Gson;
import com.nextcloud.client.account.UserAccountManager;
import com.nextcloud.client.preferences.AppPreferencesImpl;
import com.owncloud.android.MainApp;
import com.owncloud.android.R;
import com.owncloud.android.datamodel.ArbitraryDataProvider;
import com.owncloud.android.datamodel.FileDataStorageManager;
import com.owncloud.android.datamodel.FilesystemDataProvider;
import com.owncloud.android.datamodel.PushConfigurationState;
import com.owncloud.android.datamodel.SyncedFolder;
import com.owncloud.android.datamodel.SyncedFolderProvider;
import com.owncloud.android.datamodel.UploadsStorageManager;
import com.owncloud.android.lib.common.OwnCloudAccount;
import com.owncloud.android.lib.common.OwnCloudClient;
import com.owncloud.android.lib.common.OwnCloudClientManagerFactory;
import com.owncloud.android.lib.common.utils.Log_OC;
import com.owncloud.android.lib.resources.users.RemoteWipeSuccessRemoteOperation;
import com.owncloud.android.ui.activity.ContactsPreferenceActivity;
import com.owncloud.android.ui.events.AccountRemovedEvent;
import com.owncloud.android.utils.EncryptionUtils;
import com.owncloud.android.utils.FileStorageUtils;
import com.owncloud.android.utils.FilesSyncHelper;
import com.owncloud.android.utils.PushUtils;

import org.greenrobot.eventbus.EventBus;
import org.jetbrains.annotations.NotNull;
<<<<<<< HEAD
=======
import org.jetbrains.annotations.Nullable;
>>>>>>> b9d4d4ca

import java.io.File;
import java.util.ArrayList;
import java.util.List;

import androidx.annotation.NonNull;

import static android.content.Context.ACCOUNT_SERVICE;
import static com.owncloud.android.ui.activity.ManageAccountsActivity.PENDING_FOR_REMOVAL;

/**
 * Removes account and all local files
 */
public class AccountRemovalJob extends Job implements AccountManagerCallback<Boolean> {
    public static final String TAG = "AccountRemovalJob";
    public static final String ACCOUNT = "account";
    public static final String REMOTE_WIPE = "remote_wipe";

    private UploadsStorageManager uploadsStorageManager;
    private UserAccountManager userAccountManager;

    public AccountRemovalJob(UploadsStorageManager uploadStorageManager, UserAccountManager accountManager) {
        this.uploadsStorageManager = uploadStorageManager;
        this.userAccountManager = accountManager;
    }

    @NonNull
    @Override
    protected Result onRunJob(@NotNull Params params) {
        Context context = MainApp.getAppContext();
        PersistableBundleCompat bundle = params.getExtras();
        Account account = userAccountManager.getAccountByName(bundle.getString(ACCOUNT, ""));
        AccountManager accountManager = (AccountManager) context.getSystemService(ACCOUNT_SERVICE);
        boolean remoteWipe = bundle.getBoolean(REMOTE_WIPE, false);
<<<<<<< HEAD

        if (account != null && accountManager != null) {
            // disable contact backup job
            ContactsPreferenceActivity.cancelContactBackupJobForAccount(context, account);

            OwnCloudClient client = null;
            try {
                OwnCloudAccount ocAccount = new OwnCloudAccount(account, MainApp.getAppContext());
                client = OwnCloudClientManagerFactory.getDefaultSingleton().getClientFor(ocAccount,
                                                                                         MainApp.getAppContext());
            } catch (Exception e) {
                Log_OC.e(this, "Could not create client", e);
            }

            try {
                AccountManagerFuture<Boolean> accountRemoval = accountManager.removeAccount(account, this, null);
                boolean removal = accountRemoval.getResult();

                if (!removal) {
                    Log_OC.e(this, "Account removal of " + account.name + " failed!");
                }
            } catch (Exception e) {
                Log_OC.e(this, "Account removal of " + account.name + " failed!", e);
            }
=======

        if (account != null && accountManager != null) {
            ArbitraryDataProvider arbitraryDataProvider = new ArbitraryDataProvider(context.getContentResolver());

            // disable contact backup job
            ContactsPreferenceActivity.cancelContactBackupJobForAccount(context, account);

            removeAccount(account, accountManager);
>>>>>>> b9d4d4ca

            FileDataStorageManager storageManager = new FileDataStorageManager(account, context.getContentResolver());

            // remove all files
            removeFiles(account, storageManager);

            // delete all database entries
            storageManager.deleteAllFiles();

            // remove contact backup job
            ContactsPreferenceActivity.cancelContactBackupJobForAccount(context, account);

<<<<<<< HEAD
            ContentResolver contentResolver = context.getContentResolver();

            // disable daily backup
            ArbitraryDataProvider arbitraryDataProvider = new ArbitraryDataProvider(contentResolver);

=======
            // disable daily backup
>>>>>>> b9d4d4ca
            arbitraryDataProvider.storeOrUpdateKeyValue(account.name,
                                                        ContactsPreferenceActivity.PREFERENCE_CONTACTS_AUTOMATIC_BACKUP,
                                                        "false");

<<<<<<< HEAD
            String arbitraryDataPushString;

            if (!TextUtils.isEmpty(arbitraryDataPushString = arbitraryDataProvider.getValue(
                account, PushUtils.KEY_PUSH)) &&
                !TextUtils.isEmpty(context.getResources().getString(R.string.push_server_url))) {
                Gson gson = new Gson();
                PushConfigurationState pushArbitraryData = gson.fromJson(arbitraryDataPushString,
                                                                         PushConfigurationState.class);
                pushArbitraryData.setShouldBeDeleted(true);
                arbitraryDataProvider.storeOrUpdateKeyValue(account.name, PushUtils.KEY_PUSH,
                                                            gson.toJson(pushArbitraryData));

                PushUtils.pushRegistrationToServer(userAccountManager, pushArbitraryData.getPushToken());
            }
=======
            // unregister push notifications
            unregisterPushNotifications(context, account, arbitraryDataProvider);
>>>>>>> b9d4d4ca

            // remove pending account removal
            arbitraryDataProvider.deleteKeyForAccount(account.name, PENDING_FOR_REMOVAL);

            // remove synced folders set for account
<<<<<<< HEAD
            SyncedFolderProvider syncedFolderProvider = new SyncedFolderProvider(context.getContentResolver(),
                                                                                 AppPreferencesImpl.fromContext(context));
            List<SyncedFolder> syncedFolders = syncedFolderProvider.getSyncedFolders();

            List<Long> syncedFolderIds = new ArrayList<>();

            for (SyncedFolder syncedFolder : syncedFolders) {
                if (syncedFolder.getAccount().equals(account.name)) {
                    arbitraryDataProvider.deleteKeyForAccount(FilesSyncHelper.GLOBAL,
                                                              FilesSyncHelper.SYNCEDFOLDERINITIATED + syncedFolder.getId());
                    syncedFolderIds.add(syncedFolder.getId());
                }
            }

            syncedFolderProvider.deleteSyncFoldersForAccount(account);
=======
            remoceSyncedFolders(context, account, arbitraryDataProvider);
>>>>>>> b9d4d4ca

            // delete all uploads for account
            uploadsStorageManager.removeAccountUploads(account);

            // delete stored E2E keys
            arbitraryDataProvider.deleteKeyForAccount(account.name, EncryptionUtils.PRIVATE_KEY);
            arbitraryDataProvider.deleteKeyForAccount(account.name, EncryptionUtils.PUBLIC_KEY);

<<<<<<< HEAD
=======
            OwnCloudClient client = createClient(account);
>>>>>>> b9d4d4ca
            if (remoteWipe && client != null) {
                String authToken = client.getCredentials().getAuthToken();
                new RemoteWipeSuccessRemoteOperation(authToken).execute(client);
            }

<<<<<<< HEAD
=======
            // notify Document Provider
            if (android.os.Build.VERSION.SDK_INT >= Build.VERSION_CODES.KITKAT) {
                String authority = context.getResources().getString(R.string.document_provider_authority);
                Uri rootsUri = DocumentsContract.buildRootsUri(authority);
                context.getContentResolver().notifyChange(rootsUri, null);
            }

>>>>>>> b9d4d4ca
            return Result.SUCCESS;
        } else {
            return Result.FAILURE;
        }
    }

    private void unregisterPushNotifications(Context context, Account account, ArbitraryDataProvider arbitraryDataProvider) {
        String arbitraryDataPushString;

        if (!TextUtils.isEmpty(arbitraryDataPushString = arbitraryDataProvider.getValue(
            account, PushUtils.KEY_PUSH)) &&
            !TextUtils.isEmpty(context.getResources().getString(R.string.push_server_url))) {
            Gson gson = new Gson();
            PushConfigurationState pushArbitraryData = gson.fromJson(arbitraryDataPushString,
                                                                     PushConfigurationState.class);
            pushArbitraryData.setShouldBeDeleted(true);
            arbitraryDataProvider.storeOrUpdateKeyValue(account.name, PushUtils.KEY_PUSH,
                                                        gson.toJson(pushArbitraryData));

            PushUtils.pushRegistrationToServer(userAccountManager, pushArbitraryData.getPushToken());
        }
    }

    private void remoceSyncedFolders(Context context, Account account, ArbitraryDataProvider arbitraryDataProvider) {
        SyncedFolderProvider syncedFolderProvider = new SyncedFolderProvider(context.getContentResolver(),
                                                                             AppPreferencesImpl.fromContext(context));
        List<SyncedFolder> syncedFolders = syncedFolderProvider.getSyncedFolders();

        List<Long> syncedFolderIds = new ArrayList<>();

        for (SyncedFolder syncedFolder : syncedFolders) {
            if (syncedFolder.getAccount().equals(account.name)) {
                arbitraryDataProvider.deleteKeyForAccount(FilesSyncHelper.GLOBAL,
                                                          FilesSyncHelper.SYNCEDFOLDERINITIATED + syncedFolder.getId());
                syncedFolderIds.add(syncedFolder.getId());
            }
        }

        syncedFolderProvider.deleteSyncFoldersForAccount(account);

        FilesystemDataProvider filesystemDataProvider = new FilesystemDataProvider(context.getContentResolver());

        for (long syncedFolderId : syncedFolderIds) {
            filesystemDataProvider.deleteAllEntriesForSyncedFolder(Long.toString(syncedFolderId));
        }
    }

    private void removeFiles(Account account, FileDataStorageManager storageManager) {
        File tempDir = new File(FileStorageUtils.getTemporalPath(account.name));
        File saveDir = new File(FileStorageUtils.getSavePath(account.name));

        FileStorageUtils.deleteRecursively(tempDir, storageManager);
        FileStorageUtils.deleteRecursively(saveDir, storageManager);
    }

    private void removeAccount(Account account, AccountManager accountManager) {
        try {
            AccountManagerFuture<Boolean> accountRemoval = accountManager.removeAccount(account, this, null);
            boolean removal = accountRemoval.getResult();

            if (!removal) {
                Log_OC.e(this, "Account removal of " + account.name + " failed!");
            }
        } catch (Exception e) {
            Log_OC.e(this, "Account removal of " + account.name + " failed!", e);
        }
    }

    @Nullable
    private OwnCloudClient createClient(Account account) {
        OwnCloudClient client = null;
        try {
            OwnCloudAccount ocAccount = new OwnCloudAccount(account, MainApp.getAppContext());
            client = OwnCloudClientManagerFactory.getDefaultSingleton().getClientFor(ocAccount,
                                                                                     MainApp.getAppContext());
        } catch (Exception e) {
            Log_OC.e(this, "Could not create client", e);
        }
        return client;
    }

    @Override
    public void run(AccountManagerFuture<Boolean> future) {
        if (future.isDone()) {
            EventBus.getDefault().post(new AccountRemovedEvent());
        }
    }
}<|MERGE_RESOLUTION|>--- conflicted
+++ resolved
@@ -28,14 +28,10 @@
 import android.accounts.AccountManager;
 import android.accounts.AccountManagerCallback;
 import android.accounts.AccountManagerFuture;
-import android.content.ContentResolver;
 import android.content.Context;
-<<<<<<< HEAD
-=======
 import android.net.Uri;
 import android.os.Build;
 import android.provider.DocumentsContract;
->>>>>>> b9d4d4ca
 import android.text.TextUtils;
 
 import com.evernote.android.job.Job;
@@ -66,10 +62,7 @@
 
 import org.greenrobot.eventbus.EventBus;
 import org.jetbrains.annotations.NotNull;
-<<<<<<< HEAD
-=======
 import org.jetbrains.annotations.Nullable;
->>>>>>> b9d4d4ca
 
 import java.io.File;
 import java.util.ArrayList;
@@ -104,41 +97,14 @@
         Account account = userAccountManager.getAccountByName(bundle.getString(ACCOUNT, ""));
         AccountManager accountManager = (AccountManager) context.getSystemService(ACCOUNT_SERVICE);
         boolean remoteWipe = bundle.getBoolean(REMOTE_WIPE, false);
-<<<<<<< HEAD
 
         if (account != null && accountManager != null) {
+            ArbitraryDataProvider arbitraryDataProvider = new ArbitraryDataProvider(context.getContentResolver());
+
             // disable contact backup job
             ContactsPreferenceActivity.cancelContactBackupJobForAccount(context, account);
 
-            OwnCloudClient client = null;
-            try {
-                OwnCloudAccount ocAccount = new OwnCloudAccount(account, MainApp.getAppContext());
-                client = OwnCloudClientManagerFactory.getDefaultSingleton().getClientFor(ocAccount,
-                                                                                         MainApp.getAppContext());
-            } catch (Exception e) {
-                Log_OC.e(this, "Could not create client", e);
-            }
-
-            try {
-                AccountManagerFuture<Boolean> accountRemoval = accountManager.removeAccount(account, this, null);
-                boolean removal = accountRemoval.getResult();
-
-                if (!removal) {
-                    Log_OC.e(this, "Account removal of " + account.name + " failed!");
-                }
-            } catch (Exception e) {
-                Log_OC.e(this, "Account removal of " + account.name + " failed!", e);
-            }
-=======
-
-        if (account != null && accountManager != null) {
-            ArbitraryDataProvider arbitraryDataProvider = new ArbitraryDataProvider(context.getContentResolver());
-
-            // disable contact backup job
-            ContactsPreferenceActivity.cancelContactBackupJobForAccount(context, account);
-
             removeAccount(account, accountManager);
->>>>>>> b9d4d4ca
 
             FileDataStorageManager storageManager = new FileDataStorageManager(account, context.getContentResolver());
 
@@ -151,62 +117,19 @@
             // remove contact backup job
             ContactsPreferenceActivity.cancelContactBackupJobForAccount(context, account);
 
-<<<<<<< HEAD
-            ContentResolver contentResolver = context.getContentResolver();
-
             // disable daily backup
-            ArbitraryDataProvider arbitraryDataProvider = new ArbitraryDataProvider(contentResolver);
-
-=======
-            // disable daily backup
->>>>>>> b9d4d4ca
             arbitraryDataProvider.storeOrUpdateKeyValue(account.name,
                                                         ContactsPreferenceActivity.PREFERENCE_CONTACTS_AUTOMATIC_BACKUP,
                                                         "false");
 
-<<<<<<< HEAD
-            String arbitraryDataPushString;
-
-            if (!TextUtils.isEmpty(arbitraryDataPushString = arbitraryDataProvider.getValue(
-                account, PushUtils.KEY_PUSH)) &&
-                !TextUtils.isEmpty(context.getResources().getString(R.string.push_server_url))) {
-                Gson gson = new Gson();
-                PushConfigurationState pushArbitraryData = gson.fromJson(arbitraryDataPushString,
-                                                                         PushConfigurationState.class);
-                pushArbitraryData.setShouldBeDeleted(true);
-                arbitraryDataProvider.storeOrUpdateKeyValue(account.name, PushUtils.KEY_PUSH,
-                                                            gson.toJson(pushArbitraryData));
-
-                PushUtils.pushRegistrationToServer(userAccountManager, pushArbitraryData.getPushToken());
-            }
-=======
             // unregister push notifications
             unregisterPushNotifications(context, account, arbitraryDataProvider);
->>>>>>> b9d4d4ca
 
             // remove pending account removal
             arbitraryDataProvider.deleteKeyForAccount(account.name, PENDING_FOR_REMOVAL);
 
             // remove synced folders set for account
-<<<<<<< HEAD
-            SyncedFolderProvider syncedFolderProvider = new SyncedFolderProvider(context.getContentResolver(),
-                                                                                 AppPreferencesImpl.fromContext(context));
-            List<SyncedFolder> syncedFolders = syncedFolderProvider.getSyncedFolders();
-
-            List<Long> syncedFolderIds = new ArrayList<>();
-
-            for (SyncedFolder syncedFolder : syncedFolders) {
-                if (syncedFolder.getAccount().equals(account.name)) {
-                    arbitraryDataProvider.deleteKeyForAccount(FilesSyncHelper.GLOBAL,
-                                                              FilesSyncHelper.SYNCEDFOLDERINITIATED + syncedFolder.getId());
-                    syncedFolderIds.add(syncedFolder.getId());
-                }
-            }
-
-            syncedFolderProvider.deleteSyncFoldersForAccount(account);
-=======
             remoceSyncedFolders(context, account, arbitraryDataProvider);
->>>>>>> b9d4d4ca
 
             // delete all uploads for account
             uploadsStorageManager.removeAccountUploads(account);
@@ -215,17 +138,12 @@
             arbitraryDataProvider.deleteKeyForAccount(account.name, EncryptionUtils.PRIVATE_KEY);
             arbitraryDataProvider.deleteKeyForAccount(account.name, EncryptionUtils.PUBLIC_KEY);
 
-<<<<<<< HEAD
-=======
             OwnCloudClient client = createClient(account);
->>>>>>> b9d4d4ca
             if (remoteWipe && client != null) {
                 String authToken = client.getCredentials().getAuthToken();
                 new RemoteWipeSuccessRemoteOperation(authToken).execute(client);
             }
 
-<<<<<<< HEAD
-=======
             // notify Document Provider
             if (android.os.Build.VERSION.SDK_INT >= Build.VERSION_CODES.KITKAT) {
                 String authority = context.getResources().getString(R.string.document_provider_authority);
@@ -233,7 +151,6 @@
                 context.getContentResolver().notifyChange(rootsUri, null);
             }
 
->>>>>>> b9d4d4ca
             return Result.SUCCESS;
         } else {
             return Result.FAILURE;
