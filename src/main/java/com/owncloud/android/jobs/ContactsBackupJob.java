/*
 * Nextcloud Android client application
 *
 * @author Tobias Kaminsky
 * Copyright (C) 2017 Tobias Kaminsky
 * Copyright (C) 2017 Nextcloud GmbH.
 *
 * This program is free software: you can redistribute it and/or modify
 * it under the terms of the GNU Affero General Public License as published by
 * the Free Software Foundation, either version 3 of the License, or
 * at your option) any later version.
 *
 * This program is distributed in the hope that it will be useful,
 * but WITHOUT ANY WARRANTY; without even the implied warranty of
 * MERCHANTABILITY or FITNESS FOR A PARTICULAR PURPOSE.  See the
 * GNU Affero General Public License for more details.
 *
 * You should have received a copy of the GNU Affero General Public License
 * along with this program.  If not, see <http://www.gnu.org/licenses/>.
 */

package com.owncloud.android.jobs;

import android.accounts.Account;
import android.content.ComponentName;
import android.content.Intent;
import android.content.ServiceConnection;
import android.database.Cursor;
import android.net.Uri;
import android.os.IBinder;
import android.provider.ContactsContract;
import android.text.format.DateFormat;

import com.evernote.android.job.Job;
import com.evernote.android.job.util.support.PersistableBundleCompat;
import com.nextcloud.client.account.UserAccountManager;
import com.owncloud.android.R;
import com.owncloud.android.datamodel.ArbitraryDataProvider;
import com.owncloud.android.datamodel.FileDataStorageManager;
import com.owncloud.android.datamodel.OCFile;
import com.owncloud.android.files.services.FileUploader;
import com.owncloud.android.lib.common.utils.Log_OC;
import com.owncloud.android.operations.UploadFileOperation;
import com.owncloud.android.services.OperationsService;

import java.io.File;
import java.io.FileWriter;
import java.io.IOException;
import java.io.InputStream;
import java.io.InputStreamReader;
import java.util.ArrayList;
import java.util.Calendar;
import java.util.List;

import androidx.annotation.NonNull;

import static com.owncloud.android.ui.activity.ContactsPreferenceActivity.PREFERENCE_CONTACTS_LAST_BACKUP;

/**
 * Job that backup contacts to /Contacts-Backup and deletes files older than x days
 */

public class ContactsBackupJob extends Job {
    public static final String TAG = "ContactsBackupJob";
    public static final String ACCOUNT = "account";
    public static final String FORCE = "force";

    private OperationsServiceConnection operationsServiceConnection;
    private OperationsService.OperationsServiceBinder operationsServiceBinder;
    private UserAccountManager accountManager;

    public ContactsBackupJob(UserAccountManager accountManager) {
        this.accountManager = accountManager;
    }

    @NonNull
    @Override
    protected Result onRunJob(@NonNull Params params) {
        PersistableBundleCompat bundle = params.getExtras();

        final Account account = accountManager.getAccountByName(bundle.getString(ACCOUNT, ""));

        if (account == null) {
            return Result.FAILURE;
        }

        ArbitraryDataProvider arbitraryDataProvider = new ArbitraryDataProvider(getContext().getContentResolver());
<<<<<<< HEAD
        Long lastExecution = arbitraryDataProvider.getLongValue(account,
                                                                PREFERENCE_CONTACTS_LAST_BACKUP);
=======
        Long lastExecution = arbitraryDataProvider.getLongValue(account, PREFERENCE_CONTACTS_LAST_BACKUP);
>>>>>>> b9d4d4ca

        boolean force = bundle.getBoolean(FORCE, false);
        if (force || (lastExecution + 24 * 60 * 60 * 1000) < Calendar.getInstance().getTimeInMillis()) {
            Log_OC.d(TAG, "start contacts backup job");

            String backupFolder = getContext().getResources().getString(R.string.contacts_backup_folder) +
                    OCFile.PATH_SEPARATOR;
            Integer daysToExpire = getContext().getResources().getInteger(R.integer.contacts_backup_expire);

            backupContact(account, backupFolder);

            // bind to Operations Service
            operationsServiceConnection = new OperationsServiceConnection(daysToExpire, backupFolder, account);

            getContext().bindService(new Intent(getContext(), OperationsService.class), operationsServiceConnection,
                    OperationsService.BIND_AUTO_CREATE);

            // store execution date
            arbitraryDataProvider.storeOrUpdateKeyValue(account.name,
                                                        PREFERENCE_CONTACTS_LAST_BACKUP,
                                                        Calendar.getInstance().getTimeInMillis());
        } else {
            Log_OC.d(TAG, "last execution less than 24h ago");
        }

        return Result.SUCCESS;
    }

    private void backupContact(Account account, String backupFolder) {
        ArrayList<String> vCard = new ArrayList<>();

        Cursor cursor = getContext().getContentResolver().query(ContactsContract.Contacts.CONTENT_URI, null,
                null, null, null);

        if (cursor != null && cursor.getCount() > 0) {
            cursor.moveToFirst();
            for (int i = 0; i < cursor.getCount(); i++) {

                vCard.add(getContactFromCursor(cursor));
                cursor.moveToNext();
            }
        }

        String filename = DateFormat.format("yyyy-MM-dd_HH-mm-ss", Calendar.getInstance()).toString() + ".vcf";
        Log_OC.d(TAG, "Storing: " + filename);
        File file = new File(getContext().getCacheDir(), filename);

        FileWriter fw = null;
        try {
            fw = new FileWriter(file);

            for (String card : vCard) {
                fw.write(card);
            }

        } catch (IOException e) {
            Log_OC.d(TAG, "Error ", e);
        } finally {
            if (cursor != null) {
                cursor.close();
            }

            if (fw != null) {
                try {
                    fw.close();
                } catch (IOException e) {
                    Log_OC.d(TAG, "Error closing file writer ", e);
                }
            }
        }

        FileUploader.UploadRequester requester = new FileUploader.UploadRequester();
        requester.uploadNewFile(
                getContext(),
                account,
                file.getAbsolutePath(),
                backupFolder + filename,
                FileUploader.LOCAL_BEHAVIOUR_MOVE,
                null,
                true,
                UploadFileOperation.CREATED_BY_USER,
                false,
                false
        );
    }

    private void expireFiles(Integer daysToExpire, String backupFolderString, Account account) {
        // -1 disables expiration
        if (daysToExpire > -1) {
            FileDataStorageManager storageManager = new FileDataStorageManager(account, getContext().getContentResolver());
            OCFile backupFolder = storageManager.getFileByPath(backupFolderString);
            Calendar cal = Calendar.getInstance();
            cal.add(Calendar.DAY_OF_YEAR, -daysToExpire);
            Long timestampToExpire = cal.getTimeInMillis();

            if (backupFolder != null) {
                Log_OC.d(TAG, "expire: " + daysToExpire + " " + backupFolder.getFileName());
            }

            List<OCFile> backups = storageManager.getFolderContent(backupFolder, false);

            for (OCFile backup : backups) {
                if (timestampToExpire > backup.getModificationTimestamp()) {
                    Log_OC.d(TAG, "delete " + backup.getRemotePath());

                    // delete backups
                    Intent service = new Intent(getContext(), OperationsService.class);
                    service.setAction(OperationsService.ACTION_REMOVE);
                    service.putExtra(OperationsService.EXTRA_ACCOUNT, account);
                    service.putExtra(OperationsService.EXTRA_REMOTE_PATH, backup.getRemotePath());
                    service.putExtra(OperationsService.EXTRA_REMOVE_ONLY_LOCAL, false);
                    operationsServiceBinder.queueNewOperation(service);
                }
            }
        }

        getContext().unbindService(operationsServiceConnection);
    }

    private String getContactFromCursor(Cursor cursor) {
        String lookupKey = cursor.getString(cursor.getColumnIndex(ContactsContract.Contacts.LOOKUP_KEY));
        Uri uri = Uri.withAppendedPath(ContactsContract.Contacts.CONTENT_VCARD_URI, lookupKey);

        String vCard = "";
        InputStream inputStream = null;
        InputStreamReader inputStreamReader = null;
        try {
            inputStream = getContext().getContentResolver().openInputStream(uri);
            char[] buffer = new char[1024];
            StringBuilder stringBuilder = new StringBuilder();

            if (inputStream != null) {
                inputStreamReader = new InputStreamReader(inputStream);

                while (true) {
                    int byteCount = inputStreamReader.read(buffer, 0, buffer.length);

                    if (byteCount > 0) {
                        stringBuilder.append(buffer, 0, byteCount);
                    } else {
                        break;
                    }
                }
            }

            vCard = stringBuilder.toString();

            return vCard;

        } catch (IOException e) {
            Log_OC.d(TAG, e.getMessage());
        } finally {
            try {
                if (inputStream != null) {
                    inputStream.close();
                }
                if (inputStreamReader != null) {
                    inputStreamReader.close();
                }
            } catch (IOException e) {
                Log_OC.e(TAG, "failed to close stream");
            }
        }
        return vCard;
    }

    /**
     * Implements callback methods for service binding.
     */
    private class OperationsServiceConnection implements ServiceConnection {
        private Integer daysToExpire;
        private String backupFolder;
        private Account account;

        OperationsServiceConnection(Integer daysToExpire, String backupFolder, Account account) {
            this.daysToExpire = daysToExpire;
            this.backupFolder = backupFolder;
            this.account = account;
        }

        @Override
        public void onServiceConnected(ComponentName component, IBinder service) {
            Log_OC.d(TAG, "service connected");


            if (component.equals(new ComponentName(getContext(), OperationsService.class))) {
                operationsServiceBinder = (OperationsService.OperationsServiceBinder) service;
                expireFiles(daysToExpire, backupFolder, account);
            }
        }

        @Override
        public void onServiceDisconnected(ComponentName component) {
            Log_OC.d(TAG, "service disconnected");

            if (component.equals(new ComponentName(getContext(), OperationsService.class))) {
             operationsServiceBinder = null;
            }
        }
    }
}<|MERGE_RESOLUTION|>--- conflicted
+++ resolved
@@ -85,12 +85,7 @@
         }
 
         ArbitraryDataProvider arbitraryDataProvider = new ArbitraryDataProvider(getContext().getContentResolver());
-<<<<<<< HEAD
-        Long lastExecution = arbitraryDataProvider.getLongValue(account,
-                                                                PREFERENCE_CONTACTS_LAST_BACKUP);
-=======
         Long lastExecution = arbitraryDataProvider.getLongValue(account, PREFERENCE_CONTACTS_LAST_BACKUP);
->>>>>>> b9d4d4ca
 
         boolean force = bundle.getBoolean(FORCE, false);
         if (force || (lastExecution + 24 * 60 * 60 * 1000) < Calendar.getInstance().getTimeInMillis()) {
