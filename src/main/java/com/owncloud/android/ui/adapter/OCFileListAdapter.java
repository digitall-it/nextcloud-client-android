--- conflicted
+++ resolved
@@ -26,7 +26,6 @@
 
 import android.accounts.Account;
 import android.accounts.AccountManager;
-import android.app.Activity;
 import android.content.ContentValues;
 import android.content.Context;
 import android.content.res.Resources;
@@ -310,7 +309,8 @@
             footerViewHolder.footerText.setText(getFooterText());
             footerViewHolder.progressBar.getIndeterminateDrawable().setColorFilter(ThemeUtils.primaryColor(mContext),
                                                                                    PorterDuff.Mode.SRC_IN);
-            footerViewHolder.progressBar.setVisibility(View.GONE);
+            footerViewHolder.progressBar.setVisibility(
+                ocFileListFragmentInterface.isLoading() ? View.VISIBLE : View.GONE);
         } else {
             OCFileListGridImageViewHolder gridViewHolder = (OCFileListGridImageViewHolder) holder;
 
@@ -363,11 +363,7 @@
                     itemViewHolder.sharedAvatars.removeAllViews();
 
                     String fileOwner = file.getOwnerId();
-<<<<<<< HEAD
-                    ArrayList<ShareeUser> sharees = file.getSharees();
-=======
                     List<ShareeUser> sharees = file.getSharees();
->>>>>>> b9d4d4ca
 
                     // use fileOwner if not oneself, then add at first
                     ShareeUser fileOwnerSharee = new ShareeUser(fileOwner, file.getOwnerDisplayName(), ShareType.USER);
@@ -690,17 +686,11 @@
                 sharedIconView.setImageResource(R.drawable.ic_unshared);
                 sharedIconView.setContentDescription(mContext.getString(R.string.shared_icon_share));
             }
-
-            sharedIconView.setOnClickListener(v -> {
-                DisplayUtils.showUnavailableOperationToast((Activity) mContext);
-                });
-            /*
             if (accountManager.accountOwnsFile(file, account)) {
                 sharedIconView.setOnClickListener(view -> ocFileListFragmentInterface.onShareIconClick(file));
             } else {
                 sharedIconView.setOnClickListener(view -> ocFileListFragmentInterface.showShareDetailView(file));
             }
-            */
         } else {
             sharedIconView.setVisibility(View.GONE);
         }
