--- conflicted
+++ resolved
@@ -367,47 +367,8 @@
             } else {    // UploadStatus.UPLOAD_SUCCESS
                 rightButton.setVisibility(View.INVISIBLE);
             }
-<<<<<<< HEAD
-
-            // retry
-            if (upload.getUploadStatus() == UploadStatus.UPLOAD_FAILED) {
-                if (UploadResult.CREDENTIAL_ERROR.equals(upload.getLastResult())) {
-                    view.setOnClickListener(new View.OnClickListener() {
-                        @Override
-                        public void onClick(View v) {
-                            mParentActivity.getFileOperationsHelper().checkCurrentCredentials(
-                                upload.getAccount(mParentActivity)
-                            );
-                        }
-                    });
-
-                } else {
-                    // not a credentials error
-                    view.setOnClickListener(new View.OnClickListener() {
-                        @Override
-                        public void onClick(View v) {
-                        File file = new File(upload.getLocalPath());
-                        if (file.exists()) {
-                            FileUploader.UploadRequester requester = new FileUploader.UploadRequester();
-                            requester.retry(mParentActivity, upload);
-                            refreshView();
-                        } else {
-                            Snackbar.make(
-                                    v.getRootView().findViewById(android.R.id.content),
-                                    mParentActivity.getString(R.string.local_file_not_found_toast),
-                                    Snackbar.LENGTH_LONG
-                            ).show();
-                        }
-                        }
-                    });
-                }
-            } else {
-                view.setOnClickListener(null);
-            }
-=======
-            
+
             view.setOnClickListener(null);
->>>>>>> 08076d3b
 
             /// Set icon or thumbnail
             ImageView fileIcon = (ImageView) view.findViewById(R.id.thumbnail);
@@ -583,18 +544,8 @@
                         );
                         break;
                     case SERVICE_INTERRUPTED:
-<<<<<<< HEAD
                         status = mParentActivity.getString(
                                 R.string.uploads_view_upload_status_service_interrupted
-=======
-                        status = mParentActivity.getString(
-                                R.string.uploads_view_upload_status_service_interrupted
-                        );
-                        break;
-                    case UNKNOWN:
-                        status = mParentActivity.getString(
-                                R.string.uploads_view_upload_status_unknown_fail
->>>>>>> 08076d3b
                         );
                         break;
                     case CANCELLED:
@@ -613,7 +564,9 @@
                     case LOCK_FAILED:
                         status = mParentActivity.getString(R.string.lock_failed);
                         break;
-<<<<<<< HEAD
+                    case LOCK_FAILED:
+                        status = mParentActivity.getString(R.string.lock_failed);
+                        break;
                     case SSL_RECOVERABLE_PEER_UNVERIFIED:
                         status =
                                 mParentActivity.getString(
@@ -623,8 +576,6 @@
                     case UNKNOWN:
                         status = mParentActivity.getString(R.string.uploads_view_upload_status_unknown_fail);
                         break;
-=======
->>>>>>> 08076d3b
                     default:
                         status = "New fail result but no description for the user";
                         break;
