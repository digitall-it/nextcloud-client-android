--- conflicted
+++ resolved
@@ -1,736 +1,731 @@
-/*
- * ownCloud Android client application
- *
- * @author Bartek Przybylski
- * @author Tobias Kaminsky
- * @author David A. Velasco
- * @author masensio
- * Copyright (C) 2011  Bartek Przybylski
- * Copyright (C) 2016 ownCloud Inc.
- *
- * This program is free software: you can redistribute it and/or modify
- * it under the terms of the GNU General Public License version 2,
- * as published by the Free Software Foundation.
- *
- * This program is distributed in the hope that it will be useful,
- * but WITHOUT ANY WARRANTY; without even the implied warranty of
- * MERCHANTABILITY or FITNESS FOR A PARTICULAR PURPOSE.  See the
- * GNU General Public License for more details.
- *
- * You should have received a copy of the GNU General Public License
- * along with this program.  If not, see <http://www.gnu.org/licenses/>.
- */
-package com.owncloud.android.ui.adapter;
-
-
-import android.accounts.Account;
-import android.content.ContentValues;
-import android.content.Context;
-import android.content.Intent;
-import android.graphics.Bitmap;
-import android.graphics.Color;
-import android.os.Handler;
-import android.os.Looper;
-import android.text.TextUtils;
-import android.util.SparseBooleanArray;
-import android.view.LayoutInflater;
-import android.view.View;
-import android.view.ViewGroup;
-import android.widget.AbsListView;
-import android.widget.BaseAdapter;
-import android.widget.Filter;
-import android.widget.GridView;
-import android.widget.ImageView;
-import android.widget.TextView;
-
-import com.owncloud.android.R;
-import com.owncloud.android.authentication.AccountUtils;
-import com.owncloud.android.datamodel.FileDataStorageManager;
-import com.owncloud.android.datamodel.OCFile;
-import com.owncloud.android.datamodel.ThumbnailsCacheManager;
-import com.owncloud.android.datamodel.VirtualFolderType;
-import com.owncloud.android.db.PreferenceManager;
-import com.owncloud.android.db.ProviderMeta;
-import com.owncloud.android.files.services.FileDownloader.FileDownloaderBinder;
-import com.owncloud.android.files.services.FileUploader.FileUploaderBinder;
-import com.owncloud.android.lib.common.operations.RemoteOperationResult;
-import com.owncloud.android.lib.common.utils.Log_OC;
-import com.owncloud.android.lib.resources.files.ReadRemoteFileOperation;
-import com.owncloud.android.lib.resources.files.RemoteFile;
-import com.owncloud.android.lib.resources.shares.OCShare;
-import com.owncloud.android.lib.resources.shares.ShareType;
-import com.owncloud.android.services.OperationsService.OperationsServiceBinder;
-import com.owncloud.android.ui.activity.ComponentsGetter;
-import com.owncloud.android.ui.activity.FileActivity;
-import com.owncloud.android.ui.activity.ShareActivity;
-import com.owncloud.android.ui.fragment.ExtendedListFragment;
-import com.owncloud.android.ui.interfaces.OCFileListFragmentInterface;
-import com.owncloud.android.utils.DisplayUtils;
-import com.owncloud.android.utils.FileStorageUtils;
-import com.owncloud.android.utils.MimeTypeUtil;
-import com.owncloud.android.utils.ThemeUtils;
-
-import java.io.File;
-import java.util.ArrayList;
-import java.util.Vector;
-
-
-/**
- * This Adapter populates a ListView with all files and folders in an ownCloud
- * instance.
- */
-public class FileListListAdapter extends BaseAdapter {
-
-    public static final int showFilenameColumnThreshold = 4;
-    private Context mContext;
-    private Vector<OCFile> mFilesAll = new Vector<OCFile>();
-    private Vector<OCFile> mFiles = null;
-    private boolean mJustFolders;
-
-    private FileDataStorageManager mStorageManager;
-    private Account mAccount;
-    private ComponentsGetter mTransferServiceGetter;
-    private OCFileListFragmentInterface OCFileListFragmentInterface;
-
-    private FilesFilter mFilesFilter;
-    private OCFile currentDirectory;
-    private static final String TAG = FileListListAdapter.class.getSimpleName();
-
-    private ArrayList<ThumbnailsCacheManager.ThumbnailGenerationTask> asyncTasks = new ArrayList<>();
-
-    public FileListListAdapter(
-            boolean justFolders,
-            Context context,
-            ComponentsGetter transferServiceGetter,
-            OCFileListFragmentInterface OCFileListFragmentInterface
-    ) {
-
-        this.OCFileListFragmentInterface = OCFileListFragmentInterface;
-        mJustFolders = justFolders;
-        mContext = context;
-        mAccount = AccountUtils.getCurrentOwnCloudAccount(mContext);
-
-        mTransferServiceGetter = transferServiceGetter;
-
-        // Read sorting order, default to sort by name ascending
-        FileStorageUtils.mSortOrder = PreferenceManager.getSortOrder(mContext);
-        FileStorageUtils.mSortAscending = PreferenceManager.getSortAscending(mContext);
-
-        // initialise thumbnails cache on background thread
-        new ThumbnailsCacheManager.InitDiskCacheTask().execute();
-    }
-
-    public FileListListAdapter(
-            boolean justFolders,
-            Context context,
-            ComponentsGetter transferServiceGetter,
-            OCFileListFragmentInterface OCFileListFragmentInterface,
-            FileDataStorageManager fileDataStorageManager
-    ) {
-        this(justFolders, context, transferServiceGetter, OCFileListFragmentInterface);
-        mStorageManager = fileDataStorageManager;
-    }
-
-    @Override
-    public boolean areAllItemsEnabled() {
-        return true;
-    }
-
-    @Override
-    public boolean isEnabled(int position) {
-        return true;
-    }
-
-    @Override
-    public int getCount() {
-        return mFiles != null ? mFiles.size() : 0;
-    }
-
-    @Override
-    public Object getItem(int position) {
-        if (mFiles == null || mFiles.size() <= position) {
-            return null;
-        }
-        return mFiles.get(position);
-    }
-
-    public void setFavoriteAttributeForItemID(String fileId, boolean favorite) {
-        for (int i = 0; i < mFiles.size(); i++) {
-            if (mFiles.get(i).getRemoteId().equals(fileId)) {
-                mFiles.get(i).setFavorite(favorite);
-                break;
-            }
-        }
-
-        for (int i = 0; i < mFilesAll.size(); i++) {
-            if (mFilesAll.get(i).getRemoteId().equals(fileId)) {
-                mFilesAll.get(i).setFavorite(favorite);
-                break;
-            }
-        }
-
-        new Handler(Looper.getMainLooper()).post(new Runnable() {
-            @Override
-            public void run() {
-                notifyDataSetChanged();
-            }
-        });
-    }
-
-    @Override
-    public long getItemId(int position) {
-        if (mFiles == null || mFiles.size() <= position) {
-            return 0;
-        }
-        return mFiles.get(position).getFileId();
-    }
-
-    @Override
-    public int getItemViewType(int position) {
-        return 0;
-    }
-
-    @Override
-    public View getView(int position, View convertView, ViewGroup parent) {
-
-        View view = convertView;
-        OCFile file = null;
-        LayoutInflater inflater = (LayoutInflater) mContext.getSystemService(Context.LAYOUT_INFLATER_SERVICE);
-
-        if (mFiles != null && mFiles.size() > position) {
-            file = mFiles.get(position);
-        }
-
-        // Find out which layout should be displayed
-        ViewType viewType;
-        if (parent instanceof GridView) {
-            if (file != null && (MimeTypeUtil.isImage(file) || MimeTypeUtil.isVideo(file))) {
-                viewType = ViewType.GRID_IMAGE;
-            } else {
-                viewType = ViewType.GRID_ITEM;
-            }
-        } else {
-            viewType = ViewType.LIST_ITEM;
-        }
-
-        // create view only if differs, otherwise reuse
-        if (convertView == null || convertView.getTag() != viewType) {
-            switch (viewType) {
-                case GRID_IMAGE:
-                    view = inflater.inflate(R.layout.grid_image, parent, false);
-                    view.setTag(ViewType.GRID_IMAGE);
-                    break;
-                case GRID_ITEM:
-                    view = inflater.inflate(R.layout.grid_item, parent, false);
-                    view.setTag(ViewType.GRID_ITEM);
-                    break;
-                case LIST_ITEM:
-                    view = inflater.inflate(R.layout.list_item, parent, false);
-                    view.setTag(ViewType.LIST_ITEM);
-                    break;
-            }
-        }
-
-        if (file != null) {
-            ImageView fileIcon = (ImageView) view.findViewById(R.id.thumbnail);
-            ImageView sharedIconV = (ImageView) view.findViewById(R.id.sharedIcon);
-
-            fileIcon.setTag(file.getFileId());
-            TextView fileName;
-            String name = file.getFileName();
-
-            switch (viewType) {
-                case LIST_ITEM:
-                    TextView fileSizeV = (TextView) view.findViewById(R.id.file_size);
-                    TextView fileSizeSeparatorV = (TextView) view.findViewById(R.id.file_separator);
-                    TextView lastModV = (TextView) view.findViewById(R.id.last_mod);
-
-
-                    lastModV.setVisibility(View.VISIBLE);
-                    lastModV.setText(DisplayUtils.getRelativeTimestamp(mContext, file.getModificationTimestamp()));
-
-
-                    fileSizeSeparatorV.setVisibility(View.VISIBLE);
-                    fileSizeV.setVisibility(View.VISIBLE);
-                    fileSizeV.setText(DisplayUtils.bytesToHumanReadable(file.getFileLength()));
-
-                    // Shared icon clickable
-
-                    if (file.isSharedViaLink() || file.isSharedWithSharee()) {
-                        final OCFile temp = file;
-                        sharedIconV.setOnClickListener(new View.OnClickListener() {
-                            @Override
-                            public void onClick(View view) {
-                                Intent intent = new Intent(mContext, ShareActivity.class);
-                                intent.putExtra(FileActivity.EXTRA_FILE, temp);
-                                intent.putExtra(FileActivity.EXTRA_ACCOUNT, mAccount);
-                                mContext.startActivity(intent);
-                            }
-                        });
-                    }
-
-
-                case GRID_ITEM:
-                    // filename
-                    fileName = (TextView) view.findViewById(R.id.Filename);
-                    fileName.setText(name);
-
-                    if (OCFileListFragmentInterface.getColumnSize() > showFilenameColumnThreshold
-                            && viewType == ViewType.GRID_ITEM) {
-                        fileName.setVisibility(View.GONE);
-                    }
-
-                case GRID_IMAGE:
-                    // sharedIcon
-                    if (file.isSharedViaLink()) {
-                        sharedIconV.setImageResource(R.drawable.shared_via_link);
-                        sharedIconV.setVisibility(View.VISIBLE);
-                        sharedIconV.bringToFront();
-                    } else if (file.isSharedWithSharee() || file.isSharedWithMe()) {
-                        sharedIconV.setImageResource(R.drawable.shared_via_users);
-                        sharedIconV.setVisibility(View.VISIBLE);
-                        sharedIconV.bringToFront();
-                    } else {
-                        sharedIconV.setVisibility(View.GONE);
-                    }
-
-                    // local state
-                    ImageView localStateView = (ImageView) view.findViewById(R.id.localFileIndicator);
-                    localStateView.bringToFront();
-                    FileDownloaderBinder downloaderBinder = mTransferServiceGetter.getFileDownloaderBinder();
-                    FileUploaderBinder uploaderBinder = mTransferServiceGetter.getFileUploaderBinder();
-                    OperationsServiceBinder opsBinder = mTransferServiceGetter.getOperationsServiceBinder();
-
-                    localStateView.setVisibility(View.INVISIBLE);   // default first
-
-                    if (opsBinder != null && opsBinder.isSynchronizing(mAccount, file)) {
-                        //synchronizing
-                        localStateView.setImageResource(R.drawable.ic_synchronizing);
-                        localStateView.setVisibility(View.VISIBLE);
-
-                    } else if (downloaderBinder != null && downloaderBinder.isDownloading(mAccount, file)) {
-                        // downloading
-                        localStateView.setImageResource(R.drawable.ic_synchronizing);
-                        localStateView.setVisibility(View.VISIBLE);
-
-                    } else if (uploaderBinder != null && uploaderBinder.isUploading(mAccount, file)) {
-                        //uploading
-                        localStateView.setImageResource(R.drawable.ic_synchronizing);
-                        localStateView.setVisibility(View.VISIBLE);
-
-                    } else if (file.getEtagInConflict() != null) {
-                        // conflict
-                        localStateView.setImageResource(R.drawable.ic_synchronizing_error);
-                        localStateView.setVisibility(View.VISIBLE);
-
-                    } else if (file.isDown()) {
-                        localStateView.setImageResource(R.drawable.ic_synced);
-                        localStateView.setVisibility(View.VISIBLE);
-                    }
-
-                    break;
-            }
-
-            // For all Views
-            if (file.getIsFavorite()) {
-                view.findViewById(R.id.favorite_action).setVisibility(View.VISIBLE);
-            } else {
-                view.findViewById(R.id.favorite_action).setVisibility(View.GONE);
-            }
-
-            ImageView checkBoxV = (ImageView) view.findViewById(R.id.custom_checkbox);
-            checkBoxV.setVisibility(View.GONE);
-            view.setBackgroundColor(Color.WHITE);
-
-            AbsListView parentList = (AbsListView) parent;
-
-            if (parentList.getChoiceMode() != AbsListView.CHOICE_MODE_NONE && parentList.getCheckedItemCount() > 0) {
-                if (parentList.isItemChecked(position)) {
-                    view.setBackgroundColor(mContext.getResources().getColor(R.color.selected_item_background));
-<<<<<<< HEAD
-                    checkBoxV.setImageDrawable(
-                            DisplayUtils.tintDrawable(R.drawable.ic_checkbox_marked, R.color.primary));
-=======
-                    checkBoxV.setImageDrawable(ThemeUtils.tintDrawable(R.drawable.ic_checkbox_marked,
-                            ThemeUtils.primaryColor()));
->>>>>>> 434e5315
-                } else {
-                    view.setBackgroundColor(Color.WHITE);
-                    checkBoxV.setImageResource(R.drawable.ic_checkbox_blank_outline);
-                }
-                checkBoxV.setVisibility(View.VISIBLE);
-            }
-
-            // this if-else is needed even though kept-in-sync icon is visible by default
-            // because android reuses views in listview
-            if (!file.isAvailableOffline()) {
-                view.findViewById(R.id.keptOfflineIcon).setVisibility(View.GONE);
-            } else {
-                view.findViewById(R.id.keptOfflineIcon).setVisibility(View.VISIBLE);
-            }
-
-
-            // No Folder
-            if (!file.isFolder()) {
-                if ((MimeTypeUtil.isImage(file) || MimeTypeUtil.isVideo(file)) && file.getRemoteId() != null) {
-                    // Thumbnail in Cache?
-                    Bitmap thumbnail = ThumbnailsCacheManager.getBitmapFromDiskCache(file.getRemoteId());
-                    if (thumbnail != null && !file.needsUpdateThumbnail()) {
-
-                        if (MimeTypeUtil.isVideo(file)) {
-                            Bitmap withOverlay = ThumbnailsCacheManager.addVideoOverlay(thumbnail);
-                            fileIcon.setImageBitmap(withOverlay);
-                        } else {
-                            fileIcon.setImageBitmap(thumbnail);
-                        }
-                    } else {
-                        // generate new Thumbnail
-                        if (ThumbnailsCacheManager.cancelPotentialThumbnailWork(file, fileIcon)) {
-                            try {
-                                final ThumbnailsCacheManager.ThumbnailGenerationTask task =
-                                        new ThumbnailsCacheManager.ThumbnailGenerationTask(
-                                                fileIcon, mStorageManager, mAccount, asyncTasks);
-
-                                if (thumbnail == null) {
-                                    if (MimeTypeUtil.isVideo(file)) {
-                                        thumbnail = ThumbnailsCacheManager.mDefaultVideo;
-                                    } else {
-                                        thumbnail = ThumbnailsCacheManager.mDefaultImg;
-                                    }
-                                }
-                                final ThumbnailsCacheManager.AsyncThumbnailDrawable asyncDrawable =
-                                        new ThumbnailsCacheManager.AsyncThumbnailDrawable(
-                                                mContext.getResources(),
-                                                thumbnail,
-                                                task
-                                        );
-                                fileIcon.setImageDrawable(asyncDrawable);
-                                asyncTasks.add(task);
-                                task.execute(file);
-                            } catch (IllegalArgumentException e) {
-                                Log_OC.d(TAG, "ThumbnailGenerationTask : " + e.getMessage());
-                            }
-                        }
-                    }
-
-                    if (file.getMimetype().equalsIgnoreCase("image/png")) {
-                        fileIcon.setBackgroundColor(mContext.getResources().getColor(R.color.background_color));
-                    }
-
-
-                } else {
-                    fileIcon.setImageResource(MimeTypeUtil.getFileTypeIconId(file.getMimetype(), file.getFileName()));
-                }
-
-
-            } else {
-                // Folder
-                fileIcon.setImageDrawable(MimeTypeUtil.getFolderTypeIcon(file.isSharedWithMe() ||
-                        file.isSharedWithSharee(), file.isSharedViaLink()));
-            }
-        }
-        return view;
-    }
-
-    @Override
-    public int getViewTypeCount() {
-        return 1;
-    }
-
-    @Override
-    public boolean hasStableIds() {
-        return true;
-    }
-
-    @Override
-    public boolean isEmpty() {
-        return (mFiles == null || mFiles.isEmpty());
-    }
-
-    /**
-     * Change the adapted directory for a new one
-     *
-     * @param directory             New folder to adapt. Can be NULL, meaning
-     *                              "no content to adapt".
-     * @param updatedStorageManager Optional updated storage manager; used to replace
-     *                              mStorageManager if is different (and not NULL)
-     */
-    public void swapDirectory(OCFile directory, FileDataStorageManager updatedStorageManager
-            , boolean onlyOnDevice) {
-        if (updatedStorageManager != null && !updatedStorageManager.equals(mStorageManager)) {
-            mStorageManager = updatedStorageManager;
-            mAccount = AccountUtils.getCurrentOwnCloudAccount(mContext);
-        }
-        if (mStorageManager != null) {
-            mFiles = mStorageManager.getFolderContent(directory, onlyOnDevice);
-
-            if (mJustFolders) {
-                mFiles = getFolders(mFiles);
-            }
-            if (!PreferenceManager.showHiddenFilesEnabled(mContext)) {
-                mFiles = filterHiddenFiles(mFiles);
-            }
-            mFiles = FileStorageUtils.sortOcFolder(mFiles);
-            mFilesAll.clear();
-            mFilesAll.addAll(mFiles);
-
-            currentDirectory = directory;
-        } else {
-            mFiles = null;
-            mFilesAll.clear();
-        }
-
-        notifyDataSetChanged();
-    }
-
-    private void searchForLocalFileInDefaultPath(OCFile file) {
-        if (file.getStoragePath() == null && !file.isFolder()) {
-            File f = new File(FileStorageUtils.getDefaultSavePathFor(mAccount.name, file));
-            if (f.exists()) {
-                file.setStoragePath(f.getAbsolutePath());
-                file.setLastSyncDateForData(f.lastModified());
-            }
-        }
-    }
-
-    public void setData(ArrayList<Object> objects, ExtendedListFragment.SearchType searchType, FileDataStorageManager storageManager) {
-        if (storageManager != null && mStorageManager == null) {
-            mStorageManager = storageManager;
-        }
-        mFiles = new Vector<>();
-
-        // early exit
-        if (objects.size() > 0 && mStorageManager != null) {
-            if (searchType.equals(ExtendedListFragment.SearchType.SHARED_FILTER)) {
-                parseShares(objects);
-            } else {
-                parseVirtuals(objects, searchType);
-            }
-        }
-
-        if (!searchType.equals(ExtendedListFragment.SearchType.PHOTO_SEARCH) &&
-                !searchType.equals(ExtendedListFragment.SearchType.PHOTOS_SEARCH_FILTER) &&
-                !searchType.equals(ExtendedListFragment.SearchType.RECENTLY_MODIFIED_SEARCH) &&
-                !searchType.equals(ExtendedListFragment.SearchType.RECENTLY_MODIFIED_SEARCH_FILTER)) {
-            mFiles = FileStorageUtils.sortOcFolder(mFiles);
-        } else {
-            mFiles = FileStorageUtils.sortOcFolderDescDateModified(mFiles);
-        }
-
-        mFilesAll = new Vector<>();
-        mFilesAll.addAll(mFiles);
-
-        new Handler(Looper.getMainLooper()).post(new Runnable() {
-            @Override
-            public void run() {
-                notifyDataSetChanged();
-                OCFileListFragmentInterface.finishedFiltering();
-            }
-        });
-    }
-
-    private void parseShares(ArrayList<Object> objects) {
-        ArrayList<OCShare> shares = new ArrayList<>();
-        for (int i = 0; i < objects.size(); i++) {
-            // check type before cast as of long running data fetch it is possible that old result is filled
-            if (objects.get(i) instanceof OCShare) {
-                OCShare ocShare = (OCShare) objects.get(i);
-
-                shares.add(ocShare);
-
-                // get ocFile from Server to have an up-to-date copy
-                ReadRemoteFileOperation operation = new ReadRemoteFileOperation(ocShare.getPath());
-                RemoteOperationResult result = operation.execute(mAccount, mContext);
-                if (result.isSuccess()) {
-                    OCFile file = FileStorageUtils.fillOCFile((RemoteFile) result.getData().get(0));
-
-                    ShareType newShareType = ocShare.getShareType();
-                    if (newShareType == ShareType.PUBLIC_LINK) {
-                        file.setShareViaLink(true);
-                    } else if (newShareType == ShareType.USER || newShareType == ShareType.GROUP ||
-                                    newShareType == ShareType.EMAIL || newShareType == ShareType.FEDERATED) {
-                        file.setShareWithSharee(true);
-                    }
-
-                    mStorageManager.saveFile(file);
-
-                    if (!mFiles.contains(file)) {
-                        mFiles.add(file);
-                    }
-                } else {
-                    Log_OC.e(TAG, "Error in getting prop for file: " + ocShare.getPath());
-                }
-            }
-        }
-        mStorageManager.saveShares(shares);
-    }
-
-    private void parseVirtuals(ArrayList<Object> objects, ExtendedListFragment.SearchType searchType) {
-        VirtualFolderType type;
-        boolean onlyImages = false;
-        switch (searchType) {
-            case FAVORITE_SEARCH:
-                type = VirtualFolderType.FAVORITE;
-                break;
-            case PHOTO_SEARCH:
-                type = VirtualFolderType.PHOTOS;
-                onlyImages = true;
-                break;
-            default:
-                type = VirtualFolderType.NONE;
-                break;
-        }
-
-        mStorageManager.deleteVirtuals(type);
-
-        ArrayList<ContentValues> contentValues = new ArrayList<>();
-
-        for (int i = 0; i < objects.size(); i++) {
-            OCFile ocFile = FileStorageUtils.fillOCFile((RemoteFile) objects.get(i));
-            searchForLocalFileInDefaultPath(ocFile);
-            ocFile = mStorageManager.saveFileWithParent(ocFile, mContext);
-
-            if (!onlyImages || MimeTypeUtil.isImage(ocFile)) {
-                mFiles.add(ocFile);
-            }
-
-            ContentValues cv = new ContentValues();
-            cv.put(ProviderMeta.ProviderTableMeta.VIRTUAL_TYPE, type.toString());
-            cv.put(ProviderMeta.ProviderTableMeta.VIRTUAL_OCFILE_ID, ocFile.getFileId());
-
-            contentValues.add(cv);
-        }
-
-        mStorageManager.saveVirtuals(type, contentValues);
-    }
-
-    /**
-     * Filter for getting only the folders
-     *
-     * @param files Collection of files to filter
-     * @return Folders in the input
-     */
-    public Vector<OCFile> getFolders(Vector<OCFile> files) {
-        Vector<OCFile> ret = new Vector<>();
-        OCFile current;
-        for (int i = 0; i < files.size(); i++) {
-            current = files.get(i);
-            if (current.isFolder()) {
-                ret.add(current);
-            }
-        }
-        return ret;
-    }
-
-
-    public void setSortOrder(Integer order, boolean ascending) {
-
-        PreferenceManager.setSortOrder(mContext, order);
-        PreferenceManager.setSortAscending(mContext, ascending);
-
-        FileStorageUtils.mSortOrder = order;
-        FileStorageUtils.mSortAscending = ascending;
-
-        mFiles = FileStorageUtils.sortOcFolder(mFiles);
-        notifyDataSetChanged();
-    }
-
-
-    public ArrayList<OCFile> getCheckedItems(AbsListView parentList) {
-        SparseBooleanArray checkedPositions = parentList.getCheckedItemPositions();
-        ArrayList<OCFile> files = new ArrayList<>();
-        Object item;
-        for (int i = 0; i < checkedPositions.size(); i++) {
-            if (checkedPositions.valueAt(i)) {
-                item = getItem(checkedPositions.keyAt(i));
-                if (item != null) {
-                    files.add((OCFile) item);
-                }
-            }
-        }
-        return files;
-    }
-
-    public Filter getFilter() {
-        if (mFilesFilter == null) {
-            mFilesFilter = new FilesFilter();
-        }
-        return mFilesFilter;
-    }
-
-    private class FilesFilter extends Filter {
-
-        @Override
-        protected FilterResults performFiltering(CharSequence constraint) {
-            FilterResults results = new FilterResults();
-            Vector<OCFile> filteredFiles = new Vector<>();
-
-            if (!TextUtils.isEmpty(constraint)) {
-                for (int i = 0; i < mFilesAll.size(); i++) {
-                    OCFile currentFile = mFilesAll.get(i);
-                    if (currentFile.getParentRemotePath().equals(currentDirectory.getRemotePath()) &&
-                            currentFile.getFileName().toLowerCase().contains(constraint.toString().toLowerCase()) &&
-                            !filteredFiles.contains(currentFile)) {
-                        filteredFiles.add(currentFile);
-                    }
-                }
-            }
-
-            results.values = filteredFiles;
-            results.count = filteredFiles.size();
-
-            return results;
-        }
-
-        @Override
-        protected void publishResults(CharSequence constraint, Filter.FilterResults results) {
-            Vector<OCFile> ocFiles = (Vector<OCFile>) results.values;
-            mFiles = new Vector<>();
-            if (ocFiles != null && ocFiles.size() > 0) {
-                mFiles.addAll(ocFiles);
-                if (!PreferenceManager.showHiddenFilesEnabled(mContext)) {
-                    mFiles = filterHiddenFiles(mFiles);
-                }
-                mFiles = FileStorageUtils.sortOcFolder(mFiles);
-            }
-
-            notifyDataSetChanged();
-            OCFileListFragmentInterface.finishedFiltering();
-
-        }
-    }
-
-
-    /**
-     * Filter for hidden files
-     *
-     * @param files Collection of files to filter
-     * @return Non-hidden files
-     */
-    public Vector<OCFile> filterHiddenFiles(Vector<OCFile> files) {
-        Vector<OCFile> ret = new Vector<>();
-        OCFile current;
-        for (int i = 0; i < files.size(); i++) {
-            current = files.get(i);
-            if (!current.isHidden() && !ret.contains(current)) {
-                ret.add(current);
-            }
-        }
-        return ret;
-    }
-
-    public void cancelAllPendingTasks() {
-        for (ThumbnailsCacheManager.ThumbnailGenerationTask task : asyncTasks) {
-            if (task != null) {
-                task.cancel(true);
-                if (task.getGetMethod() != null) {
-                    Log_OC.d(TAG, "cancel: abort get method directly");
-                    task.getGetMethod().abort();
-                }
-            }
-        }
-
-        asyncTasks.clear();
-    }
-
-}
+/*
+ * ownCloud Android client application
+ *
+ * @author Bartek Przybylski
+ * @author Tobias Kaminsky
+ * @author David A. Velasco
+ * @author masensio
+ * Copyright (C) 2011  Bartek Przybylski
+ * Copyright (C) 2016 ownCloud Inc.
+ *
+ * This program is free software: you can redistribute it and/or modify
+ * it under the terms of the GNU General Public License version 2,
+ * as published by the Free Software Foundation.
+ *
+ * This program is distributed in the hope that it will be useful,
+ * but WITHOUT ANY WARRANTY; without even the implied warranty of
+ * MERCHANTABILITY or FITNESS FOR A PARTICULAR PURPOSE.  See the
+ * GNU General Public License for more details.
+ *
+ * You should have received a copy of the GNU General Public License
+ * along with this program.  If not, see <http://www.gnu.org/licenses/>.
+ */
+package com.owncloud.android.ui.adapter;
+
+
+import android.accounts.Account;
+import android.content.ContentValues;
+import android.content.Context;
+import android.content.Intent;
+import android.graphics.Bitmap;
+import android.graphics.Color;
+import android.os.Handler;
+import android.os.Looper;
+import android.text.TextUtils;
+import android.util.SparseBooleanArray;
+import android.view.LayoutInflater;
+import android.view.View;
+import android.view.ViewGroup;
+import android.widget.AbsListView;
+import android.widget.BaseAdapter;
+import android.widget.Filter;
+import android.widget.GridView;
+import android.widget.ImageView;
+import android.widget.TextView;
+
+import com.owncloud.android.R;
+import com.owncloud.android.authentication.AccountUtils;
+import com.owncloud.android.datamodel.FileDataStorageManager;
+import com.owncloud.android.datamodel.OCFile;
+import com.owncloud.android.datamodel.ThumbnailsCacheManager;
+import com.owncloud.android.datamodel.VirtualFolderType;
+import com.owncloud.android.db.PreferenceManager;
+import com.owncloud.android.db.ProviderMeta;
+import com.owncloud.android.files.services.FileDownloader.FileDownloaderBinder;
+import com.owncloud.android.files.services.FileUploader.FileUploaderBinder;
+import com.owncloud.android.lib.common.operations.RemoteOperationResult;
+import com.owncloud.android.lib.common.utils.Log_OC;
+import com.owncloud.android.lib.resources.files.ReadRemoteFileOperation;
+import com.owncloud.android.lib.resources.files.RemoteFile;
+import com.owncloud.android.lib.resources.shares.OCShare;
+import com.owncloud.android.lib.resources.shares.ShareType;
+import com.owncloud.android.services.OperationsService.OperationsServiceBinder;
+import com.owncloud.android.ui.activity.ComponentsGetter;
+import com.owncloud.android.ui.activity.FileActivity;
+import com.owncloud.android.ui.activity.ShareActivity;
+import com.owncloud.android.ui.fragment.ExtendedListFragment;
+import com.owncloud.android.ui.interfaces.OCFileListFragmentInterface;
+import com.owncloud.android.utils.DisplayUtils;
+import com.owncloud.android.utils.FileStorageUtils;
+import com.owncloud.android.utils.MimeTypeUtil;
+import com.owncloud.android.utils.ThemeUtils;
+
+import java.io.File;
+import java.util.ArrayList;
+import java.util.Vector;
+
+
+/**
+ * This Adapter populates a ListView with all files and folders in an ownCloud
+ * instance.
+ */
+public class FileListListAdapter extends BaseAdapter {
+
+    public static final int showFilenameColumnThreshold = 4;
+    private Context mContext;
+    private Vector<OCFile> mFilesAll = new Vector<OCFile>();
+    private Vector<OCFile> mFiles = null;
+    private boolean mJustFolders;
+
+    private FileDataStorageManager mStorageManager;
+    private Account mAccount;
+    private ComponentsGetter mTransferServiceGetter;
+    private OCFileListFragmentInterface OCFileListFragmentInterface;
+
+    private FilesFilter mFilesFilter;
+    private OCFile currentDirectory;
+    private static final String TAG = FileListListAdapter.class.getSimpleName();
+
+    private ArrayList<ThumbnailsCacheManager.ThumbnailGenerationTask> asyncTasks = new ArrayList<>();
+
+    public FileListListAdapter(
+            boolean justFolders,
+            Context context,
+            ComponentsGetter transferServiceGetter,
+            OCFileListFragmentInterface OCFileListFragmentInterface
+    ) {
+
+        this.OCFileListFragmentInterface = OCFileListFragmentInterface;
+        mJustFolders = justFolders;
+        mContext = context;
+        mAccount = AccountUtils.getCurrentOwnCloudAccount(mContext);
+
+        mTransferServiceGetter = transferServiceGetter;
+
+        // Read sorting order, default to sort by name ascending
+        FileStorageUtils.mSortOrder = PreferenceManager.getSortOrder(mContext);
+        FileStorageUtils.mSortAscending = PreferenceManager.getSortAscending(mContext);
+
+        // initialise thumbnails cache on background thread
+        new ThumbnailsCacheManager.InitDiskCacheTask().execute();
+    }
+
+    public FileListListAdapter(
+            boolean justFolders,
+            Context context,
+            ComponentsGetter transferServiceGetter,
+            OCFileListFragmentInterface OCFileListFragmentInterface,
+            FileDataStorageManager fileDataStorageManager
+    ) {
+        this(justFolders, context, transferServiceGetter, OCFileListFragmentInterface);
+        mStorageManager = fileDataStorageManager;
+    }
+
+    @Override
+    public boolean areAllItemsEnabled() {
+        return true;
+    }
+
+    @Override
+    public boolean isEnabled(int position) {
+        return true;
+    }
+
+    @Override
+    public int getCount() {
+        return mFiles != null ? mFiles.size() : 0;
+    }
+
+    @Override
+    public Object getItem(int position) {
+        if (mFiles == null || mFiles.size() <= position) {
+            return null;
+        }
+        return mFiles.get(position);
+    }
+
+    public void setFavoriteAttributeForItemID(String fileId, boolean favorite) {
+        for (int i = 0; i < mFiles.size(); i++) {
+            if (mFiles.get(i).getRemoteId().equals(fileId)) {
+                mFiles.get(i).setFavorite(favorite);
+                break;
+            }
+        }
+
+        for (int i = 0; i < mFilesAll.size(); i++) {
+            if (mFilesAll.get(i).getRemoteId().equals(fileId)) {
+                mFilesAll.get(i).setFavorite(favorite);
+                break;
+            }
+        }
+
+        new Handler(Looper.getMainLooper()).post(new Runnable() {
+            @Override
+            public void run() {
+                notifyDataSetChanged();
+            }
+        });
+    }
+
+    @Override
+    public long getItemId(int position) {
+        if (mFiles == null || mFiles.size() <= position) {
+            return 0;
+        }
+        return mFiles.get(position).getFileId();
+    }
+
+    @Override
+    public int getItemViewType(int position) {
+        return 0;
+    }
+
+    @Override
+    public View getView(int position, View convertView, ViewGroup parent) {
+
+        View view = convertView;
+        OCFile file = null;
+        LayoutInflater inflater = (LayoutInflater) mContext.getSystemService(Context.LAYOUT_INFLATER_SERVICE);
+
+        if (mFiles != null && mFiles.size() > position) {
+            file = mFiles.get(position);
+        }
+
+        // Find out which layout should be displayed
+        ViewType viewType;
+        if (parent instanceof GridView) {
+            if (file != null && (MimeTypeUtil.isImage(file) || MimeTypeUtil.isVideo(file))) {
+                viewType = ViewType.GRID_IMAGE;
+            } else {
+                viewType = ViewType.GRID_ITEM;
+            }
+        } else {
+            viewType = ViewType.LIST_ITEM;
+        }
+
+        // create view only if differs, otherwise reuse
+        if (convertView == null || convertView.getTag() != viewType) {
+            switch (viewType) {
+                case GRID_IMAGE:
+                    view = inflater.inflate(R.layout.grid_image, parent, false);
+                    view.setTag(ViewType.GRID_IMAGE);
+                    break;
+                case GRID_ITEM:
+                    view = inflater.inflate(R.layout.grid_item, parent, false);
+                    view.setTag(ViewType.GRID_ITEM);
+                    break;
+                case LIST_ITEM:
+                    view = inflater.inflate(R.layout.list_item, parent, false);
+                    view.setTag(ViewType.LIST_ITEM);
+                    break;
+            }
+        }
+
+        if (file != null) {
+            ImageView fileIcon = (ImageView) view.findViewById(R.id.thumbnail);
+            ImageView sharedIconV = (ImageView) view.findViewById(R.id.sharedIcon);
+
+            fileIcon.setTag(file.getFileId());
+            TextView fileName;
+            String name = file.getFileName();
+
+            switch (viewType) {
+                case LIST_ITEM:
+                    TextView fileSizeV = (TextView) view.findViewById(R.id.file_size);
+                    TextView fileSizeSeparatorV = (TextView) view.findViewById(R.id.file_separator);
+                    TextView lastModV = (TextView) view.findViewById(R.id.last_mod);
+
+
+                    lastModV.setVisibility(View.VISIBLE);
+                    lastModV.setText(DisplayUtils.getRelativeTimestamp(mContext, file.getModificationTimestamp()));
+
+
+                    fileSizeSeparatorV.setVisibility(View.VISIBLE);
+                    fileSizeV.setVisibility(View.VISIBLE);
+                    fileSizeV.setText(DisplayUtils.bytesToHumanReadable(file.getFileLength()));
+
+                    // Shared icon clickable
+
+                    if (file.isSharedViaLink() || file.isSharedWithSharee()) {
+                        final OCFile temp = file;
+                        sharedIconV.setOnClickListener(new View.OnClickListener() {
+                            @Override
+                            public void onClick(View view) {
+                                Intent intent = new Intent(mContext, ShareActivity.class);
+                                intent.putExtra(FileActivity.EXTRA_FILE, temp);
+                                intent.putExtra(FileActivity.EXTRA_ACCOUNT, mAccount);
+                                mContext.startActivity(intent);
+                            }
+                        });
+                    }
+
+
+                case GRID_ITEM:
+                    // filename
+                    fileName = (TextView) view.findViewById(R.id.Filename);
+                    fileName.setText(name);
+
+                    if (OCFileListFragmentInterface.getColumnSize() > showFilenameColumnThreshold
+                            && viewType == ViewType.GRID_ITEM) {
+                        fileName.setVisibility(View.GONE);
+                    }
+
+                case GRID_IMAGE:
+                    // sharedIcon
+                    if (file.isSharedViaLink()) {
+                        sharedIconV.setImageResource(R.drawable.shared_via_link);
+                        sharedIconV.setVisibility(View.VISIBLE);
+                        sharedIconV.bringToFront();
+                    } else if (file.isSharedWithSharee() || file.isSharedWithMe()) {
+                        sharedIconV.setImageResource(R.drawable.shared_via_users);
+                        sharedIconV.setVisibility(View.VISIBLE);
+                        sharedIconV.bringToFront();
+                    } else {
+                        sharedIconV.setVisibility(View.GONE);
+                    }
+
+                    // local state
+                    ImageView localStateView = (ImageView) view.findViewById(R.id.localFileIndicator);
+                    localStateView.bringToFront();
+                    FileDownloaderBinder downloaderBinder = mTransferServiceGetter.getFileDownloaderBinder();
+                    FileUploaderBinder uploaderBinder = mTransferServiceGetter.getFileUploaderBinder();
+                    OperationsServiceBinder opsBinder = mTransferServiceGetter.getOperationsServiceBinder();
+
+                    localStateView.setVisibility(View.INVISIBLE);   // default first
+
+                    if (opsBinder != null && opsBinder.isSynchronizing(mAccount, file)) {
+                        //synchronizing
+                        localStateView.setImageResource(R.drawable.ic_synchronizing);
+                        localStateView.setVisibility(View.VISIBLE);
+
+                    } else if (downloaderBinder != null && downloaderBinder.isDownloading(mAccount, file)) {
+                        // downloading
+                        localStateView.setImageResource(R.drawable.ic_synchronizing);
+                        localStateView.setVisibility(View.VISIBLE);
+
+                    } else if (uploaderBinder != null && uploaderBinder.isUploading(mAccount, file)) {
+                        //uploading
+                        localStateView.setImageResource(R.drawable.ic_synchronizing);
+                        localStateView.setVisibility(View.VISIBLE);
+
+                    } else if (file.getEtagInConflict() != null) {
+                        // conflict
+                        localStateView.setImageResource(R.drawable.ic_synchronizing_error);
+                        localStateView.setVisibility(View.VISIBLE);
+
+                    } else if (file.isDown()) {
+                        localStateView.setImageResource(R.drawable.ic_synced);
+                        localStateView.setVisibility(View.VISIBLE);
+                    }
+
+                    break;
+            }
+
+            // For all Views
+            if (file.getIsFavorite()) {
+                view.findViewById(R.id.favorite_action).setVisibility(View.VISIBLE);
+            } else {
+                view.findViewById(R.id.favorite_action).setVisibility(View.GONE);
+            }
+
+            ImageView checkBoxV = (ImageView) view.findViewById(R.id.custom_checkbox);
+            checkBoxV.setVisibility(View.GONE);
+            view.setBackgroundColor(Color.WHITE);
+
+            AbsListView parentList = (AbsListView) parent;
+
+            if (parentList.getChoiceMode() != AbsListView.CHOICE_MODE_NONE && parentList.getCheckedItemCount() > 0) {
+                if (parentList.isItemChecked(position)) {
+                    view.setBackgroundColor(mContext.getResources().getColor(R.color.selected_item_background));
+                    checkBoxV.setImageDrawable(ThemeUtils.tintDrawable(R.drawable.ic_checkbox_marked,
+                            ThemeUtils.primaryColor()));
+                } else {
+                    view.setBackgroundColor(Color.WHITE);
+                    checkBoxV.setImageResource(R.drawable.ic_checkbox_blank_outline);
+                }
+                checkBoxV.setVisibility(View.VISIBLE);
+            }
+
+            // this if-else is needed even though kept-in-sync icon is visible by default
+            // because android reuses views in listview
+            if (!file.isAvailableOffline()) {
+                view.findViewById(R.id.keptOfflineIcon).setVisibility(View.GONE);
+            } else {
+                view.findViewById(R.id.keptOfflineIcon).setVisibility(View.VISIBLE);
+            }
+
+
+            // No Folder
+            if (!file.isFolder()) {
+                if ((MimeTypeUtil.isImage(file) || MimeTypeUtil.isVideo(file)) && file.getRemoteId() != null) {
+                    // Thumbnail in Cache?
+                    Bitmap thumbnail = ThumbnailsCacheManager.getBitmapFromDiskCache(file.getRemoteId());
+                    if (thumbnail != null && !file.needsUpdateThumbnail()) {
+
+                        if (MimeTypeUtil.isVideo(file)) {
+                            Bitmap withOverlay = ThumbnailsCacheManager.addVideoOverlay(thumbnail);
+                            fileIcon.setImageBitmap(withOverlay);
+                        } else {
+                            fileIcon.setImageBitmap(thumbnail);
+                        }
+                    } else {
+                        // generate new Thumbnail
+                        if (ThumbnailsCacheManager.cancelPotentialThumbnailWork(file, fileIcon)) {
+                            try {
+                                final ThumbnailsCacheManager.ThumbnailGenerationTask task =
+                                        new ThumbnailsCacheManager.ThumbnailGenerationTask(
+                                                fileIcon, mStorageManager, mAccount, asyncTasks);
+
+                                if (thumbnail == null) {
+                                    if (MimeTypeUtil.isVideo(file)) {
+                                        thumbnail = ThumbnailsCacheManager.mDefaultVideo;
+                                    } else {
+                                        thumbnail = ThumbnailsCacheManager.mDefaultImg;
+                                    }
+                                }
+                                final ThumbnailsCacheManager.AsyncThumbnailDrawable asyncDrawable =
+                                        new ThumbnailsCacheManager.AsyncThumbnailDrawable(
+                                                mContext.getResources(),
+                                                thumbnail,
+                                                task
+                                        );
+                                fileIcon.setImageDrawable(asyncDrawable);
+                                asyncTasks.add(task);
+                                task.execute(file);
+                            } catch (IllegalArgumentException e) {
+                                Log_OC.d(TAG, "ThumbnailGenerationTask : " + e.getMessage());
+                            }
+                        }
+                    }
+
+                    if (file.getMimetype().equalsIgnoreCase("image/png")) {
+                        fileIcon.setBackgroundColor(mContext.getResources().getColor(R.color.background_color));
+                    }
+
+
+                } else {
+                    fileIcon.setImageResource(MimeTypeUtil.getFileTypeIconId(file.getMimetype(), file.getFileName()));
+                }
+
+
+            } else {
+                // Folder
+                fileIcon.setImageDrawable(MimeTypeUtil.getFolderTypeIcon(file.isSharedWithMe() ||
+                        file.isSharedWithSharee(), file.isSharedViaLink()));
+            }
+        }
+        return view;
+    }
+
+    @Override
+    public int getViewTypeCount() {
+        return 1;
+    }
+
+    @Override
+    public boolean hasStableIds() {
+        return true;
+    }
+
+    @Override
+    public boolean isEmpty() {
+        return (mFiles == null || mFiles.isEmpty());
+    }
+
+    /**
+     * Change the adapted directory for a new one
+     *
+     * @param directory             New folder to adapt. Can be NULL, meaning
+     *                              "no content to adapt".
+     * @param updatedStorageManager Optional updated storage manager; used to replace
+     *                              mStorageManager if is different (and not NULL)
+     */
+    public void swapDirectory(OCFile directory, FileDataStorageManager updatedStorageManager
+            , boolean onlyOnDevice) {
+        if (updatedStorageManager != null && !updatedStorageManager.equals(mStorageManager)) {
+            mStorageManager = updatedStorageManager;
+            mAccount = AccountUtils.getCurrentOwnCloudAccount(mContext);
+        }
+        if (mStorageManager != null) {
+            mFiles = mStorageManager.getFolderContent(directory, onlyOnDevice);
+
+            if (mJustFolders) {
+                mFiles = getFolders(mFiles);
+            }
+            if (!PreferenceManager.showHiddenFilesEnabled(mContext)) {
+                mFiles = filterHiddenFiles(mFiles);
+            }
+            mFiles = FileStorageUtils.sortOcFolder(mFiles);
+            mFilesAll.clear();
+            mFilesAll.addAll(mFiles);
+
+            currentDirectory = directory;
+        } else {
+            mFiles = null;
+            mFilesAll.clear();
+        }
+
+        notifyDataSetChanged();
+    }
+
+    private void searchForLocalFileInDefaultPath(OCFile file) {
+        if (file.getStoragePath() == null && !file.isFolder()) {
+            File f = new File(FileStorageUtils.getDefaultSavePathFor(mAccount.name, file));
+            if (f.exists()) {
+                file.setStoragePath(f.getAbsolutePath());
+                file.setLastSyncDateForData(f.lastModified());
+            }
+        }
+    }
+
+    public void setData(ArrayList<Object> objects, ExtendedListFragment.SearchType searchType, FileDataStorageManager storageManager) {
+        if (storageManager != null && mStorageManager == null) {
+            mStorageManager = storageManager;
+        }
+        mFiles = new Vector<>();
+
+        // early exit
+        if (objects.size() > 0 && mStorageManager != null) {
+            if (searchType.equals(ExtendedListFragment.SearchType.SHARED_FILTER)) {
+                parseShares(objects);
+            } else {
+                parseVirtuals(objects, searchType);
+            }
+        }
+
+        if (!searchType.equals(ExtendedListFragment.SearchType.PHOTO_SEARCH) &&
+                !searchType.equals(ExtendedListFragment.SearchType.PHOTOS_SEARCH_FILTER) &&
+                !searchType.equals(ExtendedListFragment.SearchType.RECENTLY_MODIFIED_SEARCH) &&
+                !searchType.equals(ExtendedListFragment.SearchType.RECENTLY_MODIFIED_SEARCH_FILTER)) {
+            mFiles = FileStorageUtils.sortOcFolder(mFiles);
+        } else {
+            mFiles = FileStorageUtils.sortOcFolderDescDateModified(mFiles);
+        }
+
+        mFilesAll = new Vector<>();
+        mFilesAll.addAll(mFiles);
+
+        new Handler(Looper.getMainLooper()).post(new Runnable() {
+            @Override
+            public void run() {
+                notifyDataSetChanged();
+                OCFileListFragmentInterface.finishedFiltering();
+            }
+        });
+    }
+
+    private void parseShares(ArrayList<Object> objects) {
+        ArrayList<OCShare> shares = new ArrayList<>();
+        for (int i = 0; i < objects.size(); i++) {
+            // check type before cast as of long running data fetch it is possible that old result is filled
+            if (objects.get(i) instanceof OCShare) {
+                OCShare ocShare = (OCShare) objects.get(i);
+
+                shares.add(ocShare);
+
+                // get ocFile from Server to have an up-to-date copy
+                ReadRemoteFileOperation operation = new ReadRemoteFileOperation(ocShare.getPath());
+                RemoteOperationResult result = operation.execute(mAccount, mContext);
+                if (result.isSuccess()) {
+                    OCFile file = FileStorageUtils.fillOCFile((RemoteFile) result.getData().get(0));
+
+                    ShareType newShareType = ocShare.getShareType();
+                    if (newShareType == ShareType.PUBLIC_LINK) {
+                        file.setShareViaLink(true);
+                    } else if (newShareType == ShareType.USER || newShareType == ShareType.GROUP ||
+                                    newShareType == ShareType.EMAIL || newShareType == ShareType.FEDERATED) {
+                        file.setShareWithSharee(true);
+                    }
+
+                    mStorageManager.saveFile(file);
+
+                    if (!mFiles.contains(file)) {
+                        mFiles.add(file);
+                    }
+                } else {
+                    Log_OC.e(TAG, "Error in getting prop for file: " + ocShare.getPath());
+                }
+            }
+        }
+        mStorageManager.saveShares(shares);
+    }
+
+    private void parseVirtuals(ArrayList<Object> objects, ExtendedListFragment.SearchType searchType) {
+        VirtualFolderType type;
+        boolean onlyImages = false;
+        switch (searchType) {
+            case FAVORITE_SEARCH:
+                type = VirtualFolderType.FAVORITE;
+                break;
+            case PHOTO_SEARCH:
+                type = VirtualFolderType.PHOTOS;
+                onlyImages = true;
+                break;
+            default:
+                type = VirtualFolderType.NONE;
+                break;
+        }
+
+        mStorageManager.deleteVirtuals(type);
+
+        ArrayList<ContentValues> contentValues = new ArrayList<>();
+
+        for (int i = 0; i < objects.size(); i++) {
+            OCFile ocFile = FileStorageUtils.fillOCFile((RemoteFile) objects.get(i));
+            searchForLocalFileInDefaultPath(ocFile);
+            ocFile = mStorageManager.saveFileWithParent(ocFile, mContext);
+
+            if (!onlyImages || MimeTypeUtil.isImage(ocFile)) {
+                mFiles.add(ocFile);
+            }
+
+            ContentValues cv = new ContentValues();
+            cv.put(ProviderMeta.ProviderTableMeta.VIRTUAL_TYPE, type.toString());
+            cv.put(ProviderMeta.ProviderTableMeta.VIRTUAL_OCFILE_ID, ocFile.getFileId());
+
+            contentValues.add(cv);
+        }
+
+        mStorageManager.saveVirtuals(type, contentValues);
+    }
+
+    /**
+     * Filter for getting only the folders
+     *
+     * @param files Collection of files to filter
+     * @return Folders in the input
+     */
+    public Vector<OCFile> getFolders(Vector<OCFile> files) {
+        Vector<OCFile> ret = new Vector<>();
+        OCFile current;
+        for (int i = 0; i < files.size(); i++) {
+            current = files.get(i);
+            if (current.isFolder()) {
+                ret.add(current);
+            }
+        }
+        return ret;
+    }
+
+
+    public void setSortOrder(Integer order, boolean ascending) {
+
+        PreferenceManager.setSortOrder(mContext, order);
+        PreferenceManager.setSortAscending(mContext, ascending);
+
+        FileStorageUtils.mSortOrder = order;
+        FileStorageUtils.mSortAscending = ascending;
+
+        mFiles = FileStorageUtils.sortOcFolder(mFiles);
+        notifyDataSetChanged();
+    }
+
+
+    public ArrayList<OCFile> getCheckedItems(AbsListView parentList) {
+        SparseBooleanArray checkedPositions = parentList.getCheckedItemPositions();
+        ArrayList<OCFile> files = new ArrayList<>();
+        Object item;
+        for (int i = 0; i < checkedPositions.size(); i++) {
+            if (checkedPositions.valueAt(i)) {
+                item = getItem(checkedPositions.keyAt(i));
+                if (item != null) {
+                    files.add((OCFile) item);
+                }
+            }
+        }
+        return files;
+    }
+
+    public Filter getFilter() {
+        if (mFilesFilter == null) {
+            mFilesFilter = new FilesFilter();
+        }
+        return mFilesFilter;
+    }
+
+    private class FilesFilter extends Filter {
+
+        @Override
+        protected FilterResults performFiltering(CharSequence constraint) {
+            FilterResults results = new FilterResults();
+            Vector<OCFile> filteredFiles = new Vector<>();
+
+            if (!TextUtils.isEmpty(constraint)) {
+                for (int i = 0; i < mFilesAll.size(); i++) {
+                    OCFile currentFile = mFilesAll.get(i);
+                    if (currentFile.getParentRemotePath().equals(currentDirectory.getRemotePath()) &&
+                            currentFile.getFileName().toLowerCase().contains(constraint.toString().toLowerCase()) &&
+                            !filteredFiles.contains(currentFile)) {
+                        filteredFiles.add(currentFile);
+                    }
+                }
+            }
+
+            results.values = filteredFiles;
+            results.count = filteredFiles.size();
+
+            return results;
+        }
+
+        @Override
+        protected void publishResults(CharSequence constraint, Filter.FilterResults results) {
+            Vector<OCFile> ocFiles = (Vector<OCFile>) results.values;
+            mFiles = new Vector<>();
+            if (ocFiles != null && ocFiles.size() > 0) {
+                mFiles.addAll(ocFiles);
+                if (!PreferenceManager.showHiddenFilesEnabled(mContext)) {
+                    mFiles = filterHiddenFiles(mFiles);
+                }
+                mFiles = FileStorageUtils.sortOcFolder(mFiles);
+            }
+
+            notifyDataSetChanged();
+            OCFileListFragmentInterface.finishedFiltering();
+
+        }
+    }
+
+
+    /**
+     * Filter for hidden files
+     *
+     * @param files Collection of files to filter
+     * @return Non-hidden files
+     */
+    public Vector<OCFile> filterHiddenFiles(Vector<OCFile> files) {
+        Vector<OCFile> ret = new Vector<>();
+        OCFile current;
+        for (int i = 0; i < files.size(); i++) {
+            current = files.get(i);
+            if (!current.isHidden() && !ret.contains(current)) {
+                ret.add(current);
+            }
+        }
+        return ret;
+    }
+
+    public void cancelAllPendingTasks() {
+        for (ThumbnailsCacheManager.ThumbnailGenerationTask task : asyncTasks) {
+            if (task != null) {
+                task.cancel(true);
+                if (task.getGetMethod() != null) {
+                    Log_OC.d(TAG, "cancel: abort get method directly");
+                    task.getGetMethod().abort();
+                }
+            }
+        }
+
+        asyncTasks.clear();
+    }
+
+}