/*
 *  ownCloud Android client application
 *
 *  @author Bartek Przybylski
 *  @author masensio
 *  @author Juan Carlos González Cabrero
 *  @author David A. Velasco
 *  @author Chris Narkiewicz
 *  Copyright (C) 2012  Bartek Przybylski
 *  Copyright (C) 2016 ownCloud Inc.
 *  Copyright (C) 2019 Chris Narkiewicz <hello@ezaquarii.com>
 *
 *  This program is free software: you can redistribute it and/or modify
 *  it under the terms of the GNU General Public License version 2,
 *  as published by the Free Software Foundation.
 *
 *  This program is distributed in the hope that it will be useful,
 *  but WITHOUT ANY WARRANTY; without even the implied warranty of
 *  MERCHANTABILITY or FITNESS FOR A PARTICULAR PURPOSE.  See the
 *  GNU General Public License for more details.
 *
 *  You should have received a copy of the GNU General Public License
 *  along with this program.  If not, see <http://www.gnu.org/licenses/>.
 */

package com.owncloud.android.ui.activity;

import android.accounts.Account;
import android.accounts.AccountManager;
import android.accounts.AuthenticatorException;
import android.app.Activity;
import android.app.Dialog;
import android.content.BroadcastReceiver;
import android.content.Context;
import android.content.Intent;
import android.content.IntentFilter;
import android.content.res.Resources.NotFoundException;
import android.graphics.Color;
import android.graphics.PorterDuff;
import android.graphics.drawable.ColorDrawable;
import android.graphics.drawable.Drawable;
import android.os.Bundle;
import android.os.Handler;
import android.os.Looper;
import android.os.Parcelable;
import android.text.TextUtils;
import android.text.format.DateFormat;
import android.view.LayoutInflater;
import android.view.Menu;
import android.view.MenuInflater;
import android.view.MenuItem;
import android.view.View;
import android.view.WindowManager.LayoutParams;
import android.widget.AdapterView;
import android.widget.AdapterView.OnItemClickListener;
import android.widget.ArrayAdapter;
import android.widget.Button;
import android.widget.EditText;
import android.widget.ImageView;
import android.widget.LinearLayout;
import android.widget.ListView;
import android.widget.ProgressBar;
import android.widget.Spinner;
import android.widget.TextView;

import com.nextcloud.client.di.Injectable;
import com.nextcloud.client.preferences.AppPreferences;
import com.owncloud.android.MainApp;
import com.owncloud.android.R;
import com.owncloud.android.datamodel.OCFile;
import com.owncloud.android.files.services.FileUploader;
import com.owncloud.android.lib.common.operations.RemoteOperation;
import com.owncloud.android.lib.common.operations.RemoteOperationResult;
import com.owncloud.android.lib.common.operations.RemoteOperationResult.ResultCode;
import com.owncloud.android.lib.common.utils.Log_OC;
import com.owncloud.android.operations.CreateFolderOperation;
import com.owncloud.android.operations.RefreshFolderOperation;
import com.owncloud.android.operations.UploadFileOperation;
import com.owncloud.android.syncadapter.FileSyncAdapter;
import com.owncloud.android.ui.adapter.UploaderAdapter;
import com.owncloud.android.ui.asynctasks.CopyAndUploadContentUrisTask;
import com.owncloud.android.ui.dialog.ConfirmationDialogFragment;
import com.owncloud.android.ui.dialog.CreateFolderDialogFragment;
import com.owncloud.android.ui.dialog.MultipleAccountsDialog;
import com.owncloud.android.ui.dialog.SortingOrderDialogFragment;
import com.owncloud.android.ui.fragment.TaskRetainerFragment;
import com.owncloud.android.ui.helpers.UriUploader;
import com.owncloud.android.utils.DataHolderUtil;
import com.owncloud.android.utils.DisplayUtils;
import com.owncloud.android.utils.ErrorMessageAdapter;
import com.owncloud.android.utils.FileSortOrder;
import com.owncloud.android.utils.MimeType;
import com.owncloud.android.utils.ThemeUtils;

import java.io.File;
import java.io.FileWriter;
import java.io.IOException;
import java.lang.reflect.Method;
import java.nio.charset.Charset;
import java.util.ArrayList;
import java.util.Arrays;
import java.util.Calendar;
import java.util.HashMap;
import java.util.LinkedList;
import java.util.List;
import java.util.Map;
import java.util.Stack;
import java.util.Vector;

import javax.inject.Inject;

import androidx.annotation.DrawableRes;
import androidx.annotation.NonNull;
import androidx.annotation.Nullable;
import androidx.annotation.StringRes;
import androidx.appcompat.app.ActionBar;
import androidx.appcompat.app.AlertDialog;
import androidx.appcompat.app.AlertDialog.Builder;
import androidx.appcompat.widget.SearchView;
import androidx.core.view.MenuItemCompat;
import androidx.fragment.app.DialogFragment;
import androidx.fragment.app.FragmentManager;

/**
 * This can be used to upload things to an ownCloud instance.
 */
public class ReceiveExternalFilesActivity extends FileActivity
        implements OnItemClickListener, View.OnClickListener, CopyAndUploadContentUrisTask.OnCopyTmpFilesTaskListener,
        SortingOrderDialogFragment.OnSortingOrderListener, Injectable {

    private static final String TAG = ReceiveExternalFilesActivity.class.getSimpleName();

    private static final String FTAG_ERROR_FRAGMENT = "ERROR_FRAGMENT";
    public static final String TEXT_FILE_SUFFIX = ".txt";
    public static final String URL_FILE_SUFFIX = ".url";
    public static final String WEBLOC_FILE_SUFFIX = ".webloc";
    public static final String DESKTOP_FILE_SUFFIX = ".desktop";
    public static final int SINGLE_PARENT = 1;

    @Inject AppPreferences preferences;
    private AccountManager mAccountManager;
    private Stack<String> mParents = new Stack<>();
    private List<Parcelable> mStreamsToUpload;
    private String mUploadPath;
    private OCFile mFile;

    private SyncBroadcastReceiver mSyncBroadcastReceiver;
    private boolean mSyncInProgress;

    private final static int REQUEST_CODE__SETUP_ACCOUNT = REQUEST_CODE__LAST_SHARED + 1;

    private final static String KEY_PARENTS = "PARENTS";
    private final static String KEY_FILE = "FILE";

    private boolean mUploadFromTmpFile;
    private String mSubjectText;
    private String mExtraText;

    private final static Charset FILENAME_ENCODING = Charset.forName("UTF-8");

    private LinearLayout mEmptyListContainer;
    private TextView mEmptyListMessage;
    private TextView mEmptyListHeadline;
    private ImageView mEmptyListIcon;
    private ProgressBar mEmptyListProgress;

    @Override
    protected void onCreate(Bundle savedInstanceState) {
        prepareStreamsToUpload();

        if (savedInstanceState != null) {
            String parentPath = savedInstanceState.getString(KEY_PARENTS);

            if (parentPath != null) {
                mParents.addAll(Arrays.asList(parentPath.split(OCFile.PATH_SEPARATOR)));
            }

            mFile = savedInstanceState.getParcelable(KEY_FILE);
        }
        mAccountManager = (AccountManager) getSystemService(Context.ACCOUNT_SERVICE);

        super.onCreate(savedInstanceState);

        // Listen for sync messages
        IntentFilter syncIntentFilter = new IntentFilter(RefreshFolderOperation.
                EVENT_SINGLE_FOLDER_CONTENTS_SYNCED);
        syncIntentFilter.addAction(RefreshFolderOperation.EVENT_SINGLE_FOLDER_SHARES_SYNCED);
        mSyncBroadcastReceiver = new SyncBroadcastReceiver();
        registerReceiver(mSyncBroadcastReceiver, syncIntentFilter);

        // Init Fragment without UI to retain AsyncTask across configuration changes
        FragmentManager fm = getSupportFragmentManager();
        TaskRetainerFragment taskRetainerFragment =
                (TaskRetainerFragment) fm.findFragmentByTag(TaskRetainerFragment.FTAG_TASK_RETAINER_FRAGMENT);
        if (taskRetainerFragment == null) {
            taskRetainerFragment = new TaskRetainerFragment();
            fm.beginTransaction()
                    .add(taskRetainerFragment, TaskRetainerFragment.FTAG_TASK_RETAINER_FRAGMENT).commit();
        }   // else, Fragment already created and retained across configuration change
    }

    @Override
    protected void setAccount(Account account, boolean savedAccount) {
        Account[] accounts = mAccountManager.getAccountsByType(MainApp.getAccountType(this));
        if (accounts.length == 0) {
            Log_OC.i(TAG, "No ownCloud account is available");
            DialogNoAccount dialog = new DialogNoAccount();
            dialog.show(getSupportFragmentManager(), null);
        } else if (!savedAccount) {
            setAccount(accounts[0]);
        }

        if (!somethingToUpload()) {
            showErrorDialog(
                    R.string.uploader_error_message_no_file_to_upload,
                    R.string.uploader_error_title_no_file_to_upload
            );
        }

        super.setAccount(account, savedAccount);
    }

    private void showAccountChooserDialog() {
        MultipleAccountsDialog dialog = new MultipleAccountsDialog();
        dialog.show(getSupportFragmentManager(), null);
    }

    private Activity getActivity() {
        return this;
    }

    public void changeAccount(Account account) {
        setAccount(account, false);
<<<<<<< HEAD
        onAccountSet(mAccountWasRestored);
=======
        initTargetFolder();
        populateDirectoryList();
>>>>>>> b9d4d4ca
    }

    @Override
    protected void onStart() {
        super.onStart();
        initTargetFolder();
        populateDirectoryList();
    }

    @Override
    protected void onSaveInstanceState(Bundle outState) {
        Log_OC.d(TAG, "onSaveInstanceState() start");
        super.onSaveInstanceState(outState);
        outState.putString(KEY_PARENTS, generatePath(mParents));
        outState.putParcelable(KEY_FILE, mFile);
        outState.putParcelable(FileActivity.EXTRA_ACCOUNT, getAccount());

        Log_OC.d(TAG, "onSaveInstanceState() end");
    }

    @Override
    protected void onDestroy() {
        if (mSyncBroadcastReceiver != null) {
            unregisterReceiver(mSyncBroadcastReceiver);
        }
        super.onDestroy();
    }

    @Override
    public void onSortingOrderChosen(FileSortOrder newSortOrder) {
        preferences.setSortOrder(mFile, newSortOrder);
        populateDirectoryList();
    }

    public static class DialogNoAccount extends DialogFragment {
        @NonNull
        @Override
        public Dialog onCreateDialog(Bundle savedInstanceState) {
            AlertDialog.Builder builder = new Builder(getActivity());
            builder.setIcon(R.drawable.ic_warning);
            builder.setTitle(R.string.uploader_wrn_no_account_title);
            builder.setMessage(String.format(getString(R.string.uploader_wrn_no_account_text),
                    getString(R.string.app_name)));
            builder.setCancelable(false);
            builder.setPositiveButton(R.string.uploader_wrn_no_account_setup_btn_text, (dialog, which) -> {
                // using string value since in API7 this
                // constant is not defined
                // in API7 < this constant is defined in
                // Settings.ADD_ACCOUNT_SETTINGS
                // and Settings.EXTRA_AUTHORITIES
                Intent intent = new Intent(android.provider.Settings.ACTION_ADD_ACCOUNT);
                intent.putExtra("authorities", new String[]{MainApp.getAuthTokenType()});
                startActivityForResult(intent, REQUEST_CODE__SETUP_ACCOUNT);
            });
            builder.setNegativeButton(R.string.uploader_wrn_no_account_quit_btn_text, (dialog, which) -> getActivity().finish());
            return builder.create();
        }
    }

    public static class DialogInputUploadFilename extends DialogFragment implements Injectable {
        private static final String KEY_SUBJECT_TEXT = "SUBJECT_TEXT";
        private static final String KEY_EXTRA_TEXT = "EXTRA_TEXT";

        private static final int CATEGORY_URL = 1;
        private static final int CATEGORY_MAPS_URL = 2;
        private static final int EXTRA_TEXT_LENGTH = 3;
        private static final int SINGLE_SPINNER_ENTRY = 1;

        private List<String> mFilenameBase;
        private List<String> mFilenameSuffix;
        private List<String> mText;
        private int mFileCategory;

        private Spinner mSpinner;
        @Inject AppPreferences preferences;

        public static DialogInputUploadFilename newInstance(String subjectText, String extraText) {
            DialogInputUploadFilename dialog = new DialogInputUploadFilename();
            Bundle args = new Bundle();
            args.putString(KEY_SUBJECT_TEXT, subjectText);
            args.putString(KEY_EXTRA_TEXT, extraText);
            dialog.setArguments(args);
            return dialog;
        }

        @Override
        public void onAttach(Context context) {
            super.onAttach(context);
        }

        @NonNull
        @Override
        public Dialog onCreateDialog(Bundle savedInstanceState) {
            mFilenameBase = new ArrayList<>();
            mFilenameSuffix = new ArrayList<>();
            mText = new ArrayList<>();

            String subjectText = "";
            String extraText = "";
            if (getArguments() != null) {
                if (getArguments().getString(KEY_SUBJECT_TEXT) != null) {
                    subjectText = getArguments().getString(KEY_SUBJECT_TEXT);
                }
                if (getArguments().getString(KEY_EXTRA_TEXT) != null) {
                    extraText = getArguments().getString(KEY_EXTRA_TEXT);
                }
            }

            LayoutInflater layout = LayoutInflater.from(requireContext());
            View view = layout.inflate(R.layout.upload_file_dialog, null);

            ArrayAdapter<String> adapter
                    = new ArrayAdapter<>(requireContext(), android.R.layout.simple_spinner_item);
            adapter.setDropDownViewResource(android.R.layout.simple_spinner_dropdown_item);

            int selectPos = 0;
            String filename = renameSafeFilename(subjectText);
            if (filename == null) {
                filename = "";
            }
            adapter.add(getString(R.string.upload_file_dialog_filetype_snippet_text));
            mText.add(extraText);
            mFilenameBase.add(filename);
            mFilenameSuffix.add(TEXT_FILE_SUFFIX);
            if (isIntentStartWithUrl(extraText)) {
                String str = getString(R.string.upload_file_dialog_filetype_internet_shortcut);
                mText.add(internetShortcutUrlText(extraText));
                mFilenameBase.add(filename);
                mFilenameSuffix.add(URL_FILE_SUFFIX);
                adapter.add(String.format(str,URL_FILE_SUFFIX));

                mText.add(internetShortcutWeblocText(extraText));
                mFilenameBase.add(filename);
                mFilenameSuffix.add(WEBLOC_FILE_SUFFIX);
                adapter.add(String.format(str,WEBLOC_FILE_SUFFIX));

                mText.add(internetShortcutDesktopText(extraText, filename));
                mFilenameBase.add(filename);
                mFilenameSuffix.add(DESKTOP_FILE_SUFFIX);
                adapter.add(String.format(str,DESKTOP_FILE_SUFFIX));

                selectPos = preferences.getUploadUrlFileExtensionUrlSelectedPos();
                mFileCategory = CATEGORY_URL;
            } else if (isIntentFromGoogleMap(subjectText, extraText)) {
                String str = getString(R.string.upload_file_dialog_filetype_googlemap_shortcut);
                String texts[] = extraText.split("\n");
                mText.add(internetShortcutUrlText(texts[2]));
                mFilenameBase.add(texts[0]);
                mFilenameSuffix.add(URL_FILE_SUFFIX);
                adapter.add(String.format(str,URL_FILE_SUFFIX));

                mText.add(internetShortcutWeblocText(texts[2]));
                mFilenameBase.add(texts[0]);
                mFilenameSuffix.add(WEBLOC_FILE_SUFFIX);
                adapter.add(String.format(str,WEBLOC_FILE_SUFFIX));

                mText.add(internetShortcutDesktopText(texts[2], texts[0]));
                mFilenameBase.add(texts[0]);
                mFilenameSuffix.add(DESKTOP_FILE_SUFFIX);
                adapter.add(String.format(str,DESKTOP_FILE_SUFFIX));

                selectPos = preferences.getUploadMapFileExtensionUrlSelectedPos();
                mFileCategory = CATEGORY_MAPS_URL;
            }

            final EditText userInput = view.findViewById(R.id.user_input);
            setFilename(userInput, selectPos);
            userInput.requestFocus();

            final Spinner spinner = view.findViewById(R.id.file_type);
            setupSpinner(adapter, selectPos, userInput, spinner);
            if (adapter.getCount() == SINGLE_SPINNER_ENTRY) {
                view.findViewById(R.id.label_file_type).setVisibility(View.GONE);
                spinner.setVisibility(View.GONE);
            }
            mSpinner = spinner;

            Dialog filenameDialog =  createFilenameDialog(view, userInput, spinner);
            if (filenameDialog.getWindow() != null) {
                filenameDialog.getWindow().setSoftInputMode(LayoutParams.SOFT_INPUT_STATE_VISIBLE);
            }
            return filenameDialog;
        }

        private void setupSpinner(ArrayAdapter<String> adapter, int selectPos, final EditText userInput, Spinner spinner) {
            spinner.setAdapter(adapter);
            spinner.setSelection(selectPos, false);
            spinner.setOnItemSelectedListener(new AdapterView.OnItemSelectedListener() {
                @Override
                public void onItemSelected(AdapterView parent, View view, int position, long id) {
                    Spinner spinner = (Spinner) parent;
                    int selectPos = spinner.getSelectedItemPosition();
                    setFilename(userInput, selectPos);
                    saveSelection(selectPos);
                }

                @Override
                public void onNothingSelected(AdapterView<?> parent) {
                    // nothing to do
                }
            });
        }

        @NonNull
        private Dialog createFilenameDialog(View view, final EditText userInput, final Spinner spinner) {
            Builder builder = new Builder(requireActivity());
            builder.setView(view);
            builder.setTitle(R.string.upload_file_dialog_title);
            builder.setPositiveButton(R.string.common_ok, (dialog, id) -> {
                int selectPos = spinner.getSelectedItemPosition();

                // verify if file name has suffix
                String filename = userInput.getText().toString();
                String suffix = mFilenameSuffix.get(selectPos);
                if (!filename.endsWith(suffix)) {
                    filename += suffix;
                }

                File file = createTempFile(mText.get(selectPos));

                if (file == null) {
                    getActivity().finish();
                } else {
                    String tmpName = file.getAbsolutePath();

                    ((ReceiveExternalFilesActivity) getActivity()).uploadFile(tmpName, filename);
                }
            });
            builder.setNegativeButton(R.string.common_cancel, (dialog, id) -> dialog.cancel());

            return builder.create();
        }

        public void onPause() {
            hideSpinnerDropDown(mSpinner);
            super.onPause();
        }

        private void saveSelection(int selectPos) {
            switch (mFileCategory) {
                case CATEGORY_URL:
                    preferences.setUploadUrlFileExtensionUrlSelectedPos(selectPos);
                    break;
                case CATEGORY_MAPS_URL:
                    preferences.setUploadMapFileExtensionUrlSelectedPos(selectPos);
                    break;
                default:
                    Log_OC.d(TAG, "Simple text snippet only: no selection to be persisted");
                    break;
            }
        }

        private void hideSpinnerDropDown(Spinner spinner) {
            try {
                Method method = Spinner.class.getDeclaredMethod("onDetachedFromWindow");
                method.setAccessible(true);
                method.invoke(spinner);
            } catch (Exception e) {
                Log_OC.e(TAG, "onDetachedFromWindow", e);
            }
        }

        private void setFilename(EditText inputText, int selectPos)
        {
            String filename = mFilenameBase.get(selectPos) + mFilenameSuffix.get(selectPos);
            inputText.setText(filename);
            int selectionStart = 0;
            int extensionStart = filename.lastIndexOf('.');
            int selectionEnd = extensionStart >= 0 ? extensionStart : filename.length();
            if (selectionEnd >= 0) {
                inputText.setSelection(
                        Math.min(selectionStart, selectionEnd),
                        Math.max(selectionStart, selectionEnd));
            }
        }

        private boolean isIntentFromGoogleMap(String subjectText, String extraText) {
            String texts[] = extraText.split("\n");
            if (texts.length != EXTRA_TEXT_LENGTH) {
                return false;
            }

            if (texts[0].length() == 0 || !subjectText.equals(texts[0])) {
                return false;
            }

            return texts[2].startsWith("https://goo.gl/maps/");
        }

        private boolean isIntentStartWithUrl(String extraText) {
            return extraText.startsWith("http://") || extraText.startsWith("https://");
        }

        @Nullable
        private String renameSafeFilename(String filename) {
            String safeFilename = filename;
            safeFilename = safeFilename.replaceAll("[?]", "_");
            safeFilename = safeFilename.replaceAll("\"", "_");
            safeFilename = safeFilename.replaceAll("/", "_");
            safeFilename = safeFilename.replaceAll("<", "_");
            safeFilename = safeFilename.replaceAll(">", "_");
            safeFilename = safeFilename.replaceAll("[*]", "_");
            safeFilename = safeFilename.replaceAll("[|]", "_");
            safeFilename = safeFilename.replaceAll(";", "_");
            safeFilename = safeFilename.replaceAll("=", "_");
            safeFilename = safeFilename.replaceAll(",", "_");

            int maxLength = 128;
            if (safeFilename.getBytes(FILENAME_ENCODING).length > maxLength) {
                safeFilename = new String(safeFilename.getBytes(FILENAME_ENCODING), 0, maxLength, FILENAME_ENCODING);
            }
            return safeFilename;
        }

        private String internetShortcutUrlText(String url) {
            return "[InternetShortcut]\r\n" +
                    "URL=" + url + "\r\n";
        }

        private String internetShortcutWeblocText(String url) {
            return "<?xml version=\"1.0\" encoding=\"UTF-8\"?>\n" +
                    "<!DOCTYPE plist PUBLIC \"-//Apple Computer//DTD PLIST 1.0//EN\" \"http://www.apple.com/DTDs/PropertyList-1.0.dtd\">\n" +
                    "<plist version=\"1.0\">\n" +
                    "<dict>\n" +
                    "<key>URL</key>\n" +
                    "<string>" + url + "</string>\n" +
                    "</dict>\n" +
                    "</plist>\n";
        }

        private String internetShortcutDesktopText(String url, String filename) {
            return "[Desktop Entry]\n" +
                "Encoding=UTF-8\n" +
                "Name=" + filename + "\n" +
                "Type=Link\n" +
                "URL=" + url + "\n" +
                "Icon=text-html";
        }

        @Nullable
        private File createTempFile(String text) {
            File file = new File(getActivity().getCacheDir(), "tmp.tmp");
            FileWriter fw = null;
            try {
                fw = new FileWriter(file);
                fw.write(text);
            } catch (IOException e) {
                Log_OC.d(TAG, "Error ", e);
                return null;
            } finally {
                if (fw != null) {
                    try {
                        fw.close();
                    } catch (IOException e) {
                        Log_OC.d(TAG, "Error closing file writer ", e);
                    }
                }
            }
            return file;
        }
    }

    @Override
    public void onBackPressed() {
        if (mParents.size() <= SINGLE_PARENT) {
            super.onBackPressed();
        } else {
            mParents.pop();
            String full_path = generatePath(mParents);
            startSyncFolderOperation(getStorageManager().getFileByPath(full_path));
            populateDirectoryList();
        }
    }

    @Override
    public void onItemClick(AdapterView<?> parent, View view, int position, long id) {
        // click on folder in the list
        Log_OC.d(TAG, "on item click");
        List<OCFile> tmpFiles = getStorageManager().getFolderContent(mFile, false);
        tmpFiles = sortFileList(tmpFiles);

        if (tmpFiles.isEmpty()) {
            return;
        }
        // filter on dirtype
        Vector<OCFile> files = new Vector<>();
        files.addAll(tmpFiles);

        if (files.size() < position) {
            throw new IndexOutOfBoundsException("Incorrect item selected");
        }
        if (files.get(position).isFolder()){
            OCFile folderToEnter = files.get(position);
            startSyncFolderOperation(folderToEnter);
            mParents.push(folderToEnter.getFileName());
            populateDirectoryList();
        }
    }

    @Override
    public void onClick(View v) {
        // click on button
        switch (v.getId()) {
            case R.id.uploader_choose_folder:
                mUploadPath = "";   // first element in mParents is root dir, represented by "";
                // init mUploadPath with "/" results in a "//" prefix
                for (String p : mParents) {
                    mUploadPath += p + OCFile.PATH_SEPARATOR;
                }

                if (mUploadFromTmpFile) {
                    DialogInputUploadFilename dialog = DialogInputUploadFilename.newInstance(mSubjectText, mExtraText);
                    dialog.show(getSupportFragmentManager(), null);
                } else {
                    Log_OC.d(TAG, "Uploading file to dir " + mUploadPath);
                    uploadFiles();
                }
                break;

            case R.id.uploader_cancel:
                finish();
                break;

            default:
                throw new IllegalArgumentException("Wrong element clicked");
        }
    }

    @Override
    protected void onActivityResult(int requestCode, int resultCode, Intent data) {
        super.onActivityResult(requestCode, resultCode, data);
        Log_OC.i(TAG, "result received. req: " + requestCode + " res: " + resultCode);
        if (requestCode == REQUEST_CODE__SETUP_ACCOUNT) {
            if (resultCode == RESULT_CANCELED) {
                finish();
            }
            Account[] accounts = mAccountManager.getAccountsByType(MainApp.getAuthTokenType());
            if (accounts.length == 0) {
                DialogNoAccount dialog = new DialogNoAccount();
                dialog.show(getSupportFragmentManager(), null);
            } else {
                // there is no need for checking for is there more then one
                // account at this point
                // since account setup can set only one account at time
                setAccount(accounts[0]);
                populateDirectoryList();
            }
        }
    }

    private void setupActionBarSubtitle() {
        ActionBar actionBar = getSupportActionBar();

        if (isHaveMultipleAccount()) {
            ThemeUtils.setColoredSubtitle(actionBar, getAccount().name, this);
        } else if (actionBar != null) {
            actionBar.setSubtitle(null);
        }
    }

    private void populateDirectoryList() {
        setContentView(R.layout.uploader_layout);
        setupEmptyList();
        setupToolbar();
        ActionBar actionBar = getSupportActionBar();
        setupActionBarSubtitle();

        ListView mListView = findViewById(android.R.id.list);

        String current_dir = mParents.peek();
        boolean notRoot = mParents.size() > 1;

        if (actionBar != null) {
            if (TextUtils.isEmpty(current_dir)) {
                ThemeUtils.setColoredTitle(actionBar, R.string.uploader_top_message, this);
            } else {
                ThemeUtils.setColoredTitle(actionBar, current_dir, this);
            }

            actionBar.setDisplayHomeAsUpEnabled(notRoot);
            actionBar.setHomeButtonEnabled(notRoot);
        }

        String full_path = generatePath(mParents);

        Log_OC.d(TAG, "Populating view with content of : " + full_path);

        mFile = getStorageManager().getFileByPath(full_path);
        if (mFile != null) {
            List<OCFile> files = getStorageManager().getFolderContent(mFile, false);

            if (files.isEmpty()) {
                setMessageForEmptyList(R.string.file_list_empty_headline, R.string.empty,
                        R.drawable.uploads);
            } else {
                mEmptyListContainer.setVisibility(View.GONE);

                files = sortFileList(files);

                List<Map<String, Object>> data = new LinkedList<>();
                for (OCFile f : files) {
                    Map<String, Object> h = new HashMap<>();
                    h.put("dirname", f);
                    data.add(h);
                }

                UploaderAdapter sa = new UploaderAdapter(this,
                        data,
                        R.layout.uploader_list_item_layout,
                        new String[]{"dirname"},
                        new int[]{R.id.filename},
                        getStorageManager(), getAccount());

                mListView.setAdapter(sa);
            }
            Button btnChooseFolder = findViewById(R.id.uploader_choose_folder);
                btnChooseFolder.setOnClickListener(this);
            btnChooseFolder.getBackground().setColorFilter(ThemeUtils.primaryColor(getAccount(), true, this),
                        PorterDuff.Mode.SRC_ATOP);
            btnChooseFolder.setTextColor(ThemeUtils.fontColor(this));

            if (mFile.canWrite()) {
                btnChooseFolder.setEnabled(true);
                ThemeUtils.tintDrawable(btnChooseFolder.getBackground(),
                                        ThemeUtils.primaryColor(getAccount(), true, this));
            } else {
                btnChooseFolder.setEnabled(false);
                ThemeUtils.tintDrawable(btnChooseFolder.getBackground(), Color.GRAY);
            }

            if (getSupportActionBar() != null) {
                getSupportActionBar().setBackgroundDrawable(new ColorDrawable(
                        ThemeUtils.primaryColor(getAccount(), false, this)));
            }

            ThemeUtils.colorStatusBar(this, ThemeUtils.primaryDarkColor(getAccount(), this));

            ThemeUtils.colorToolbarProgressBar(this, ThemeUtils.primaryColor(getAccount(), false, this));

            Drawable backArrow = getResources().getDrawable(R.drawable.ic_arrow_back);

            if (actionBar != null) {
                actionBar.setHomeAsUpIndicator(ThemeUtils.tintDrawable(backArrow, ThemeUtils.fontColor(this)));
            }

            Button btnNewFolder = findViewById(R.id.uploader_cancel);
            btnNewFolder.setTextColor(ThemeUtils.primaryColor(this, true));
            btnNewFolder.setOnClickListener(this);

            mListView.setOnItemClickListener(this);
        }
    }

    protected void setupEmptyList() {
        mEmptyListContainer = findViewById(R.id.empty_list_view);
        mEmptyListMessage = findViewById(R.id.empty_list_view_text);
        mEmptyListHeadline = findViewById(R.id.empty_list_view_headline);
        mEmptyListIcon = findViewById(R.id.empty_list_icon);
        mEmptyListProgress = findViewById(R.id.empty_list_progress);
        mEmptyListProgress.getIndeterminateDrawable().setColorFilter(ThemeUtils.primaryColor(this),
                PorterDuff.Mode.SRC_IN);
    }

    public void setMessageForEmptyList(@StringRes final int headline, @StringRes final int message,
                                       @DrawableRes final int icon) {
        new Handler(Looper.getMainLooper()).post(() -> {
            if (mEmptyListContainer != null && mEmptyListMessage != null) {
                mEmptyListHeadline.setText(headline);
                mEmptyListMessage.setText(message);

                mEmptyListIcon.setImageDrawable(ThemeUtils.tintDrawable(icon, ThemeUtils.primaryColor(this, true)));

                mEmptyListIcon.setVisibility(View.VISIBLE);
                mEmptyListProgress.setVisibility(View.GONE);
                mEmptyListMessage.setVisibility(View.VISIBLE);
            }
        });
    }

    @Override
    public void onSavedCertificate() {
        startSyncFolderOperation(getCurrentDir());
    }

    private void startSyncFolderOperation(OCFile folder) {
        long currentSyncTime = System.currentTimeMillis();

        mSyncInProgress = true;

        // perform folder synchronization
        RemoteOperation syncFolderOp = new RefreshFolderOperation(folder,
                                                                        currentSyncTime,
                                                                        false,
                                                                        false,
                                                                        getStorageManager(),
                                                                        getAccount(),
                                                                        getApplicationContext()
                                                                      );
        syncFolderOp.execute(getAccount(), this, null, null);
    }

    private List<OCFile> sortFileList(List<OCFile> files) {
        FileSortOrder sortOrder = preferences.getSortOrderByFolder(mFile);
        return sortOrder.sortCloudFiles(files);
    }

    private String generatePath(Stack<String> dirs) {
        String full_path = "";

        for (String a : dirs) {
            full_path += a + OCFile.PATH_SEPARATOR;
        }
        return full_path;
    }

    private void prepareStreamsToUpload() {
        Intent intent = getIntent();

        if (Intent.ACTION_SEND.equals(intent.getAction())) {
            mStreamsToUpload = new ArrayList<>();
            mStreamsToUpload.add(intent.getParcelableExtra(Intent.EXTRA_STREAM));
        } else if (Intent.ACTION_SEND_MULTIPLE.equals(intent.getAction())) {
            mStreamsToUpload = intent.getParcelableArrayListExtra(Intent.EXTRA_STREAM);
        }

        if (mStreamsToUpload == null || mStreamsToUpload.isEmpty() || mStreamsToUpload.get(0) == null) {
            mStreamsToUpload = null;
            saveTextsFromIntent(intent);
        }
    }

    private void saveTextsFromIntent(Intent intent) {
        if (!MimeType.TEXT_PLAIN.equals(intent.getType())) {
            return;
        }
        mUploadFromTmpFile = true;

        mSubjectText = intent.getStringExtra(Intent.EXTRA_SUBJECT);
        if (mSubjectText == null) {
            mSubjectText = intent.getStringExtra(Intent.EXTRA_TITLE);
            if (mSubjectText == null) {
                mSubjectText = DateFormat.format("yyyyMMdd_kkmmss", Calendar.getInstance()).toString();
            }
        }
        mExtraText = intent.getStringExtra(Intent.EXTRA_TEXT);
    }

    private boolean somethingToUpload() {
        return (mStreamsToUpload != null && mStreamsToUpload.size() > 0 && mStreamsToUpload.get(0) != null ||
                mUploadFromTmpFile);
    }

    public void uploadFile(String tmpName, String filename) {
        FileUploader.UploadRequester requester = new FileUploader.UploadRequester();
        requester.uploadNewFile(
            getBaseContext(),
            getAccount(),
                tmpName,
            mFile.getRemotePath() + filename,
            FileUploader.LOCAL_BEHAVIOUR_COPY,
            null,
            true,
            UploadFileOperation.CREATED_BY_USER,
            false,
            false
            );
        finish();
    }

    public void uploadFiles() {

        UriUploader uploader = new UriUploader(
            this,
            mStreamsToUpload,
            mUploadPath,
            getAccount(),
            FileUploader.LOCAL_BEHAVIOUR_DELETE,
            true, // Show waiting dialog while file is being copied from private storage
            this  // Copy temp task listener
        );

        UriUploader.UriUploaderResultCode resultCode = uploader.uploadUris();

        // Save the path to shared preferences; even if upload is not possible, user chose the folder
        preferences.setLastUploadPath(mUploadPath);

        if (resultCode == UriUploader.UriUploaderResultCode.OK) {
            finish();
        } else {

            int messageResTitle = R.string.uploader_error_title_file_cannot_be_uploaded;
            int messageResId = R.string.common_error_unknown;

            if (resultCode == UriUploader.UriUploaderResultCode.ERROR_NO_FILE_TO_UPLOAD) {
                messageResId = R.string.uploader_error_message_no_file_to_upload;
                messageResTitle = R.string.uploader_error_title_no_file_to_upload;
            } else if (resultCode == UriUploader.UriUploaderResultCode.ERROR_READ_PERMISSION_NOT_GRANTED) {
                messageResId = R.string.uploader_error_message_read_permission_not_granted;
            } else if (resultCode == UriUploader.UriUploaderResultCode.ERROR_UNKNOWN) {
                messageResId = R.string.common_error_unknown;
            }

            showErrorDialog(
                    messageResId,
                    messageResTitle
            );
        }
    }

    @Override
    public void onRemoteOperationFinish(RemoteOperation operation, RemoteOperationResult result) {
        super.onRemoteOperationFinish(operation, result);


        if (operation instanceof CreateFolderOperation) {
            onCreateFolderOperationFinish((CreateFolderOperation) operation, result);
        }

    }

    /**
     * Updates the view associated to the activity after the finish of an operation
     * trying create a new folder
     *
     * @param operation Creation operation performed.
     * @param result    Result of the creation.
     */
    private void onCreateFolderOperationFinish(CreateFolderOperation operation,
                                               RemoteOperationResult result) {
        if (result.isSuccess()) {
            String remotePath = operation.getRemotePath().substring(0, operation.getRemotePath().length() - 1);
            String newFolder = remotePath.substring(remotePath.lastIndexOf('/') + 1);
            mParents.push(newFolder);
            populateDirectoryList();
        } else {
            try {
                DisplayUtils.showSnackMessage(
                        this, ErrorMessageAdapter.getErrorCauseMessage(result, operation, getResources())
                );

            } catch (NotFoundException e) {
                Log_OC.e(TAG, "Error while trying to show fail message ", e);
            }
        }
    }


    /**
     * Loads the target folder initialize shown to the user.
     * <p/>
     * The target account has to be chosen before this method is called.
     */
    private void initTargetFolder() {
        if (getStorageManager() == null) {
            throw new IllegalStateException("Do not call this method before initializing mStorageManager");
        }

        if (mParents.empty()) {
            String lastPath = preferences.getLastUploadPath();
            // "/" equals root-directory
            if (OCFile.ROOT_PATH.equals(lastPath)) {
                mParents.add("");
            } else {
                String[] dir_names = lastPath.split(OCFile.PATH_SEPARATOR);
                mParents.clear();
                mParents.addAll(Arrays.asList(dir_names));
            }
        }

        // make sure that path still exists, if it doesn't pop the stack and try the previous path
        while (!getStorageManager().fileExists(generatePath(mParents)) && mParents.size() > 1) {
            mParents.pop();
        }
    }

    private boolean isHaveMultipleAccount() {
        return mAccountManager.getAccountsByType(MainApp.getAccountType(this)).length > 1;
    }

    @Override
    public boolean onCreateOptionsMenu(Menu menu) {
        MenuInflater inflater = getMenuInflater();
        inflater.inflate(R.menu.receive_file_menu, menu);

        if (!isHaveMultipleAccount()) {
            MenuItem switchAccountMenu = menu.findItem(R.id.action_switch_account);
            switchAccountMenu.setVisible(false);
        }

        // tint search event
        final MenuItem searchMenuItem = menu.findItem(R.id.action_search);
        SearchView searchView = (SearchView) MenuItemCompat.getActionView(searchMenuItem);

        MenuItem newFolderMenuItem = menu.findItem(R.id.action_create_dir);
        newFolderMenuItem.setEnabled(mFile.canWrite());

        // hacky as no default way is provided
        ThemeUtils.themeSearchView(searchView, true, this);

        return true;
    }

    @Override
    public boolean onOptionsItemSelected(MenuItem item) {
        boolean retval = true;
        switch (item.getItemId()) {
            case R.id.action_create_dir:
                CreateFolderDialogFragment dialog = CreateFolderDialogFragment.newInstance(mFile);
                dialog.show(getSupportFragmentManager(), CreateFolderDialogFragment.CREATE_FOLDER_FRAGMENT);
                break;
            case android.R.id.home:
                if (mParents.size() > SINGLE_PARENT) {
                    onBackPressed();
                }
                break;
            case R.id.action_switch_account:
                showAccountChooserDialog();
                break;
            case R.id.action_sort:
                SortingOrderDialogFragment mSortingOrderDialogFragment = SortingOrderDialogFragment.newInstance(
                    preferences.getSortOrderByFolder(mFile));
                mSortingOrderDialogFragment.show(getSupportFragmentManager(),
                        SortingOrderDialogFragment.SORTING_ORDER_FRAGMENT);
                break;
            default:
                retval = super.onOptionsItemSelected(item);
                break;
        }
        return retval;
    }

    private OCFile getCurrentFolder(){
        OCFile file = mFile;
        if (file != null) {
            if (file.isFolder()) {
                return file;
            } else if (getStorageManager() != null) {
                return getStorageManager().getFileByPath(file.getParentRemotePath());
            }
        }
        return null;
    }

    private void browseToRoot() {
        OCFile root = getStorageManager().getFileByPath(OCFile.ROOT_PATH);
        mFile = root;
        startSyncFolderOperation(root);
    }

    private class SyncBroadcastReceiver extends BroadcastReceiver {

        /**
         * {@link BroadcastReceiver} to enable syncing feedback in UI
         */
        @Override
        public void onReceive(Context context, Intent intent) {
            try {
                String event = intent.getAction();
                Log_OC.d(TAG, "Received broadcast " + event);
                String accountName = intent.getStringExtra(FileSyncAdapter.EXTRA_ACCOUNT_NAME);
                String syncFolderRemotePath = intent.getStringExtra(FileSyncAdapter.EXTRA_FOLDER_PATH);
                RemoteOperationResult syncResult = (RemoteOperationResult)
                        DataHolderUtil.getInstance().retrieve(intent.getStringExtra(FileSyncAdapter.EXTRA_RESULT));
                boolean sameAccount = getAccount() != null && accountName.equals(getAccount().name)
                        && getStorageManager() != null;

                if (sameAccount) {

                    if (FileSyncAdapter.EVENT_FULL_SYNC_START.equals(event)) {
                        mSyncInProgress = true;

                    } else {
                        OCFile currentFile = (mFile == null) ? null :
                                getStorageManager().getFileByPath(mFile.getRemotePath());
                        OCFile currentDir = (getCurrentFolder() == null) ? null :
                                getStorageManager().getFileByPath(getCurrentFolder().getRemotePath());

                        if (currentDir == null) {
                            // current folder was removed from the server
                            DisplayUtils.showSnackMessage(
                                    getActivity(),
                                    R.string.sync_current_folder_was_removed,
                                    getCurrentFolder().getFileName()
                            );
                            browseToRoot();

                        } else {
                            if (currentFile == null && !mFile.isFolder()) {
                                // currently selected file was removed in the server, and now we know it
                                currentFile = currentDir;
                            }

                            if (currentDir.getRemotePath().equals(syncFolderRemotePath)) {
                                populateDirectoryList();
                            }
                            mFile = currentFile;
                        }

                        mSyncInProgress = !FileSyncAdapter.EVENT_FULL_SYNC_END.equals(event) &&
                                !RefreshFolderOperation.EVENT_SINGLE_FOLDER_SHARES_SYNCED.equals(event);

                        if (RefreshFolderOperation.EVENT_SINGLE_FOLDER_CONTENTS_SYNCED.equals(event)
                                /// TODO refactor and make common
                                && syncResult != null && !syncResult.isSuccess()) {

                            if (syncResult.getCode() == ResultCode.UNAUTHORIZED ||
                                    (syncResult.isException() && syncResult.getException()
                                                instanceof AuthenticatorException)) {

                                requestCredentialsUpdate(context);

                            } else if (RemoteOperationResult.ResultCode.SSL_RECOVERABLE_PEER_UNVERIFIED.equals(syncResult.getCode())) {

                                showUntrustedCertDialog(syncResult);
                            }
                        }
                    }
                    removeStickyBroadcast(intent);
                    Log_OC.d(TAG, "Setting progress visibility to " + mSyncInProgress);

                }
            } catch (RuntimeException e) {
                // avoid app crashes after changing the serial id of RemoteOperationResult
                // in owncloud library with broadcast notifications pending to process
                removeStickyBroadcast(intent);
                DataHolderUtil.getInstance().delete(intent.getStringExtra(FileSyncAdapter.EXTRA_RESULT));
            }
        }
    }

    /**
     * Process the result of CopyAndUploadContentUrisTask
     */
    @Override
    public void onTmpFilesCopied(ResultCode result) {
        dismissLoadingDialog();
        finish();
    }

    /**
     * Show an error dialog, forcing the user to click a single button to exit the activity
     *
     * @param messageResId      Resource id of the message to show in the dialog.
     * @param messageResTitle   Resource id of the title to show in the dialog. 0 to show default alert message.
     *                          -1 to show no title.
     */
    private void showErrorDialog(int messageResId, int messageResTitle) {

        ConfirmationDialogFragment errorDialog = ConfirmationDialogFragment.newInstance(
            messageResId,
            new String[]{getString(R.string.app_name)}, // see uploader_error_message_* in strings.xml
            messageResTitle,
            R.string.common_back,
            -1,
            -1
        );
        errorDialog.setCancelable(false);
        errorDialog.setOnConfirmationListener(
            new ConfirmationDialogFragment.ConfirmationDialogFragmentListener() {
                @Override
                public void onConfirmation(String callerTag) {
                    finish();
                }

                @Override
                public void onNeutral(String callerTag) {
                    // not used at the moment
                }

                @Override
                public void onCancel(String callerTag) {
                    // not used at the moment
                }
            }
        );
        errorDialog.show(getSupportFragmentManager(), FTAG_ERROR_FRAGMENT);
    }
}
<|MERGE_RESOLUTION|>--- conflicted
+++ resolved
@@ -231,12 +231,8 @@
 
     public void changeAccount(Account account) {
         setAccount(account, false);
-<<<<<<< HEAD
-        onAccountSet(mAccountWasRestored);
-=======
         initTargetFolder();
         populateDirectoryList();
->>>>>>> b9d4d4ca
     }
 
     @Override
@@ -772,7 +768,7 @@
                         ThemeUtils.primaryColor(getAccount(), false, this)));
             }
 
-            ThemeUtils.colorStatusBar(this, ThemeUtils.primaryDarkColor(getAccount(), this));
+            ThemeUtils.colorStatusBar(this, ThemeUtils.primaryColor(getAccount(), false, this));
 
             ThemeUtils.colorToolbarProgressBar(this, ThemeUtils.primaryColor(getAccount(), false, this));
 
