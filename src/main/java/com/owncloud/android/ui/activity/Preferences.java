--- conflicted
+++ resolved
@@ -901,7 +901,15 @@
     }
 
     /**
-<<<<<<< HEAD
+     * Show a temporary message in a Snackbar bound to the content view
+     *
+     * @param messageResource Message to show.
+     */
+    private void showSnackMessage(int messageResource) {
+        Snackbar.make(findViewById(android.R.id.content), messageResource, Snackbar.LENGTH_LONG).show();
+    }
+
+    /**
      *
      * Class for loading the version number
      *
@@ -922,13 +930,5 @@
             }
             return -1;
         }
-=======
-     * Show a temporary message in a Snackbar bound to the content view
-     *
-     * @param messageResource Message to show.
-     */
-    private void showSnackMessage(int messageResource) {
-        Snackbar.make(findViewById(android.R.id.content), messageResource, Snackbar.LENGTH_LONG).show();
->>>>>>> ce5ace47
     }
 }