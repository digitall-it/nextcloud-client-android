/*
 *   Nextcloud Android client application
 *
 *   @author Andy Scherzinger
 *   Copyright (C) 2016 Andy Scherzinger
 *   Copyright (C) 2016 Nextcloud
 *   Copyright (C) 2016 ownCloud Inc.
 *
 *   This program is free software; you can redistribute it and/or
 *   modify it under the terms of the GNU AFFERO GENERAL PUBLIC LICENSE
 *   License as published by the Free Software Foundation; either
 *   version 3 of the License, or any later version.
 *
 *   This program is distributed in the hope that it will be useful,
 *   but WITHOUT ANY WARRANTY; without even the implied warranty of
 *   MERCHANTABILITY or FITNESS FOR A PARTICULAR PURPOSE.  See the
 *   GNU AFFERO GENERAL PUBLIC LICENSE for more details.
 *
 *   You should have received a copy of the GNU Affero General Public
 *   License along with this program.  If not, see <http://www.gnu.org/licenses/>.
 */

package com.owncloud.android.ui.activity;

import android.graphics.PorterDuff;
import android.os.Bundle;
import android.support.annotation.ColorInt;
import android.support.v4.content.ContextCompat;
import android.support.v7.app.ActionBar;
import android.support.v7.widget.Toolbar;
import android.widget.ProgressBar;

import com.owncloud.android.R;
import com.owncloud.android.datamodel.FileDataStorageManager;
import com.owncloud.android.datamodel.OCFile;
import com.owncloud.android.utils.ThemeUtils;

/**
 * Base class providing toolbar registration functionality, see {@link #setupToolbar()}.
 */
public abstract class ToolbarActivity extends BaseActivity {
    private ProgressBar mProgressBar;

    @Override
    protected void onCreate(Bundle savedInstanceState) {
        super.onCreate(savedInstanceState);
    }

    /**
     * Toolbar setup that must be called in implementer's {@link #onCreate} after {@link #setContentView} if they
     * want to use the toolbar.
     */
    protected void setupToolbar(boolean useBackgroundImage) {
        Toolbar toolbar = (Toolbar) findViewById(R.id.toolbar);
        setSupportActionBar(toolbar);

        mProgressBar = (ProgressBar) findViewById(R.id.progressBar);
        if (mProgressBar != null) {
            mProgressBar.setIndeterminateDrawable(
                    ContextCompat.getDrawable(this, R.drawable.actionbar_progress_indeterminate_horizontal));

            ThemeUtils.colorToolbarProgressBar(this, ThemeUtils.primaryColor());
<<<<<<< HEAD
        }

        ThemeUtils.colorStatusBar(this, ThemeUtils.primaryDarkColor());

        if (toolbar.getOverflowIcon() != null) {
            ThemeUtils.tintDrawable(toolbar.getOverflowIcon(), ThemeUtils.fontColor());
        }

        if (toolbar.getNavigationIcon() != null) {
            ThemeUtils.tintDrawable(toolbar.getNavigationIcon(), ThemeUtils.fontColor());
        }

        if (!useBackgroundImage) {
            toolbar.setBackgroundColor(ThemeUtils.primaryColor());
=======
>>>>>>> 4dfad4b8
        }

        ThemeUtils.colorStatusBar(this, ThemeUtils.primaryDarkColor());

        if (toolbar.getOverflowIcon() != null) {
            ThemeUtils.tintDrawable(toolbar.getOverflowIcon(), ThemeUtils.fontColor());
        }

        if (toolbar.getNavigationIcon() != null) {
            ThemeUtils.tintDrawable(toolbar.getNavigationIcon(), ThemeUtils.fontColor());
        }

        if (!useBackgroundImage) {
            toolbar.setBackgroundColor(ThemeUtils.primaryColor());
        }
    }

    protected void setupToolbar() {
        setupToolbar(false);
    }

    protected void setupToolbar() {
        setupToolbar(false);
    }

    /**
     * Updates title bar and home buttons (state and icon).
     */
    protected void updateActionBarTitleAndHomeButton(OCFile chosenFile) {
        String title = ThemeUtils.getDefaultDisplayNameForRootFolder();    // default
        boolean inRoot;

        // choose the appropriate title
        inRoot = (
                chosenFile == null ||
                        (chosenFile.isFolder() && chosenFile.getParentId() == FileDataStorageManager.ROOT_PARENT_ID)
        );
        if (!inRoot) {
            title = chosenFile.getFileName();
        }

        updateActionBarTitleAndHomeButtonByString(title);
    }

    /**
     * Updates title bar and home buttons (state and icon).
     */
    protected void updateActionBarTitleAndHomeButtonByString(String title) {
        String titleToSet = getString(R.string.app_name);    // default

        if (title != null) {
            titleToSet = title;
        }

        // set & color the chosen title
        ActionBar actionBar = getSupportActionBar();
        ThemeUtils.setColoredTitle(actionBar, titleToSet);

        // set home button properties
        if (actionBar != null) {
            actionBar.setDisplayHomeAsUpEnabled(true);
            actionBar.setDisplayShowTitleEnabled(true);
        }

        Toolbar toolbar = (Toolbar) findViewById(R.id.toolbar);
<<<<<<< HEAD
        if (toolbar.getNavigationIcon() != null) {
=======
        if (toolbar != null && toolbar.getNavigationIcon() != null) {
>>>>>>> 4dfad4b8
            ThemeUtils.tintDrawable(toolbar.getNavigationIcon(), ThemeUtils.fontColor());
        }
    }

    /**
     * checks if the given file is the root folder.
     *
     * @param file file to be checked if it is the root folder
     * @return <code>true</code> if it is <code>null</code> or the root folder, else returns <code>false</code>
     */
    public boolean isRoot(OCFile file) {
        return file == null ||
                (file.isFolder() && file.getParentId() == FileDataStorageManager.ROOT_PARENT_ID);
    }

    /**
     * Change the indeterminate mode for the toolbar's progress bar.
     *
     * @param indeterminate <code>true</code> to enable the indeterminate mode
     */
    public void setIndeterminate(boolean indeterminate) {
        mProgressBar.setIndeterminate(indeterminate);
    }

    /**
     * Set the background to to progress bar of the toolbar. The resource should refer to
     * a Drawable object or 0 to remove the background.#
     *
     * @param color The identifier of the color.
     */
    public void setProgressBarBackgroundColor(@ColorInt int color) {
        mProgressBar.setBackgroundColor(color);
        mProgressBar.getProgressDrawable().setColorFilter(color, PorterDuff.Mode.SRC_IN);
    }
}<|MERGE_RESOLUTION|>--- conflicted
+++ resolved
@@ -60,23 +60,6 @@
                     ContextCompat.getDrawable(this, R.drawable.actionbar_progress_indeterminate_horizontal));
 
             ThemeUtils.colorToolbarProgressBar(this, ThemeUtils.primaryColor());
-<<<<<<< HEAD
-        }
-
-        ThemeUtils.colorStatusBar(this, ThemeUtils.primaryDarkColor());
-
-        if (toolbar.getOverflowIcon() != null) {
-            ThemeUtils.tintDrawable(toolbar.getOverflowIcon(), ThemeUtils.fontColor());
-        }
-
-        if (toolbar.getNavigationIcon() != null) {
-            ThemeUtils.tintDrawable(toolbar.getNavigationIcon(), ThemeUtils.fontColor());
-        }
-
-        if (!useBackgroundImage) {
-            toolbar.setBackgroundColor(ThemeUtils.primaryColor());
-=======
->>>>>>> 4dfad4b8
         }
 
         ThemeUtils.colorStatusBar(this, ThemeUtils.primaryDarkColor());
@@ -92,10 +75,6 @@
         if (!useBackgroundImage) {
             toolbar.setBackgroundColor(ThemeUtils.primaryColor());
         }
-    }
-
-    protected void setupToolbar() {
-        setupToolbar(false);
     }
 
     protected void setupToolbar() {
@@ -142,11 +121,7 @@
         }
 
         Toolbar toolbar = (Toolbar) findViewById(R.id.toolbar);
-<<<<<<< HEAD
-        if (toolbar.getNavigationIcon() != null) {
-=======
         if (toolbar != null && toolbar.getNavigationIcon() != null) {
->>>>>>> 4dfad4b8
             ThemeUtils.tintDrawable(toolbar.getNavigationIcon(), ThemeUtils.fontColor());
         }
     }
