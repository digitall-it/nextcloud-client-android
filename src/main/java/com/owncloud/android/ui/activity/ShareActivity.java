/**
 * ownCloud Android client application
 *
 * @author masensio
 * @author David A. Velasco
 * @author Juan Carlos González Cabrero
 * Copyright (C) 2015 ownCloud Inc.
 * <p/>
 * This program is free software: you can redistribute it and/or modify
 * it under the terms of the GNU General Public License version 2,
 * as published by the Free Software Foundation.
 * <p/>
 * This program is distributed in the hope that it will be useful,
 * but WITHOUT ANY WARRANTY; without even the implied warranty of
 * MERCHANTABILITY or FITNESS FOR A PARTICULAR PURPOSE.  See the
 * GNU General Public License for more details.
 * <p/>
 * You should have received a copy of the GNU General Public License
 * along with this program.  If not, see <http://www.gnu.org/licenses/>.
 */

package com.owncloud.android.ui.activity;

import android.app.SearchManager;
import android.content.Intent;
import android.net.Uri;
import android.os.Bundle;
import android.support.v4.app.DialogFragment;
import android.support.v4.app.Fragment;
import android.support.v4.app.FragmentTransaction;
import android.widget.Toast;

import com.owncloud.android.R;
import com.owncloud.android.datamodel.OCFile;
import com.owncloud.android.lib.common.accounts.AccountUtils;
import com.owncloud.android.lib.common.operations.RemoteOperation;
import com.owncloud.android.lib.common.operations.RemoteOperationResult;
import com.owncloud.android.lib.common.utils.Log_OC;
import com.owncloud.android.lib.resources.shares.OCShare;
import com.owncloud.android.lib.resources.shares.ShareType;
import com.owncloud.android.lib.resources.status.OwnCloudVersion;
import com.owncloud.android.operations.CreateShareViaLinkOperation;
import com.owncloud.android.operations.GetSharesForFileOperation;
import com.owncloud.android.operations.UnshareOperation;
import com.owncloud.android.operations.UpdateSharePermissionsOperation;
import com.owncloud.android.providers.UsersAndGroupsSearchProvider;
import com.owncloud.android.ui.dialog.ShareLinkToDialog;
import com.owncloud.android.ui.fragment.EditShareFragment;
import com.owncloud.android.ui.fragment.SearchShareesFragment;
import com.owncloud.android.ui.fragment.ShareFileFragment;
import com.owncloud.android.ui.fragment.ShareFragmentListener;
import com.owncloud.android.utils.ErrorMessageAdapter;
import com.owncloud.android.utils.GetShareWithUsersAsyncTask;

import java.util.ArrayList;

/**
 * Activity for sharing files
 */

public class ShareActivity extends FileActivity
        implements ShareFragmentListener {

    private static final String TAG = ShareActivity.class.getSimpleName();

    private static final String TAG_SHARE_FRAGMENT = "SHARE_FRAGMENT";
    private static final String TAG_SEARCH_FRAGMENT = "SEARCH_USER_AND_GROUPS_FRAGMENT";
    private static final String TAG_EDIT_SHARE_FRAGMENT = "EDIT_SHARE_FRAGMENT";
    private static final String TAG_PUBLIC_LINK = "PUBLIC_LINK";

    /// Tags for dialog fragments
    private static final String FTAG_CHOOSER_DIALOG = "CHOOSER_DIALOG";
    private static final String FTAG_SHARE_PASSWORD_DIALOG = "SHARE_PASSWORD_DIALOG";


    @Override
    protected void onCreate(Bundle savedInstanceState) {
        super.onCreate(savedInstanceState);

        setContentView(R.layout.share_activity);

        FragmentTransaction ft = getSupportFragmentManager().beginTransaction();

        if (savedInstanceState == null) {
            // Add Share fragment on first creation
            Fragment fragment = ShareFileFragment.newInstance(getFile(), getAccount());
            ft.replace(R.id.share_fragment_container, fragment, TAG_SHARE_FRAGMENT);
            ft.commit();
        }

    }

    protected void onAccountSet(boolean stateWasRecovered) {
        super.onAccountSet(stateWasRecovered);

        // Load data into the list
        Log_OC.d(TAG, "Refreshing lists on account set");
        refreshSharesFromStorageManager();

        // Request for a refresh of the data through the server (starts an Async Task)
        refreshUsersOrGroupsListFromServer();
    }


    @Override
    protected void onNewIntent(Intent intent) {
        // Verify the action and get the query
        if (Intent.ACTION_SEARCH.equals(intent.getAction())) {
            String query = intent.getStringExtra(SearchManager.QUERY);
            Log_OC.w(TAG, "Ignored Intent requesting to query for " + query);

        } else if (UsersAndGroupsSearchProvider.ACTION_SHARE_WITH.equals(intent.getAction())) {
            Uri data = intent.getData();
            String dataString = intent.getDataString();
            String shareWith = dataString.substring(dataString.lastIndexOf('/') + 1);

            ArrayList<String> shareeNames = new ArrayList<>();
            for (OCShare share : getStorageManager().getSharesWithForAFile(getFile().getRemotePath(), getAccount().name)) {
                shareeNames.add(share.getShareWith());
            }

            if (!shareeNames.contains(shareWith)) {

                doShareWith(
                        shareWith,
                        data.getAuthority()
                );
            }

        } else {
            Log_OC.e(TAG, "Unexpected intent " + intent.toString());
        }
    }

    private void doShareWith(String shareeName, String dataAuthority) {

        ShareType shareType = UsersAndGroupsSearchProvider.getShareType(dataAuthority);

        getFileOperationsHelper().shareFileWithSharee(
                getFile(),
                shareeName,
                shareType,
                getAppropiatePermissions(shareType)
        );
    }


    private int getAppropiatePermissions(ShareType shareType) {

        // check if the Share is FERERATED
        boolean isFederated = ShareType.FEDERATED.equals(shareType);

        if (getFile().isSharedWithMe()) {
            return OCShare.READ_PERMISSION_FLAG;    // minimum permissions

        } else if (isFederated) {
<<<<<<< HEAD
            OwnCloudVersion serverVersion =
                    com.owncloud.android.authentication.AccountUtils.getServerVersion(getAccount());
            if (serverVersion != null && serverVersion.isNotReshareableFederatedSupported()) {
                return (
                        getFile().isFolder() ?
                                OCShare.FEDERATED_PERMISSIONS_FOR_FOLDER_AFTER_OC9 :
                                OCShare.FEDERATED_PERMISSIONS_FOR_FILE_AFTER_OC9
                );
            } else {
                return (
                        getFile().isFolder() ?
                                OCShare.FEDERATED_PERMISSIONS_FOR_FOLDER_UP_TO_OC9 :
                                OCShare.FEDERATED_PERMISSIONS_FOR_FILE_UP_TO_OC9
                );
            }
        } else {
            return (
                    getFile().isFolder() ?
                            OCShare.MAXIMUM_PERMISSIONS_FOR_FOLDER :
                            OCShare.MAXIMUM_PERMISSIONS_FOR_FILE
            );
=======
            OwnCloudVersion serverVersion = com.owncloud.android.authentication.AccountUtils.
                    getServerVersion(getAccount());
            if (serverVersion != null && serverVersion.isNotReshareableFederatedSupported()) {
                return (getFile().isFolder() ? OCShare.FEDERATED_PERMISSIONS_FOR_FOLDER_AFTER_OC9 :
                        OCShare.FEDERATED_PERMISSIONS_FOR_FILE_AFTER_OC9);
            } else {
                return (getFile().isFolder() ? OCShare.FEDERATED_PERMISSIONS_FOR_FOLDER_UP_TO_OC9 :
                        OCShare.FEDERATED_PERMISSIONS_FOR_FILE_UP_TO_OC9);
            }
        } else {
            return (getFile().isFolder() ? OCShare.MAXIMUM_PERMISSIONS_FOR_FOLDER :
                    OCShare.MAXIMUM_PERMISSIONS_FOR_FILE);
>>>>>>> e89a8190
        }
    }


    @Override
    public void showSearchUsersAndGroups() {
        // replace ShareFragment with SearchFragment on demand
        FragmentTransaction ft = getSupportFragmentManager().beginTransaction();
        Fragment searchFragment = SearchShareesFragment.newInstance(getFile(), getAccount());
        ft.replace(R.id.share_fragment_container, searchFragment, TAG_SEARCH_FRAGMENT);
        ft.addToBackStack(null);    // BACK button will recover the ShareFragment
        ft.commit();
    }

    @Override
    public void showEditShare(OCShare share) {
        // replace current fragment with EditShareFragment on demand
        FragmentTransaction ft = getSupportFragmentManager().beginTransaction();
        Fragment editShareFragment = EditShareFragment.newInstance(share, getFile(), getAccount());
        ft.replace(R.id.share_fragment_container, editShareFragment, TAG_EDIT_SHARE_FRAGMENT);
        ft.addToBackStack(null);    // BACK button will recover the previous fragment
        ft.commit();
    }

    @Override
    // Call to Unshare operation
    public void unshareWith(OCShare share) {
        OCFile file = getFile();
        getFileOperationsHelper().unshareFileWithUserOrGroup(file, share.getShareType(), share.getShareWith());
    }

    /**
     * Get users and groups from the server to fill in the "share with" list
     */
    @Override
    public void refreshUsersOrGroupsListFromServer() {
        // Show loading
        showLoadingDialog(getString(R.string.common_loading));
        // Get Users and Groups
        GetShareWithUsersAsyncTask getTask = new GetShareWithUsersAsyncTask(this);
        Object[] params = {getFile(), getAccount(), getStorageManager()};
        getTask.execute(params);
    }

    /**
     * Updates the view associated to the activity after the finish of some operation over files
     * in the current account.
     *
     * @param operation Removal operation performed.
     * @param result    Result of the removal.
     */
    @Override
    public void onRemoteOperationFinish(RemoteOperation operation, RemoteOperationResult result) {
        super.onRemoteOperationFinish(operation, result);

        if (result.isSuccess() ||
                (operation instanceof GetSharesForFileOperation &&
                        result.getCode() == RemoteOperationResult.ResultCode.SHARE_NOT_FOUND
                )
                ) {
            Log_OC.d(TAG, "Refreshing view on successful operation or finished refresh");
            refreshSharesFromStorageManager();
        }

        if (operation instanceof CreateShareViaLinkOperation) {
            onCreateShareViaLinkOperationFinish((CreateShareViaLinkOperation) operation, result);
        }

        if (operation instanceof UnshareOperation && result.isSuccess() && getEditShareFragment() != null) {
            getSupportFragmentManager().popBackStack();
        }

        if (operation instanceof UpdateSharePermissionsOperation
                && getEditShareFragment() != null && getEditShareFragment().isAdded()) {
            getEditShareFragment().onUpdateSharePermissionsFinished(result);
        }

    }


    /**
     * Updates the view, reading data from {@link com.owncloud.android.datamodel.FileDataStorageManager}
     */
    private void refreshSharesFromStorageManager() {

        ShareFileFragment shareFileFragment = getShareFileFragment();
        if (shareFileFragment != null
                && shareFileFragment.isAdded()) {   // only if added to the view hierarchy!!
            shareFileFragment.refreshCapabilitiesFromDB();
            shareFileFragment.refreshUsersOrGroupsListFromDB();
            shareFileFragment.refreshPublicShareFromDB();
        }

        SearchShareesFragment searchShareesFragment = getSearchFragment();
        if (searchShareesFragment != null &&
                searchShareesFragment.isAdded()) {  // only if added to the view hierarchy!!
            searchShareesFragment.refreshUsersOrGroupsListFromDB();
        }

        EditShareFragment editShareFragment = getEditShareFragment();
        if (editShareFragment != null &&
                editShareFragment.isAdded()) {
            editShareFragment.refreshUiFromDB();
        }

    }

    /**
     * Shortcut to get access to the {@link ShareFileFragment} instance, if any
     *
     * @return A {@link ShareFileFragment} instance, or null
     */
    private ShareFileFragment getShareFileFragment() {
        return (ShareFileFragment) getSupportFragmentManager().findFragmentByTag(TAG_SHARE_FRAGMENT);
    }

    /**
     * Shortcut to get access to the {@link SearchShareesFragment} instance, if any
     *
     * @return A {@link SearchShareesFragment} instance, or null
     */
    private SearchShareesFragment getSearchFragment() {
        return (SearchShareesFragment) getSupportFragmentManager().findFragmentByTag(TAG_SEARCH_FRAGMENT);
    }

    /**
     * Shortcut to get access to the {@link EditShareFragment} instance, if any
     *
     * @return A {@link EditShareFragment} instance, or null
     */
    private EditShareFragment getEditShareFragment() {
        return (EditShareFragment) getSupportFragmentManager().findFragmentByTag(TAG_EDIT_SHARE_FRAGMENT);
    }


    private void onCreateShareViaLinkOperationFinish(CreateShareViaLinkOperation operation,
                                                     RemoteOperationResult result) {
        if (result.isSuccess()) {
            updateFileFromDB();

            // Create dialog to allow the user choose an app to send the link
            Intent intentToShareLink = new Intent(Intent.ACTION_SEND);

            // if share to user and share via link multiple ocshares are returned,
            // therefore filtering for public_link
            String link = "";
            for (Object object : result.getData()) {
                OCShare shareLink = (OCShare) object;
                if (TAG_PUBLIC_LINK.equalsIgnoreCase(shareLink.getShareType().name())) {
                    link = shareLink.getShareLink();
                    break;
                }
            }

            intentToShareLink.putExtra(Intent.EXTRA_TEXT, link);
            intentToShareLink.setType("text/plain");
            String username = AccountUtils.getUsernameForAccount(getAccount());
            if (username != null) {
                intentToShareLink.putExtra(
                    Intent.EXTRA_SUBJECT,
                    getString(
                        R.string.subject_user_shared_with_you,
                        username,
                        getFile().getFileName()
                    )
                );
            } else {
                intentToShareLink.putExtra(
                    Intent.EXTRA_SUBJECT,
                    getString(
                        R.string.subject_shared_with_you,
                        getFile().getFileName()
                    )
                );
            }

            String[] packagesToExclude = new String[]{getPackageName()};
            DialogFragment chooserDialog = ShareLinkToDialog.newInstance(intentToShareLink, packagesToExclude);
            chooserDialog.show(getSupportFragmentManager(), FTAG_CHOOSER_DIALOG);

        } else {
            // Detect Failure (403) --> maybe needs password
            String password = operation.getPassword();
            if (result.getCode() == RemoteOperationResult.ResultCode.SHARE_FORBIDDEN    &&
                    (password == null || password.length() == 0)                        &&
                    getCapabilities().getFilesSharingPublicEnabled().isUnknown()) {
                    // Was tried without password, but not sure that it's optional.

                // Try with password before giving up; see also ShareFileFragment#OnShareViaLinkListener
                ShareFileFragment shareFileFragment = getShareFileFragment();
                if (shareFileFragment != null
                    && shareFileFragment.isAdded()) {   // only if added to the view hierarchy!!

                    shareFileFragment.requestPasswordForShareViaLink(true);
                }

            } else {
                Toast t = Toast.makeText(this,
                    ErrorMessageAdapter.getErrorCauseMessage(result, operation, getResources()),
                    Toast.LENGTH_LONG);
                t.show();
            }
        }

    }


}<|MERGE_RESOLUTION|>--- conflicted
+++ resolved
@@ -154,29 +154,6 @@
             return OCShare.READ_PERMISSION_FLAG;    // minimum permissions
 
         } else if (isFederated) {
-<<<<<<< HEAD
-            OwnCloudVersion serverVersion =
-                    com.owncloud.android.authentication.AccountUtils.getServerVersion(getAccount());
-            if (serverVersion != null && serverVersion.isNotReshareableFederatedSupported()) {
-                return (
-                        getFile().isFolder() ?
-                                OCShare.FEDERATED_PERMISSIONS_FOR_FOLDER_AFTER_OC9 :
-                                OCShare.FEDERATED_PERMISSIONS_FOR_FILE_AFTER_OC9
-                );
-            } else {
-                return (
-                        getFile().isFolder() ?
-                                OCShare.FEDERATED_PERMISSIONS_FOR_FOLDER_UP_TO_OC9 :
-                                OCShare.FEDERATED_PERMISSIONS_FOR_FILE_UP_TO_OC9
-                );
-            }
-        } else {
-            return (
-                    getFile().isFolder() ?
-                            OCShare.MAXIMUM_PERMISSIONS_FOR_FOLDER :
-                            OCShare.MAXIMUM_PERMISSIONS_FOR_FILE
-            );
-=======
             OwnCloudVersion serverVersion = com.owncloud.android.authentication.AccountUtils.
                     getServerVersion(getAccount());
             if (serverVersion != null && serverVersion.isNotReshareableFederatedSupported()) {
@@ -189,7 +166,6 @@
         } else {
             return (getFile().isFolder() ? OCShare.MAXIMUM_PERMISSIONS_FOR_FOLDER :
                     OCShare.MAXIMUM_PERMISSIONS_FOR_FILE);
->>>>>>> e89a8190
         }
     }
 
