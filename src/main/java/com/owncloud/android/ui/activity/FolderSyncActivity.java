--- conflicted
+++ resolved
@@ -55,10 +55,7 @@
 import com.owncloud.android.ui.dialog.parcel.SyncedFolderParcelable;
 import com.owncloud.android.utils.AnalyticsUtils;
 import com.owncloud.android.utils.DisplayUtils;
-<<<<<<< HEAD
-=======
 import com.owncloud.android.utils.ThemeUtils;
->>>>>>> 434e5315
 import com.owncloud.android.utils.PermissionUtil;
 
 import java.io.File;
@@ -120,11 +117,7 @@
 
         ActionBar actionBar = getSupportActionBar();
         if (actionBar != null) {
-<<<<<<< HEAD
-            actionBar.setTitle(getString(R.string.drawer_folder_sync));
-=======
             ThemeUtils.setColoredTitle(getSupportActionBar(), getString(R.string.drawer_folder_sync));
->>>>>>> 434e5315
             actionBar.setDisplayHomeAsUpEnabled(true);
         }
     }
