--- conflicted
+++ resolved
@@ -436,11 +436,7 @@
         Account[] accounts = AccountManager.get(this).getAccountsByType(MainApp.getAccountType());
 
         String newAccountName = "";
-<<<<<<< HEAD
-        for (Account acc: accounts) {
-=======
         for (Account acc : accounts) {
->>>>>>> 801b576c
             if (!account.name.equalsIgnoreCase(acc.name)) {
                 newAccountName = acc.name;
                 break;
@@ -464,7 +460,6 @@
 
             super.onBackPressed();
         }
-<<<<<<< HEAD
 
         deleteAccountFiles(account);
     }
@@ -489,8 +484,6 @@
         };
 
         removalTask.execute();
-=======
->>>>>>> 801b576c
     }
 
     /**
