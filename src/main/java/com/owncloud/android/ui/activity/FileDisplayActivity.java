--- conflicted
+++ resolved
@@ -511,10 +511,7 @@
             OCFile file = intent.getParcelableExtra(EXTRA_FILE);
             setFile(file);
             setIntent(intent);
-<<<<<<< HEAD
-=======
             setFile(intent.getParcelableExtra(EXTRA_FILE));
->>>>>>> 5d84052e
             showDetails(file);
         } else if (Intent.ACTION_VIEW.equals(intent.getAction())) {
             handleOpenFileViaIntent(intent);
@@ -1167,11 +1164,8 @@
             // close drawer first
             super.onBackPressed();
         } else {
-<<<<<<< HEAD
-=======
             // all closed
 
->>>>>>> 5d84052e
             OCFileListFragment listOfFiles = getListOfFilesFragment();
             if (mDualPane || getSecondFragment() == null) {
                 OCFile currentDir = getCurrentDir();
