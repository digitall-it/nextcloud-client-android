--- conflicted
+++ resolved
@@ -291,11 +291,7 @@
         mQuotaProgressBar = (ProgressBar) findQuotaViewById(R.id.drawer_quota_ProgressBar);
         mQuotaTextPercentage = (TextView) findQuotaViewById(R.id.drawer_quota_percentage);
         mQuotaTextLink = (TextView) findQuotaViewById(R.id.drawer_quota_link);
-<<<<<<< HEAD
-        ThemeUtils.colorPreLollipopHorizontalProgressBar(mQuotaProgressBar);
-=======
         ThemeUtils.colorHorizontalProgressBar(mQuotaProgressBar, ThemeUtils.primaryAccentColor());
->>>>>>> 43ed561e
     }
 
     /**
