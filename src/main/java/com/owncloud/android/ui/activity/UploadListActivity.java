--- conflicted
+++ resolved
@@ -248,11 +248,7 @@
                         .setUpdateCurrent(false)
                         .build()
                         .schedule();
-<<<<<<< HEAD
-
-=======
-                
->>>>>>> 08076d3b
+
                 if (mMenu != null) {
                     mMenu.removeItem(R.id.action_force_rescan);
                 }
@@ -270,11 +266,7 @@
     public boolean onCreateOptionsMenu(Menu menu) {
         SharedPreferences appPrefs =
                 PreferenceManager.getDefaultSharedPreferences(getApplicationContext());
-<<<<<<< HEAD
-        if (appPrefs.getBoolean("expert_mode", false)) {
-=======
         if (appPrefs.getBoolean(EXPERT_MODE, false)) {
->>>>>>> 08076d3b
             MenuInflater inflater = getMenuInflater();
             inflater.inflate(R.menu.upload_list_menu, menu);
             mMenu = menu;
