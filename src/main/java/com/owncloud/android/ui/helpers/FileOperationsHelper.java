--- conflicted
+++ resolved
@@ -480,21 +480,11 @@
             OwnCloudVersion serverVersion = AccountUtils.getServerVersion(mFileActivity.getAccount());
 
             if (serverVersion != null && serverVersion.isNotReshareableFederatedSupported()) {
-<<<<<<< HEAD
-                updateShareIntent.
-                        putExtra(OperationsService.EXTRA_SHARE_PERMISSIONS,
-                                OCShare.FEDERATED_PERMISSIONS_FOR_FOLDER_AFTER_OC9);
-            } else {
-                updateShareIntent.
-                        putExtra(OperationsService.EXTRA_SHARE_PERMISSIONS,
-                                OCShare.FEDERATED_PERMISSIONS_FOR_FOLDER_UP_TO_OC9);
-=======
                 updateShareIntent.putExtra(OperationsService.EXTRA_SHARE_PERMISSIONS,
                         OCShare.FEDERATED_PERMISSIONS_FOR_FOLDER_AFTER_OC9);
             } else {
                 updateShareIntent.putExtra(OperationsService.EXTRA_SHARE_PERMISSIONS,
                         OCShare.FEDERATED_PERMISSIONS_FOR_FOLDER_UP_TO_OC9);
->>>>>>> e89a8190
             }
         }
 
