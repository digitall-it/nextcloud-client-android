--- conflicted
+++ resolved
@@ -463,7 +463,6 @@
         return v;
     }
 
-<<<<<<< HEAD
     private class SingleTapConfirm extends GestureDetector.SimpleOnGestureListener {
         @Override
         public boolean onSingleTapUp(MotionEvent e) {
@@ -494,10 +493,10 @@
         Integer scaleInt = Math.round(mScale);
         mGridView.setNumColumns(scaleInt);
         mGridView.invalidateViews();
-=======
+    }
+
     public void setEmptyListVisible() {
         mEmptyListContainer.setVisibility(View.VISIBLE);
->>>>>>> 037236f0
     }
 
     protected void setupEmptyList(View view) {
