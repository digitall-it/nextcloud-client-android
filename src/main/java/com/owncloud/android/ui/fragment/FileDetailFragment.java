/**
 *   ownCloud Android client application
 *
 *   @author Bartek Przybylski
 *   @author David A. Velasco
 *   Copyright (C) 2011  Bartek Przybylski
 *   Copyright (C) 2016 ownCloud Inc.
 *
 *   This program is free software: you can redistribute it and/or modify
 *   it under the terms of the GNU General Public License version 2,
 *   as published by the Free Software Foundation.
 *
 *   This program is distributed in the hope that it will be useful,
 *   but WITHOUT ANY WARRANTY; without even the implied warranty of
 *   MERCHANTABILITY or FITNESS FOR A PARTICULAR PURPOSE.  See the
 *   GNU General Public License for more details.
 *
 *   You should have received a copy of the GNU General Public License
 *   along with this program.  If not, see <http://www.gnu.org/licenses/>.
 *
 */
package com.owncloud.android.ui.fragment;

import android.accounts.Account;
import android.graphics.Bitmap;
import android.os.Bundle;
import android.support.v7.widget.SwitchCompat;
import android.view.LayoutInflater;
import android.view.Menu;
import android.view.MenuInflater;
import android.view.MenuItem;
import android.view.View;
import android.view.View.OnClickListener;
import android.view.ViewGroup;
import android.widget.CompoundButton;
import android.widget.ImageView;
import android.widget.ListAdapter;
import android.widget.ListView;
import android.widget.ProgressBar;
import android.widget.TextView;

import com.owncloud.android.MainApp;
import com.owncloud.android.R;
import com.owncloud.android.datamodel.FileDataStorageManager;
import com.owncloud.android.datamodel.OCFile;
import com.owncloud.android.datamodel.ThumbnailsCacheManager;
import com.owncloud.android.files.FileMenuFilter;
import com.owncloud.android.files.services.FileDownloader.FileDownloaderBinder;
import com.owncloud.android.files.services.FileUploader.FileUploaderBinder;
import com.owncloud.android.lib.common.network.OnDatatransferProgressListener;
import com.owncloud.android.lib.common.utils.Log_OC;
import com.owncloud.android.lib.resources.shares.OCShare;
import com.owncloud.android.ui.activity.FileActivity;
import com.owncloud.android.ui.activity.FileDisplayActivity;
import com.owncloud.android.ui.adapter.UserListAdapter;
import com.owncloud.android.ui.dialog.RemoveFilesDialogFragment;
import com.owncloud.android.ui.dialog.RenameFileDialogFragment;
import com.owncloud.android.utils.AnalyticsUtils;
import com.owncloud.android.utils.DisplayUtils;
import com.owncloud.android.utils.MimeTypeUtil;
import com.owncloud.android.utils.ThemeUtils;

import java.lang.ref.WeakReference;
import java.util.ArrayList;


/**
 * This Fragment is used to display the details about a file.
 */
public class FileDetailFragment extends FileFragment implements OnClickListener,
        CompoundButton.OnCheckedChangeListener {

    private int mLayout;
    private View mView;
    private Account mAccount;

    public ProgressListener mProgressListener;

    // to show share with users/groups info
    private ArrayList<OCShare> mShares;

    private static final String TAG = FileDetailFragment.class.getSimpleName();
    public static final String FTAG_CONFIRMATION = "REMOVE_CONFIRMATION_FRAGMENT";
    public static final String FTAG_RENAME_FILE = "RENAME_FILE_FRAGMENT";

    private static final String ARG_FILE = "FILE";
    private static final String ARG_ACCOUNT = "ACCOUNT";

    private static final String SCREEN_NAME = "File details";

    /**
     * Public factory method to create new FileDetailFragment instances.
     *
     * When 'fileToDetail' or 'ocAccount' are null, creates a dummy layout (to use when a file wasn't tapped before).
     *
     * @param fileToDetail      An {@link OCFile} to show in the fragment
     * @param account           An ownCloud account; needed to start downloads
     * @return                  New fragment with arguments set
     */
    public static FileDetailFragment newInstance(OCFile fileToDetail, Account account) {
        FileDetailFragment frag = new FileDetailFragment();
        Bundle args = new Bundle();
        args.putParcelable(ARG_FILE, fileToDetail);
        args.putParcelable(ARG_ACCOUNT, account);
        frag.setArguments(args);
        return frag;
    }

    /**
     * Creates an empty details fragment.
     * 
     * It's necessary to keep a public constructor without parameters; the system uses it when tries
     * to reinstantiate a fragment automatically.
     */
    public FileDetailFragment() {
        super();
        mAccount = null;
        mLayout = R.layout.file_details_empty;
        mProgressListener = null;
    }

    @Override
    public void onResume() {
        super.onResume();
        if (getActivity() != null) {
            AnalyticsUtils.setCurrentScreenName(getActivity(), SCREEN_NAME, TAG);
        }
    }

    @Override
    public void onActivityCreated(Bundle savedInstanceState) {
        super.onActivityCreated(savedInstanceState);
        setHasOptionsMenu(true);
    }

    @Override
    public View onCreateView(LayoutInflater inflater, ViewGroup container,
            Bundle savedInstanceState) {

        setFile((OCFile) getArguments().getParcelable(ARG_FILE));
        mAccount = getArguments().getParcelable(ARG_ACCOUNT);

        if (savedInstanceState != null) {
            setFile((OCFile) savedInstanceState.getParcelable(FileActivity.EXTRA_FILE));
            mAccount = savedInstanceState.getParcelable(FileActivity.EXTRA_ACCOUNT);
        }

        if (getFile() != null && mAccount != null) {
            mLayout = R.layout.file_details_fragment;
        }

        mView = inflater.inflate(mLayout, null);
        
        if (mLayout == R.layout.file_details_fragment) {
            int accentColor = ThemeUtils.primaryAccentColor();
            SwitchCompat favoriteToggle = (SwitchCompat) mView.findViewById(R.id.fdFavorite);
            favoriteToggle.setOnCheckedChangeListener(this);
            ThemeUtils.tintSwitch(favoriteToggle, accentColor, false);
            ProgressBar progressBar = (ProgressBar)mView.findViewById(R.id.fdProgressBar);
            ThemeUtils.colorHorizontalProgressBar(progressBar, ThemeUtils.primaryAccentColor());
            mProgressListener = new ProgressListener(progressBar);
            mView.findViewById(R.id.fdCancelBtn).setOnClickListener(this);
            ((TextView)mView.findViewById(R.id.fdShareTitle)).setTextColor(accentColor);
            ((TextView)mView.findViewById(R.id.fdShareWithUsersTitle)).setTextColor(accentColor);
        }

        updateFileDetails(false, false);
        return mView;
    }

    @Override
    public void onSaveInstanceState(Bundle outState) {
        super.onSaveInstanceState(outState);
        outState.putParcelable(FileActivity.EXTRA_FILE, getFile());
        outState.putParcelable(FileActivity.EXTRA_ACCOUNT, mAccount);
    }

    @Override
    public void onStart() {
        super.onStart();
        listenForTransferProgress();
    }

    @Override
    public void onStop() {
        leaveTransferProgress();
        super.onStop();
    }


    @Override
    public View getView() {
        return super.getView() == null ? mView : super.getView();
    }


    /**
     * {@inheritDoc}
     */
    @Override
    public void onCreateOptionsMenu(Menu menu, MenuInflater inflater) {
        super.onCreateOptionsMenu(menu, inflater);
        inflater.inflate(R.menu.file_actions_menu, menu);
    }


    /**
     * {@inheritDoc}
     */
    @Override
    public void onPrepareOptionsMenu(Menu menu) {
        super.onPrepareOptionsMenu(menu);

        if (mContainerActivity.getStorageManager() != null) {
            FileMenuFilter mf = new FileMenuFilter(
                getFile(),
                mContainerActivity.getStorageManager().getAccount(),
                mContainerActivity,
                getActivity()
            );
            mf.filter(menu);
        }

        // additional restriction for this fragment 
        MenuItem item = menu.findItem(R.id.action_see_details);
        if (item != null) {
            item.setVisible(false);
            item.setEnabled(false);
        }

        // additional restriction for this fragment
        item = menu.findItem(R.id.action_move);
        if (item != null) {
            item.setVisible(false);
            item.setEnabled(false);
        }

        // additional restriction for this fragment
        item = menu.findItem(R.id.action_copy);
        if (item != null) {
            item.setVisible(false);
            item.setEnabled(false);
        }

        // additional restriction for this fragment
        item = menu.findItem(R.id.action_favorite);
        if (item != null) {
            item.setVisible(false);
            item.setEnabled(false);
        }

        // additional restriction for this fragment
        item = menu.findItem(R.id.action_unset_favorite);
        if (item != null) {
            item.setVisible(false);
            item.setEnabled(false);
        }

        // additional restriction for this fragment
        item = menu.findItem(R.id.action_search);
        if (item != null) {
            item.setVisible(false);
            item.setEnabled(false);
        }


        Boolean dualPane = getResources().getBoolean(R.bool.large_land_layout);

        item = menu.findItem(R.id.action_switch_view);
        if (item != null && !dualPane){
            item.setVisible(false);
            item.setEnabled(false);
        }

        item = menu.findItem(R.id.action_sync_account);
        if (item != null && !dualPane) {
            item.setVisible(false);
            item.setEnabled(false);
        }

        item = menu.findItem(R.id.action_sort);
        if (item != null && !dualPane) {
            item.setVisible(false);
            item.setEnabled(false);
        }
    }


    /**
     * {@inheritDoc}
     */
    @Override
    public boolean onOptionsItemSelected(MenuItem item) {
        switch (item.getItemId()) {
            case R.id.action_share_file: {
                mContainerActivity.getFileOperationsHelper().showShareFile(getFile());
                return true;
            }
            case R.id.action_open_file_with: {
                mContainerActivity.getFileOperationsHelper().openFile(getFile());
                return true;
            }
            case R.id.action_remove_file: {
                RemoveFilesDialogFragment dialog = RemoveFilesDialogFragment.newInstance(getFile());
                dialog.show(getFragmentManager(), FTAG_CONFIRMATION);
                return true;
            }
            case R.id.action_rename_file: {
                RenameFileDialogFragment dialog = RenameFileDialogFragment.newInstance(getFile());
                dialog.show(getFragmentManager(), FTAG_RENAME_FILE);
                return true;
            }
            case R.id.action_cancel_sync: {
                ((FileDisplayActivity)mContainerActivity).cancelTransference(getFile());
                return true;
            }
            case R.id.action_download_file:
            case R.id.action_sync_file: {
                mContainerActivity.getFileOperationsHelper().syncFile(getFile());
                return true;
            }
            case R.id.action_send_file: {
                    // Obtain the file
                    if (!getFile().isDown()) {  // Download the file
                        Log_OC.d(TAG, getFile().getRemotePath() + " : File must be downloaded");
                        ((FileDisplayActivity) mContainerActivity).startDownloadForSending(getFile(),
                                OCFileListFragment.DOWNLOAD_SEND);
                    } else {
                        mContainerActivity.getFileOperationsHelper().sendDownloadedFile(getFile());
                    }
                    return true;
                }
            default:
                return super.onOptionsItemSelected(item);
        }
    }

    @Override
    public void onClick(View v) {
        switch (v.getId()) {
            case R.id.fdCancelBtn: {
                ((FileDisplayActivity) mContainerActivity).cancelTransference(getFile());
                break;
            }
            default:
                Log_OC.e(TAG, "Incorrect view clicked!");
                break;
        }
    }

    @Override
    public void onCheckedChanged(CompoundButton buttonView, boolean isChecked) {
        SwitchCompat favSwitch = (SwitchCompat) getView().findViewById(R.id.fdFavorite);
        mContainerActivity.getFileOperationsHelper().toggleOfflineFile(getFile(), favSwitch.isChecked());
    }

    /**
     * Check if the fragment was created with an empty layout. An empty fragment can't show file details, must be replaced.
     *
     * @return True when the fragment was created with the empty layout.
     */
    public boolean isEmpty() {
        return (mLayout == R.layout.file_details_empty || getFile() == null || mAccount == null);
    }


    /**
     * Use this method to signal this Activity that it shall update its view.
     *
     * @param file : An {@link OCFile}
     */
    public void updateFileDetails(OCFile file, Account ocAccount) {
        setFile(file);
        mAccount = ocAccount;
        updateFileDetails(false, false);
    }

    /**
     * Updates the view with all relevant details about that file.
     * <p/>
     * TODO Remove parameter when the transferring state of files is kept in database.
     *
     * @param transferring Flag signaling if the file should be considered as downloading or uploading,
     *                     although {@link FileDownloaderBinder#isDownloading(Account, OCFile)}  and
     *                     {@link FileUploaderBinder#isUploading(Account, OCFile)} return false.
     * @param refresh      If 'true', try to refresh the whole file from the database
     */
    public void updateFileDetails(boolean transferring, boolean refresh) {
        if (readyToShow()) {
            FileDataStorageManager storageManager = mContainerActivity.getStorageManager();
            if (refresh && storageManager != null) {
                setFile(storageManager.getFileByPath(getFile().getRemotePath()));
            }
            OCFile file = getFile();

            // set file details
            setFilename(file.getFileName());
            setFiletype(file);
            setFilesize(file.getFileLength());

            setTimeModified(file.getModificationTimestamp());
            
            SwitchCompat favSwitch = (SwitchCompat) getView().findViewById(R.id.fdFavorite);
            favSwitch.setChecked(file.isAvailableOffline());

            setShareByLinkInfo(file.isSharedViaLink());

            setShareWithUserInfo();

            // configure UI for depending upon local state of the file
            FileDownloaderBinder downloaderBinder = mContainerActivity.getFileDownloaderBinder();
            FileUploaderBinder uploaderBinder = mContainerActivity.getFileUploaderBinder();
            if (transferring ||
                    (downloaderBinder != null && downloaderBinder.isDownloading(mAccount, file)) ||
                    (uploaderBinder != null && uploaderBinder.isUploading(mAccount, file))
                    ) {
                setButtonsForTransferring();

            } else if (file.isDown()) {
                
                setButtonsForDown();
                
            } else {
                // TODO load default preview image; when the local file is removed, the preview
                // remains there
                setButtonsForRemote();
            }
        }
        getView().invalidate();
    }

    /**
     * Checks if the fragment is ready to show details of a OCFile
     *
     * @return 'True' when the fragment is ready to show details of a file
     */
    private boolean readyToShow() {
        return (getFile() != null && mAccount != null && mLayout == R.layout.file_details_fragment);
    }


    /**
     * Updates the filename in view
     *
     * @param filename to set
     */
    private void setFilename(String filename) {
        TextView tv = (TextView) getView().findViewById(R.id.fdFilename);
        if (tv != null) {
            tv.setText(filename);
        }
    }

    /**
     * Updates the MIME type in view
     * @param file : An {@link OCFile}
     */
    private void setFiletype(OCFile file) {
        String mimetype = file.getMimetype();
        TextView tv = (TextView) getView().findViewById(R.id.fdType);
        if (tv != null) {
			// mimetype      MIME type to set
            String printableMimetype = DisplayUtils.convertMIMEtoPrettyPrint(mimetype);
            tv.setText(printableMimetype);
        }

        ImageView iv = (ImageView) getView().findViewById(R.id.fdIcon);

        if (iv != null) {
            iv.setTag(file.getFileId());
            // Name of the file, to deduce the icon to use in case the MIME type is not precise enough
            iv.setImageDrawable(MimeTypeUtil.getFileTypeIcon(file.getMimetype(), file.getFileName(), mAccount));

            Bitmap thumbnail;

            if (MimeTypeUtil.isImage(file)) {
                String tagId = String.valueOf(file.getRemoteId());
                thumbnail = ThumbnailsCacheManager.getBitmapFromDiskCache(tagId);

                if (thumbnail != null && !file.needsUpdateThumbnail()) {
                    iv.setImageBitmap(thumbnail);
                } else {
                    // generate new Thumbnail
                    if (ThumbnailsCacheManager.cancelPotentialThumbnailWork(file, iv)) {
                        final ThumbnailsCacheManager.ThumbnailGenerationTask task =
                                new ThumbnailsCacheManager.ThumbnailGenerationTask(
                                        iv, mContainerActivity.getStorageManager(), mAccount
                                );
                        if (thumbnail == null) {
                            thumbnail = ThumbnailsCacheManager.mDefaultImg;
                        }
                        final ThumbnailsCacheManager.AsyncThumbnailDrawable asyncDrawable =
                                new ThumbnailsCacheManager.AsyncThumbnailDrawable(
                                        MainApp.getAppContext().getResources(),
                                        thumbnail,
                                        task
                                );
                        iv.setImageDrawable(asyncDrawable);
                        task.execute(new ThumbnailsCacheManager.ThumbnailGenerationTaskObject(file, file.getRemoteId()));
                    }
                }
            } else {
                iv.setImageDrawable(MimeTypeUtil.getFileTypeIcon(file.getMimetype(), file.getFileName(), mAccount));
			}
        }
    }

    /**
     * Updates the file size in view
     *
     * @param fileSize in bytes to set
     */
    private void setFilesize(long fileSize) {
        TextView tv = (TextView) getView().findViewById(R.id.fdSize);
        if (tv != null) {
            tv.setText(DisplayUtils.bytesToHumanReadable(fileSize));
        }
    }

    /**
     * Updates the time that the file was last modified
     *
     * @param milliseconds Unix time to set
     */
    private void setTimeModified(long milliseconds) {
        TextView tv = (TextView) getView().findViewById(R.id.fdModified);
        if (tv != null) {
            tv.setText(DisplayUtils.unixTimeToHumanReadable(milliseconds));
        }
    }

    /**
     * Updates Share by link data
     *
     * @param isShareByLink flag is share by link is enable
     */
    private void setShareByLinkInfo(boolean isShareByLink) {
        TextView tv = (TextView) getView().findViewById(R.id.fdSharebyLink);
        if (tv != null) {
            tv.setText(isShareByLink ? R.string.filedetails_share_link_enable :
                    R.string.filedetails_share_link_disable);
        }
        ImageView linkIcon = (ImageView) getView().findViewById(R.id.fdShareLinkIcon);
        if (linkIcon != null) {
            linkIcon.setVisibility(isShareByLink ? View.VISIBLE : View.GONE);
        }
    }

    /**
     * Update Share With data
     */
    private void setShareWithUserInfo(){
        // Get Users and Groups
        if (((FileActivity) getActivity()).getStorageManager() != null) {
            FileDataStorageManager fileDataStorageManager = ((FileActivity) getActivity()).getStorageManager();
            mShares = fileDataStorageManager.getSharesWithForAFile(
                    getFile().getRemotePath(),mAccount.name
            );

            // Update list of users/groups
            updateListOfUserGroups();
        }
    }

    private void updateListOfUserGroups() {
        // Update list of users/groups
        // TODO Refactoring: create a new {@link ShareUserListAdapter} instance with every call should not be needed
        UserListAdapter mUserGroupsAdapter = new UserListAdapter(
                getActivity().getApplicationContext(),
                R.layout.share_user_item, mShares
        );

        // Show data
        ListView usersList = (ListView) getView().findViewById(R.id.fdshareUsersList);

        // No data
        TextView noList = (TextView) getView().findViewById(R.id.fdShareNoUsers);

        if (mShares.size() > 0) {
            usersList.setVisibility(View.VISIBLE);
            usersList.setAdapter(mUserGroupsAdapter);
            noList.setVisibility(View.GONE);
            setListViewHeightBasedOnChildren(usersList);

        } else {
            usersList.setVisibility(View.GONE);
            noList.setVisibility(View.VISIBLE);
        }
    }

<<<<<<< HEAD
    /* Fix scroll in listview when the parent is ac ScrollView */
=======
    /**
     * Fix scroll in listview when the parent is a ScrollView
     */
>>>>>>> b485a431
    private static void setListViewHeightBasedOnChildren(ListView listView) {
        ListAdapter listAdapter = listView.getAdapter();
        if (listAdapter == null) {
            return;
        }
        int desiredWidth = View.MeasureSpec.makeMeasureSpec(listView.getWidth(), View.MeasureSpec.AT_MOST);
        int totalHeight = 0;
        View view = null;
        for (int i = 0; i < listAdapter.getCount(); i++) {
            view = listAdapter.getView(i, view, listView);
            if (i == 0) {
                view.setLayoutParams(new ViewGroup.LayoutParams(desiredWidth, ViewGroup.LayoutParams.WRAP_CONTENT));
            }
            view.measure(desiredWidth, View.MeasureSpec.UNSPECIFIED);
            totalHeight += view.getMeasuredHeight();
        }
        ViewGroup.LayoutParams params = listView.getLayoutParams();
        params.height = totalHeight + (listView.getDividerHeight() * (listAdapter.getCount() - 1));
        listView.setLayoutParams(params);
        listView.requestLayout();
    }

    /**
     * Enables or disables buttons for a file being downloaded
     */
    private void setButtonsForTransferring() {
        if (!isEmpty()) {
            // let's protect the user from himself ;)
            getView().findViewById(R.id.fdFavorite).setEnabled(false);
            
            // show the progress bar for the transfer
            getView().findViewById(R.id.fdProgressBlock).setVisibility(View.VISIBLE);
            TextView progressText = (TextView) getView().findViewById(R.id.fdProgressText);
            progressText.setVisibility(View.VISIBLE);
            FileDownloaderBinder downloaderBinder = mContainerActivity.getFileDownloaderBinder();
            FileUploaderBinder uploaderBinder = mContainerActivity.getFileUploaderBinder();
            //if (getFile().isDownloading()) {
            if (downloaderBinder != null && downloaderBinder.isDownloading(mAccount, getFile())) {
                progressText.setText(R.string.downloader_download_in_progress_ticker);
            }
            else {
                if (uploaderBinder != null && uploaderBinder.isUploading(mAccount, getFile())) {
                    progressText.setText(R.string.uploader_upload_in_progress_ticker);
                }
            }
        }
    }

    /**
     * Enables or disables buttons for a file locally available
     */
    private void setButtonsForDown() {
        if (!isEmpty()) {
            getView().findViewById(R.id.fdFavorite).setEnabled(true);
            
            // hides the progress bar
            getView().findViewById(R.id.fdProgressBlock).setVisibility(View.GONE);
            TextView progressText = (TextView) getView().findViewById(R.id.fdProgressText);
            progressText.setVisibility(View.GONE);
        }
    }

    /**
     * Enables or disables buttons for a file not locally available
     */
    private void setButtonsForRemote() {
        if (!isEmpty()) {
            getView().findViewById(R.id.fdFavorite).setEnabled(true);
            
            // hides the progress bar
            getView().findViewById(R.id.fdProgressBlock).setVisibility(View.GONE);
            TextView progressText = (TextView) getView().findViewById(R.id.fdProgressText);
            progressText.setVisibility(View.GONE);
        }
    }


    public void listenForTransferProgress() {
        if (mProgressListener != null) {
            if (mContainerActivity.getFileDownloaderBinder() != null) {
                mContainerActivity.getFileDownloaderBinder().
                        addDatatransferProgressListener(mProgressListener, mAccount, getFile());
            }
            if (mContainerActivity.getFileUploaderBinder() != null) {
                mContainerActivity.getFileUploaderBinder().
                        addDatatransferProgressListener(mProgressListener, mAccount, getFile());
            }
        } else {
            Log_OC.d(TAG, "mProgressListener == null");
        }
    }


    public void leaveTransferProgress() {
        if (mProgressListener != null) {
            if (mContainerActivity.getFileDownloaderBinder() != null) {
                mContainerActivity.getFileDownloaderBinder().
                        removeDatatransferProgressListener(mProgressListener, mAccount, getFile());
            }
            if (mContainerActivity.getFileUploaderBinder() != null) {
                mContainerActivity.getFileUploaderBinder().
                        removeDatatransferProgressListener(mProgressListener, mAccount, getFile());
            }
        }
    }


    /**
     * Helper class responsible for updating the progress bar shown for file uploading or
     * downloading
     */
    private class ProgressListener implements OnDatatransferProgressListener {
        int mLastPercent = 0;
        WeakReference<ProgressBar> mProgressBar = null;

        ProgressListener(ProgressBar progressBar) {
            mProgressBar = new WeakReference<ProgressBar>(progressBar);
        }

        @Override
        public void onTransferProgress(long progressRate, long totalTransferredSoFar,
                                       long totalToTransfer, String filename) {
            int percent = (int)(100.0*((double)totalTransferredSoFar)/((double)totalToTransfer));
            if (percent != mLastPercent) {
                ProgressBar pb = mProgressBar.get();
                if (pb != null) {
                    pb.setProgress(percent);
                    pb.postInvalidate();
                }
            }
            mLastPercent = percent;
        }

    }

}<|MERGE_RESOLUTION|>--- conflicted
+++ resolved
@@ -588,13 +588,9 @@
         }
     }
 
-<<<<<<< HEAD
-    /* Fix scroll in listview when the parent is ac ScrollView */
-=======
     /**
      * Fix scroll in listview when the parent is a ScrollView
      */
->>>>>>> b485a431
     private static void setListViewHeightBasedOnChildren(ListView listView) {
         ListAdapter listAdapter = listView.getAdapter();
         if (listAdapter == null) {
