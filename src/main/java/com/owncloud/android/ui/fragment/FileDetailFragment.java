--- conflicted
+++ resolved
@@ -24,11 +24,7 @@
 import android.accounts.Account;
 import android.graphics.Bitmap;
 import android.os.Bundle;
-<<<<<<< HEAD
-import android.support.v7.widget.AppCompatCheckBox;
-=======
 import android.support.v7.widget.SwitchCompat;
->>>>>>> 43ed561e
 import android.view.LayoutInflater;
 import android.view.Menu;
 import android.view.MenuInflater;
@@ -161,20 +157,11 @@
             favoriteToggle.setOnCheckedChangeListener(this);
             ThemeUtils.tintSwitch(favoriteToggle, accentColor, false);
             ProgressBar progressBar = (ProgressBar)mView.findViewById(R.id.fdProgressBar);
-<<<<<<< HEAD
-            ThemeUtils.colorPreLollipopHorizontalProgressBar(progressBar);
-            mProgressListener = new ProgressListener(progressBar);
-            mView.findViewById(R.id.fdCancelBtn).setOnClickListener(this);
-
-            AppCompatCheckBox favoriteCheckBox = (AppCompatCheckBox) mView.findViewById(R.id.fdFavorite);
-            ThemeUtils.tintCheckbox(favoriteCheckBox, ThemeUtils.primaryAccentColor());
-=======
             ThemeUtils.colorHorizontalProgressBar(progressBar, ThemeUtils.primaryAccentColor());
             mProgressListener = new ProgressListener(progressBar);
             mView.findViewById(R.id.fdCancelBtn).setOnClickListener(this);
             ((TextView)mView.findViewById(R.id.fdShareTitle)).setTextColor(accentColor);
             ((TextView)mView.findViewById(R.id.fdShareWithUsersTitle)).setTextColor(accentColor);
->>>>>>> 43ed561e
         }
 
         updateFileDetails(false, false);
