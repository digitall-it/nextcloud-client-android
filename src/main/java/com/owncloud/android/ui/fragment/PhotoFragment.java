--- conflicted
+++ resolved
@@ -53,17 +53,10 @@
     private SearchRemoteOperation searchRemoteOperation;
     private AsyncTask photoSearchTask;
     private SearchEvent searchEvent;
-<<<<<<< HEAD
-    private boolean refresh = false;
-
-    public PhotoFragment() {
-
-=======
     private boolean refresh;
 
     public PhotoFragment() {
         this.refresh = false;
->>>>>>> b9d4d4ca
     }
 
     public PhotoFragment(boolean refresh) {
