--- conflicted
+++ resolved
@@ -151,18 +151,10 @@
             int sharePermissions = mShare.getPermissions();
             boolean isFederated = ShareType.FEDERATED.equals(mShare.getShareType());
             OwnCloudVersion serverVersion = AccountUtils.getServerVersion(mAccount);
-<<<<<<< HEAD
-            boolean isNotReshareableFederatedSupported = (
-                    serverVersion != null &&
-                            serverVersion.isNotReshareableFederatedSupported()
-            );
-            CompoundButton compound;
-=======
             boolean isNotReshareableFederatedSupported = (serverVersion != null &&
                     serverVersion.isNotReshareableFederatedSupported());
 
             CompoundButton compound = (CompoundButton) editShareView.findViewById(R.id.canShareSwitch);
->>>>>>> e89a8190
 
             if (isFederated) {
                 compound.setVisibility(View.INVISIBLE);
