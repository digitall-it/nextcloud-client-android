/**
 * ownCloud Android client application
 *
 * @author Bartek Przybylski
 * @author masensio
 * @author David A. Velasco
 * Copyright (C) 2011  Bartek Przybylski
 * Copyright (C) 2016 ownCloud Inc.
 *
 * This program is free software: you can redistribute it and/or modify
 * it under the terms of the GNU General Public License version 2,
 * as published by the Free Software Foundation.
 *
 * This program is distributed in the hope that it will be useful,
 * but WITHOUT ANY WARRANTY; without even the implied warranty of
 * MERCHANTABILITY or FITNESS FOR A PARTICULAR PURPOSE.  See the
 * GNU General Public License for more details.
 *
 * You should have received a copy of the GNU General Public License
 * along with this program.  If not, see <http://www.gnu.org/licenses/>.
 */
package com.owncloud.android.ui.fragment;

import android.accounts.Account;
import android.accounts.AuthenticatorException;
import android.accounts.OperationCanceledException;
import android.app.Activity;
import android.content.Context;
import android.content.Intent;
import android.content.SharedPreferences;
import android.os.AsyncTask;
import android.os.Build;
import android.os.Bundle;
import android.os.Handler;
import android.os.Looper;
import android.preference.PreferenceManager;
import android.support.annotation.Nullable;
import android.support.annotation.StringRes;
import android.support.design.widget.BottomNavigationView;
import android.support.v4.widget.DrawerLayout;
import android.support.v4.widget.SwipeRefreshLayout;
import android.util.SparseBooleanArray;
import android.view.ActionMode;
import android.view.LayoutInflater;
import android.view.Menu;
import android.view.MenuInflater;
import android.view.MenuItem;
import android.view.View;
import android.view.ViewGroup;
import android.widget.AbsListView;
import android.widget.AdapterView;
import android.widget.ListView;
import android.widget.RelativeLayout;
import android.widget.TextView;
import android.widget.Toast;

import com.owncloud.android.MainApp;
import com.owncloud.android.R;
import com.owncloud.android.authentication.AccountUtils;
import com.owncloud.android.datamodel.FileDataStorageManager;
import com.owncloud.android.datamodel.OCFile;
import com.owncloud.android.datamodel.VirtualFolderType;
import com.owncloud.android.files.FileMenuFilter;
import com.owncloud.android.lib.common.OwnCloudAccount;
import com.owncloud.android.lib.common.OwnCloudClient;
import com.owncloud.android.lib.common.OwnCloudClientManagerFactory;
import com.owncloud.android.lib.common.operations.RemoteOperation;
import com.owncloud.android.lib.common.operations.RemoteOperationResult;
import com.owncloud.android.lib.common.utils.Log_OC;
import com.owncloud.android.lib.resources.files.SearchOperation;
import com.owncloud.android.lib.resources.files.ToggleFavoriteOperation;
import com.owncloud.android.lib.resources.shares.GetRemoteSharesOperation;
import com.owncloud.android.lib.resources.status.OwnCloudVersion;
import com.owncloud.android.ui.activity.FileActivity;
import com.owncloud.android.ui.activity.FileDisplayActivity;
import com.owncloud.android.ui.activity.FolderPickerActivity;
import com.owncloud.android.ui.activity.OnEnforceableRefreshListener;
import com.owncloud.android.ui.activity.UploadFilesActivity;
import com.owncloud.android.ui.adapter.FileListListAdapter;
import com.owncloud.android.ui.dialog.ConfirmationDialogFragment;
import com.owncloud.android.ui.dialog.CreateFolderDialogFragment;
import com.owncloud.android.ui.dialog.RemoveFilesDialogFragment;
import com.owncloud.android.ui.dialog.RenameFileDialogFragment;
import com.owncloud.android.ui.events.ChangeMenuEvent;
import com.owncloud.android.ui.events.DummyDrawerEvent;
import com.owncloud.android.ui.events.FavoriteEvent;
import com.owncloud.android.ui.events.SearchEvent;
import com.owncloud.android.ui.helpers.SparseBooleanArrayParcelable;
import com.owncloud.android.ui.interfaces.OCFileListFragmentInterface;
import com.owncloud.android.ui.preview.PreviewImageFragment;
import com.owncloud.android.ui.preview.PreviewMediaFragment;
import com.owncloud.android.ui.preview.PreviewTextFragment;
import com.owncloud.android.utils.AnalyticsUtils;
import com.owncloud.android.utils.DisplayUtils;
import com.owncloud.android.utils.FileStorageUtils;
import com.owncloud.android.utils.MimeTypeUtil;

import org.greenrobot.eventbus.EventBus;
import org.greenrobot.eventbus.Subscribe;
import org.greenrobot.eventbus.ThreadMode;
import org.parceler.Parcels;

import java.io.File;
import java.io.IOException;
import java.util.ArrayList;
import java.util.List;

/**
 * A Fragment that lists all files and folders in a given path.
 *
 * TODO refactor to get rid of direct dependency on FileDisplayActivity
 */
public class OCFileListFragment extends ExtendedListFragment implements OCFileListFragmentInterface {

    private static final String TAG = OCFileListFragment.class.getSimpleName();

    private static final String MY_PACKAGE = OCFileListFragment.class.getPackage() != null ?
            OCFileListFragment.class.getPackage().getName() : "com.owncloud.android.ui.fragment";

    public final static String ARG_JUST_FOLDERS = MY_PACKAGE + ".JUST_FOLDERS";
    public final static String ARG_ALLOW_CONTEXTUAL_ACTIONS = MY_PACKAGE + ".ALLOW_CONTEXTUAL";
    public final static String ARG_HIDE_FAB = MY_PACKAGE + ".HIDE_FAB";

    public static final String DOWNLOAD_BEHAVIOUR = "DOWNLOAD_BEHAVIOUR";
    public static final String DOWNLOAD_SEND = "DOWNLOAD_SEND";
    public static final String DOWNLOAD_SET_AS = "DOWNLOAD_SET_AS";

    public static final String SEARCH_EVENT = "SEARCH_EVENT";

    private static final String KEY_FILE = MY_PACKAGE + ".extra.FILE";
    private static final String KEY_FAB_EVER_CLICKED = "FAB_EVER_CLICKED";

    private static final String KEY_CURRENT_SEARCH_TYPE = "CURRENT_SEARCH_TYPE";

    private static final String GRID_IS_PREFERED_PREFERENCE = "gridIsPrefered";

    private static final String DIALOG_CREATE_FOLDER = "DIALOG_CREATE_FOLDER";

    private static final String SCREEN_NAME = "Remote/Server file browser";

    private FileFragment.ContainerActivity mContainerActivity;

    private OCFile mFile = null;
    private FileListListAdapter mAdapter;
    private boolean mJustFolders;

    private int mSystemBarActionModeColor;
    private int mSystemBarColor;
    private int mProgressBarActionModeColor;
    private int mProgressBarColor;

    private boolean mHideFab = true;
    private boolean miniFabClicked = false;
    private ActionMode mActiveActionMode;
    private OCFileListFragment.MultiChoiceModeListener mMultiChoiceModeListener;

    private BottomNavigationView bottomNavigationView;

    private SearchType currentSearchType;
    private boolean searchFragment = false;
    private SearchEvent searchEvent;
    private AsyncTask remoteOperationAsyncTask;

    private enum MenuItemAddRemove {
        DO_NOTHING, REMOVE_SORT, REMOVE_GRID_AND_SORT, ADD_SORT, ADD_GRID_AND_SORT, ADD_GRID_AND_SORT_WITH_SEARCH,
        REMOVE_SEARCH
    }

    private MenuItemAddRemove menuItemAddRemoveValue = MenuItemAddRemove.DO_NOTHING;

    private ArrayList<MenuItem> mOriginalMenuItems = new ArrayList<>();

    @Override
    public void onCreate(Bundle savedInstanceState) {
        super.onCreate(savedInstanceState);
        setHasOptionsMenu(true);
        mSystemBarActionModeColor = getResources().getColor(R.color.action_mode_status_bar_background);
        mSystemBarColor = getResources().getColor(R.color.primary_dark);
        mProgressBarActionModeColor = getResources().getColor(R.color.action_mode_background);
        mProgressBarColor = getResources().getColor(R.color.primary);
        mMultiChoiceModeListener = new MultiChoiceModeListener();

        if (savedInstanceState != null) {
            currentSearchType = Parcels.unwrap(savedInstanceState.getParcelable(KEY_CURRENT_SEARCH_TYPE));
            searchEvent = Parcels.unwrap(savedInstanceState.getParcelable(OCFileListFragment.SEARCH_EVENT));
        }
<<<<<<< HEAD
=======

>>>>>>> 037236f0
        searchFragment = currentSearchType != null;
    }

    /**
     * {@inheritDoc}
     */
    @Override
    public void onAttach(Context context) {
        super.onAttach(context);
        Log_OC.i(TAG, "onAttach");
        try {
            mContainerActivity = (FileFragment.ContainerActivity) context;

        } catch (ClassCastException e) {
            throw new ClassCastException(context.toString() + " must implement " +
                    FileFragment.ContainerActivity.class.getSimpleName());
        }
        try {
            setOnRefreshListener((OnEnforceableRefreshListener) context);

        } catch (ClassCastException e) {
            throw new ClassCastException(context.toString() + " must implement " +
                    SwipeRefreshLayout.OnRefreshListener.class.getSimpleName());
        }
    }

    /**
     * {@inheritDoc}
     */
    @Override
    public View onCreateView(LayoutInflater inflater, ViewGroup container, Bundle savedInstanceState) {
        Log_OC.i(TAG, "onCreateView() start");
        View v = super.onCreateView(inflater, container, savedInstanceState);
        bottomNavigationView = (BottomNavigationView) v.findViewById(R.id.bottom_navigation_view);

        if (savedInstanceState != null) {
            currentSearchType = Parcels.unwrap(savedInstanceState.getParcelable(KEY_CURRENT_SEARCH_TYPE));
        } else {
            currentSearchType = SearchType.NO_SEARCH;
        }

        searchFragment = savedInstanceState != null;

        if (getResources().getBoolean(R.bool.bottom_toolbar_enabled)) {
            bottomNavigationView.setVisibility(View.VISIBLE);
            DisplayUtils.setupBottomBar(bottomNavigationView, getResources(), getActivity(), R.id.nav_bar_files);
        }

        if (!getResources().getBoolean(R.bool.bottom_toolbar_enabled) || savedInstanceState != null) {

            final View fabView = v.findViewById(R.id.fab_main);
            final RelativeLayout.LayoutParams layoutParams = (RelativeLayout.LayoutParams)
                    fabView.getLayoutParams();
            layoutParams.addRule(RelativeLayout.ALIGN_PARENT_BOTTOM, 1);
            Handler handler = new Handler();
            handler.post(new Runnable() {
                @Override
                public void run() {
                    fabView.setLayoutParams(layoutParams);
                    fabView.invalidate();
                }
            });
        }

        Bundle args = getArguments();
        boolean allowContextualActions = (args != null) && args.getBoolean(ARG_ALLOW_CONTEXTUAL_ACTIONS, false);
        if (allowContextualActions) {
            setChoiceModeAsMultipleModal(savedInstanceState);
        }
        Log_OC.i(TAG, "onCreateView() end");
        return v;
    }

    @Override
    public void onResume() {
        super.onResume();

        if (getActivity() != null) {
            AnalyticsUtils.setCurrentScreenName(getActivity(), SCREEN_NAME, TAG);
        }
    }

    @Override
    public void onDetach() {
        setOnRefreshListener(null);
        mContainerActivity = null;

        if (remoteOperationAsyncTask != null) {
            remoteOperationAsyncTask.cancel(true);
        }
        super.onDetach();
    }

    /**
     * {@inheritDoc}
     */
    @Override
    public void onActivityCreated(Bundle savedInstanceState) {
        super.onActivityCreated(savedInstanceState);
        Log_OC.i(TAG, "onActivityCreated() start");


        if (savedInstanceState != null) {
            mFile = savedInstanceState.getParcelable(KEY_FILE);
        }

        if (mJustFolders) {
            setFooterEnabled(false);
        } else {
            setFooterEnabled(true);
        }

        Bundle args = getArguments();
        mJustFolders = (args != null) && args.getBoolean(ARG_JUST_FOLDERS, false);
        mAdapter = new FileListListAdapter(
                mJustFolders,
                getActivity(),
                mContainerActivity,
                this,
                mContainerActivity.getStorageManager()
        );
        setListAdapter(mAdapter);

        mHideFab = (args != null) && args.getBoolean(ARG_HIDE_FAB, false);
        if (mHideFab) {
            setFabEnabled(false);
        } else {
            setFabEnabled(true);
            registerFabListeners();

            // detect if a mini FAB has ever been clicked
            final SharedPreferences prefs = PreferenceManager.getDefaultSharedPreferences(getActivity());
            if (prefs.getLong(KEY_FAB_EVER_CLICKED, 0) > 0) {
                miniFabClicked = true;
            }

            // add labels to the min FABs when none of them has ever been clicked on
            if (!miniFabClicked) {
                setFabLabels();
            } else {
                removeFabLabels();
            }
        }

        searchEvent = Parcels.unwrap(getArguments().getParcelable(OCFileListFragment.SEARCH_EVENT));
<<<<<<< HEAD
        if (searchEvent != null && searchFragment) {
=======
        if (searchEvent != null && searchFragment && savedInstanceState == null) {
>>>>>>> 037236f0
            onMessageEvent(searchEvent);
        }

        prepareCurrentSearch(searchEvent);
        setTitle();

    }

    private void prepareCurrentSearch(SearchEvent event) {
        if (event != null) {
            if (event.getSearchType().equals(SearchOperation.SearchType.FILE_SEARCH)) {
                currentSearchType = SearchType.FILE_SEARCH;

            } else if (event.getSearchType().equals(SearchOperation.SearchType.CONTENT_TYPE_SEARCH)) {
                if (event.getSearchQuery().equals("image/%")) {
                    currentSearchType = SearchType.PHOTO_SEARCH;
                } else if (event.getSearchQuery().equals("video/%")) {
                    currentSearchType = SearchType.VIDEO_SEARCH;
                }
            } else if (event.getSearchType().equals(SearchOperation.SearchType.FAVORITE_SEARCH)) {
                currentSearchType = SearchType.FAVORITE_SEARCH;
            } else if (event.getSearchType().equals(SearchOperation.SearchType.RECENTLY_ADDED_SEARCH)) {
                currentSearchType = SearchType.RECENTLY_ADDED_SEARCH;
            } else if (event.getSearchType().equals(SearchOperation.SearchType.RECENTLY_MODIFIED_SEARCH)) {
                currentSearchType = SearchType.RECENTLY_MODIFIED_SEARCH;
            } else if (event.getSearchType().equals(SearchOperation.SearchType.SHARED_SEARCH)) {
                currentSearchType = SearchType.SHARED_FILTER;
            }

            prepareActionBarItems(event);
        }
    }

    /**
     * adds labels to all mini FABs.
     */
    private void setFabLabels() {
        getFabUpload().setTitle(getResources().getString(R.string.actionbar_upload));
        getFabMkdir().setTitle(getResources().getString(R.string.actionbar_mkdir));
        getFabUploadFromApp().setTitle(getResources().getString(R.string.actionbar_upload_from_apps));
    }

    /**
     * registers all listeners on all mini FABs.
     */
    private void registerFabListeners() {
        registerFabUploadListeners();
        registerFabMkDirListeners();
        registerFabUploadFromAppListeners();
    }

    /**
     * registers {@link android.view.View.OnClickListener} and {@link android.view.View.OnLongClickListener}
     * on the Upload mini FAB for the linked action and {@link Toast} showing the underlying action.
     */
    private void registerFabUploadListeners() {
        getFabUpload().setOnClickListener(new View.OnClickListener() {
            @Override
            public void onClick(View v) {
                UploadFilesActivity.startUploadActivityForResult(getActivity(), ((FileActivity) getActivity())
                        .getAccount(), FileDisplayActivity.REQUEST_CODE__SELECT_FILES_FROM_FILE_SYSTEM);
                getFabMain().collapse();
                recordMiniFabClick();
            }
        });

        getFabUpload().setOnLongClickListener(new View.OnLongClickListener() {
            @Override
            public boolean onLongClick(View v) {
                Toast.makeText(getActivity(), R.string.actionbar_upload, Toast.LENGTH_SHORT).show();
                return true;
            }
        });
    }

    /**
     * registers {@link android.view.View.OnClickListener} and {@link android.view.View.OnLongClickListener}
     * on the 'Create Dir' mini FAB for the linked action and {@link Toast} showing the underlying action.
     */
    private void registerFabMkDirListeners() {
        getFabMkdir().setOnClickListener(new View.OnClickListener() {
            @Override
            public void onClick(View v) {
                CreateFolderDialogFragment dialog =
                        CreateFolderDialogFragment.newInstance(mFile);
                dialog.show(getActivity().getSupportFragmentManager(), DIALOG_CREATE_FOLDER);
                getFabMain().collapse();
                recordMiniFabClick();
            }
        });

        getFabMkdir().setOnLongClickListener(new View.OnLongClickListener() {
            @Override
            public boolean onLongClick(View v) {
                Toast.makeText(getActivity(), R.string.actionbar_mkdir, Toast.LENGTH_SHORT).show();
                return true;
            }
        });
    }

    /**
     * registers {@link android.view.View.OnClickListener} and {@link android.view.View.OnLongClickListener}
     * on the Upload from App mini FAB for the linked action and {@link Toast} showing the underlying action.
     */
    private void registerFabUploadFromAppListeners() {
        getFabUploadFromApp().setOnClickListener(new View.OnClickListener() {
            @Override
            public void onClick(View v) {
                Intent action = new Intent(Intent.ACTION_GET_CONTENT);
                action = action.setType("*/*").addCategory(Intent.CATEGORY_OPENABLE);
                //Intent.EXTRA_ALLOW_MULTIPLE is only supported on api level 18+, Jelly Bean
                if (Build.VERSION.SDK_INT >= Build.VERSION_CODES.JELLY_BEAN_MR2) {
                    action.putExtra(Intent.EXTRA_ALLOW_MULTIPLE, true);
                }
                getActivity().startActivityForResult(
                        Intent.createChooser(action, getString(R.string.upload_chooser_title)),
                        FileDisplayActivity.REQUEST_CODE__SELECT_CONTENT_FROM_APPS
                );
                getFabMain().collapse();
                recordMiniFabClick();
            }
        });

        getFabUploadFromApp().setOnLongClickListener(new View.OnLongClickListener() {
            @Override
            public boolean onLongClick(View v) {
                Toast.makeText(getActivity(),
                        R.string.actionbar_upload_from_apps,
                        Toast.LENGTH_SHORT).show();
                return true;
            }
        });
    }

    /**
     * records a click on a mini FAB and thus:
     * <ol>
     * <li>persists the click fact</li>
     * <li>removes the mini FAB labels</li>
     * </ol>
     */
    private void recordMiniFabClick() {
        // only record if it hasn't been done already at some other time
        if (!miniFabClicked) {
            final SharedPreferences sp = PreferenceManager.getDefaultSharedPreferences(getActivity());
            sp.edit().putLong(KEY_FAB_EVER_CLICKED, 1).apply();
            miniFabClicked = true;
        }
    }

    /**
     * removes the labels on all known min FABs.
     */
    private void removeFabLabels() {
        getFabUpload().setTitle(null);
        getFabMkdir().setTitle(null);
        getFabUploadFromApp().setTitle(null);
        ((TextView) getFabUpload().getTag(
                com.getbase.floatingactionbutton.R.id.fab_label)).setVisibility(View.GONE);
        ((TextView) getFabMkdir().getTag(
                com.getbase.floatingactionbutton.R.id.fab_label)).setVisibility(View.GONE);
        ((TextView) getFabUploadFromApp().getTag(
                com.getbase.floatingactionbutton.R.id.fab_label)).setVisibility(View.GONE);
    }

    @Override
    public void finishedFiltering() {
        updateFooter();
    }

    /**
     * Handler for multiple selection mode.
     *
     * Manages input from the user when one or more files or folders are selected in the list.
     *
     * Also listens to changes in navigation drawer to hide and recover multiple selection when it's opened
     * and closed.
     */
    private class MultiChoiceModeListener
            implements AbsListView.MultiChoiceModeListener, DrawerLayout.DrawerListener {

        private static final String KEY_ACTION_MODE_CLOSED_BY_DRAWER = "KILLED_ACTION_MODE";
        private static final String KEY_SELECTION_WHEN_CLOSED_BY_DRAWER = "CHECKED_ITEMS";

        /**
         * True when action mode is finished because the drawer was opened
         */
        private boolean mActionModeClosedByDrawer = false;

        /**
         * Selected items in list when action mode is closed by drawer
         */
        private SparseBooleanArray mSelectionWhenActionModeClosedByDrawer = null;

        @Override
        public void onDrawerSlide(View drawerView, float slideOffset) {
            // nothing to do
        }

        @Override
        public void onDrawerOpened(View drawerView) {
            // nothing to do
        }

        /**
         * When the navigation drawer is closed, action mode is recovered in the same state as was
         * when the drawer was (started to be) opened.
         *
         * @param drawerView Navigation drawer just closed.
         */
        @Override
        public void onDrawerClosed(View drawerView) {
            if (mSelectionWhenActionModeClosedByDrawer != null && mActionModeClosedByDrawer) {
                for (int i = 0; i < mSelectionWhenActionModeClosedByDrawer.size(); i++) {
                    if (mSelectionWhenActionModeClosedByDrawer.valueAt(i)) {
                        getListView().setItemChecked(
                                mSelectionWhenActionModeClosedByDrawer.keyAt(i),
                                true
                        );
                    }
                }
            }
            mSelectionWhenActionModeClosedByDrawer = null;
        }

        /**
         * If the action mode is active when the navigation drawer starts to move, the action
         * mode is closed and the selection stored to be recovered when the drawer is closed.
         *
         * @param newState One of STATE_IDLE, STATE_DRAGGING or STATE_SETTLING.
         */
        @Override
        public void onDrawerStateChanged(int newState) {
            if (DrawerLayout.STATE_DRAGGING == newState && mActiveActionMode != null) {
                mSelectionWhenActionModeClosedByDrawer = getListView().getCheckedItemPositions().clone();
                mActiveActionMode.finish();
                mActionModeClosedByDrawer = true;
            }
        }


        /**
         * Update action mode bar when an item is selected / unselected in the list
         */
        @Override
        public void onItemCheckedStateChanged(ActionMode mode, int position, long id, boolean checked) {
            getListView().invalidateViews();
            mode.invalidate();
        }

        /**
         * Load menu and customize UI when action mode is started.
         */
        @Override
        public boolean onCreateActionMode(ActionMode mode, Menu menu) {
            mActiveActionMode = mode;

            MenuInflater inflater = getActivity().getMenuInflater();
            inflater.inflate(R.menu.file_actions_menu, menu);
            mode.invalidate();

            //set gray color
            DisplayUtils.colorStatusBar(getActivity(), mSystemBarActionModeColor);
            DisplayUtils.colorToolbarProgressBar(getActivity(), mProgressBarActionModeColor);

            // hide FAB in multi selection mode
            setFabEnabled(false);

            return true;
        }

        /**
         * Updates available action in menu depending on current selection.
         */
        @Override
        public boolean onPrepareActionMode(ActionMode mode, Menu menu) {
            List<OCFile> checkedFiles = mAdapter.getCheckedItems(getListView());
            final int checkedCount = checkedFiles.size();
            String title = getResources().getQuantityString(
                    R.plurals.items_selected_count,
                    checkedCount,
                    checkedCount
            );
            mode.setTitle(title);
            FileMenuFilter mf = new FileMenuFilter(
                    checkedFiles,
                    ((FileActivity) getActivity()).getAccount(),
                    mContainerActivity,
                    getActivity()
            );
            mf.filter(menu);
            return true;
        }

        /**
         * Starts the corresponding action when a menu item is tapped by the user.
         */
        @Override
        public boolean onActionItemClicked(ActionMode mode, MenuItem item) {
            return onFileActionChosen(item.getItemId());
        }

        /**
         * Restores UI.
         */
        @Override
        public void onDestroyActionMode(ActionMode mode) {
            mActiveActionMode = null;

            // reset to previous color
            DisplayUtils.colorStatusBar(getActivity(), mSystemBarColor);
            DisplayUtils.colorToolbarProgressBar(getActivity(), mProgressBarColor);

            // show FAB on multi selection mode exit
            if (!mHideFab && !searchFragment) {
                setFabEnabled(true);
            }
        }


        public void storeStateIn(Bundle outState) {
            outState.putBoolean(KEY_ACTION_MODE_CLOSED_BY_DRAWER, mActionModeClosedByDrawer);
            if (mSelectionWhenActionModeClosedByDrawer != null) {
                SparseBooleanArrayParcelable sbap = new SparseBooleanArrayParcelable(
                        mSelectionWhenActionModeClosedByDrawer
                );
                outState.putParcelable(KEY_SELECTION_WHEN_CLOSED_BY_DRAWER, sbap);
            }
        }

        public void loadStateFrom(Bundle savedInstanceState) {
            mActionModeClosedByDrawer = savedInstanceState.getBoolean(
                    KEY_ACTION_MODE_CLOSED_BY_DRAWER,
                    mActionModeClosedByDrawer
            );
            SparseBooleanArrayParcelable sbap = savedInstanceState.getParcelable(
                    KEY_SELECTION_WHEN_CLOSED_BY_DRAWER
            );
            if (sbap != null) {
                mSelectionWhenActionModeClosedByDrawer = sbap.getSparseBooleanArray();
            }
        }
    }

    /**
     * Init listener that will handle interactions in multiple selection mode.
     */
    private void setChoiceModeAsMultipleModal(Bundle savedInstanceState) {
        setChoiceMode(ListView.CHOICE_MODE_MULTIPLE_MODAL);
        if (savedInstanceState != null) {
            mMultiChoiceModeListener.loadStateFrom(savedInstanceState);
        }
        setMultiChoiceModeListener(mMultiChoiceModeListener);
        ((FileActivity) getActivity()).addDrawerListener(mMultiChoiceModeListener);
    }

    @Override
    public void onViewStateRestored(@Nullable Bundle savedInstanceState) {
        super.onViewStateRestored(savedInstanceState);

        if (savedInstanceState != null) {
            searchEvent = Parcels.unwrap(savedInstanceState.getParcelable(SEARCH_EVENT));
        }

        if (searchEvent != null) {
            onMessageEvent(searchEvent);
        }
    }

    /**
     * Saves the current listed folder.
     */
    @Override
    public void onSaveInstanceState(Bundle outState) {
        super.onSaveInstanceState(outState);
        outState.putParcelable(KEY_FILE, mFile);
        if (searchFragment) {
            outState.putParcelable(KEY_CURRENT_SEARCH_TYPE, Parcels.wrap(currentSearchType));
            outState.putParcelable(OCFileListFragment.SEARCH_EVENT, Parcels.wrap(searchEvent));
        }
        mMultiChoiceModeListener.storeStateIn(outState);
    }

    @Override
    public void onPrepareOptionsMenu(Menu menu) {
        Menu mMenu = menu;

        if (mOriginalMenuItems.size() == 0) {
            mOriginalMenuItems.add(mMenu.findItem(R.id.action_switch_view));
            mOriginalMenuItems.add(mMenu.findItem(R.id.action_sort));
            mOriginalMenuItems.add(mMenu.findItem(R.id.action_search));
        }

        changeGridIcon(menu);   // this is enough if the option stays out of the action bar

        MenuItem menuItemOrig;

        if (menuItemAddRemoveValue.equals(MenuItemAddRemove.ADD_SORT)) {
            if (menu.findItem(R.id.action_sort) == null) {
                menuItemOrig = mOriginalMenuItems.get(1);
                menu.add(menuItemOrig.getGroupId(), menuItemOrig.getItemId(), menuItemOrig.getOrder(),
                        menuItemOrig.getTitle());
            }

        } else if (menuItemAddRemoveValue.equals(MenuItemAddRemove.ADD_GRID_AND_SORT))

        {
            if (menu.findItem(R.id.action_switch_view) == null) {
                menuItemOrig = mOriginalMenuItems.get(0);
                menu.add(menuItemOrig.getGroupId(), menuItemOrig.getItemId(), menuItemOrig.getOrder(),
                        menuItemOrig.getTitle());
            }

            if (menu.findItem(R.id.action_sort) == null) {
                menuItemOrig = mOriginalMenuItems.get(1);
                menu.add(menuItemOrig.getGroupId(), menuItemOrig.getItemId(), menuItemOrig.getOrder(),
                        menuItemOrig.getTitle());
            }
        } else if (menuItemAddRemoveValue.equals(MenuItemAddRemove.REMOVE_SEARCH)) {
            menu.removeItem(R.id.action_search);
        } else if (menuItemAddRemoveValue.equals(MenuItemAddRemove.ADD_GRID_AND_SORT_WITH_SEARCH)) {
            if (menu.findItem(R.id.action_switch_view) == null) {
                menuItemOrig = mOriginalMenuItems.get(0);
                menu.add(menuItemOrig.getGroupId(), menuItemOrig.getItemId(), menuItemOrig.getOrder(),
                        menuItemOrig.getTitle());
            }

            if (menu.findItem(R.id.action_sort) == null) {
                menuItemOrig = mOriginalMenuItems.get(1);
                menu.add(menuItemOrig.getGroupId(), menuItemOrig.getItemId(), menuItemOrig.getOrder(),
                        menuItemOrig.getTitle());
            }

            if (menu.findItem(R.id.action_search) == null) {
                menuItemOrig = mOriginalMenuItems.get(2);
                menu.add(menuItemOrig.getGroupId(), menuItemOrig.getItemId(), menuItemOrig.getOrder(),
                        menuItemOrig.getTitle());
            }
        } else if (menuItemAddRemoveValue.equals(MenuItemAddRemove.REMOVE_SORT)) {
            menu.removeItem(R.id.action_sort);
            menu.removeItem(R.id.action_search);
        } else if (menuItemAddRemoveValue.equals(MenuItemAddRemove.REMOVE_GRID_AND_SORT)) {
            menu.removeItem(R.id.action_sort);
            menu.removeItem(R.id.action_switch_view);
            menu.removeItem(R.id.action_search);
        }

    }

    /**
     * Call this, when the user presses the up button.
     *
     * Tries to move up the current folder one level. If the parent folder was removed from the
     * database, it continues browsing up until finding an existing folders.
     * <p/>
     * return       Count of folder levels browsed up.
     */
    public int onBrowseUp() {
        OCFile parentDir;
        int moveCount = 0;

        if (mFile != null) {
            FileDataStorageManager storageManager = mContainerActivity.getStorageManager();

            String parentPath = null;
            if (mFile.getParentId() != FileDataStorageManager.ROOT_PARENT_ID) {
                parentPath = new File(mFile.getRemotePath()).getParent();
                parentPath = parentPath.endsWith(OCFile.PATH_SEPARATOR) ? parentPath :
                        parentPath + OCFile.PATH_SEPARATOR;
                parentDir = storageManager.getFileByPath(parentPath);
                moveCount++;
            } else {
                parentDir = storageManager.getFileByPath(OCFile.ROOT_PATH);
            }
            while (parentDir == null) {
                parentPath = new File(parentPath).getParent();
                parentPath = parentPath.endsWith(OCFile.PATH_SEPARATOR) ? parentPath :
                        parentPath + OCFile.PATH_SEPARATOR;
                parentDir = storageManager.getFileByPath(parentPath);
                moveCount++;
            }   // exit is granted because storageManager.getFileByPath("/") never returns null
            mFile = parentDir;

            listDirectory(mFile, MainApp.isOnlyOnDevice(), false);

            onRefresh(false);

            // restore index and top position
            restoreIndexAndTopPosition();

        }   // else - should never happen now

        return moveCount;
    }

    @Override
    public void onItemClick(AdapterView<?> l, View v, int position, long id) {
        OCFile file = (OCFile) mAdapter.getItem(position);

        if (file != null) {
            if (file.isFolder()) {
                // update state and view of this fragment
                searchFragment = false;
                listDirectory(file, MainApp.isOnlyOnDevice(), false);
                // then, notify parent activity to let it update its state and view
                mContainerActivity.onBrowsedDownTo(file);
                // save index and top position
                saveIndexAndTopPosition(position);

            } else { /// Click on a file
                if (PreviewImageFragment.canBePreviewed(file)) {
                    // preview image - it handles the download, if needed
                    if (searchFragment) {
                        VirtualFolderType type;
                        switch (currentSearchType) {
                            case FAVORITE_SEARCH:
                                type = VirtualFolderType.FAVORITE;
                                break;
                            case PHOTO_SEARCH:
                                type = VirtualFolderType.PHOTOS;
                                break;
                            default:
                                type = VirtualFolderType.NONE;
                                break;
                        }
                        ((FileDisplayActivity) mContainerActivity).startImagePreview(file, type);
                    } else {
                        ((FileDisplayActivity) mContainerActivity).startImagePreview(file);
                    }
<<<<<<< HEAD
                } else if (file.isDown() && MimeTypeUtil.isVCard(file)){
=======
                } else if (file.isDown() && MimeTypeUtil.isVCard(file)) {
>>>>>>> 037236f0
                    ((FileDisplayActivity) mContainerActivity).startContactListFragment(file);
                } else if (PreviewTextFragment.canBePreviewed(file)) {
                    ((FileDisplayActivity) mContainerActivity).startTextPreview(file);
                } else if (file.isDown()) {
                    if (PreviewMediaFragment.canBePreviewed(file)) {
                        // media preview
                        ((FileDisplayActivity) mContainerActivity).startMediaPreview(file, 0, true);
                    } else {
                        mContainerActivity.getFileOperationsHelper().openFile(file);
                    }

                } else {
                    // automatic download, preview on finish
                    ((FileDisplayActivity) mContainerActivity).startDownloadForPreview(file);
                }

            }

        } else {
            Log_OC.d(TAG, "Null object in ListAdapter!!");
        }

    }

    /**
     * Start the appropriate action(s) on the currently selected files given menu selected by the user.
     *
     * @param menuId Identifier of the action menu selected by the user
     * @return 'true' if the menu selection started any action, 'false' otherwise.
     */
    public boolean onFileActionChosen(int menuId) {
        final ArrayList<OCFile> checkedFiles = mAdapter.getCheckedItems(getListView());
        if (checkedFiles.size() <= 0) {
            return false;
        }

        if (checkedFiles.size() == 1) {
            /// action only possible on a single file
            OCFile singleFile = checkedFiles.get(0);
            switch (menuId) {
                case R.id.action_share_file: {
                    mContainerActivity.getFileOperationsHelper().showShareFile(singleFile);
                    return true;
                }
                case R.id.action_open_file_with: {
                    mContainerActivity.getFileOperationsHelper().openFile(singleFile);
                    return true;
                }
                case R.id.action_rename_file: {
                    RenameFileDialogFragment dialog = RenameFileDialogFragment.newInstance(singleFile);
                    dialog.show(getFragmentManager(), FileDetailFragment.FTAG_RENAME_FILE);
                    return true;
                }
                case R.id.action_see_details: {
                    if (mActiveActionMode != null) {
                        mActiveActionMode.finish();
                    }
                    mContainerActivity.showDetails(singleFile);
                    return true;
                }
                case R.id.action_send_file: {
                    // Obtain the file
                    if (!singleFile.isDown()) {  // Download the file
                        Log_OC.d(TAG, singleFile.getRemotePath() + " : File must be downloaded");
                        ((FileDisplayActivity) mContainerActivity).startDownloadForSending(singleFile, DOWNLOAD_SEND);
                    } else {
                        mContainerActivity.getFileOperationsHelper().sendDownloadedFile(singleFile);
                    }
                    return true;
                }
                case R.id.action_set_as_wallpaper: {
                    if (singleFile.isDown()) {
                        mContainerActivity.getFileOperationsHelper().setPictureAs(singleFile);
                    } else {
                        Log_OC.d(TAG, singleFile.getRemotePath() + " : File must be downloaded");
                        ((FileDisplayActivity) mContainerActivity).startDownloadForSending(singleFile, DOWNLOAD_SET_AS);
                    }
                    return true;
                }
            }
        }

        /// actions possible on a batch of files
        switch (menuId) {
            case R.id.action_remove_file: {
                RemoveFilesDialogFragment dialog = RemoveFilesDialogFragment.newInstance(checkedFiles);
                dialog.show(getFragmentManager(), ConfirmationDialogFragment.FTAG_CONFIRMATION);
                return true;
            }
            case R.id.action_download_file:
            case R.id.action_sync_file: {
                mContainerActivity.getFileOperationsHelper().syncFiles(checkedFiles);
                return true;
            }
            case R.id.action_cancel_sync: {
                ((FileDisplayActivity) mContainerActivity).cancelTransference(checkedFiles);
                return true;
            }
            case R.id.action_keep_files_offline: {
                mContainerActivity.getFileOperationsHelper().toogleOfflineFiles(checkedFiles, true);
                return true;
            }
            case R.id.action_unset_keep_files_offline: {
                mContainerActivity.getFileOperationsHelper().toogleOfflineFiles(checkedFiles, false);
                return true;
            }
            case R.id.action_favorite: {
                mContainerActivity.getFileOperationsHelper().toggleFavoriteFiles(checkedFiles, true);
                return true;
            }
            case R.id.action_unset_favorite: {
                mContainerActivity.getFileOperationsHelper().toggleFavoriteFiles(checkedFiles, false);
                return true;
            }
            case R.id.action_move: {
                Intent action = new Intent(getActivity(), FolderPickerActivity.class);
                action.putParcelableArrayListExtra(FolderPickerActivity.EXTRA_FILES, checkedFiles);
                action.putExtra(FolderPickerActivity.EXTRA_ACTION, getResources().getText(R.string.move_to));
                getActivity().startActivityForResult(action, FileDisplayActivity.REQUEST_CODE__MOVE_FILES);
                return true;
            }
            case R.id.action_copy:
                Intent action = new Intent(getActivity(), FolderPickerActivity.class);
                action.putParcelableArrayListExtra(FolderPickerActivity.EXTRA_FILES, checkedFiles);
                action.putExtra(FolderPickerActivity.EXTRA_ACTION, getResources().getText(R.string.copy_to));
                getActivity().startActivityForResult(action, FileDisplayActivity.REQUEST_CODE__COPY_FILES);
                return true;
            default:
                return false;
        }
    }

    /**
     * Use this to query the {@link OCFile} that is currently
     * being displayed by this fragment
     *
     * @return The currently viewed OCFile
     */
    public OCFile getCurrentFile() {
        return mFile;
    }

    /**
     * Calls {@link OCFileListFragment#listDirectory(OCFile, boolean, boolean)} with a null parameter
     */
    public void listDirectory(boolean onlyOnDevice, boolean fromSearch) {
        listDirectory(null, onlyOnDevice, fromSearch);
    }

    public void refreshDirectory() {
        searchFragment = false;

        setFabEnabled(true);
        listDirectory(getCurrentFile(), MainApp.isOnlyOnDevice(), false);
    }

    /**
     * Lists the given directory on the view. When the input parameter is null,
     * it will either refresh the last known directory. list the root
     * if there never was a directory.
     *
     * @param directory File to be listed
     */
    public void listDirectory(OCFile directory, boolean onlyOnDevice, boolean fromSearch) {
        if (!searchFragment) {
            FileDataStorageManager storageManager = mContainerActivity.getStorageManager();
            if (storageManager != null) {

                // Check input parameters for null
                if (directory == null) {
                    if (mFile != null) {
                        directory = mFile;
                    } else {
                        directory = storageManager.getFileByPath("/");
                        if (directory == null) {
                            return; // no files, wait for sync
                        }
                    }
                }


                // If that's not a directory -> List its parent
                if (!directory.isFolder()) {
                    Log_OC.w(TAG, "You see, that is not a directory -> " + directory.toString());
                    directory = storageManager.getFileById(directory.getParentId());
                }


                if (searchView != null && !searchView.isIconified() && !fromSearch) {

                    searchView.post(new Runnable() {
                        @Override
                        public void run() {
                            searchView.setQuery("", false);
                            searchView.onActionViewCollapsed();
                            Activity activity;
                            if ((activity = getActivity()) != null && activity instanceof FileDisplayActivity) {
                                FileDisplayActivity fileDisplayActivity = (FileDisplayActivity) activity;
                                if (getCurrentFile() != null) {
                                    fileDisplayActivity.setDrawerIndicatorEnabled(fileDisplayActivity.isRoot(getCurrentFile()));
                                }
                            }

                        }
                    });
                }

                mAdapter.swapDirectory(directory, storageManager, onlyOnDevice);
                if (mFile == null || !mFile.equals(directory)) {
                    mCurrentListView.setSelection(0);
                }
                mFile = directory;

                updateLayout();

            }
        }
    }

    private void updateFooter() {
        if (!mJustFolders) {
            int filesCount = 0;
            int foldersCount = 0;
            int count = mAdapter.getCount();
            OCFile file;
            for (int i = 0; i < count; i++) {
                file = (OCFile) mAdapter.getItem(i);
                if (file.isFolder()) {
                    foldersCount++;
                } else {
                    if (!file.isHidden()) {
                        filesCount++;
                    }
                }
            }
            // set footer text
            setFooterText(generateFooterText(filesCount, foldersCount));
        }
    }

    private void updateLayout() {
        if (!mJustFolders) {
            updateFooter();
            // decide grid vs list view
            OwnCloudVersion version = AccountUtils.getServerVersion(
                    ((FileActivity) mContainerActivity).getAccount());
            if (version != null && version.supportsRemoteThumbnails() &&
                    isGridViewPreferred(mFile)) {
                switchToGridView();
            } else {
                switchToListView();
            }
        }
        invalidateActionMode();
    }

    private void invalidateActionMode() {
        if (mActiveActionMode != null) {
            mActiveActionMode.invalidate();
        }
    }

    private String generateFooterText(int filesCount, int foldersCount) {
        String output = "";

        if (getActivity() != null) {
            if (filesCount <= 0) {
                if (foldersCount <= 0) {
                    output = "";

                } else if (foldersCount == 1) {
                    output = getResources().getString(R.string.file_list__footer__folder);

                } else { // foldersCount > 1
                    output = getResources().getString(R.string.file_list__footer__folders, foldersCount);
                }

            } else if (filesCount == 1) {
                if (foldersCount <= 0) {
                    output = getResources().getString(R.string.file_list__footer__file);

                } else if (foldersCount == 1) {
                    output = getResources().getString(R.string.file_list__footer__file_and_folder);

                } else { // foldersCount > 1
                    output = getResources().getString(R.string.file_list__footer__file_and_folders, foldersCount);
                }
            } else {    // filesCount > 1
                if (foldersCount <= 0) {
                    output = getResources().getString(R.string.file_list__footer__files, filesCount);

                } else if (foldersCount == 1) {
                    output = getResources().getString(R.string.file_list__footer__files_and_folder, filesCount);

                } else { // foldersCount > 1
                    output = getResources().getString(
                            R.string.file_list__footer__files_and_folders, filesCount, foldersCount
                    );

                }
            }
        }

        return output;
    }

    public void sortByName(boolean descending) {
        mAdapter.setSortOrder(FileStorageUtils.SORT_NAME, descending);
    }

    public void sortByDate(boolean descending) {
        mAdapter.setSortOrder(FileStorageUtils.SORT_DATE, descending);
    }

    public void sortBySize(boolean descending) {
        mAdapter.setSortOrder(FileStorageUtils.SORT_SIZE, descending);
    }

    /**
     * Determines if user set folder to grid or list view. If folder is not set itself,
     * it finds a parent that is set (at least root is set).
     *
     * @param file Folder to check.
     * @return 'true' is folder should be shown in grid mode, 'false' if list mode is preferred.
     */
    public boolean isGridViewPreferred(OCFile file) {
        if (file != null) {
            OCFile fileToTest = file;
            OCFile parentDir;
            String parentPath = null;
            FileDataStorageManager storageManager = mContainerActivity.getStorageManager();

            SharedPreferences setting =
                    getActivity().getSharedPreferences(
                            GRID_IS_PREFERED_PREFERENCE, Context.MODE_PRIVATE
                    );

            if (setting.contains(String.valueOf(fileToTest.getFileId()))) {
                return setting.getBoolean(String.valueOf(fileToTest.getFileId()), false);
            } else {
                do {
                    if (fileToTest.getParentId() != FileDataStorageManager.ROOT_PARENT_ID) {
                        parentPath = new File(fileToTest.getRemotePath()).getParent();
                        parentPath = parentPath.endsWith(OCFile.PATH_SEPARATOR) ? parentPath :
                                parentPath + OCFile.PATH_SEPARATOR;
                        parentDir = storageManager.getFileByPath(parentPath);
                    } else {
                        parentDir = storageManager.getFileByPath(OCFile.ROOT_PATH);
                    }

                    while (parentDir == null) {
                        parentPath = new File(parentPath).getParent();
                        parentPath = parentPath.endsWith(OCFile.PATH_SEPARATOR) ? parentPath :
                                parentPath + OCFile.PATH_SEPARATOR;
                        parentDir = storageManager.getFileByPath(parentPath);
                    }
                    fileToTest = parentDir;
                } while (endWhile(parentDir, setting));
                return setting.getBoolean(String.valueOf(fileToTest.getFileId()), false);
            }
        } else {
            return false;
        }
    }

    private boolean endWhile(OCFile parentDir, SharedPreferences setting) {
        if (parentDir.getRemotePath().compareToIgnoreCase(OCFile.ROOT_PATH) == 0) {
            return false;
        } else {
            return !setting.contains(String.valueOf(parentDir.getFileId()));
        }
    }

    private void changeGridIcon(Menu menu) {
        MenuItem menuItem = menu.findItem(R.id.action_switch_view);
        if (menuItem != null) {
            if (isGridViewPreferred(mFile)) {
                menuItem.setTitle(getString(R.string.action_switch_list_view));
                menuItem.setIcon(R.drawable.ic_view_list);
            } else {
                menuItem.setTitle(getString(R.string.action_switch_grid_view));
                menuItem.setIcon(R.drawable.ic_view_module);
            }
        }
    }

    public void setListAsPreferred() {
        saveGridAsPreferred(false);
        switchToListView();
    }

    public void setGridAsPreferred() {
        saveGridAsPreferred(true);
        switchToGridView();
    }

    private void saveGridAsPreferred(boolean setGrid) {
        SharedPreferences setting = getActivity().getSharedPreferences(
                GRID_IS_PREFERED_PREFERENCE, Context.MODE_PRIVATE
        );

        // can be in case of favorites, shared
        if (mFile != null) {
            SharedPreferences.Editor editor = setting.edit();
            editor.putBoolean(String.valueOf(mFile.getFileId()), setGrid);
            editor.apply();
        }
    }

    private void unsetAllMenuItems(final boolean unsetDrawer) {
        new Handler(Looper.getMainLooper()).post(new Runnable() {
            @Override
            public void run() {
                if (unsetDrawer) {
                    EventBus.getDefault().post(new DummyDrawerEvent());
                } else {
                    if (bottomNavigationView != null) {
                        bottomNavigationView.getMenu().findItem(R.id.nav_bar_files).setChecked(true);
                    }
                }
            }
        });

    }

    public void setTitleFromSearchEvent(SearchEvent event) {
        prepareCurrentSearch(event);
        setTitle();
    }

    private void setTitle() {
        // set title

        if (getActivity() instanceof FileDisplayActivity && currentSearchType != null) {
            switch (currentSearchType) {
                case FAVORITE_SEARCH:
                    setTitle(R.string.drawer_item_favorites);
                    break;
                case PHOTO_SEARCH:
                    setTitle(R.string.drawer_item_photos);
                    break;
                case VIDEO_SEARCH:
                    setTitle(R.string.drawer_item_videos);
                    break;
                case RECENTLY_ADDED_SEARCH:
                    setTitle(R.string.drawer_item_recently_added);
                    break;
                case RECENTLY_MODIFIED_SEARCH:
                    setTitle(R.string.drawer_item_recently_modified);
                    break;
                case SHARED_FILTER:
                    setTitle(R.string.drawer_item_shared);
                    break;
                default:
                    setTitle(R.string.default_display_name_for_root_folder);
                    break;
            }
        }

    }

    private void prepareActionBarItems(SearchEvent event) {
        if (event != null) {
            if (event.getSearchType().equals(SearchOperation.SearchType.CONTENT_TYPE_SEARCH)) {
                if (event.getSearchQuery().equals("image/%")) {
                    menuItemAddRemoveValue = MenuItemAddRemove.REMOVE_GRID_AND_SORT;
                } else if (event.getSearchQuery().equals("video/%")) {
                    menuItemAddRemoveValue = MenuItemAddRemove.REMOVE_SEARCH;
                }
            } else if (event.getSearchType().equals(SearchOperation.SearchType.FAVORITE_SEARCH)) {
                menuItemAddRemoveValue = MenuItemAddRemove.REMOVE_SORT;
            } else if (event.getSearchType().equals(SearchOperation.SearchType.RECENTLY_ADDED_SEARCH)) {
                menuItemAddRemoveValue = MenuItemAddRemove.REMOVE_SORT;
            } else if (event.getSearchType().equals(SearchOperation.SearchType.RECENTLY_MODIFIED_SEARCH)) {
                menuItemAddRemoveValue = MenuItemAddRemove.REMOVE_SORT;
            } else if (event.getSearchType().equals(SearchOperation.SearchType.SHARED_SEARCH)) {
                menuItemAddRemoveValue = MenuItemAddRemove.REMOVE_SEARCH;
            }

        }

        if (currentSearchType != null && !currentSearchType.equals(SearchType.FILE_SEARCH) && getActivity() != null) {
            getActivity().invalidateOptionsMenu();
        }
    }

    private void setEmptyView(SearchEvent event) {

        if (event != null) {
            if (event.getSearchType().equals(SearchOperation.SearchType.FILE_SEARCH)) {
                setEmptyListMessage(SearchType.FILE_SEARCH);
            } else if (event.getSearchType().equals(SearchOperation.SearchType.CONTENT_TYPE_SEARCH)) {
                if (event.getSearchQuery().equals("image/%")) {
                    setEmptyListMessage(SearchType.PHOTO_SEARCH);
                } else if (event.getSearchQuery().equals("video/%")) {
                    setEmptyListMessage(SearchType.VIDEO_SEARCH);
                }
            } else if (event.getSearchType().equals(SearchOperation.SearchType.FAVORITE_SEARCH)) {
                setEmptyListMessage(SearchType.FAVORITE_SEARCH);
            } else if (event.getSearchType().equals(SearchOperation.SearchType.RECENTLY_ADDED_SEARCH)) {
                setEmptyListMessage(SearchType.RECENTLY_ADDED_SEARCH);
            } else if (event.getSearchType().equals(SearchOperation.SearchType.RECENTLY_MODIFIED_SEARCH)) {
                setEmptyListMessage(SearchType.RECENTLY_MODIFIED_SEARCH);
            } else if (event.getSearchType().equals(SearchOperation.SearchType.SHARED_SEARCH)) {
                setEmptyListMessage(SearchType.SHARED_FILTER);
            }

        }

    }

    @Subscribe(threadMode = ThreadMode.MAIN)
    public void onMessageEvent(ChangeMenuEvent changeMenuEvent) {
        menuItemAddRemoveValue = MenuItemAddRemove.ADD_GRID_AND_SORT_WITH_SEARCH;
        if (getActivity() != null) {
            getActivity().invalidateOptionsMenu();
            setTitle(R.string.default_display_name_for_root_folder);
        }

        getActivity().getIntent().removeExtra(OCFileListFragment.SEARCH_EVENT);
        getArguments().putParcelable(OCFileListFragment.SEARCH_EVENT, null);

        setFabEnabled(true);
    }

    @Subscribe(threadMode = ThreadMode.BACKGROUND)
    public void onMessageEvent(FavoriteEvent event) {
        Account currentAccount = AccountUtils.getCurrentOwnCloudAccount(MainApp.getAppContext());

        OwnCloudAccount ocAccount = null;
        try {
            ocAccount = new OwnCloudAccount(
                    currentAccount,
                    MainApp.getAppContext()
            );

            OwnCloudClient mClient = OwnCloudClientManagerFactory.getDefaultSingleton().
                    getClientFor(ocAccount, MainApp.getAppContext());

            ToggleFavoriteOperation toggleFavoriteOperation = new ToggleFavoriteOperation(event.shouldFavorite,
                    event.remotePath);
            RemoteOperationResult remoteOperationResult = toggleFavoriteOperation.execute(mClient);

            if (remoteOperationResult.isSuccess()) {
                mAdapter.setFavoriteAttributeForItemID(event.remoteId, event.shouldFavorite);
            }

        } catch (com.owncloud.android.lib.common.accounts.AccountUtils.AccountNotFoundException e) {
            Log_OC.e(TAG, "Account not found", e);
        } catch (AuthenticatorException e) {
            Log_OC.e(TAG, "Authentication failed", e);
        } catch (IOException e) {
            Log_OC.e(TAG, "IO error", e);
        } catch (OperationCanceledException e) {
            Log_OC.e(TAG, "Operation has been canceled", e);
        }
    }

    @Subscribe(threadMode = ThreadMode.BACKGROUND)
    public void onMessageEvent(final SearchEvent event) {
        searchFragment = true;
        setEmptyListLoadingMessage();
        mAdapter.setData(new ArrayList<>(), SearchType.NO_SEARCH, mContainerActivity.getStorageManager());

        setFabEnabled(false);

        if (event.getUnsetType().equals(SearchEvent.UnsetType.UNSET_BOTTOM_NAV_BAR)) {
            unsetAllMenuItems(false);
        } else if (event.getUnsetType().equals(SearchEvent.UnsetType.UNSET_DRAWER)) {
            unsetAllMenuItems(true);
        }


        if (bottomNavigationView != null && searchEvent != null) {
            switch (currentSearchType) {
                case FAVORITE_SEARCH:
                    DisplayUtils.setBottomBarItem(bottomNavigationView, R.id.nav_bar_favorites);
                    break;
                case PHOTO_SEARCH:
                    DisplayUtils.setBottomBarItem(bottomNavigationView, R.id.nav_bar_photos);
                    break;

                default:
                    DisplayUtils.setBottomBarItem(bottomNavigationView, -1);
                    break;
            }
        }

        Runnable switchViewsRunnable = new Runnable() {
            @Override
            public void run() {
                if (isGridViewPreferred(mFile) && !isGridEnabled()) {
                    switchToGridView();
                } else if (!isGridViewPreferred(mFile) && isGridEnabled()) {
                    switchToListView();
                }
            }
        };

        if (currentSearchType.equals(SearchType.PHOTO_SEARCH)) {
            new Handler(Looper.getMainLooper()).post(new Runnable() {
                @Override
                public void run() {
                    switchToGridView();
                }
            });
        } else if (currentSearchType.equals(SearchType.NO_SEARCH) || currentSearchType.equals(
                SearchType.REGULAR_FILTER)) {
            new Handler(Looper.getMainLooper()).post(switchViewsRunnable);
        } else {
            new Handler(Looper.getMainLooper()).post(switchViewsRunnable);
        }

        final RemoteOperation remoteOperation;
        if (!currentSearchType.equals(SearchType.SHARED_FILTER)) {
            remoteOperation = new SearchOperation(event.getSearchQuery(), event.getSearchType());
        } else {
            remoteOperation = new GetRemoteSharesOperation();
        }

        final Account currentAccount = AccountUtils.getCurrentOwnCloudAccount(MainApp.getAppContext());

        remoteOperationAsyncTask = new AsyncTask() {
            @Override
            protected Object doInBackground(Object[] params) {
                if (getContext() != null && !isCancelled()) {
                    RemoteOperationResult remoteOperationResult = remoteOperation.execute(currentAccount, getContext());

                    FileDataStorageManager storageManager = null;
                    if (mContainerActivity != null && mContainerActivity.getStorageManager() != null) {
                        storageManager = mContainerActivity.getStorageManager();
                    }

                    if (remoteOperationResult.isSuccess() && remoteOperationResult.getData() != null
                            && !isCancelled() && searchFragment) {
<<<<<<< HEAD
                        mAdapter.setData(remoteOperationResult.getData(), currentSearchType, storageManager);
=======
                        if (remoteOperationResult.getData() == null || remoteOperationResult.getData().size() == 0) {
                            setEmptyView(event);
                        } else {
                            mAdapter.setData(remoteOperationResult.getData(), currentSearchType, storageManager);
                        }

                        final FileDisplayActivity fileDisplayActivity = (FileDisplayActivity) getActivity();
                        fileDisplayActivity.runOnUiThread(new Runnable() {
                            @Override
                            public void run() {
                                fileDisplayActivity.setIndeterminate(false);
                            }
                        });
>>>>>>> 037236f0
                    }

                    return remoteOperationResult.isSuccess();
                } else {
                    return false;
                }
            }

            @Override
            protected void onPostExecute(Object o) {
                if (!isCancelled()) {
                    mAdapter.notifyDataSetChanged();
                }
            }
        };

        remoteOperationAsyncTask.execute(true);

<<<<<<< HEAD
        if (event.getSearchType().equals(SearchOperation.SearchType.FILE_SEARCH)) {
            setEmptyListMessage(SearchType.FILE_SEARCH);

        } else if (event.getSearchType().equals(SearchOperation.SearchType.CONTENT_TYPE_SEARCH)) {
            if (event.getSearchQuery().equals("image/%")) {
                setEmptyListMessage(SearchType.PHOTO_SEARCH);
                menuItemAddRemoveValue = MenuItemAddRemove.REMOVE_GRID_AND_SORT;
            } else if (event.getSearchQuery().equals("video/%")) {
                setEmptyListMessage(SearchType.VIDEO_SEARCH);
                menuItemAddRemoveValue = MenuItemAddRemove.REMOVE_SEARCH;
            }
        } else if (event.getSearchType().equals(SearchOperation.SearchType.FAVORITE_SEARCH)) {
            setEmptyListMessage(SearchType.FAVORITE_SEARCH);
            menuItemAddRemoveValue = MenuItemAddRemove.REMOVE_SORT;
        } else if (event.getSearchType().equals(SearchOperation.SearchType.RECENTLY_ADDED_SEARCH)) {
            setEmptyListMessage(SearchType.RECENTLY_ADDED_SEARCH);
            menuItemAddRemoveValue = MenuItemAddRemove.REMOVE_SORT;
        } else if (event.getSearchType().equals(SearchOperation.SearchType.RECENTLY_MODIFIED_SEARCH)) {
            setEmptyListMessage(SearchType.RECENTLY_MODIFIED_SEARCH);
            menuItemAddRemoveValue = MenuItemAddRemove.REMOVE_SORT;
        } else if (event.getSearchType().equals(SearchOperation.SearchType.SHARED_SEARCH)) {
            setEmptyListMessage(SearchType.SHARED_FILTER);
            menuItemAddRemoveValue = MenuItemAddRemove.REMOVE_SEARCH;
        }

        if (!currentSearchType.equals(SearchType.FILE_SEARCH) && getActivity() != null) {
            getActivity().invalidateOptionsMenu();
        }

        if (currentSearchType.equals(SearchType.PHOTO_SEARCH)) {
            new Handler(Looper.getMainLooper()).post(new Runnable() {
                @Override
                public void run() {
                    switchToGridView();
                }
            });
        } else if (currentSearchType.equals(SearchType.NO_SEARCH) || currentSearchType.equals(
                SearchType.REGULAR_FILTER)) {
            new Handler(Looper.getMainLooper()).post(switchViewsRunnable);
        } else {
            new Handler(Looper.getMainLooper()).post(switchViewsRunnable);
        }
=======
>>>>>>> 037236f0
    }

    private void setTitle(@StringRes final int title) {
        getActivity().runOnUiThread(new Runnable() {
            @Override
            public void run() {
<<<<<<< HEAD
                ((FileDisplayActivity) getActivity()).getSupportActionBar().setTitle(title);
=======
                if (getActivity() != null && ((FileDisplayActivity) getActivity()).getSupportActionBar() != null) {
                    ((FileDisplayActivity) getActivity()).getSupportActionBar().setTitle(title);
                }
>>>>>>> 037236f0
            }
        });
    }

    @Override
    public void onStart() {
        super.onStart();
        EventBus.getDefault().register(this);
    }

    @Override
    public void onStop() {
        EventBus.getDefault().unregister(this);
        super.onStop();
    }


    @Override
    public void onRefresh() {
        if (searchEvent != null && searchFragment) {
            onMessageEvent(searchEvent);

            mRefreshListLayout.setRefreshing(false);
            mRefreshGridLayout.setRefreshing(false);
            mRefreshEmptyLayout.setRefreshing(false);
        } else {
            super.onRefresh();
        }
    }

    public void setSearchFragment(boolean searchFragment) {
        this.searchFragment = searchFragment;
    }
<<<<<<< HEAD
=======

    public boolean getIsSearchFragment() {
        return searchFragment;
    }
>>>>>>> 037236f0
}<|MERGE_RESOLUTION|>--- conflicted
+++ resolved
@@ -184,10 +184,7 @@
             currentSearchType = Parcels.unwrap(savedInstanceState.getParcelable(KEY_CURRENT_SEARCH_TYPE));
             searchEvent = Parcels.unwrap(savedInstanceState.getParcelable(OCFileListFragment.SEARCH_EVENT));
         }
-<<<<<<< HEAD
-=======
-
->>>>>>> 037236f0
+
         searchFragment = currentSearchType != null;
     }
 
@@ -333,11 +330,7 @@
         }
 
         searchEvent = Parcels.unwrap(getArguments().getParcelable(OCFileListFragment.SEARCH_EVENT));
-<<<<<<< HEAD
-        if (searchEvent != null && searchFragment) {
-=======
         if (searchEvent != null && searchFragment && savedInstanceState == null) {
->>>>>>> 037236f0
             onMessageEvent(searchEvent);
         }
 
@@ -867,11 +860,7 @@
                     } else {
                         ((FileDisplayActivity) mContainerActivity).startImagePreview(file);
                     }
-<<<<<<< HEAD
-                } else if (file.isDown() && MimeTypeUtil.isVCard(file)){
-=======
                 } else if (file.isDown() && MimeTypeUtil.isVCard(file)) {
->>>>>>> 037236f0
                     ((FileDisplayActivity) mContainerActivity).startContactListFragment(file);
                 } else if (PreviewTextFragment.canBePreviewed(file)) {
                     ((FileDisplayActivity) mContainerActivity).startTextPreview(file);
@@ -1507,9 +1496,6 @@
 
                     if (remoteOperationResult.isSuccess() && remoteOperationResult.getData() != null
                             && !isCancelled() && searchFragment) {
-<<<<<<< HEAD
-                        mAdapter.setData(remoteOperationResult.getData(), currentSearchType, storageManager);
-=======
                         if (remoteOperationResult.getData() == null || remoteOperationResult.getData().size() == 0) {
                             setEmptyView(event);
                         } else {
@@ -1523,7 +1509,6 @@
                                 fileDisplayActivity.setIndeterminate(false);
                             }
                         });
->>>>>>> 037236f0
                     }
 
                     return remoteOperationResult.isSuccess();
@@ -1542,64 +1527,15 @@
 
         remoteOperationAsyncTask.execute(true);
 
-<<<<<<< HEAD
-        if (event.getSearchType().equals(SearchOperation.SearchType.FILE_SEARCH)) {
-            setEmptyListMessage(SearchType.FILE_SEARCH);
-
-        } else if (event.getSearchType().equals(SearchOperation.SearchType.CONTENT_TYPE_SEARCH)) {
-            if (event.getSearchQuery().equals("image/%")) {
-                setEmptyListMessage(SearchType.PHOTO_SEARCH);
-                menuItemAddRemoveValue = MenuItemAddRemove.REMOVE_GRID_AND_SORT;
-            } else if (event.getSearchQuery().equals("video/%")) {
-                setEmptyListMessage(SearchType.VIDEO_SEARCH);
-                menuItemAddRemoveValue = MenuItemAddRemove.REMOVE_SEARCH;
-            }
-        } else if (event.getSearchType().equals(SearchOperation.SearchType.FAVORITE_SEARCH)) {
-            setEmptyListMessage(SearchType.FAVORITE_SEARCH);
-            menuItemAddRemoveValue = MenuItemAddRemove.REMOVE_SORT;
-        } else if (event.getSearchType().equals(SearchOperation.SearchType.RECENTLY_ADDED_SEARCH)) {
-            setEmptyListMessage(SearchType.RECENTLY_ADDED_SEARCH);
-            menuItemAddRemoveValue = MenuItemAddRemove.REMOVE_SORT;
-        } else if (event.getSearchType().equals(SearchOperation.SearchType.RECENTLY_MODIFIED_SEARCH)) {
-            setEmptyListMessage(SearchType.RECENTLY_MODIFIED_SEARCH);
-            menuItemAddRemoveValue = MenuItemAddRemove.REMOVE_SORT;
-        } else if (event.getSearchType().equals(SearchOperation.SearchType.SHARED_SEARCH)) {
-            setEmptyListMessage(SearchType.SHARED_FILTER);
-            menuItemAddRemoveValue = MenuItemAddRemove.REMOVE_SEARCH;
-        }
-
-        if (!currentSearchType.equals(SearchType.FILE_SEARCH) && getActivity() != null) {
-            getActivity().invalidateOptionsMenu();
-        }
-
-        if (currentSearchType.equals(SearchType.PHOTO_SEARCH)) {
-            new Handler(Looper.getMainLooper()).post(new Runnable() {
-                @Override
-                public void run() {
-                    switchToGridView();
-                }
-            });
-        } else if (currentSearchType.equals(SearchType.NO_SEARCH) || currentSearchType.equals(
-                SearchType.REGULAR_FILTER)) {
-            new Handler(Looper.getMainLooper()).post(switchViewsRunnable);
-        } else {
-            new Handler(Looper.getMainLooper()).post(switchViewsRunnable);
-        }
-=======
->>>>>>> 037236f0
     }
 
     private void setTitle(@StringRes final int title) {
         getActivity().runOnUiThread(new Runnable() {
             @Override
             public void run() {
-<<<<<<< HEAD
-                ((FileDisplayActivity) getActivity()).getSupportActionBar().setTitle(title);
-=======
                 if (getActivity() != null && ((FileDisplayActivity) getActivity()).getSupportActionBar() != null) {
                     ((FileDisplayActivity) getActivity()).getSupportActionBar().setTitle(title);
                 }
->>>>>>> 037236f0
             }
         });
     }
@@ -1633,11 +1569,8 @@
     public void setSearchFragment(boolean searchFragment) {
         this.searchFragment = searchFragment;
     }
-<<<<<<< HEAD
-=======
 
     public boolean getIsSearchFragment() {
         return searchFragment;
     }
->>>>>>> 037236f0
 }