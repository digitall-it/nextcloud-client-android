/*
 * ownCloud Android client application
 *
 * @author Bartek Przybylski
 * @author masensio
 * @author David A. Velasco
 * @author Andy Scherzinger
 * @author Chris Narkiewicz
 * Copyright (C) 2011  Bartek Przybylski
 * Copyright (C) 2016 ownCloud Inc.
 * Copyright (C) 2018 Andy Scherzinger
 *
 * This program is free software: you can redistribute it and/or modify
 * it under the terms of the GNU General Public License version 2,
 * as published by the Free Software Foundation.
 *
 * This program is distributed in the hope that it will be useful,
 * but WITHOUT ANY WARRANTY; without even the implied warranty of
 * MERCHANTABILITY or FITNESS FOR A PARTICULAR PURPOSE.  See the
 * GNU General Public License for more details.
 *
 * You should have received a copy of the GNU General Public License
 * along with this program.  If not, see <http://www.gnu.org/licenses/>.
 */
package com.owncloud.android.ui.fragment;

import android.app.Activity;
import android.content.Context;
import android.content.Intent;
import android.graphics.Color;
import android.os.AsyncTask;
import android.os.Build;
import android.os.Bundle;
import android.os.Handler;
import android.os.Looper;
import android.text.TextUtils;
import android.view.ActionMode;
import android.view.LayoutInflater;
import android.view.Menu;
import android.view.MenuInflater;
import android.view.MenuItem;
import android.view.View;
import android.view.ViewGroup;
import android.widget.AbsListView;
import android.widget.PopupMenu;

import com.google.android.material.appbar.AppBarLayout;
import com.google.android.material.behavior.HideBottomViewOnScrollBehavior;
import com.google.android.material.floatingactionbutton.FloatingActionButton;
import com.google.android.material.snackbar.Snackbar;
import com.nextcloud.android.lib.richWorkspace.RichWorkspaceDirectEditingRemoteOperation;
import com.nextcloud.client.account.User;
import com.nextcloud.client.account.UserAccountManager;
import com.nextcloud.client.device.DeviceInfo;
import com.nextcloud.client.di.Injectable;
import com.nextcloud.client.network.ClientFactory;
import com.nextcloud.client.preferences.AppPreferences;
import com.owncloud.android.MainApp;
import com.owncloud.android.R;
import com.owncloud.android.datamodel.ArbitraryDataProvider;
import com.owncloud.android.datamodel.FileDataStorageManager;
import com.owncloud.android.datamodel.OCFile;
import com.owncloud.android.datamodel.VirtualFolderType;
import com.owncloud.android.files.FileMenuFilter;
import com.owncloud.android.lib.common.Creator;
import com.owncloud.android.lib.common.OwnCloudClient;
import com.owncloud.android.lib.common.operations.RemoteOperation;
import com.owncloud.android.lib.common.operations.RemoteOperationResult;
import com.owncloud.android.lib.common.utils.Log_OC;
import com.owncloud.android.lib.resources.e2ee.ToggleEncryptionRemoteOperation;
import com.owncloud.android.lib.resources.files.SearchRemoteOperation;
import com.owncloud.android.lib.resources.files.ToggleFavoriteRemoteOperation;
import com.owncloud.android.lib.resources.shares.GetSharesRemoteOperation;
import com.owncloud.android.lib.resources.status.OCCapability;
import com.owncloud.android.ui.activity.FileActivity;
import com.owncloud.android.ui.activity.FileDisplayActivity;
import com.owncloud.android.ui.activity.FolderPickerActivity;
import com.owncloud.android.ui.activity.OnEnforceableRefreshListener;
import com.owncloud.android.ui.activity.ScanDocActivity;
import com.owncloud.android.ui.activity.ToolbarActivity;
import com.owncloud.android.ui.activity.UploadFilesActivity;
import com.owncloud.android.ui.adapter.OCFileListAdapter;
import com.owncloud.android.ui.dialog.ChooseRichDocumentsTemplateDialogFragment;
import com.owncloud.android.ui.dialog.ChooseTemplateDialogFragment;
import com.owncloud.android.ui.dialog.ConfirmationDialogFragment;
import com.owncloud.android.ui.dialog.CreateFolderDialogFragment;
import com.owncloud.android.ui.dialog.RemoveFilesDialogFragment;
import com.owncloud.android.ui.dialog.RenameFileDialogFragment;
import com.owncloud.android.ui.dialog.SetupEncryptionDialogFragment;
import com.owncloud.android.ui.dialog.SyncFileNotEnoughSpaceDialogFragment;
import com.owncloud.android.ui.events.ChangeMenuEvent;
import com.owncloud.android.ui.events.CommentsEvent;
import com.owncloud.android.ui.events.EncryptionEvent;
import com.owncloud.android.ui.events.FavoriteEvent;
import com.owncloud.android.ui.events.SearchEvent;
import com.owncloud.android.ui.helpers.FileOperationsHelper;
import com.owncloud.android.ui.interfaces.OCFileListFragmentInterface;
import com.owncloud.android.ui.preview.PreviewImageFragment;
import com.owncloud.android.ui.preview.PreviewMediaFragment;
import com.owncloud.android.ui.preview.PreviewTextFileFragment;
import com.owncloud.android.utils.DisplayUtils;
import com.owncloud.android.utils.EncryptionUtils;
import com.owncloud.android.utils.FileSortOrder;
import com.owncloud.android.utils.FileStorageUtils;
import com.owncloud.android.utils.MimeTypeUtil;
import com.owncloud.android.utils.ThemeUtils;

import org.apache.commons.httpclient.HttpStatus;
import org.greenrobot.eventbus.EventBus;
import org.greenrobot.eventbus.Subscribe;
import org.greenrobot.eventbus.ThreadMode;
import org.parceler.Parcels;

import java.io.File;
import java.util.ArrayList;
import java.util.Collection;
import java.util.Collections;
import java.util.HashSet;
import java.util.List;
import java.util.Set;

import javax.inject.Inject;

import androidx.annotation.NonNull;
import androidx.annotation.Nullable;
import androidx.annotation.StringRes;
import androidx.annotation.VisibleForTesting;
import androidx.appcompat.app.ActionBar;
import androidx.coordinatorlayout.widget.CoordinatorLayout;
import androidx.drawerlayout.widget.DrawerLayout;
import androidx.fragment.app.FragmentActivity;
import androidx.recyclerview.widget.GridLayoutManager;
import androidx.recyclerview.widget.LinearLayoutManager;
import androidx.recyclerview.widget.RecyclerView;

import static com.owncloud.android.datamodel.OCFile.ROOT_PATH;
import static com.owncloud.android.utils.DisplayUtils.openSortingOrderDialogFragment;

/**
 * A Fragment that lists all files and folders in a given path.
 * TODO refactor to get rid of direct dependency on FileDisplayActivity
 */
public class OCFileListFragment extends ExtendedListFragment implements
        OCFileListFragmentInterface,
        OCFileListBottomSheetActions,
        Injectable {

    protected static final String TAG = OCFileListFragment.class.getSimpleName();

    private static final String MY_PACKAGE = OCFileListFragment.class.getPackage() != null ?
            OCFileListFragment.class.getPackage().getName() : "com.owncloud.android.ui.fragment";

    public final static String ARG_ONLY_FOLDERS_CLICKABLE = MY_PACKAGE + ".ONLY_FOLDERS_CLICKABLE";
    public final static String ARG_FILE_SELECTABLE = MY_PACKAGE + ".FILE_SELECTABLE";
    public final static String ARG_ALLOW_CONTEXTUAL_ACTIONS = MY_PACKAGE + ".ALLOW_CONTEXTUAL";
    public final static String ARG_HIDE_FAB = MY_PACKAGE + ".HIDE_FAB";
    public final static String ARG_HIDE_ITEM_OPTIONS = MY_PACKAGE + ".HIDE_ITEM_OPTIONS";
    public final static String ARG_SEARCH_ONLY_FOLDER = MY_PACKAGE + ".SEARCH_ONLY_FOLDER";
    public final static String ARG_MIMETYPE = MY_PACKAGE + ".MIMETYPE";

    public static final String DOWNLOAD_BEHAVIOUR = "DOWNLOAD_BEHAVIOUR";
    public static final String DOWNLOAD_SEND = "DOWNLOAD_SEND";

    public static final String FOLDER_LAYOUT_LIST = "LIST";
    public static final String FOLDER_LAYOUT_GRID = "GRID";

    public static final String SEARCH_EVENT = "SEARCH_EVENT";

    private static final String KEY_FILE = MY_PACKAGE + ".extra.FILE";

    protected static final String KEY_CURRENT_SEARCH_TYPE = "CURRENT_SEARCH_TYPE";

    private static final String DIALOG_CREATE_FOLDER = "DIALOG_CREATE_FOLDER";
    private static final String DIALOG_CREATE_DOCUMENT = "DIALOG_CREATE_DOCUMENT";

    private static final int SINGLE_SELECTION = 1;
    private static final int NOT_ENOUGH_SPACE_FRAG_REQUEST_CODE = 2;

    @Inject AppPreferences preferences;
    @Inject UserAccountManager accountManager;
    @Inject ClientFactory clientFactory;
    protected FileFragment.ContainerActivity mContainerActivity;

    protected OCFile mFile;
    protected OCFileListAdapter mAdapter;
    protected boolean mOnlyFoldersClickable;
    protected boolean mFileSelectable;

    protected boolean mHideFab = true;
    protected ActionMode mActiveActionMode;
    protected boolean mIsActionModeNew;
    protected OCFileListFragment.MultiChoiceModeListener mMultiChoiceModeListener;

    protected SearchType currentSearchType;
    protected boolean searchFragment;
    protected SearchEvent searchEvent;
    protected AsyncTask<Void, Void, Boolean> remoteOperationAsyncTask;
    protected String mLimitToMimeType;
    private FloatingActionButton mFabMain;

    @Inject DeviceInfo deviceInfo;

    protected enum MenuItemAddRemove {
        DO_NOTHING,
        REMOVE_SORT,
        REMOVE_GRID_AND_SORT,
        ADD_GRID_AND_SORT_WITH_SEARCH
    }

    protected MenuItemAddRemove menuItemAddRemoveValue = MenuItemAddRemove.DO_NOTHING;

    private final List<MenuItem> mOriginalMenuItems = new ArrayList<>();

    @Override
    public void onCreate(Bundle savedInstanceState) {
        super.onCreate(savedInstanceState);
        setHasOptionsMenu(true);
        mMultiChoiceModeListener = new MultiChoiceModeListener();

        if (savedInstanceState != null) {
            currentSearchType = Parcels.unwrap(savedInstanceState.getParcelable(KEY_CURRENT_SEARCH_TYPE));
            searchEvent = Parcels.unwrap(savedInstanceState.getParcelable(OCFileListFragment.SEARCH_EVENT));
            mFile = savedInstanceState.getParcelable(KEY_FILE);
        }

        searchFragment = currentSearchType != null && isSearchEventSet(searchEvent);
    }

    @Override
    public void onResume() {
        if (getActivity() == null) {
            return;
        }

        Intent intent = getActivity().getIntent();

        if (intent.getParcelableExtra(OCFileListFragment.SEARCH_EVENT) != null) {
            searchEvent = Parcels.unwrap(intent.getParcelableExtra(OCFileListFragment.SEARCH_EVENT));
            onMessageEvent(searchEvent);
        }

        super.onResume();
    }


    /**
     * {@inheritDoc}
     */
    @Override
    public void onAttach(@NonNull Context context) {
        super.onAttach(context);
        Log_OC.i(TAG, "onAttach");
        try {
            mContainerActivity = (FileFragment.ContainerActivity) context;

        } catch (ClassCastException e) {
            throw new IllegalArgumentException(context.toString() + " must implement " +
                    FileFragment.ContainerActivity.class.getSimpleName(), e);
        }
        try {
            setOnRefreshListener((OnEnforceableRefreshListener) context);

        } catch (ClassCastException e) {
            throw new IllegalArgumentException(context.toString() + " must implement " +
                                                   OnEnforceableRefreshListener.class.getSimpleName(), e);
        }
    }

    /**
     * {@inheritDoc}
     */
    @Override
    public View onCreateView(@NonNull LayoutInflater inflater, ViewGroup container, Bundle savedInstanceState) {
        Log_OC.i(TAG, "onCreateView() start");
        View v = super.onCreateView(inflater, container, savedInstanceState);

        if (savedInstanceState != null
                && Parcels.unwrap(savedInstanceState.getParcelable(KEY_CURRENT_SEARCH_TYPE)) != null &&
                Parcels.unwrap(savedInstanceState.getParcelable(OCFileListFragment.SEARCH_EVENT)) != null) {
            searchFragment = true;
            currentSearchType = Parcels.unwrap(savedInstanceState.getParcelable(KEY_CURRENT_SEARCH_TYPE));
            searchEvent = Parcels.unwrap(savedInstanceState.getParcelable(OCFileListFragment.SEARCH_EVENT));
        } else {
            currentSearchType = SearchType.NO_SEARCH;
        }

        Bundle args = getArguments();
        boolean allowContextualActions = args != null && args.getBoolean(ARG_ALLOW_CONTEXTUAL_ACTIONS, false);
        if (allowContextualActions) {
            setChoiceModeAsMultipleModal(savedInstanceState);
        }

        mFabMain = requireActivity().findViewById(R.id.fab_main);

        if (mFabMain != null) { // is not available in FolderPickerActivity
            ThemeUtils.colorFloatingActionButton(mFabMain, R.drawable.ic_plus, requireContext());
        }

        Log_OC.i(TAG, "onCreateView() end");
        return v;
    }

    @Override
    public void onDetach() {
        setOnRefreshListener(null);
        mContainerActivity = null;

        if (remoteOperationAsyncTask != null) {
            remoteOperationAsyncTask.cancel(true);
        }
        super.onDetach();
    }

    @Override
    public void onPause() {
        super.onPause();
        mAdapter.cancelAllPendingTasks();

        if (getActivity() != null) {
            getActivity().getIntent().removeExtra(OCFileListFragment.SEARCH_EVENT);
        }
    }


    /**
     * {@inheritDoc}
     */
    @Override
    public void onActivityCreated(Bundle savedInstanceState) {
        super.onActivityCreated(savedInstanceState);
        Log_OC.i(TAG, "onActivityCreated() start");

        if (savedInstanceState != null) {
            mFile = savedInstanceState.getParcelable(KEY_FILE);
        }

        Bundle args = getArguments();
        mOnlyFoldersClickable = args != null && args.getBoolean(ARG_ONLY_FOLDERS_CLICKABLE, false);
        mFileSelectable = args != null && args.getBoolean(ARG_FILE_SELECTABLE, false);
        mLimitToMimeType = args != null ? args.getString(ARG_MIMETYPE, "") : "";
        boolean hideItemOptions = args != null && args.getBoolean(ARG_HIDE_ITEM_OPTIONS, false);

        mAdapter = new OCFileListAdapter(
            getActivity(),
            accountManager.getUser(),
            preferences,
            accountManager,
            mContainerActivity,
            this,
            hideItemOptions,
            isGridViewPreferred(mFile)
        );
        setRecyclerViewAdapter(mAdapter);

        mHideFab = args != null && args.getBoolean(ARG_HIDE_FAB, false);

        if (mHideFab) {
            setFabVisible(false);
        } else {
            setFabVisible(true);
            registerFabListener();
        }

        if (getArguments() == null) {
            searchEvent = null;
        } else {
            searchEvent = Parcels.unwrap(getArguments().getParcelable(OCFileListFragment.SEARCH_EVENT));
        }
        prepareCurrentSearch(searchEvent);

        if (mSortButton != null) {
            mSortButton.setOnClickListener(v -> openSortingOrderDialogFragment(requireFragmentManager(),
                                                                               preferences.getSortOrderByFolder(mFile)));
        }

        if (mSwitchGridViewButton != null) {
            mSwitchGridViewButton.setOnClickListener(v -> {
                if (isGridEnabled()) {
                    setListAsPreferred();
                } else {
                    setGridAsPreferred();
                }
                setGridSwitchButton();
            });
        }

        setTitle();

        if (searchEvent != null) {
            onMessageEvent(searchEvent);
        }

        FragmentActivity fragmentActivity;
        if ((fragmentActivity = getActivity()) != null && fragmentActivity instanceof FileDisplayActivity) {
            FileDisplayActivity fileDisplayActivity = (FileDisplayActivity) fragmentActivity;
            fileDisplayActivity.updateActionBarTitleAndHomeButton(fileDisplayActivity.getCurrentDir());
        }
        listDirectory(false, false);
    }

    protected void prepareCurrentSearch(SearchEvent event) {
        if (isSearchEventSet(event)) {

            switch (event.getSearchType()) {
                case FILE_SEARCH:
                    currentSearchType = SearchType.FILE_SEARCH;
                    break;

                case FAVORITE_SEARCH:
                    currentSearchType = SearchType.FAVORITE_SEARCH;
                    break;

                case RECENTLY_MODIFIED_SEARCH:
                    currentSearchType = SearchType.RECENTLY_MODIFIED_SEARCH;
                    break;

                case SHARED_FILTER:
                    currentSearchType = SearchType.SHARED_FILTER;
                    break;

                default:
                    // do nothing
                    break;
            }

            prepareActionBarItems(event);
        }
    }

    /**
     * register listener on FAB.
     */
    public void registerFabListener() {
        FileActivity activity = (FileActivity) getActivity();

        if (mFabMain != null) { // is not available in FolderPickerActivity
            ThemeUtils.colorFloatingActionButton(mFabMain, R.drawable.ic_plus, requireContext());
            mFabMain.setOnClickListener(v -> new OCFileListBottomSheetDialog(activity,
                                                                             this,
                                                                             deviceInfo,
                                                                             accountManager.getUser(),
                                                                             getCurrentFile())
                .show());
        }
    }

    @Override
    public void createFolder() {
        CreateFolderDialogFragment.newInstance(mFile)
                .show(getActivity().getSupportFragmentManager(), DIALOG_CREATE_FOLDER);
    }

    @Override
    public void uploadFromApp() {
        Intent action = new Intent(Intent.ACTION_GET_CONTENT);
        action = action.setType("*/*").addCategory(Intent.CATEGORY_OPENABLE);
        action.putExtra(Intent.EXTRA_ALLOW_MULTIPLE, true);

        getActivity().startActivityForResult(
                Intent.createChooser(action, getString(R.string.upload_chooser_title)),
                FileDisplayActivity.REQUEST_CODE__SELECT_CONTENT_FROM_APPS
        );
    }

    @Override
    public void directCameraUpload() {
        FileDisplayActivity fileDisplayActivity = (FileDisplayActivity) getActivity();

        if (fileDisplayActivity != null) {
            FileOperationsHelper
                .takePictureFromCamera(fileDisplayActivity, FileDisplayActivity.REQUEST_CODE__UPLOAD_FROM_CAMERA);
        } else {
            DisplayUtils.showSnackMessage(getView(), getString(R.string.error_starting_direct_camera_upload));
        }
    }

    @Override
    public void scanDocUpload() {
        ScanDocActivity.startScanActivityForResult(getActivity(),
                                                   FileDisplayActivity.REQUEST_CODE__UPLOAD_SCAN_DOC_FROM_CAMERA);
    }

    @Override
    public void uploadFiles() {
        UploadFilesActivity.startUploadActivityForResult(
                getActivity(),
                ((FileActivity) getActivity()).getAccount(),
                FileDisplayActivity.REQUEST_CODE__SELECT_FILES_FROM_FILE_SYSTEM
        );
    }

    @Override
    public void createRichWorkspace() {
        new Thread(() -> {
            RemoteOperationResult result = new RichWorkspaceDirectEditingRemoteOperation(mFile.getRemotePath())
                .execute(accountManager.getUser().toPlatformAccount(), requireContext());

            if (result.isSuccess()) {
                String url = (String) result.getSingleData();
                mContainerActivity.getFileOperationsHelper().openRichWorkspaceWithTextEditor(mFile,
                                                                                             url,
                                                                                             requireContext());
            } else {
                DisplayUtils.showSnackMessage(getView(), R.string.failed_to_start_editor);
            }
        }).start();
    }

    @Override
    public void onShareIconClick(OCFile file) {
        if (file.isFolder()) {
            mContainerActivity.showDetails(file, 1);
        } else {
            mContainerActivity.getFileOperationsHelper().sendShareFile(file);
        }
    }

    @Override
    public void showShareDetailView(OCFile file) {
        mContainerActivity.showDetails(file, 1);
    }

    @Override
    public void showActivityDetailView(OCFile file) {
        mContainerActivity.showDetails(file, 0);
    }

    @Override
    public void onOverflowIconClicked(OCFile file, View view) {
        PopupMenu popup = new PopupMenu(getActivity(), view);
        popup.inflate(R.menu.item_file);
        FileMenuFilter mf = new FileMenuFilter(mAdapter.getFiles().size(),
                                               Collections.singleton(file),
                                               mContainerActivity, getActivity(),
                                               true,
                                               deviceInfo,
                                               accountManager.getUser());
        mf.filter(popup.getMenu(), true);
        popup.setOnMenuItemClickListener(item -> {
            Set<OCFile> checkedFiles = new HashSet<>();
            checkedFiles.add(file);
            return onFileActionChosen(item, checkedFiles);
        });
        popup.show();
    }

    @Override
    public void newDocument() {
        ChooseRichDocumentsTemplateDialogFragment.newInstance(mFile,
                                                              ChooseRichDocumentsTemplateDialogFragment.Type.DOCUMENT)
                .show(requireActivity().getSupportFragmentManager(), DIALOG_CREATE_DOCUMENT);
    }

    @Override
    public void newSpreadsheet() {
        ChooseRichDocumentsTemplateDialogFragment.newInstance(mFile,
                                                              ChooseRichDocumentsTemplateDialogFragment.Type.SPREADSHEET)
                .show(requireActivity().getSupportFragmentManager(), DIALOG_CREATE_DOCUMENT);
    }

    @Override
    public void newPresentation() {
        ChooseRichDocumentsTemplateDialogFragment.newInstance(mFile,
                                                              ChooseRichDocumentsTemplateDialogFragment.Type.PRESENTATION)
                .show(requireActivity().getSupportFragmentManager(), DIALOG_CREATE_DOCUMENT);
    }

    @Override
    public void onHeaderClicked() {
        if (!getAdapter().isMultiSelect() && mContainerActivity instanceof FileDisplayActivity) {
            ((FileDisplayActivity) mContainerActivity).startRichWorkspacePreview(getCurrentFile());
        }
    }

    @Override
    public void showTemplate(Creator creator) {
        ChooseTemplateDialogFragment.newInstance(mFile, creator).show(requireActivity().getSupportFragmentManager(),
                                                                      DIALOG_CREATE_DOCUMENT);
    }

    private void updateLayout() {
        // decide grid vs list view
        if (isGridViewPreferred(mFile)) {
            switchToGridView();
        } else {
            switchToListView();
        }

<<<<<<< HEAD
        if (mSortButton != null) {
            mSortButton.setText(DisplayUtils.getSortOrderStringId(preferences.getSortOrderByFolder(mFile)));
=======
        /**
         * Updates available action in menu depending on current selection.
         */
        @Override
        public boolean onPrepareActionMode(ActionMode mode, Menu menu) {
            final int checkedCount = mAdapter.getCheckedItems().size();
            Set<OCFile> checkedFiles = mAdapter.getCheckedItems();
            String title = getResources().getQuantityString(R.plurals.items_selected_count, checkedCount, checkedCount);
            mode.setTitle(title);
            FileMenuFilter mf = new FileMenuFilter(
                mAdapter.getFiles().size(),
                checkedFiles,
                mContainerActivity,
                getActivity(),
                false,
                deviceInfo,
                accountManager.getUser()
            );

            mf.filter(menu, false);

            // Determine if we need to finish the action mode because there are no items selected
            if (checkedCount == 0 && !mIsActionModeNew) {
                exitSelectionMode();
            }

            return true;
>>>>>>> 9bf4b11c
        }
        if (mSwitchGridViewButton != null) {
            setGridSwitchButton();
        }

        // registerFabListener();
        setFabVisible(!mHideFab);

        // FAB
        setFabEnabled(mFile != null && mFile.canWrite());

        invalidateActionMode();
    }

    /**
     * Init listener that will handle interactions in multiple selection mode.
     */
    protected void setChoiceModeAsMultipleModal(Bundle savedInstanceState) {
        if (savedInstanceState != null) {
            mMultiChoiceModeListener.loadStateFrom(savedInstanceState);
        }
        ((FileActivity) getActivity()).addDrawerListener(mMultiChoiceModeListener);
    }

    @Override
    public void onViewStateRestored(@Nullable Bundle savedInstanceState) {
        super.onViewStateRestored(savedInstanceState);

        if (savedInstanceState != null) {
            searchEvent = Parcels.unwrap(savedInstanceState.getParcelable(SEARCH_EVENT));
        }

        if (isSearchEventSet(searchEvent)) {
            onMessageEvent(searchEvent);
        }
    }

    /**
     * Saves the current listed folder.
     */
    @Override
    public void onSaveInstanceState(@NonNull Bundle outState) {
        super.onSaveInstanceState(outState);

        outState.putParcelable(KEY_FILE, mFile);
        if (searchFragment) {
            outState.putParcelable(KEY_CURRENT_SEARCH_TYPE, Parcels.wrap(currentSearchType));
            if (isSearchEventSet(searchEvent)) {
                outState.putParcelable(OCFileListFragment.SEARCH_EVENT, Parcels.wrap(searchEvent));
            }
        }
        mMultiChoiceModeListener.storeStateIn(outState);
    }

    @Override
    public void onPrepareOptionsMenu(@NonNull Menu menu) {
        if (mOriginalMenuItems.size() == 0) {
            mOriginalMenuItems.add(menu.findItem(R.id.action_search));
        }

        switch (menuItemAddRemoveValue) {
            case ADD_GRID_AND_SORT_WITH_SEARCH:
                mSwitchGridViewButton.setVisibility(View.VISIBLE);
                mSortButton.setVisibility(View.VISIBLE);
                break;

            case REMOVE_SORT:
                mSortButton.setVisibility(View.GONE);
                break;

            case REMOVE_GRID_AND_SORT:
                menu.removeItem(R.id.action_search);
                mSortButton.setVisibility(View.GONE);
                mSwitchGridViewButton.setVisibility(View.GONE);
                break;

            case DO_NOTHING:
            default:
                Log_OC.v(TAG, "Kept the options menu default structure");
                break;
        }
    }

    /**
     * Call this, when the user presses the up button.
     *
     * Tries to move up the current folder one level. If the parent folder was removed from the
     * database, it continues browsing up until finding an existing folders.
     *
     * return       Count of folder levels browsed up.
     */
    public int onBrowseUp() {
        OCFile parentDir;
        int moveCount = 0;

        if (mFile != null) {
            FileDataStorageManager storageManager = mContainerActivity.getStorageManager();

            String parentPath = null;
            if (mFile.getParentId() != FileDataStorageManager.ROOT_PARENT_ID) {
                parentPath = new File(mFile.getRemotePath()).getParent();
                parentPath = parentPath.endsWith(OCFile.PATH_SEPARATOR) ? parentPath :
                        parentPath + OCFile.PATH_SEPARATOR;
                parentDir = storageManager.getFileByPath(parentPath);
                moveCount++;
            } else {
                parentDir = storageManager.getFileByPath(ROOT_PATH);
            }
            while (parentDir == null) {
                parentPath = new File(parentPath).getParent();
                parentPath = parentPath.endsWith(OCFile.PATH_SEPARATOR) ? parentPath :
                        parentPath + OCFile.PATH_SEPARATOR;
                parentDir = storageManager.getFileByPath(parentPath);
                moveCount++;
            }   // exit is granted because storageManager.getFileByPath("/") never returns null
            mFile = parentDir;

            listDirectory(mFile, MainApp.isOnlyOnDevice(), false);

            onRefresh(false);

            // restore index and top position
            restoreIndexAndTopPosition();

        }   // else - should never happen now

        return moveCount;
    }

    /**
     * Will toggle a file selection status from the action mode
     * @param file The concerned OCFile by the selection/deselection
     */
    private void toggleItemToCheckedList(OCFile file) {
        if (getAdapter().isCheckedFile(file)) {
            getAdapter().removeCheckedFile(file);
        } else {
            getAdapter().addCheckedFile(file);
        }
        updateActionModeFile(file);
    }

    /**
     * Will update (invalidate) the action mode adapter/mode to refresh an item selection change
     * @param file The concerned OCFile to refresh in adapter
     */
    private void updateActionModeFile(OCFile file) {
        mIsActionModeNew = false;
        if (mActiveActionMode != null) {
            mActiveActionMode.invalidate();
            mAdapter.notifyItemChanged(getAdapter().getItemPosition(file));
        }
    }

    @Override
    public boolean onLongItemClicked(OCFile file) {
        FragmentActivity actionBarActivity = getActivity();
        if (actionBarActivity != null) {
            // Create only once instance of action mode
            if (mActiveActionMode != null) {
                toggleItemToCheckedList(file);
            } else {
                actionBarActivity.startActionMode(mMultiChoiceModeListener);
                getAdapter().addCheckedFile(file);
            }
            updateActionModeFile(file);
        }

        return true;
    }

    @Override
    public void onItemClicked(OCFile file) {
        if (getAdapter().isMultiSelect()) {
            toggleItemToCheckedList(file);
        } else {
            if (file != null) {
                int position = mAdapter.getItemPosition(file);

                if (file.isFolder()) {
                    resetHeaderScrollingState();

                    if (file.isEncrypted()) {
                        User user = ((FileActivity) mContainerActivity).getUser().orElseThrow(RuntimeException::new);

                        // check if e2e app is enabled
                        OCCapability ocCapability = mContainerActivity.getStorageManager()
                            .getCapability(user.getAccountName());

                        if (ocCapability.getEndToEndEncryption().isFalse() ||
                            ocCapability.getEndToEndEncryption().isUnknown()) {
                            Snackbar.make(getRecyclerView(), R.string.end_to_end_encryption_not_enabled,
                                          Snackbar.LENGTH_LONG).show();
                            return;
                        }
                        // check if keys are stored
                        ArbitraryDataProvider arbitraryDataProvider = new ArbitraryDataProvider(
                            getContext().getContentResolver());


                        String publicKey = arbitraryDataProvider.getValue(user, EncryptionUtils.PUBLIC_KEY);
                        String privateKey = arbitraryDataProvider.getValue(user, EncryptionUtils.PRIVATE_KEY);

                        if (publicKey.isEmpty() || privateKey.isEmpty()) {
                            Log_OC.d(TAG, "no public key for " + user.getAccountName());

                            SetupEncryptionDialogFragment dialog = SetupEncryptionDialogFragment.newInstance(user,
                                                                                                             position);
                            dialog.setTargetFragment(this, SetupEncryptionDialogFragment.SETUP_ENCRYPTION_REQUEST_CODE);
                            dialog.show(getFragmentManager(), SetupEncryptionDialogFragment.SETUP_ENCRYPTION_DIALOG_TAG);
                        } else {
                            // update state and view of this fragment
                            searchFragment = false;
                            mHideFab = false;

                            if (mContainerActivity instanceof FolderPickerActivity &&
                                    ((FolderPickerActivity) mContainerActivity)
                                            .isDoNotEnterEncryptedFolder()) {
                                Snackbar.make(getRecyclerView(),
                                        R.string.copy_move_to_encrypted_folder_not_supported,
                                        Snackbar.LENGTH_LONG).show();
                            } else {
                                listDirectory(file, MainApp.isOnlyOnDevice(), false);
                                // then, notify parent activity to let it update its state and view
                                mContainerActivity.onBrowsedDownTo(file);
                                // save index and top position
                                saveIndexAndTopPosition(position);
                            }
                        }
                    } else {
                        // update state and view of this fragment
                        searchFragment = false;
                        setEmptyListLoadingMessage();
                        listDirectory(file, MainApp.isOnlyOnDevice(), false);
                        // then, notify parent activity to let it update its state and view
                        mContainerActivity.onBrowsedDownTo(file);
                        // save index and top position
                        saveIndexAndTopPosition(position);
                    }

                } else if (mFileSelectable) {
                    Intent intent = new Intent();
                    intent.putExtra(FolderPickerActivity.EXTRA_FILES, file);
                    getActivity().setResult(Activity.RESULT_OK, intent);
                    getActivity().finish();
                } else if (!mOnlyFoldersClickable) { // Click on a file
                    if (PreviewImageFragment.canBePreviewed(file)) {
                        // preview image - it handles the download, if needed
                        if (searchFragment) {
                            VirtualFolderType type;
                            switch (currentSearchType) {
                                case FAVORITE_SEARCH:
                                    type = VirtualFolderType.FAVORITE;
                                    break;
                                case GALLERY_SEARCH:
                                    type = VirtualFolderType.GALLERY;
                                    break;
                                default:
                                    type = VirtualFolderType.NONE;
                                    break;
                            }
                            ((FileDisplayActivity) mContainerActivity).startImagePreview(file, type, !file.isDown());
                        } else {
                            ((FileDisplayActivity) mContainerActivity).startImagePreview(file, !file.isDown());
                        }
                    } else if (file.isDown() && MimeTypeUtil.isVCard(file)) {
                        ((FileDisplayActivity) mContainerActivity).startContactListFragment(file);
                    } else if (PreviewTextFileFragment.canBePreviewed(file)) {
                        setFabVisible(false);
                        resetHeaderScrollingState();
                        ((FileDisplayActivity) mContainerActivity).startTextPreview(file, false);
                    } else if (file.isDown()) {
                        if (PreviewMediaFragment.canBePreviewed(file)) {
                            // media preview
                            setFabVisible(false);
                            resetHeaderScrollingState();
                            ((FileDisplayActivity) mContainerActivity).startMediaPreview(file, 0, true, true, false);
                        } else {
                            mContainerActivity.getFileOperationsHelper().openFile(file);
                        }
                    } else {
                        // file not downloaded, check for streaming, remote editing
                        User account = accountManager.getUser();
                        OCCapability capability = mContainerActivity.getStorageManager()
                            .getCapability(account.getAccountName());

                        if (PreviewMediaFragment.canBePreviewed(file) && !file.isEncrypted()) {
                            // stream media preview on >= NC14
                            setFabVisible(false);
                            resetHeaderScrollingState();
                            ((FileDisplayActivity) mContainerActivity).startMediaPreview(file, 0, true, true, true);
                        } else if (FileMenuFilter.isEditorAvailable(requireContext().getContentResolver(),
                                                                    accountManager.getUser(),
                                                                    file.getMimeType()) &&
                            !file.isEncrypted() &&
                            android.os.Build.VERSION.SDK_INT >= Build.VERSION_CODES.LOLLIPOP) {
                            mContainerActivity.getFileOperationsHelper().openFileWithTextEditor(file, getContext());
                        } else if (capability.getRichDocumentsMimeTypeList().contains(file.getMimeType()) &&
                            android.os.Build.VERSION.SDK_INT >= Build.VERSION_CODES.LOLLIPOP &&
                            capability.getRichDocumentsDirectEditing().isTrue() && !file.isEncrypted()) {
                            mContainerActivity.getFileOperationsHelper().openFileAsRichDocument(file, getContext());
                        } else {
                            // automatic download, preview on finish
                            ((FileDisplayActivity) mContainerActivity).startDownloadForPreview(file);
                        }
                    }
                }
        } else {
                Log_OC.d(TAG, "Null object in ListAdapter!");
            }
        }
    }

    @Override
    public void onActivityResult(int requestCode, int resultCode, Intent data) {
        if (requestCode == SetupEncryptionDialogFragment.SETUP_ENCRYPTION_REQUEST_CODE &&
                resultCode == SetupEncryptionDialogFragment.SETUP_ENCRYPTION_RESULT_CODE &&
                data.getBooleanExtra(SetupEncryptionDialogFragment.SUCCESS, false)) {

            int position = data.getIntExtra(SetupEncryptionDialogFragment.ARG_POSITION, -1);
            OCFile file = mAdapter.getItem(position);

            // update state and view of this fragment
            searchFragment = false;
            listDirectory(file, MainApp.isOnlyOnDevice(), false);
            // then, notify parent activity to let it update its state and view
            mContainerActivity.onBrowsedDownTo(file);
            // save index and top position
            saveIndexAndTopPosition(position);
        } else {
            super.onActivityResult(requestCode, resultCode, data);
        }
    }

    /**
     * Start the appropriate action(s) on the currently selected files given menu selected by the user.
     *
     * @param item       MenuItem selected by the user
     * @param checkedFiles List of files selected by the user on which the action should be performed
     * @return 'true' if the menu selection started any action, 'false' otherwise.
     */
    public boolean onFileActionChosen(MenuItem item, Set<OCFile> checkedFiles) {
        if (checkedFiles.isEmpty()) {
            return false;
        }

        if (checkedFiles.size() == SINGLE_SELECTION) {
            /// action only possible on a single file
            OCFile singleFile = checkedFiles.iterator().next();
            switch (item.getItemId()) {
                case R.id.action_send_share_file: {
                    mContainerActivity.getFileOperationsHelper().sendShareFile(singleFile);
                    return true;
                }
                case R.id.action_open_file_with: {
                    mContainerActivity.getFileOperationsHelper().openFile(singleFile);
                    return true;
                }
                case R.id.action_stream_media: {
                    mContainerActivity.getFileOperationsHelper().streamMediaFile(singleFile);
                    return true;
                }
                case R.id.action_edit: {
                    // should not be necessary, as menu item is filtered, but better play safe
                    if (android.os.Build.VERSION.SDK_INT >= Build.VERSION_CODES.LOLLIPOP) {
                        if (FileMenuFilter.isEditorAvailable(requireContext().getContentResolver(),
                                                             accountManager.getUser(),
                                                             singleFile.getMimeType())) {
                            mContainerActivity.getFileOperationsHelper().openFileWithTextEditor(singleFile,
                                                                                                getContext());
                        } else {
                            mContainerActivity.getFileOperationsHelper().openFileAsRichDocument(singleFile,
                                                                                                getContext());
                        }

                        return true;
                    } else {
                        DisplayUtils.showSnackMessage(getView(), "Not supported on older than Android 5");
                        return false;
                    }
                }
                case R.id.action_rename_file: {
                    RenameFileDialogFragment dialog = RenameFileDialogFragment.newInstance(singleFile);
                    dialog.show(getFragmentManager(), FileDetailFragment.FTAG_RENAME_FILE);
                    return true;
                }
                case R.id.action_see_details: {
                    if (mActiveActionMode != null) {
                        mActiveActionMode.finish();
                    }

                    mContainerActivity.showDetails(singleFile);
                    mContainerActivity.showSortListGroup(false);
                    return true;
                }
                case R.id.action_set_as_wallpaper: {
                    mContainerActivity.getFileOperationsHelper().setPictureAs(singleFile, getView());
                    return true;
                }
                case R.id.action_encrypted: {
                    mContainerActivity.getFileOperationsHelper().toggleEncryption(singleFile, true);
                    return true;
                }
                case R.id.action_unset_encrypted: {
                    mContainerActivity.getFileOperationsHelper().toggleEncryption(singleFile, false);
                    return true;
                }
            }
        }

        /// actions possible on a batch of files
        switch (item.getItemId()) {
            case R.id.action_remove_file: {
                RemoveFilesDialogFragment dialog = RemoveFilesDialogFragment.newInstance(new ArrayList<>(checkedFiles), mActiveActionMode);
                dialog.show(getFragmentManager(), ConfirmationDialogFragment.FTAG_CONFIRMATION);
                return true;
            }
            case R.id.action_download_file:
            case R.id.action_sync_file: {
                syncAndCheckFiles(checkedFiles);
                exitSelectionMode();
                return true;
            }
            case R.id.action_cancel_sync: {
                ((FileDisplayActivity) mContainerActivity).cancelTransference(checkedFiles);
                return true;
            }
            case R.id.action_favorite: {
                mContainerActivity.getFileOperationsHelper().toggleFavoriteFiles(checkedFiles, true);
                return true;
            }
            case R.id.action_unset_favorite: {
                mContainerActivity.getFileOperationsHelper().toggleFavoriteFiles(checkedFiles, false);
                return true;
            }
            case R.id.action_move: {
                Intent action = new Intent(getActivity(), FolderPickerActivity.class);
                action.putParcelableArrayListExtra(FolderPickerActivity.EXTRA_FILES, new ArrayList<>(checkedFiles));
                action.putExtra(FolderPickerActivity.EXTRA_CURRENT_FOLDER, mFile);
                action.putExtra(FolderPickerActivity.EXTRA_ACTION, FolderPickerActivity.MOVE);
                getActivity().startActivityForResult(action, FileDisplayActivity.REQUEST_CODE__MOVE_FILES);
                return true;
            }
            case R.id.action_copy: {
                Intent action = new Intent(getActivity(), FolderPickerActivity.class);
                action.putParcelableArrayListExtra(FolderPickerActivity.EXTRA_FILES, new ArrayList<>(checkedFiles));
                action.putExtra(FolderPickerActivity.EXTRA_CURRENT_FOLDER, mFile);
                action.putExtra(FolderPickerActivity.EXTRA_ACTION, FolderPickerActivity.COPY);
                getActivity().startActivityForResult(action, FileDisplayActivity.REQUEST_CODE__COPY_FILES);
                return true;
            }
            case R.id.action_select_all_action_menu: {
                selectAllFiles(true);
                return true;
            }
            case R.id.action_deselect_all_action_menu: {
                selectAllFiles(false);
                return true;
            }
            case R.id.action_send_file:
                mContainerActivity.getFileOperationsHelper().sendFiles(checkedFiles);
                return true;
            default:
                return false;
        }
    }

    /**
     * Use this to query the {@link OCFile} that is currently
     * being displayed by this fragment
     *
     * @return The currently viewed OCFile
     */
    public OCFile getCurrentFile() {
        return mFile;
    }

    /**
     * Calls {@link OCFileListFragment#listDirectory(OCFile, boolean, boolean)} with a null parameter
     */
    public void listDirectory(boolean onlyOnDevice, boolean fromSearch) {
        listDirectory(null, onlyOnDevice, fromSearch);
    }

    public void refreshDirectory() {
        searchFragment = false;

        setFabVisible(true);
        listDirectory(getCurrentFile(), MainApp.isOnlyOnDevice(), false);
    }

    public void listDirectory(OCFile directory, boolean onlyOnDevice, boolean fromSearch) {
        listDirectory(directory, null, onlyOnDevice, fromSearch);
    }

    /**
     * Lists the given directory on the view. When the input parameter is null,
     * it will either refresh the last known directory. list the root
     * if there never was a directory.
     *
     * @param directory File to be listed
     */
    public void listDirectory(OCFile directory, OCFile file, boolean onlyOnDevice, boolean fromSearch) {
        if (!searchFragment) {
            FileDataStorageManager storageManager = mContainerActivity.getStorageManager();
            if (storageManager != null) {
                // Check input parameters for null
                if (directory == null) {
                    if (mFile != null) {
                        directory = mFile;
                    } else {
                        directory = storageManager.getFileByPath(ROOT_PATH);
                        if (directory == null) {
                            return; // no files, wait for sync
                        }
                    }
                }

                // If that's not a directory -> List its parent
                if (!directory.isFolder()) {
                    Log_OC.w(TAG, "You see, that is not a directory -> " + directory.toString());
                    directory = storageManager.getFileById(directory.getParentId());
                }

                if (searchView != null && !searchView.isIconified() && !fromSearch) {
                    searchView.post(() -> {
                        searchView.setQuery("", false);
                        searchView.onActionViewCollapsed();
                        Activity activity;
                        if ((activity = getActivity()) != null && activity instanceof FileDisplayActivity) {
                            FileDisplayActivity fileDisplayActivity = (FileDisplayActivity) activity;
                            fileDisplayActivity.hideSearchView(fileDisplayActivity.getCurrentDir());
                            if (getCurrentFile() != null) {
                                fileDisplayActivity.setDrawerIndicatorEnabled(fileDisplayActivity.isRoot(getCurrentFile()));
                            }
                        }
                    });
                }

                mAdapter.swapDirectory(
                    accountManager.getUser(),
                    directory,
                    storageManager,
                    onlyOnDevice,
                    mLimitToMimeType
                );

                OCFile previousDirectory = mFile;
                mFile = directory;

                updateLayout();

                if (file != null) {
                    mAdapter.setHighlightedItem(file);
                    int position = mAdapter.getItemPosition(file);
                    if (position != -1) {
                        getRecyclerView().scrollToPosition(position);
                    }
                } else if (previousDirectory == null || !previousDirectory.equals(directory)) {
                    getRecyclerView().scrollToPosition(0);
                }
            }
        }
    }

    /**
     * Handler for multiple selection mode.
     * <p>
     * Manages input from the user when one or more files or folders are selected in the list.
     * <p>
     * Also listens to changes in navigation drawer to hide and recover multiple selection when it's opened and closed.
     */
    private class MultiChoiceModeListener implements AbsListView.MultiChoiceModeListener, DrawerLayout.DrawerListener {

        private static final String KEY_ACTION_MODE_CLOSED_BY_DRAWER = "KILLED_ACTION_MODE";

        /**
         * True when action mode is finished because the drawer was opened
         */
        private boolean mActionModeClosedByDrawer;

        /**
         * Selected items in list when action mode is closed by drawer
         */
        private final Set<OCFile> mSelectionWhenActionModeClosedByDrawer = new HashSet<>();

        @Override
        public void onDrawerSlide(@NonNull View drawerView, float slideOffset) {
            // nothing to do
        }

        @Override
        public void onDrawerOpened(@NonNull View drawerView) {
            // nothing to do
        }

        /**
         * When the navigation drawer is closed, action mode is recovered in the same state as was when the drawer was
         * (started to be) opened.
         *
         * @param drawerView Navigation drawer just closed.
         */
        @Override
        public void onDrawerClosed(@NonNull View drawerView) {
            if (mActionModeClosedByDrawer && mSelectionWhenActionModeClosedByDrawer.size() > 0) {
                FragmentActivity actionBarActivity = getActivity();
                actionBarActivity.startActionMode(mMultiChoiceModeListener);

                getAdapter().setCheckedItem(mSelectionWhenActionModeClosedByDrawer);

                mActiveActionMode.invalidate();

                mSelectionWhenActionModeClosedByDrawer.clear();
            }
        }

        /**
         * If the action mode is active when the navigation drawer starts to move, the action mode is closed and the
         * selection stored to be recovered when the drawer is closed.
         *
         * @param newState One of STATE_IDLE, STATE_DRAGGING or STATE_SETTLING.
         */
        @Override
        public void onDrawerStateChanged(int newState) {
            if (DrawerLayout.STATE_DRAGGING == newState && mActiveActionMode != null) {
                mSelectionWhenActionModeClosedByDrawer.addAll(((OCFileListAdapter) getRecyclerView().getAdapter())
                                                                  .getCheckedItems());
                mActiveActionMode.finish();
                mActionModeClosedByDrawer = true;
            }
        }

        /**
         * Update action mode bar when an item is selected / unselected in the list
         */
        @Override
        public void onItemCheckedStateChanged(ActionMode mode, int position, long id, boolean checked) {
            // nothing to do here
        }

        /**
         * Load menu and customize UI when action mode is started.
         */
        @Override
        public boolean onCreateActionMode(ActionMode mode, Menu menu) {
            mActiveActionMode = mode;
            // Determine if actionMode is "new" or not (already affected by item-selection)
            mIsActionModeNew = true;

            MenuInflater inflater = getActivity().getMenuInflater();
            inflater.inflate(R.menu.item_file, menu);
            mode.invalidate();

            //set actionMode color
            ThemeUtils.colorStatusBar(getActivity(), ThemeUtils.actionModeColor(requireContext()));

            // hide FAB in multi selection mode
            setFabVisible(false);

            mAdapter.setMultiSelect(true);
            return true;
        }

        /**
         * Updates available action in menu depending on current selection.
         */
        @Override
        public boolean onPrepareActionMode(ActionMode mode, Menu menu) {
            final int checkedCount = mAdapter.getCheckedItems().size();
            Set<OCFile> checkedFiles = mAdapter.getCheckedItems();
            String title = getResources().getQuantityString(R.plurals.items_selected_count, checkedCount, checkedCount);
            mode.setTitle(title);
            User currentUser = accountManager.getUser();
            FileMenuFilter mf = new FileMenuFilter(
                mAdapter.getFiles().size(),
                checkedFiles,
                mContainerActivity,
                getActivity(),
                false,
                deviceInfo,
                accountManager.getUser()
            );

            final boolean isMediaStreamingSupported = currentUser.getServer().getVersion().isMediaStreamingSupported();
            mf.filter(menu,
                      false,
                      isMediaStreamingSupported);

            // Determine if we need to finish the action mode because there are no items selected
            if (checkedCount == 0 && !mIsActionModeNew) {
                exitSelectionMode();
            }

            return true;
        }

        /**
         * Starts the corresponding action when a menu item is tapped by the user.
         */
        @Override
        public boolean onActionItemClicked(ActionMode mode, MenuItem item) {
            Set<OCFile> checkedFiles = mAdapter.getCheckedItems();
            return onFileActionChosen(item, checkedFiles);
        }

        /**
         * Restores UI.
         */
        @Override
        public void onDestroyActionMode(ActionMode mode) {
            mActiveActionMode = null;

            // reset to previous color
            FragmentActivity fragmentActivity;
            if ((fragmentActivity = getActivity()) != null && fragmentActivity instanceof FileDisplayActivity) {
                FileDisplayActivity fileDisplayActivity = (FileDisplayActivity) fragmentActivity;
                fileDisplayActivity.updateActionBarTitleAndHomeButton(fileDisplayActivity.getCurrentDir());
            }

            // show FAB on multi selection mode exit
            if (!mHideFab && !searchFragment) {
                setFabVisible(true);
            }

            mAdapter.setMultiSelect(false);
            mAdapter.clearCheckedItems();
        }

        public void storeStateIn(Bundle outState) {
            outState.putBoolean(KEY_ACTION_MODE_CLOSED_BY_DRAWER, mActionModeClosedByDrawer);
        }

        public void loadStateFrom(Bundle savedInstanceState) {
            mActionModeClosedByDrawer = savedInstanceState.getBoolean(KEY_ACTION_MODE_CLOSED_BY_DRAWER,
                                                                      mActionModeClosedByDrawer);
        }
    }

    private void invalidateActionMode() {
        if (mActiveActionMode != null) {
            mActiveActionMode.invalidate();
        }
    }

    public void sortFiles(FileSortOrder sortOrder) {
        mSortButton.setText(DisplayUtils.getSortOrderStringId(sortOrder));
        mAdapter.setSortOrder(mFile, sortOrder);
    }

    /**
     * Determines if user set folder to grid or list view. If folder is not set itself,
     * it finds a parent that is set (at least root is set).
     *
     * @param folder Folder to check or null for root folder
     * @return 'true' is folder should be shown in grid mode, 'false' if list mode is preferred.
     */
    public boolean isGridViewPreferred(@Nullable OCFile folder) {
        return FOLDER_LAYOUT_GRID.equals(preferences.getFolderLayout(folder));
    }

    public void setListAsPreferred() {
        preferences.setFolderLayout(mFile, FOLDER_LAYOUT_LIST);
        switchToListView();
    }

    public void switchToListView() {
        if (isGridEnabled()) {
            switchLayoutManager(false);
        }
    }

    public void setGridAsPreferred() {
        preferences.setFolderLayout(mFile, FOLDER_LAYOUT_GRID);
        switchToGridView();
    }

    public void switchToGridView() {
        if (!isGridEnabled()) {
            switchLayoutManager(true);
        }
    }

    public void switchLayoutManager(boolean grid) {
        int position = 0;

        if (getRecyclerView().getLayoutManager() != null) {
            position = ((LinearLayoutManager) getRecyclerView().getLayoutManager())
                    .findFirstCompletelyVisibleItemPosition();
        }

        RecyclerView.LayoutManager layoutManager;
        if (grid) {
            layoutManager = new GridLayoutManager(getContext(), getColumnsCount());
            ((GridLayoutManager) layoutManager).setSpanSizeLookup(new GridLayoutManager.SpanSizeLookup() {
                @Override
                public int getSpanSize(int position) {
                    if (position == getAdapter().getItemCount() - 1 ||
                        position == 0 && getAdapter().shouldShowHeader()) {
                        return ((GridLayoutManager) layoutManager).getSpanCount();
                    } else {
                        return 1;
                    }
                }
            });

        } else {
            layoutManager = new LinearLayoutManager(getContext());
        }

        getRecyclerView().setLayoutManager(layoutManager);
        getRecyclerView().scrollToPosition(position);
        getAdapter().setGridView(grid);
        getRecyclerView().setAdapter(getAdapter());
        getAdapter().notifyDataSetChanged();
    }

    public OCFileListAdapter getAdapter() {
        return mAdapter;
    }

    private void setTitle() {
        // set title

        if (getActivity() instanceof FileDisplayActivity && currentSearchType != null) {
            switch (currentSearchType) {
                case FAVORITE_SEARCH:
                    setTitle(R.string.drawer_item_favorites);
                    break;
                case GALLERY_SEARCH:
                    setTitle(R.string.drawer_item_gallery);
                    break;
                case RECENTLY_ADDED_SEARCH:
                    setTitle(R.string.drawer_item_recently_added);
                    break;
                case RECENTLY_MODIFIED_SEARCH:
                    setTitle(R.string.drawer_item_recently_modified);
                    break;
                case SHARED_FILTER:
                    setTitle(R.string.drawer_item_shared);
                    break;
                default:
                    setTitle(ThemeUtils.getDefaultDisplayNameForRootFolder(getContext()));
                    break;
            }
        }

    }

    protected void prepareActionBarItems(SearchEvent event) {
        if (event != null) {
            switch (event.getSearchType()) {
                case FAVORITE_SEARCH:
                    menuItemAddRemoveValue = MenuItemAddRemove.REMOVE_SORT;
                    break;

                case RECENTLY_MODIFIED_SEARCH:
                    menuItemAddRemoveValue = MenuItemAddRemove.REMOVE_SORT;
                    break;

                default:
                    // do nothing
                    break;
            }
        }

        if (SearchType.FILE_SEARCH != currentSearchType && getActivity() != null) {
            getActivity().invalidateOptionsMenu();
        }
    }

    private void setEmptyView(SearchEvent event) {
        if (event != null) {
            switch (event.getSearchType()) {
                case FILE_SEARCH:
                    setEmptyListMessage(SearchType.FILE_SEARCH);
                    break;

                case FAVORITE_SEARCH:
                    setEmptyListMessage(SearchType.FAVORITE_SEARCH);
                    break;

                case RECENTLY_MODIFIED_SEARCH:
                    setEmptyListMessage(SearchType.RECENTLY_MODIFIED_SEARCH);
                    break;

                default:
                    setEmptyListMessage(SearchType.NO_SEARCH);
                    break;
            }
        }
    }

    @Subscribe(threadMode = ThreadMode.MAIN)
    public void onMessageEvent(ChangeMenuEvent changeMenuEvent) {
        searchFragment = false;
        searchEvent = new SearchEvent();

        menuItemAddRemoveValue = MenuItemAddRemove.ADD_GRID_AND_SORT_WITH_SEARCH;
        if (getActivity() != null) {
            getActivity().invalidateOptionsMenu();
            setTitle(ThemeUtils.getDefaultDisplayNameForRootFolder(getContext()));
        }

        getActivity().getIntent().removeExtra(OCFileListFragment.SEARCH_EVENT);
        getArguments().putParcelable(OCFileListFragment.SEARCH_EVENT, null);

        setFabVisible(true);
    }

    @Subscribe(threadMode = ThreadMode.BACKGROUND)
    public void onMessageEvent(CommentsEvent event) {
        mAdapter.refreshCommentsCount(event.remoteId);
    }

    @Subscribe(threadMode = ThreadMode.BACKGROUND)
    public void onMessageEvent(FavoriteEvent event) {
        try {
            User user = accountManager.getUser();
            OwnCloudClient client = clientFactory.create(user);

            ToggleFavoriteRemoteOperation toggleFavoriteOperation = new ToggleFavoriteRemoteOperation(
                event.shouldFavorite, event.remotePath);
            RemoteOperationResult remoteOperationResult = toggleFavoriteOperation.execute(client);

            if (remoteOperationResult.isSuccess()) {
                mAdapter.setFavoriteAttributeForItemID(event.remoteId, event.shouldFavorite);
            }

        } catch (ClientFactory.CreationException e) {
            Log_OC.e(TAG, "Error processing event", e);
        }
    }

    @Subscribe(threadMode = ThreadMode.BACKGROUND)
    public void onMessageEvent(final SearchEvent event) {
        if (SearchRemoteOperation.SearchType.PHOTO_SEARCH == event.searchType) {
            return;
        }

        prepareCurrentSearch(event);
        searchFragment = true;
        setEmptyListLoadingMessage();
        mAdapter.setData(new ArrayList<>(), SearchType.NO_SEARCH, mContainerActivity.getStorageManager(), mFile, true);

        setFabVisible(false);

        Runnable switchViewsRunnable = () -> {
            if (isGridViewPreferred(mFile) && !isGridEnabled()) {
                switchToGridView();
            } else if (!isGridViewPreferred(mFile) && isGridEnabled()) {
                switchToListView();
            }
        };

        new Handler(Looper.getMainLooper()).post(switchViewsRunnable);

        final User currentUser = accountManager.getUser();

        final RemoteOperation remoteOperation;
        if (currentSearchType != SearchType.SHARED_FILTER) {
            boolean searchOnlyFolders = false;
            if (getArguments() != null && getArguments().getBoolean(ARG_SEARCH_ONLY_FOLDER, false)) {
                searchOnlyFolders = true;
            }

            remoteOperation = new SearchRemoteOperation(event.getSearchQuery(), event.getSearchType(),
                                                        searchOnlyFolders);
        } else {
            remoteOperation = new GetSharesRemoteOperation();
        }

        remoteOperationAsyncTask = new AsyncTask<Void, Void, Boolean>() {
            @Override
            protected Boolean doInBackground(Void... voids) {
                setTitle();
                if (getContext() != null && !isCancelled()) {
                    RemoteOperationResult remoteOperationResult = remoteOperation.execute(
                        currentUser.toPlatformAccount(), getContext());

                    FileDataStorageManager storageManager = null;
                    if (mContainerActivity != null && mContainerActivity.getStorageManager() != null) {
                        storageManager = mContainerActivity.getStorageManager();
                    }

                    if (remoteOperationResult.isSuccess() && remoteOperationResult.getData() != null
                        && !isCancelled() && searchFragment) {
                        if (remoteOperationResult.getData() == null || remoteOperationResult.getData().size() == 0) {
                            setEmptyView(event);
                        } else {
                            mAdapter.setData(remoteOperationResult.getData(),
                                             currentSearchType,
                                             storageManager,
                                             mFile,
                                             true);
                            searchEvent = event;
                        }

                        final ToolbarActivity fileDisplayActivity = (ToolbarActivity) getActivity();
                        if (fileDisplayActivity != null) {
                            fileDisplayActivity.runOnUiThread(new Runnable() {
                                @Override
                                public void run() {
                                    if (fileDisplayActivity != null) {
                                        setLoading(false);
                                    }
                                }
                            });
                        }
                    }

                    return remoteOperationResult.isSuccess();
                } else {
                    return Boolean.FALSE;
                }
            }

            @Override
            protected void onPostExecute(Boolean bool) {
                if (!isCancelled()) {
                    mAdapter.notifyDataSetChanged();
                }
            }
        };

        remoteOperationAsyncTask.executeOnExecutor(AsyncTask.THREAD_POOL_EXECUTOR);
    }

    @Subscribe(threadMode = ThreadMode.BACKGROUND)
    public void onMessageEvent(EncryptionEvent event) {
        final User user = accountManager.getUser();

        try {
            OwnCloudClient client = clientFactory.create(user);
            RemoteOperationResult remoteOperationResult = new ToggleEncryptionRemoteOperation(event.localId,
                                                                                              event.remotePath,
                                                                                              event.shouldBeEncrypted)
                .execute(client);

            if (remoteOperationResult.isSuccess()) {
                mAdapter.setEncryptionAttributeForItemID(event.remoteId, event.shouldBeEncrypted);

                // check if keys are stored
                ArbitraryDataProvider arbitraryDataProvider =
                    new ArbitraryDataProvider(requireContext().getContentResolver());


                String publicKey = arbitraryDataProvider.getValue(user, EncryptionUtils.PUBLIC_KEY);
                String privateKey = arbitraryDataProvider.getValue(user, EncryptionUtils.PRIVATE_KEY);

                if (publicKey.isEmpty() || privateKey.isEmpty()) {
                    Log_OC.d(TAG, "no public key for " + user.getAccountName());


                    FileDataStorageManager storageManager = mContainerActivity.getStorageManager();
                    int position = mAdapter.getItemPosition(storageManager.getFileByRemoteId(event.remoteId));
                    SetupEncryptionDialogFragment dialog = SetupEncryptionDialogFragment.newInstance(user, position);
                    dialog.setTargetFragment(this, SetupEncryptionDialogFragment.SETUP_ENCRYPTION_REQUEST_CODE);
                    dialog.show(getParentFragmentManager(), SetupEncryptionDialogFragment.SETUP_ENCRYPTION_DIALOG_TAG);
                }
            } else if (remoteOperationResult.getHttpCode() == HttpStatus.SC_FORBIDDEN) {
                Snackbar.make(getRecyclerView(),
                              R.string.end_to_end_encryption_folder_not_empty,
                              Snackbar.LENGTH_LONG).show();
            } else {
                Snackbar.make(getRecyclerView(),
                              R.string.common_error_unknown,
                              Snackbar.LENGTH_LONG).show();
            }

        } catch (ClientFactory.CreationException e) {
            Log_OC.e(TAG, "Cannot create client", e);
        }
    }

    protected void setTitle(@StringRes final int title) {
        getActivity().runOnUiThread(() -> {
            if (getActivity() != null && ((FileDisplayActivity) getActivity()).getSupportActionBar() != null) {
                ThemeUtils.setColoredTitle(((FileDisplayActivity) getActivity()).getSupportActionBar(),
                                           title, getContext());
            }
        });
    }

    protected void setTitle(final String title) {
        getActivity().runOnUiThread(() -> {
            if (getActivity() != null) {
                ActionBar actionBar = ((FileDisplayActivity) getActivity()).getSupportActionBar();

                if (actionBar != null) {
                    ThemeUtils.setColoredTitle(actionBar, title, getContext());
                }
            }
        });
    }

    @Override
    public void onStart() {
        super.onStart();
        EventBus.getDefault().register(this);
    }

    @Override
    public void onStop() {
        EventBus.getDefault().unregister(this);
        super.onStop();
    }


    @Override
    public void onRefresh() {
        if (isSearchEventSet(searchEvent) && searchFragment) {
            onMessageEvent(searchEvent);

            mRefreshListLayout.setRefreshing(false);
        } else {
            searchFragment = false;
            super.onRefresh();
        }
    }

    public void setSearchFragment(boolean searchFragment) {
        this.searchFragment = searchFragment;
    }

    public boolean isSearchFragment() {
        return searchFragment;
    }

    /**
     * De-/select all elements in the current list view.
     *
     * @param select <code>true</code> to select all, <code>false</code> to deselect all
     */
    public void selectAllFiles(boolean select) {
        OCFileListAdapter ocFileListAdapter = (OCFileListAdapter) getRecyclerView().getAdapter();

        if (select) {
            ocFileListAdapter.addAllFilesToCheckedFiles();
        } else {
            ocFileListAdapter.removeAllFilesFromCheckedFiles();
        }

        for (int i = 0; i < mAdapter.getItemCount(); i++) {
            mAdapter.notifyItemChanged(i);
        }

        mActiveActionMode.invalidate();
    }

    /**
     * Exits the multi file selection mode.
     */
    public void exitSelectionMode() {
        if (mActiveActionMode != null) {
            mActiveActionMode.finish();
        }
    }

    private boolean isSearchEventSet(SearchEvent event) {
        return event != null &&
            event.getSearchType() != null &&
            (!TextUtils.isEmpty(event.getSearchQuery()) ||
                event.searchType == SearchRemoteOperation.SearchType.SHARED_SEARCH ||
                event.searchType == SearchRemoteOperation.SearchType.SHARED_FILTER ||
                event.searchType == SearchRemoteOperation.SearchType.FAVORITE_SEARCH);
    }

    private void syncAndCheckFiles(Collection<OCFile> files) {
        for (OCFile file : files) {
            // Get the remaining space on device
            long availableSpaceOnDevice = FileOperationsHelper.getAvailableSpaceOnDevice();

            // Determine if space is enough to download the file, -1 available space if there in error while computing
            boolean isSpaceEnough = true;
            if (availableSpaceOnDevice >= 0) {
                isSpaceEnough = checkIfEnoughSpace(availableSpaceOnDevice, file);
            }

            if (isSpaceEnough) {
                mContainerActivity.getFileOperationsHelper().syncFile(file);
            } else {
                showSpaceErrorDialog(file, availableSpaceOnDevice);
            }
        }
    }

    @VisibleForTesting
    public boolean checkIfEnoughSpace(long availableSpaceOnDevice, OCFile file) {
        if (file.isFolder()) {
            // on folders we assume that we only need difference
            return availableSpaceOnDevice > (file.getFileLength() - localFolderSize(file));
        } else {
            // on files complete file must first be stored, then target gets overwritten
            return availableSpaceOnDevice > file.getFileLength();
        }
    }

    private long localFolderSize(OCFile file) {
        if (file.getStoragePath() == null) {
            // not yet downloaded anything
            return 0;
        } else {
            return FileStorageUtils.getFolderSize(new File(file.getStoragePath()));
        }
    }

    private void showSpaceErrorDialog(OCFile file, long availableSpaceOnDevice) {
        SyncFileNotEnoughSpaceDialogFragment dialog =
            SyncFileNotEnoughSpaceDialogFragment.newInstance(file, availableSpaceOnDevice);
        dialog.setTargetFragment(this, NOT_ENOUGH_SPACE_FRAG_REQUEST_CODE);

        if (getFragmentManager() != null) {
            dialog.show(getFragmentManager(), ConfirmationDialogFragment.FTAG_CONFIRMATION);
        }
    }

    @Override
    public boolean isLoading() {
        return false;
    }

    /**
     * Sets the 'visibility' state of the FAB contained in the fragment.
     * <p>
     * When 'false' is set, FAB visibility is set to View.GONE programmatically.
     *
     * @param visible Desired visibility for the FAB.
     */
    public void setFabVisible(final boolean visible) {
        if (mFabMain == null) {
            // is not available in FolderPickerActivity
            return;
        }

        if (getActivity() != null) {
            getActivity().runOnUiThread(() -> {
                if (visible) {
                    mFabMain.show();
                    ThemeUtils.colorFloatingActionButton(mFabMain, requireContext());
                } else {
                    mFabMain.hide();
                }

                showFabWithBehavior(visible);
            });
        }
    }

    /**
     * Remove this, if HideBottomViewOnScrollBehavior is fix by Google
     *
     * @param visible
     */
    private void showFabWithBehavior(boolean visible) {
        ViewGroup.LayoutParams layoutParams = mFabMain.getLayoutParams();
        if (layoutParams instanceof CoordinatorLayout.LayoutParams) {
            CoordinatorLayout.Behavior coordinatorLayoutBehavior =
                ((CoordinatorLayout.LayoutParams) layoutParams).getBehavior();
            if (coordinatorLayoutBehavior instanceof HideBottomViewOnScrollBehavior) {
                @SuppressWarnings("unchecked")
                HideBottomViewOnScrollBehavior<FloatingActionButton> behavior =
                    (HideBottomViewOnScrollBehavior<FloatingActionButton>) coordinatorLayoutBehavior;
                if (visible) {
                    behavior.slideUp(mFabMain);
                } else {
                    behavior.slideDown(mFabMain);
                }
            }
        }
    }

    /**
     * Sets the 'visibility' state of the FAB contained in the fragment.
     * <p>
     * When 'false' is set, FAB is greyed out
     *
     * @param enabled Desired visibility for the FAB.
     */
    public void setFabEnabled(final boolean enabled) {
        if (mFabMain == null) {
            // is not available in FolderPickerActivity
            return;
        }

        if (getActivity() != null) {
            getActivity().runOnUiThread(() -> {
                if (enabled) {
                    mFabMain.setEnabled(true);
                    ThemeUtils.colorFloatingActionButton(mFabMain, requireContext());
                } else {
                    mFabMain.setEnabled(false);
                    ThemeUtils.colorFloatingActionButton(mFabMain, requireContext(), Color.GRAY);
                }
            });
        }
    }

    private void resetHeaderScrollingState() {
        if (requireActivity() instanceof FileDisplayActivity) {
            AppBarLayout appBarLayout = ((FileDisplayActivity) requireActivity()).findViewById(R.id.appbar);

            if (appBarLayout != null) {
                appBarLayout.setExpanded(true);
            }
        }
    }
}<|MERGE_RESOLUTION|>--- conflicted
+++ resolved
@@ -586,38 +586,8 @@
             switchToListView();
         }
 
-<<<<<<< HEAD
         if (mSortButton != null) {
             mSortButton.setText(DisplayUtils.getSortOrderStringId(preferences.getSortOrderByFolder(mFile)));
-=======
-        /**
-         * Updates available action in menu depending on current selection.
-         */
-        @Override
-        public boolean onPrepareActionMode(ActionMode mode, Menu menu) {
-            final int checkedCount = mAdapter.getCheckedItems().size();
-            Set<OCFile> checkedFiles = mAdapter.getCheckedItems();
-            String title = getResources().getQuantityString(R.plurals.items_selected_count, checkedCount, checkedCount);
-            mode.setTitle(title);
-            FileMenuFilter mf = new FileMenuFilter(
-                mAdapter.getFiles().size(),
-                checkedFiles,
-                mContainerActivity,
-                getActivity(),
-                false,
-                deviceInfo,
-                accountManager.getUser()
-            );
-
-            mf.filter(menu, false);
-
-            // Determine if we need to finish the action mode because there are no items selected
-            if (checkedCount == 0 && !mIsActionModeNew) {
-                exitSelectionMode();
-            }
-
-            return true;
->>>>>>> 9bf4b11c
         }
         if (mSwitchGridViewButton != null) {
             setGridSwitchButton();
