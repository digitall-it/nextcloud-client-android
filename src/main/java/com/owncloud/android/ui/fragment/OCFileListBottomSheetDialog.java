--- conflicted
+++ resolved
@@ -46,54 +46,12 @@
  * FAB menu {@link android.app.Dialog} styled as a bottom sheet for main actions.
  */
 public class OCFileListBottomSheetDialog extends BottomSheetDialog {
-<<<<<<< HEAD
-    @BindView(R.id.menu_icon_upload_files)
-    public ImageView iconUploadFiles;
-
-    @BindView(R.id.menu_icon_upload_from_app)
-    public ImageView iconUploadFromApp;
-    @BindView(R.id.menu_icon_direct_camera_upload)
-    public ImageView iconDirectCameraUpload;
-    @BindView(R.id.menu_icon_scan_doc_upload)
-    public ImageView iconScanDocUpload;
-    @BindView(R.id.menu_icon_mkdir)
-    public ImageView iconMakeDir;
-
-    @BindView(R.id.add_to_cloud)
-    public TextView headline;
-
-    @BindView(R.id.templates)
-    public View templates;
-
-    @BindView(R.id.creators)
-    public LinearLayout creators;
-
-    @BindView(R.id.creators_container)
-    public LinearLayout creatorsContainer;
-
-    @BindView(R.id.menu_direct_camera_upload)
-    public View cameraView;
-
-    @BindView(R.id.menu_scan_doc_upload)
-    public View scanDocView;
-
-    @BindView(R.id.menu_create_rich_workspace)
-    public View createRichWorkspace;
-
-    private Unbinder unbinder;
-    private OCFileListBottomSheetActions actions;
-    private FileActivity fileActivity;
-    private DeviceInfo deviceInfo;
-    private User user;
-    private OCFile file;
-=======
     private FileListActionsBottomSheetFragmentBinding binding;
     private final OCFileListBottomSheetActions actions;
     private final FileActivity fileActivity;
     private final DeviceInfo deviceInfo;
     private final User user;
     private final OCFile file;
->>>>>>> af2891a4
 
     public OCFileListBottomSheetDialog(FileActivity fileActivity,
                                        OCFileListBottomSheetActions actions,
@@ -119,18 +77,11 @@
         }
 
         int primaryColor = ThemeUtils.primaryColor(getContext(), true);
-<<<<<<< HEAD
-        ThemeUtils.tintDrawable(iconUploadFiles.getDrawable(), primaryColor);
-        ThemeUtils.tintDrawable(iconUploadFromApp.getDrawable(), primaryColor);
-        ThemeUtils.tintDrawable(iconDirectCameraUpload.getDrawable(), primaryColor);
-        ThemeUtils.tintDrawable(iconScanDocUpload.getDrawable(), primaryColor);
-        ThemeUtils.tintDrawable(iconMakeDir.getDrawable(), primaryColor);
-=======
         ThemeUtils.tintDrawable(binding.menuIconUploadFiles.getDrawable(), primaryColor);
         ThemeUtils.tintDrawable(binding.menuIconUploadFromApp.getDrawable(), primaryColor);
         ThemeUtils.tintDrawable(binding.menuIconDirectCameraUpload.getDrawable(), primaryColor);
+        ThemeUtils.tintDrawable(binding.menuIconScanDocUpload.getDrawable(), primaryColor);
         ThemeUtils.tintDrawable(binding.menuIconMkdir.getDrawable(), primaryColor);
->>>>>>> af2891a4
 
         binding.addToCloud.setText(getContext().getResources().getString(R.string.add_to_cloud,
                 ThemeUtils.getDefaultDisplayNameForRootFolder(getContext())));
@@ -180,12 +131,8 @@
         }
 
         if (!deviceInfo.hasCamera(getContext())) {
-<<<<<<< HEAD
-            cameraView.setVisibility(View.GONE);
-            scanDocView.setVisibility(View.GONE);
-=======
             binding.menuDirectCameraUpload.setVisibility(View.GONE);
->>>>>>> af2891a4
+            binding.menuScanDocUpload.setVisibility(View.GONE);
         }
 
         // create rich workspace
@@ -235,29 +182,20 @@
             dismiss();
         });
 
+        binding.menuScanDocUpload.setOnClickListener(v -> {
+            actions.scanDocUpload();
+            dismiss();
+        });
+
         binding.menuUploadFiles.setOnClickListener(v -> {
             actions.uploadFiles();
             dismiss();
         });
 
-<<<<<<< HEAD
-    @OnClick(R.id.menu_scan_doc_upload)
-    public void scanDocUpload() {
-        actions.scanDocUpload();
-        dismiss();
-    }
-
-    @OnClick(R.id.menu_upload_files)
-    public void uploadFiles() {
-        actions.uploadFiles();
-        dismiss();
-    }
-=======
         binding.menuNewDocument.setOnClickListener(v -> {
             actions.newDocument();
             dismiss();
         });
->>>>>>> af2891a4
 
         binding.menuNewSpreadsheet.setOnClickListener(v -> {
             actions.newSpreadsheet();
