/**
 * Nextcloud Android client application
 *
 * @author Andy Scherzinger
 * Copyright (C) 2016 Andy Scherzinger
 * Copyright (C) 2016 Nextcloud
 * <p>
 * This program is free software; you can redistribute it and/or
 * modify it under the terms of the GNU AFFERO GENERAL PUBLIC LICENSE
 * License as published by the Free Software Foundation; either
 * version 3 of the License, or any later version.
 * <p>
 * This program is distributed in the hope that it will be useful,
 * but WITHOUT ANY WARRANTY; without even the implied warranty of
 * MERCHANTABILITY or FITNESS FOR A PARTICULAR PURPOSE.  See the
 * GNU AFFERO GENERAL PUBLIC LICENSE for more details.
 * <p>
 * You should have received a copy of the GNU Affero General Public
 * License along with this program.  If not, see <http://www.gnu.org/licenses/>.
 */
package com.owncloud.android.ui.dialog.parcel;

import android.os.Parcel;
import android.os.Parcelable;

import com.owncloud.android.datamodel.MediaFolderType;
import com.owncloud.android.datamodel.SyncedFolderDisplayItem;
import com.owncloud.android.files.services.FileUploader;

/**
 * Parcelable for {@link SyncedFolderDisplayItem} objects to transport them from/to dialog fragments.
 */
public class SyncedFolderParcelable implements Parcelable {
    private String mFolderName;
    private String mLocalPath;
    private String mRemotePath;
    private Boolean mWifiOnly = false;
    private Boolean mChargingOnly = false;
    private Boolean mEnabled = false;
    private Boolean mSubfolderByDate = false;
    private Integer mUploadAction;
<<<<<<< HEAD
    private int mType;
=======
    private MediaFolderType mType;
>>>>>>> 08076d3b
    private long mId;
    private String mAccount;
    private int mSection;

    public SyncedFolderParcelable() {
    }

    public SyncedFolderParcelable(SyncedFolderDisplayItem syncedFolderDisplayItem, int section) {
        mId = syncedFolderDisplayItem.getId();
        mFolderName = syncedFolderDisplayItem.getFolderName();
        mLocalPath = syncedFolderDisplayItem.getLocalPath();
        mRemotePath = syncedFolderDisplayItem.getRemotePath();
        mWifiOnly = syncedFolderDisplayItem.getWifiOnly();
        mChargingOnly = syncedFolderDisplayItem.getChargingOnly();
        mEnabled = syncedFolderDisplayItem.isEnabled();
        mSubfolderByDate = syncedFolderDisplayItem.getSubfolderByDate();
        mType = syncedFolderDisplayItem.getType();
        mAccount = syncedFolderDisplayItem.getAccount();
        mUploadAction = syncedFolderDisplayItem.getUploadAction();
        mSection = section;
    }

    private SyncedFolderParcelable(Parcel read) {
        mId = read.readLong();
        mFolderName = read.readString();
        mLocalPath = read.readString();
        mRemotePath = read.readString();
        mWifiOnly = read.readInt()!= 0;
        mChargingOnly = read.readInt() != 0;
        mEnabled = read.readInt() != 0;
        mSubfolderByDate = read.readInt() != 0;
<<<<<<< HEAD
        mType = read.readInt();
=======
        mType = MediaFolderType.getById(read.readInt());
>>>>>>> 08076d3b
        mAccount = read.readString();
        mUploadAction = read.readInt();
        mSection = read.readInt();
    }

    @Override
    public void writeToParcel(Parcel dest, int flags) {
        dest.writeLong(mId);
        dest.writeString(mFolderName);
        dest.writeString(mLocalPath);
        dest.writeString(mRemotePath);
        dest.writeInt(mWifiOnly ? 1 : 0);
        dest.writeInt(mChargingOnly ? 1 : 0);
        dest.writeInt(mEnabled ? 1 : 0);
        dest.writeInt(mSubfolderByDate ? 1 : 0);
<<<<<<< HEAD
        dest.writeInt(mType);
=======
        dest.writeInt(mType.getId());
>>>>>>> 08076d3b
        dest.writeString(mAccount);
        dest.writeInt(mUploadAction);
        dest.writeInt(mSection);
    }

    public static final Creator<SyncedFolderParcelable> CREATOR =
            new Creator<SyncedFolderParcelable>() {

                @Override
                public SyncedFolderParcelable createFromParcel(Parcel source) {
                    return new SyncedFolderParcelable(source);
                }

                @Override
                public SyncedFolderParcelable[] newArray(int size) {
                    return new SyncedFolderParcelable[size];
                }
            };

    @Override
    public int describeContents() {
        return 0;
    }

    public String getFolderName() {
        return mFolderName;
    }

    public void setFolderName(String mFolderName) {
        this.mFolderName = mFolderName;
    }

    public String getLocalPath() {
        return mLocalPath;
    }

    public void setLocalPath(String mLocalPath) {
        this.mLocalPath = mLocalPath;
    }

    public String getRemotePath() {
        return mRemotePath;
    }

    public void setRemotePath(String mRemotePath) {
        this.mRemotePath = mRemotePath;
    }

    public Boolean getWifiOnly() {
        return mWifiOnly;
    }

    public void setWifiOnly(Boolean mWifiOnly) {
        this.mWifiOnly = mWifiOnly;
    }

    public Boolean getChargingOnly() {
        return mChargingOnly;
    }

    public void setChargingOnly(Boolean mChargingOnly) {
        this.mChargingOnly = mChargingOnly;
    }

    public Boolean getEnabled() {
        return mEnabled;
    }

    public void setEnabled(boolean mEnabled) {
        this.mEnabled = mEnabled;
    }

    public Boolean getSubfolderByDate() {
        return mSubfolderByDate;
    }

    public void setSubfolderByDate(Boolean mSubfolderByDate) {
        this.mSubfolderByDate = mSubfolderByDate;
    }

<<<<<<< HEAD
    public int getType() {
        return mType;
    }

    public void setType(int mType) {
=======
    public MediaFolderType getType() {
        return mType;
    }

    public void setType(MediaFolderType mType) {
>>>>>>> 08076d3b
        this.mType = mType;
    }

    public Integer getUploadAction() {
        return mUploadAction;
    }

    public Integer getUploadActionInteger() {
        switch (mUploadAction) {
            case FileUploader.LOCAL_BEHAVIOUR_FORGET:
                return 0;
            case FileUploader.LOCAL_BEHAVIOUR_MOVE:
                return 1;
            case FileUploader.LOCAL_BEHAVIOUR_DELETE:
                return 2;
        }
        return 0;
    }

    public void setUploadAction(String mUploadAction) {
        switch (mUploadAction) {
            case "LOCAL_BEHAVIOUR_FORGET":
                this.mUploadAction = FileUploader.LOCAL_BEHAVIOUR_FORGET;
                break;
            case "LOCAL_BEHAVIOUR_MOVE":
                this.mUploadAction = FileUploader.LOCAL_BEHAVIOUR_MOVE;
                break;
            case "LOCAL_BEHAVIOUR_DELETE":
                this.mUploadAction = FileUploader.LOCAL_BEHAVIOUR_DELETE;
                break;
        }
    }

    public long getId() {
        return mId;
    }

    public void setId(long mId) {
        this.mId = mId;
    }

    public String getAccount() {
        return mAccount;
    }

    public void setAccount(String mAccount) {
        this.mAccount = mAccount;
    }

    public int getSection() {
        return mSection;
    }

    public void setSection(int mSection) {
        this.mSection = mSection;
    }
}<|MERGE_RESOLUTION|>--- conflicted
+++ resolved
@@ -39,11 +39,7 @@
     private Boolean mEnabled = false;
     private Boolean mSubfolderByDate = false;
     private Integer mUploadAction;
-<<<<<<< HEAD
-    private int mType;
-=======
     private MediaFolderType mType;
->>>>>>> 08076d3b
     private long mId;
     private String mAccount;
     private int mSection;
@@ -75,11 +71,7 @@
         mChargingOnly = read.readInt() != 0;
         mEnabled = read.readInt() != 0;
         mSubfolderByDate = read.readInt() != 0;
-<<<<<<< HEAD
-        mType = read.readInt();
-=======
         mType = MediaFolderType.getById(read.readInt());
->>>>>>> 08076d3b
         mAccount = read.readString();
         mUploadAction = read.readInt();
         mSection = read.readInt();
@@ -95,11 +87,7 @@
         dest.writeInt(mChargingOnly ? 1 : 0);
         dest.writeInt(mEnabled ? 1 : 0);
         dest.writeInt(mSubfolderByDate ? 1 : 0);
-<<<<<<< HEAD
-        dest.writeInt(mType);
-=======
         dest.writeInt(mType.getId());
->>>>>>> 08076d3b
         dest.writeString(mAccount);
         dest.writeInt(mUploadAction);
         dest.writeInt(mSection);
@@ -180,19 +168,11 @@
         this.mSubfolderByDate = mSubfolderByDate;
     }
 
-<<<<<<< HEAD
-    public int getType() {
-        return mType;
-    }
-
-    public void setType(int mType) {
-=======
     public MediaFolderType getType() {
         return mType;
     }
 
     public void setType(MediaFolderType mType) {
->>>>>>> 08076d3b
         this.mType = mType;
     }
 
