/*
 * Nextcloud Android client application
 *
 * @author Andy Scherzinger
 * Copyright (C) 2016 Andy Scherzinger
 * Copyright (C) 2016 Nextcloud
 *
 * This program is free software; you can redistribute it and/or
 * modify it under the terms of the GNU AFFERO GENERAL PUBLIC LICENSE
 * License as published by the Free Software Foundation; either
 * version 3 of the License, or any later version.
 *
 * This program is distributed in the hope that it will be useful,
 * but WITHOUT ANY WARRANTY; without even the implied warranty of
 * MERCHANTABILITY or FITNESS FOR A PARTICULAR PURPOSE.  See the
 * GNU AFFERO GENERAL PUBLIC LICENSE for more details.
 *
 * You should have received a copy of the GNU Affero General Public
 * License along with this program.  If not, see <http://www.gnu.org/licenses/>.
 */
package com.owncloud.android.ui.dialog;

import android.app.Activity;
import android.app.Dialog;
import android.content.DialogInterface;
import android.content.Intent;
import android.graphics.Typeface;
import android.os.Bundle;
import android.support.annotation.NonNull;
import android.support.annotation.Nullable;
import android.support.v4.app.DialogFragment;
import android.support.v7.app.AlertDialog;
import android.support.v7.widget.AppCompatButton;
import android.support.v7.widget.AppCompatCheckBox;
import android.support.v7.widget.SwitchCompat;
import android.text.style.StyleSpan;
import android.view.LayoutInflater;
import android.view.View;
import android.view.View.OnClickListener;
import android.view.ViewGroup;
import android.widget.TextView;

import com.owncloud.android.R;
import com.owncloud.android.datamodel.SyncedFolderDisplayItem;
import com.owncloud.android.lib.common.utils.Log_OC;
import com.owncloud.android.ui.activity.FolderPickerActivity;
import com.owncloud.android.ui.dialog.parcel.SyncedFolderParcelable;
import com.owncloud.android.utils.DisplayUtils;
import com.owncloud.android.utils.ThemeUtils;

/**
 * Dialog to show the preferences/configuration of a synced folder allowing the user to change the different parameters.
 */
public class SyncedFolderPreferencesDialogFragment extends DialogFragment {

    private final static String TAG = SyncedFolderPreferencesDialogFragment.class.getSimpleName();
    public static final String SYNCED_FOLDER_PARCELABLE = "SyncedFolderParcelable";
    private static final String BEHAVIOUR_DIALOG_STATE = "BEHAVIOUR_DIALOG_STATE";
    public static final int REQUEST_CODE__SELECT_REMOTE_FOLDER = 0;

    private CharSequence[] mUploadBehaviorItemStrings;

    protected View mView = null;
    private SwitchCompat mEnabledSwitch;
    private AppCompatCheckBox mUploadOnWifiCheckbox;
    private AppCompatCheckBox mUploadOnChargingCheckbox;
    private AppCompatCheckBox mUploadUseSubfoldersCheckbox;
    private TextView mUploadBehaviorSummary;
    private TextView mLocalFolderPath;
    private TextView mRemoteFolderSummary;

    private SyncedFolderParcelable mSyncedFolder;
<<<<<<< HEAD
    private boolean behaviourDialogShown;
    private AlertDialog behaviourDialog;
=======
    private AppCompatButton mCancel;
    private AppCompatButton mSave;
>>>>>>> 434e5315

    public static SyncedFolderPreferencesDialogFragment newInstance(SyncedFolderDisplayItem syncedFolder, int section) {
        SyncedFolderPreferencesDialogFragment dialogFragment = new SyncedFolderPreferencesDialogFragment();

        if (syncedFolder == null) {
            throw new IllegalArgumentException("SyncedFolder is mandatory but NULL!");
        }

        Bundle args = new Bundle();
        args.putParcelable(SYNCED_FOLDER_PARCELABLE, new SyncedFolderParcelable(syncedFolder, section));
        dialogFragment.setArguments(args);
        dialogFragment.setStyle(STYLE_NORMAL,R.style.Theme_ownCloud_Dialog);

        return dialogFragment;
    }

    @Override
    public void onAttach(Activity activity) {
        super.onAttach(activity);
        if (!(activity instanceof OnSyncedFolderPreferenceListener)) {
            throw new IllegalArgumentException("The host activity must implement "
                    + OnSyncedFolderPreferenceListener.class.getCanonicalName());
        }
    }

    @Override
    public void onCreate(Bundle savedInstanceState) {
        super.onCreate(savedInstanceState);
        // keep the state of the fragment on configuration changes
        setRetainInstance(true);

        setCancelable(false);
        mView = null;

        mSyncedFolder = getArguments().getParcelable(SYNCED_FOLDER_PARCELABLE);
        mUploadBehaviorItemStrings = getResources().getTextArray(R.array.pref_behaviour_entries);
    }

    @Override
    public View onCreateView(LayoutInflater inflater, ViewGroup container, Bundle savedInstanceState) {
        Log_OC.d(TAG, "onCreateView, savedInstanceState is " + savedInstanceState);

        mView = inflater.inflate(R.layout.folder_sync_settings_layout, container, false);

        setupDialogElements(mView);
        setupListeners(mView);

        return mView;
    }

    /**
     * find all relevant UI elements and set their values.
     *
     * @param view the parent view
     */
    private void setupDialogElements(View view) {
        int accentColor = ThemeUtils.primaryAccentColor();

        // find/saves UI elements
        mEnabledSwitch = (SwitchCompat) view.findViewById(R.id.sync_enabled);
        ThemeUtils.tintSwitch(mEnabledSwitch, accentColor);

        mLocalFolderPath = (TextView) view.findViewById(R.id.folder_sync_settings_local_folder_path);

        mRemoteFolderSummary = (TextView) view.findViewById(R.id.remote_folder_summary);

        mUploadOnWifiCheckbox = (AppCompatCheckBox) view.findViewById(R.id.setting_instant_upload_on_wifi_checkbox);
        ThemeUtils.tintCheckbox(mUploadOnWifiCheckbox, accentColor);

        mUploadOnChargingCheckbox = (AppCompatCheckBox) view.findViewById(
                R.id.setting_instant_upload_on_charging_checkbox);
        ThemeUtils.tintCheckbox(mUploadOnChargingCheckbox, accentColor);

        mUploadUseSubfoldersCheckbox = (AppCompatCheckBox) view.findViewById(
                R.id.setting_instant_upload_path_use_subfolders_checkbox);
        ThemeUtils.tintCheckbox(mUploadUseSubfoldersCheckbox, accentColor);

        mUploadBehaviorSummary = (TextView) view.findViewById(R.id.setting_instant_behaviour_summary);

        mCancel = (AppCompatButton) view.findViewById(R.id.cancel);
        mCancel.setTextColor(accentColor);

        mSave = (AppCompatButton) view.findViewById(R.id.save);
        mSave.setTextColor(accentColor);

        // Set values
        setEnabled(mSyncedFolder.getEnabled());
        mLocalFolderPath.setText(
                DisplayUtils.createTextWithSpan(
                        String.format(
                                getString(R.string.folder_sync_preferences_folder_path),
                                mSyncedFolder.getLocalPath()),
                        mSyncedFolder.getFolderName(),
                        new StyleSpan(Typeface.BOLD)));

        mRemoteFolderSummary.setText(mSyncedFolder.getRemotePath());

        mUploadOnWifiCheckbox.setChecked(mSyncedFolder.getWifiOnly());
        mUploadOnChargingCheckbox.setChecked(mSyncedFolder.getChargingOnly());
        mUploadUseSubfoldersCheckbox.setChecked(mSyncedFolder.getSubfolderByDate());

        mUploadBehaviorSummary.setText(mUploadBehaviorItemStrings[mSyncedFolder.getUploadActionInteger()]);
    }

    /**
     * set correct icon/flag.
     *
     * @param enabled if enabled or disabled
     */
    private void setEnabled(boolean enabled) {
        mSyncedFolder.setEnabled(enabled);
        mEnabledSwitch.setChecked(enabled);
    }

    /**
     * set (new) remote path on activity result of the folder picker activity. The result gets originally propagated
     * to the underlying activity since the picker is an activity and the result can't get passed to the dialog
     * fragment directly.
     *
     * @param path the remote path to be set
     */
    public void setRemoteFolderSummary(String path) {
        mSyncedFolder.setRemotePath(path);
        mRemoteFolderSummary.setText(path);
    }

    /**
     * setup all listeners.
     *
     * @param view the parent view
     */
    private void setupListeners(View view) {
        mSave.setOnClickListener(new OnSyncedFolderSaveClickListener());
        mCancel.setOnClickListener(new OnSyncedFolderCancelClickListener());

        view.findViewById(R.id.setting_instant_upload_on_wifi_container).setOnClickListener(
                new OnClickListener() {
                    @Override
                    public void onClick(View v) {
                        mSyncedFolder.setWifiOnly(!mSyncedFolder.getWifiOnly());
                        mUploadOnWifiCheckbox.toggle();
                    }
                });

        view.findViewById(R.id.setting_instant_upload_on_charging_container).setOnClickListener(
                new OnClickListener() {
                    @Override
                    public void onClick(View v) {
                        mSyncedFolder.setChargingOnly(!mSyncedFolder.getChargingOnly());
                        mUploadOnChargingCheckbox.toggle();
                    }
                });

        view.findViewById(R.id.setting_instant_upload_path_use_subfolders_container).setOnClickListener(
                new OnClickListener() {
                    @Override
                    public void onClick(View v) {
                        mSyncedFolder.setSubfolderByDate(!mSyncedFolder.getSubfolderByDate());
                        mUploadUseSubfoldersCheckbox.toggle();
                    }
                });

        view.findViewById(R.id.remote_folder_container).setOnClickListener(new OnClickListener() {
            @Override
            public void onClick(View v) {
                Intent action = new Intent(getActivity(), FolderPickerActivity.class);
                action.putExtra(
                        FolderPickerActivity.EXTRA_ACTION, getResources().getText(R.string.choose_remote_folder));
                getActivity().startActivityForResult(action, REQUEST_CODE__SELECT_REMOTE_FOLDER);
            }
        });

        view.findViewById(R.id.sync_enabled).setOnClickListener(new OnClickListener() {
            @Override
            public void onClick(View v) {
                setEnabled(!mSyncedFolder.getEnabled());
            }
        });

        view.findViewById(R.id.setting_instant_behaviour_container).setOnClickListener(
                new OnClickListener() {
                    @Override
                    public void onClick(View v) {
<<<<<<< HEAD
                        showBehaviourDialog();
=======
                        AlertDialog.Builder builder = new AlertDialog.Builder(getActivity());
                        builder.setTitle(ThemeUtils.getColoredTitle(
                                getResources().getString(R.string.prefs_instant_behaviour_dialogTitle),
                                ThemeUtils.primaryAccentColor()))
                                .setSingleChoiceItems(getResources().getTextArray(R.array.pref_behaviour_entries),
                                        mSyncedFolder.getUploadActionInteger(),
                                        new
                                                DialogInterface.OnClickListener() {
                                                    public void onClick(DialogInterface dialog, int which) {
                                                        mSyncedFolder.setUploadAction(
                                                        getResources().getTextArray(
                                                                R.array.pref_behaviour_entryValues)[which].toString());
                                                        mUploadBehaviorSummary.setText(SyncedFolderPreferencesDialogFragment
                                                                .this.mUploadBehaviorItemStrings[which]);
                                                        dialog.dismiss();
                                                    }
                                                });
                        Dialog dialog = builder.create();
                        dialog.show();

>>>>>>> 434e5315
                    }
                });
    }

    private void showBehaviourDialog() {
        AlertDialog.Builder builder = new AlertDialog.Builder(getActivity());
        builder.setTitle(R.string.prefs_instant_behaviour_dialogTitle)
                .setSingleChoiceItems(getResources().getTextArray(R.array.pref_behaviour_entries),
                        mSyncedFolder.getUploadActionInteger(),
                        new
                                DialogInterface.OnClickListener() {
                                    public void onClick(DialogInterface dialog, int which) {
                                        mSyncedFolder.setUploadAction(
                                                getResources().getTextArray(
                                                        R.array.pref_behaviour_entryValues)[which].toString());
                                        mUploadBehaviorSummary.setText(SyncedFolderPreferencesDialogFragment
                                                .this.mUploadBehaviorItemStrings[which]);
                                        dialog.dismiss();
                                        behaviourDialogShown = false;
                                    }
                                });
        behaviourDialogShown = true;
        behaviourDialog = builder.create();
        behaviourDialog.show();
    }

    @Override
    @NonNull
    public Dialog onCreateDialog(Bundle savedInstanceState) {
        final Dialog dialog = super.onCreateDialog(savedInstanceState);
        dialog.setTitle(null);
        return dialog;
    }

    @Override
    public void onDestroyView() {
        Log_OC.d(TAG, "destroy SyncedFolderPreferencesDialogFragment view");
        if (getDialog() != null && getRetainInstance()) {
            getDialog().setDismissMessage(null);
        }

        if (behaviourDialog != null && behaviourDialog.isShowing()) {
            behaviourDialog.dismiss();
        }

        super.onDestroyView();
    }

    private class OnSyncedFolderSaveClickListener implements OnClickListener {
        @Override
        public void onClick(View v) {
            dismiss();
            ((OnSyncedFolderPreferenceListener) getActivity()).onSaveSyncedFolderPreference(mSyncedFolder);
        }
    }

    private class OnSyncedFolderCancelClickListener implements OnClickListener {
        @Override
        public void onClick(View v) {
            dismiss();
            ((OnSyncedFolderPreferenceListener) getActivity()).onCancelSyncedFolderPreference();
        }
    }

    public interface OnSyncedFolderPreferenceListener {
        void onSaveSyncedFolderPreference(SyncedFolderParcelable syncedFolder);

        void onCancelSyncedFolderPreference();
    }

    @Override
    public void onSaveInstanceState(Bundle outState) {
        outState.putBoolean(BEHAVIOUR_DIALOG_STATE, behaviourDialogShown);

        super.onSaveInstanceState(outState);
    }

    @Override
    public void onViewStateRestored(@Nullable Bundle savedInstanceState) {
        behaviourDialogShown = savedInstanceState != null &&
                savedInstanceState.getBoolean(BEHAVIOUR_DIALOG_STATE, false);

        if (behaviourDialogShown) {
            showBehaviourDialog();
        }

        super.onViewStateRestored(savedInstanceState);
    }
}<|MERGE_RESOLUTION|>--- conflicted
+++ resolved
@@ -70,13 +70,10 @@
     private TextView mRemoteFolderSummary;
 
     private SyncedFolderParcelable mSyncedFolder;
-<<<<<<< HEAD
     private boolean behaviourDialogShown;
     private AlertDialog behaviourDialog;
-=======
     private AppCompatButton mCancel;
     private AppCompatButton mSave;
->>>>>>> 434e5315
 
     public static SyncedFolderPreferencesDialogFragment newInstance(SyncedFolderDisplayItem syncedFolder, int section) {
         SyncedFolderPreferencesDialogFragment dialogFragment = new SyncedFolderPreferencesDialogFragment();
@@ -260,30 +257,7 @@
                 new OnClickListener() {
                     @Override
                     public void onClick(View v) {
-<<<<<<< HEAD
                         showBehaviourDialog();
-=======
-                        AlertDialog.Builder builder = new AlertDialog.Builder(getActivity());
-                        builder.setTitle(ThemeUtils.getColoredTitle(
-                                getResources().getString(R.string.prefs_instant_behaviour_dialogTitle),
-                                ThemeUtils.primaryAccentColor()))
-                                .setSingleChoiceItems(getResources().getTextArray(R.array.pref_behaviour_entries),
-                                        mSyncedFolder.getUploadActionInteger(),
-                                        new
-                                                DialogInterface.OnClickListener() {
-                                                    public void onClick(DialogInterface dialog, int which) {
-                                                        mSyncedFolder.setUploadAction(
-                                                        getResources().getTextArray(
-                                                                R.array.pref_behaviour_entryValues)[which].toString());
-                                                        mUploadBehaviorSummary.setText(SyncedFolderPreferencesDialogFragment
-                                                                .this.mUploadBehaviorItemStrings[which]);
-                                                        dialog.dismiss();
-                                                    }
-                                                });
-                        Dialog dialog = builder.create();
-                        dialog.show();
-
->>>>>>> 434e5315
                     }
                 });
     }
