--- conflicted
+++ resolved
@@ -56,23 +56,13 @@
 
     @NonNull
     @Override
-<<<<<<< HEAD
     public @NonNull Dialog onCreateDialog(Bundle savedInstanceState) {
-        return new AlertDialog.Builder(getActivity(), R.style.Theme_ownCloud_Dialog)
-                   .setIcon(R.drawable.ic_warning)
-                   .setTitle(R.string.conflict_title)
-                   .setMessage(getString(R.string.conflict_message))
-                   .setPositiveButton(R.string.conflict_use_local_version,
-                       new DialogInterface.OnClickListener() {
-=======
-    public Dialog onCreateDialog(Bundle savedInstanceState) {
         return new AlertDialog.Builder(getActivity(), R.style.Theme_ownCloud_Dialog)
                 .setIcon(R.drawable.ic_warning)
                 .setTitle(R.string.conflict_title)
                 .setMessage(getString(R.string.conflict_message))
                 .setPositiveButton(R.string.conflict_use_local_version,
                         new DialogInterface.OnClickListener() {
->>>>>>> 28b86fea
 
                             @Override
                             public void onClick(DialogInterface dialog, int which) {
