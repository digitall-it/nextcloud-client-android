/**
 * ownCloud Android client application
 *
 * @author David A. Velasco
 * Copyright (C) 2016 ownCloud GmbH.
 *
 * This program is free software: you can redistribute it and/or modify
 * it under the terms of the GNU General Public License version 2,
 * as published by the Free Software Foundation.
 *
 * This program is distributed in the hope that it will be useful,
 * but WITHOUT ANY WARRANTY; without even the implied warranty of
 * MERCHANTABILITY or FITNESS FOR A PARTICULAR PURPOSE.  See the
 * GNU General Public License for more details.
 *
 * You should have received a copy of the GNU General Public License
 * along with this program.  If not, see <http://www.gnu.org/licenses/>.
 */

package com.owncloud.android.operations;

import android.accounts.Account;
import android.content.Context;
import android.net.Uri;

import com.evernote.android.job.JobRequest;
import com.evernote.android.job.util.Device;
import com.owncloud.android.datamodel.FileDataStorageManager;
import com.owncloud.android.datamodel.OCFile;
import com.owncloud.android.datamodel.ThumbnailsCacheManager;
import com.owncloud.android.db.OCUpload;
import com.owncloud.android.files.services.FileUploader;
import com.owncloud.android.lib.common.OwnCloudClient;
import com.owncloud.android.lib.common.network.OnDatatransferProgressListener;
import com.owncloud.android.lib.common.network.ProgressiveDataTransferer;
import com.owncloud.android.lib.common.operations.OperationCancelledException;
import com.owncloud.android.lib.common.operations.RemoteOperation;
import com.owncloud.android.lib.common.operations.RemoteOperationResult;
import com.owncloud.android.lib.common.operations.RemoteOperationResult.ResultCode;
import com.owncloud.android.lib.common.utils.Log_OC;
import com.owncloud.android.lib.resources.files.ChunkedUploadRemoteFileOperation;
import com.owncloud.android.lib.resources.files.ExistenceCheckRemoteOperation;
import com.owncloud.android.lib.resources.files.ReadRemoteFileOperation;
import com.owncloud.android.lib.resources.files.RemoteFile;
import com.owncloud.android.lib.resources.files.UploadRemoteFileOperation;
import com.owncloud.android.operations.common.SyncOperation;
import com.owncloud.android.utils.FileStorageUtils;
import com.owncloud.android.utils.MimeType;
import com.owncloud.android.utils.MimeTypeUtil;
import com.owncloud.android.utils.UriUtils;

import org.apache.commons.httpclient.HttpStatus;
import org.apache.commons.httpclient.methods.RequestEntity;
import org.lukhnos.nnio.file.Files;
import org.lukhnos.nnio.file.Paths;

import java.io.File;
import java.io.FileInputStream;
import java.io.FileNotFoundException;
import java.io.FileOutputStream;
import java.io.IOException;
import java.io.InputStream;
import java.io.OutputStream;
import java.io.RandomAccessFile;
import java.nio.channels.FileChannel;
import java.nio.channels.FileLock;
import java.nio.channels.OverlappingFileLockException;
import java.util.HashSet;
import java.util.Iterator;
import java.util.Set;
import java.util.concurrent.atomic.AtomicBoolean;


/**
 * Operation performing the update in the ownCloud server
 * of a file that was modified locally.
 */
public class UploadFileOperation extends SyncOperation {

    private static final String TAG = UploadFileOperation.class.getSimpleName();

    public static final int CREATED_BY_USER = 0;
    public static final int CREATED_AS_INSTANT_PICTURE = 1;
    public static final int CREATED_AS_INSTANT_VIDEO = 2;

    /**
     * OCFile which is to be uploaded.
     */
    private OCFile mFile;

    /**
     * Original OCFile which is to be uploaded in case file had to be renamed
     * (if forceOverwrite==false and remote file already exists).
     */
    private OCFile mOldFile;
    private String mRemotePath = null;
    private boolean mChunked = false;
    private boolean mRemoteFolderToBeCreated = false;
    private boolean mForceOverwrite = false;
    private int mLocalBehaviour = FileUploader.LOCAL_BEHAVIOUR_COPY;
    private int mCreatedBy = CREATED_BY_USER;
    private boolean mOnWifiOnly = false;
    private boolean mWhileChargingOnly = false;

    private boolean mWasRenamed = false;
    private long mOCUploadId = -1;
    /**
     * Local path to file which is to be uploaded (before any possible renaming or moving).
     */
    private String mOriginalStoragePath = null;
    private Set<OnDatatransferProgressListener> mDataTransferListeners = new HashSet<OnDatatransferProgressListener>();
    private OnRenameListener mRenameUploadListener;

    private final AtomicBoolean mCancellationRequested = new AtomicBoolean(false);
    private final AtomicBoolean mUploadStarted = new AtomicBoolean(false);

    private Context mContext;

    private UploadRemoteFileOperation mUploadOperation;

    protected RequestEntity mEntity = null;

    private Account mAccount;

    public static OCFile obtainNewOCFileToUpload(String remotePath, String localPath, String mimeType) {

        // MIME type
        if (mimeType == null || mimeType.length() <= 0) {
            mimeType = MimeTypeUtil.getBestMimeTypeByFilename(localPath);
        }

        OCFile newFile = new OCFile(remotePath);
        newFile.setStoragePath(localPath);
        newFile.setLastSyncDateForProperties(0);
        newFile.setLastSyncDateForData(0);

        // size
        if (localPath != null && localPath.length() > 0) {
            File localFile = new File(localPath);
            newFile.setFileLength(localFile.length());
            newFile.setLastSyncDateForData(localFile.lastModified());
        } // don't worry about not assigning size, the problems with localPath
        // are checked when the UploadFileOperation instance is created


        newFile.setMimetype(mimeType);

        return newFile;
    }

    public UploadFileOperation(Account account,
                               OCFile file,
                               OCUpload upload,
                               boolean chunked,
                               boolean forceOverwrite,
                               int localBehaviour,
                               Context context,
                               boolean onWifiOnly,
                               boolean whileChargingOnly
    ) {
        if (account == null) {
            throw new IllegalArgumentException("Illegal NULL account in UploadFileOperation " + "creation");
        }
        if (upload == null) {
            throw new IllegalArgumentException("Illegal NULL file in UploadFileOperation creation");
        }
        if (upload.getLocalPath() == null || upload.getLocalPath().length() <= 0) {
            throw new IllegalArgumentException(
                    "Illegal file in UploadFileOperation; storage path invalid: "
                            + upload.getLocalPath());
        }

        mAccount = account;
        if (file == null) {
            mFile = obtainNewOCFileToUpload(
                    upload.getRemotePath(),
                    upload.getLocalPath(),
                    upload.getMimeType()
            );
        } else {
            mFile = file;
        }
        mOnWifiOnly = onWifiOnly;
        mWhileChargingOnly = whileChargingOnly;
        mRemotePath = upload.getRemotePath();
        mChunked = chunked;
        mForceOverwrite = forceOverwrite;
        mLocalBehaviour = localBehaviour;
        mOriginalStoragePath = mFile.getStoragePath();
        mContext = context;
        mOCUploadId = upload.getUploadId();
        mCreatedBy = upload.getCreadtedBy();
        mRemoteFolderToBeCreated = upload.isCreateRemoteFolder();
    }

    public boolean getIsWifiRequired() {
        return mOnWifiOnly;
    }

    public boolean getIsChargingRequired() {
        return mWhileChargingOnly;
    }

    public Account getAccount() {
        return mAccount;
    }

    public String getFileName() {
        return (mFile != null) ? mFile.getFileName() : null;
    }

    public OCFile getFile() {
        return mFile;
    }

    /**
     * If remote file was renamed, return original OCFile which was uploaded. Is
     * null is file was not renamed.
     */
    public OCFile getOldFile() {
        return mOldFile;
    }

    public String getOriginalStoragePath() {
        return mOriginalStoragePath;
    }

    public String getStoragePath() {
        return mFile.getStoragePath();
    }

    public String getRemotePath() {
        return mFile.getRemotePath();
    }

    public String getMimeType() {
        return mFile.getMimetype();
    }

    public int getLocalBehaviour() {
        return mLocalBehaviour;
    }

    public void setRemoteFolderToBeCreated() {
        mRemoteFolderToBeCreated = true;
    }

    public boolean wasRenamed() {
        return mWasRenamed;
    }

    public void setCreatedBy(int createdBy) {
        mCreatedBy = createdBy;
        if (createdBy < CREATED_BY_USER || CREATED_AS_INSTANT_VIDEO < createdBy) {
            mCreatedBy = CREATED_BY_USER;
        }
    }

    public int getCreatedBy() {
        return mCreatedBy;
    }

    public boolean isInstantPicture() {
        return mCreatedBy == CREATED_AS_INSTANT_PICTURE;
    }

    public boolean isInstantVideo() {
        return mCreatedBy == CREATED_AS_INSTANT_VIDEO;
    }

    public void setOCUploadId(long id) {
        mOCUploadId = id;
    }

    public long getOCUploadId() {
        return mOCUploadId;
    }

    public Set<OnDatatransferProgressListener> getDataTransferListeners() {
        return mDataTransferListeners;
    }

    public void addDatatransferProgressListener(OnDatatransferProgressListener listener) {
        synchronized (mDataTransferListeners) {
            mDataTransferListeners.add(listener);
        }
        if (mEntity != null) {
            ((ProgressiveDataTransferer) mEntity).addDatatransferProgressListener(listener);
        }
        if (mUploadOperation != null) {
            mUploadOperation.addDatatransferProgressListener(listener);
        }
    }

    public void removeDatatransferProgressListener(OnDatatransferProgressListener listener) {
        synchronized (mDataTransferListeners) {
            mDataTransferListeners.remove(listener);
        }
        if (mEntity != null) {
            ((ProgressiveDataTransferer) mEntity).removeDatatransferProgressListener(listener);
        }
        if (mUploadOperation != null) {
            mUploadOperation.removeDatatransferProgressListener(listener);
        }
    }

    public void addRenameUploadListener(OnRenameListener listener) {
        mRenameUploadListener = listener;
    }

    @Override
    @SuppressWarnings("PMD.AvoidDuplicateLiterals")
    protected RemoteOperationResult run(OwnCloudClient client) {
        mCancellationRequested.set(false);
        mUploadStarted.set(true);
        RemoteOperationResult result = null;
        File temporalFile = null;
        File originalFile = new File(mOriginalStoragePath);
        File expectedFile = null;
        FileLock fileLock = null;

        try {

            /// Check that connectivity conditions are met and delays the upload otherwise
            if (mOnWifiOnly && !Device.getNetworkType(mContext).equals(JobRequest.NetworkType.UNMETERED)) {
                Log_OC.d(TAG, "Upload delayed until WiFi is available: " + getRemotePath());
                return new RemoteOperationResult(ResultCode.DELAYED_FOR_WIFI);
            }

            // Check if charging conditions are met and delays the upload otherwise
            if (mWhileChargingOnly && !Device.isCharging(mContext)) {
                Log_OC.d(TAG, "Upload delayed until the device is charging: " + getRemotePath());
                return new RemoteOperationResult(ResultCode.DELAYED_FOR_CHARGING);
            }

            /// check if the file continues existing before schedule the operation
            if (!originalFile.exists()) {
                Log_OC.d(TAG, mOriginalStoragePath + " not exists anymore");
                return new RemoteOperationResult(ResultCode.LOCAL_FILE_NOT_FOUND);
            }

            /// check the existence of the parent folder for the file to upload
            String remoteParentPath = new File(getRemotePath()).getParent();
            remoteParentPath = remoteParentPath.endsWith(OCFile.PATH_SEPARATOR) ?
                    remoteParentPath : remoteParentPath + OCFile.PATH_SEPARATOR;
            result = grantFolderExistence(remoteParentPath, client);

            if (!result.isSuccess()) {

                return result;
            }

            /// set parent local id in uploading file
            OCFile parent = getStorageManager().getFileByPath(remoteParentPath);
            mFile.setParentId(parent.getFileId());

            /// automatic rename of file to upload in case of name collision in server
            Log_OC.d(TAG, "Checking name collision in server");
            if (!mForceOverwrite) {
                String remotePath = getAvailableRemotePath(client, mRemotePath);
                mWasRenamed = !remotePath.equals(mRemotePath);
                if (mWasRenamed) {
                    createNewOCFile(remotePath);
                    Log_OC.d(TAG, "File renamed as " + remotePath);
                }
                mRemotePath = remotePath;
                mRenameUploadListener.onRenameUpload();
            }

            if (mCancellationRequested.get()) {
                throw new OperationCancelledException();
            }

            String expectedPath = FileStorageUtils.getDefaultSavePathFor(mAccount.name, mFile);
            expectedFile = new File(expectedPath);

            /// copy the file locally before uploading
            if (mLocalBehaviour == FileUploader.LOCAL_BEHAVIOUR_COPY &&
                    !mOriginalStoragePath.equals(expectedPath)) {

                String temporalPath = FileStorageUtils.getTemporalPath(mAccount.name) + mFile.getRemotePath();
                mFile.setStoragePath(temporalPath);
                temporalFile = new File(temporalPath);

                result = copy(originalFile, temporalFile);
                if (result != null) {
                    return result;
                }
            }

            if (mCancellationRequested.get()) {
                throw new OperationCancelledException();
            }

            // Get the last modification date of the file from the file system
            Long timeStampLong = originalFile.lastModified() / 1000;
            String timeStamp = timeStampLong.toString();

            /// perform the upload
            if (mChunked &&
                    (new File(mFile.getStoragePath())).length() >
                            ChunkedUploadRemoteFileOperation.CHUNK_SIZE) {
                mUploadOperation = new ChunkedUploadRemoteFileOperation(mContext, mFile.getStoragePath(),
                        mFile.getRemotePath(), mFile.getMimetype(), mFile.getEtagInConflict(), timeStamp);
            } else {
                mUploadOperation = new UploadRemoteFileOperation(mFile.getStoragePath(),
                        mFile.getRemotePath(), mFile.getMimetype(), mFile.getEtagInConflict(), timeStamp);
            }

            Iterator<OnDatatransferProgressListener> listener = mDataTransferListeners.iterator();
            while (listener.hasNext()) {
                mUploadOperation.addDatatransferProgressListener(listener.next());
            }

            if (mCancellationRequested.get()) {
                throw new OperationCancelledException();
            }

            FileChannel channel = null;
            try {
                channel = new RandomAccessFile(mFile.getStoragePath(), "rw").getChannel();
                fileLock = channel.tryLock();
            } catch (FileNotFoundException e) {
                if (temporalFile == null) {
                    String temporalPath = FileStorageUtils.getTemporalPath(mAccount.name) + mFile.getRemotePath();
                    mFile.setStoragePath(temporalPath);
                    temporalFile = new File(temporalPath);

                    result = copy(originalFile, temporalFile);

                    if (result != null) {
                        return result;
                    } else {
                        if (temporalFile.length() == originalFile.length()) {
                            channel = new RandomAccessFile(temporalFile.getAbsolutePath(), "rw").getChannel();
                            fileLock = channel.tryLock();
                        } else {
                            while (temporalFile.length() != originalFile.length()) {
                                Files.deleteIfExists(Paths.get(temporalPath));
                                result = copy(originalFile, temporalFile);

                                if (result != null) {
                                    return result;
                                } else {
                                    channel = new RandomAccessFile(temporalFile.getAbsolutePath(), "rw").
                                            getChannel();
                                    fileLock = channel.tryLock();
                                }
                            }
                        }
                    }
                } else {
                    channel = new RandomAccessFile(temporalFile.getAbsolutePath(), "rw").getChannel();
                    fileLock = channel.tryLock();
                }
            }

            result = mUploadOperation.execute(client);

            /// move local temporal file or original file to its corresponding
            // location in the ownCloud local folder
            if (!result.isSuccess() && result.getHttpCode() == HttpStatus.SC_PRECONDITION_FAILED) {
                result = new RemoteOperationResult(ResultCode.SYNC_CONFLICT);
            }

        } catch (FileNotFoundException e) {
            Log_OC.d(TAG, mOriginalStoragePath + " not exists anymore");
            result = new RemoteOperationResult(ResultCode.LOCAL_FILE_NOT_FOUND);
        } catch (OverlappingFileLockException e) {
            Log_OC.d(TAG, "Overlapping file lock exception");
            result = new RemoteOperationResult(ResultCode.LOCK_FAILED);
        } catch (Exception e) {
            result = new RemoteOperationResult(e);

        } finally {
            mUploadStarted.set(false);

            if (fileLock != null) {
                try {
                    fileLock.release();
                } catch (IOException e) {
                    Log_OC.d(TAG, "Failed to unlock file with path " + mOriginalStoragePath);
                }
            }

            if (temporalFile != null && !originalFile.equals(temporalFile)) {
                temporalFile.delete();
            }
            if (result == null) {
                result = new RemoteOperationResult(ResultCode.UNKNOWN_ERROR);
            }
            if (result.isSuccess()) {
                Log_OC.i(TAG, "Upload of " + mOriginalStoragePath + " to " + mRemotePath + ": " +
                        result.getLogMessage());
            } else {
                if (result.getException() != null) {
                    if (result.isCancelled()) {
                        Log_OC.w(TAG, "Upload of " + mOriginalStoragePath + " to " + mRemotePath +
                                ": " + result.getLogMessage());
                    } else {
                        Log_OC.e(TAG, "Upload of " + mOriginalStoragePath + " to " + mRemotePath +
                                ": " + result.getLogMessage(), result.getException());
                    }

                } else {
                    Log_OC.e(TAG, "Upload of " + mOriginalStoragePath + " to " + mRemotePath +
                            ": " + result.getLogMessage());
                }
            }
        }

        if (result.isSuccess()) {

            if (mLocalBehaviour == FileUploader.LOCAL_BEHAVIOUR_FORGET) {

                String temporalPath = FileStorageUtils.getTemporalPath(mAccount.name) + mFile.getRemotePath();
                if (mOriginalStoragePath.equals(temporalPath)) {
                    // delete local file is was pre-copied in temporary folder (see .ui.helpers.UriUploader)
                    temporalFile = new File(temporalPath);
                    temporalFile.delete();
                }
                mFile.setStoragePath("");
                saveUploadedFile(client);


            } else if (mLocalBehaviour == FileUploader.LOCAL_BEHAVIOUR_DELETE) {
                try {
                    if (!originalFile.delete()) {
                        Log_OC.e(TAG, "Deletion of " + originalFile.getName() + " failed!");
                    }
                } catch (Exception e) {
                    Log_OC.e(TAG, "Deletion of " + originalFile.getName() + " failed with " + e.getMessage());
                }
                getStorageManager().deleteFileInMediaScan(originalFile.getAbsolutePath());
                saveUploadedFile(client);
            } else {

                if (temporalFile != null) {         // FileUploader.LOCAL_BEHAVIOUR_COPY
                    try {
                        move(temporalFile, expectedFile);
                    } catch (IOException e) {
                        e.printStackTrace();
                    }
                } else {                            // FileUploader.LOCAL_BEHAVIOUR_MOVE
                    try {
                        move(originalFile, expectedFile);
                    } catch (IOException e) {
                        e.printStackTrace();
                    }
                    getStorageManager().deleteFileInMediaScan(originalFile.getAbsolutePath());
                }
                mFile.setStoragePath(expectedFile.getAbsolutePath());
                saveUploadedFile(client);
                FileDataStorageManager.triggerMediaScan(expectedFile.getAbsolutePath());
            }
        } else if (result.getCode() == ResultCode.SYNC_CONFLICT) {
            getStorageManager().saveConflict(mFile, mFile.getEtagInConflict());
        }

        return result;
    }

    /**
     * Checks the existence of the folder where the current file will be uploaded both
     * in the remote server and in the local database.
     * <p/>
     * If the upload is set to enforce the creation of the folder, the method tries to
     * create it both remote and locally.
     *
     * @param pathToGrant Full remote path whose existence will be granted.
     * @return An {@link OCFile} instance corresponding to the folder where the file
     * will be uploaded.
     */
    private RemoteOperationResult grantFolderExistence(String pathToGrant, OwnCloudClient client) {
        RemoteOperation operation = new ExistenceCheckRemoteOperation(pathToGrant, mContext, false);
        RemoteOperationResult result = operation.execute(client);
        if (!result.isSuccess() && result.getCode() == ResultCode.FILE_NOT_FOUND && mRemoteFolderToBeCreated) {
            SyncOperation syncOp = new CreateFolderOperation(pathToGrant, true);
            result = syncOp.execute(client, getStorageManager());
        }
        if (result.isSuccess()) {
            OCFile parentDir = getStorageManager().getFileByPath(pathToGrant);
            if (parentDir == null) {
                parentDir = createLocalFolder(pathToGrant);
            }
            if (parentDir != null) {
                result = new RemoteOperationResult(ResultCode.OK);
            } else {
                result = new RemoteOperationResult(ResultCode.UNKNOWN_ERROR);
            }
        }
        return result;
    }

    private OCFile createLocalFolder(String remotePath) {
        String parentPath = new File(remotePath).getParent();
        parentPath = parentPath.endsWith(OCFile.PATH_SEPARATOR) ?
                parentPath : parentPath + OCFile.PATH_SEPARATOR;
        OCFile parent = getStorageManager().getFileByPath(parentPath);
        if (parent == null) {
            parent = createLocalFolder(parentPath);
        }
        if (parent != null) {
            OCFile createdFolder = new OCFile(remotePath);
            createdFolder.setMimetype(MimeType.DIRECTORY);
            createdFolder.setParentId(parent.getFileId());
            getStorageManager().saveFile(createdFolder);
            return createdFolder;
        }
        return null;
    }


    /**
     * Create a new OCFile mFile with new remote path. This is required if forceOverwrite==false.
     * New file is stored as mFile, original as mOldFile.
     *
     * @param newRemotePath new remote path
     */
    private void createNewOCFile(String newRemotePath) {
        // a new OCFile instance must be created for a new remote path
        OCFile newFile = new OCFile(newRemotePath);
        newFile.setCreationTimestamp(mFile.getCreationTimestamp());
        newFile.setFileLength(mFile.getFileLength());
        newFile.setMimetype(mFile.getMimetype());
        newFile.setModificationTimestamp(mFile.getModificationTimestamp());
        newFile.setModificationTimestampAtLastSyncForData(
                mFile.getModificationTimestampAtLastSyncForData()
        );
        newFile.setEtag(mFile.getEtag());
        newFile.setAvailableOffline(mFile.isAvailableOffline());
        newFile.setLastSyncDateForProperties(mFile.getLastSyncDateForProperties());
        newFile.setLastSyncDateForData(mFile.getLastSyncDateForData());
        newFile.setStoragePath(mFile.getStoragePath());
        newFile.setParentId(mFile.getParentId());
        mOldFile = mFile;
        mFile = newFile;
    }

    /**
     * Checks if remotePath does not exist in the server and returns it, or adds
     * a suffix to it in order to avoid the server file is overwritten.
     *
     * @param wc
     * @param remotePath
     * @return
     */
    private String getAvailableRemotePath(OwnCloudClient wc, String remotePath) {
        boolean check = existsFile(wc, remotePath);
        if (!check) {
            return remotePath;
        }

        int pos = remotePath.lastIndexOf('.');
        String suffix = "";
        String extension = "";
        if (pos >= 0) {
            extension = remotePath.substring(pos + 1);
            remotePath = remotePath.substring(0, pos);
        }
        int count = 2;
        do {
            suffix = " (" + count + ")";
            if (pos >= 0) {
                check = existsFile(wc, remotePath + suffix + "." + extension);
            } else {
                check = existsFile(wc, remotePath + suffix);
            }
            count++;
        } while (check);

        if (pos >= 0) {
            return remotePath + suffix + "." + extension;
        } else {
            return remotePath + suffix;
        }
    }

    private boolean existsFile(OwnCloudClient client, String remotePath) {
        ExistenceCheckRemoteOperation existsOperation =
                new ExistenceCheckRemoteOperation(remotePath, mContext, false);
        RemoteOperationResult result = existsOperation.execute(client);
        return result.isSuccess();
    }

    /**
     * Allows to cancel the actual upload operation. If actual upload operating
     * is in progress it is cancelled, if upload preparation is being performed
     * upload will not take place.
     */
    public void cancel() {
        if (mUploadOperation == null) {
            if (mUploadStarted.get()) {
                Log_OC.d(TAG, "Cancelling upload during upload preparations.");
                mCancellationRequested.set(true);
            } else {
                Log_OC.e(TAG, "No upload in progress. This should not happen.");
            }
        } else {
            Log_OC.d(TAG, "Cancelling upload during actual upload operation.");
            mUploadOperation.cancel();
        }
    }

    /**
     * As soon as this method return true, upload can be cancel via cancel().
     */
    public boolean isUploadInProgress() {
        return mUploadStarted.get();

    }

    /**
     * TODO rewrite with homogeneous fail handling, remove dependency on {@link RemoteOperationResult},
     * TODO     use Exceptions instead
     *
     * @param sourceFile Source file to copy.
     * @param targetFile Target location to copy the file.
     * @return {@link RemoteOperationResult}
     * @throws IOException
     */
    private RemoteOperationResult copy(File sourceFile, File targetFile) throws IOException {
        Log_OC.d(TAG, "Copying local file");

        RemoteOperationResult result = null;

        if (FileStorageUtils.getUsableSpace(mAccount.name) < sourceFile.length()) {
            result = new RemoteOperationResult(ResultCode.LOCAL_STORAGE_FULL);
            return result;  // error condition when the file should be copied

        } else {
            Log_OC.d(TAG, "Creating temporal folder");
            File temporalParent = targetFile.getParentFile();
            temporalParent.mkdirs();
            if (!temporalParent.isDirectory()) {
                throw new IOException(
                        "Unexpected error: parent directory could not be created");
            }
            Log_OC.d(TAG, "Creating temporal file");
            targetFile.createNewFile();
            if (!targetFile.isFile()) {
                throw new IOException(
                        "Unexpected error: target file could not be created");
            }

            Log_OC.d(TAG, "Copying file contents");
            InputStream in = null;
            OutputStream out = null;

            try {
                if (!mOriginalStoragePath.equals(targetFile.getAbsolutePath())) {
                    // In case document provider schema as 'content://'
                    if (mOriginalStoragePath.startsWith(UriUtils.URI_CONTENT_SCHEME)) {
                        Uri uri = Uri.parse(mOriginalStoragePath);
                        in = mContext.getContentResolver().openInputStream(uri);
                    } else {
                        in = new FileInputStream(sourceFile);
                    }
                    out = new FileOutputStream(targetFile);
                    int nRead;
                    byte[] buf = new byte[4096];
                    while (!mCancellationRequested.get() &&
                            (nRead = in.read(buf)) > -1) {
                        out.write(buf, 0, nRead);
                    }
                    out.flush();

                } // else: weird but possible situation, nothing to copy

                if (mCancellationRequested.get()) {
                    result = new RemoteOperationResult(new OperationCancelledException());
                    return result;
                }

            } catch (Exception e) {
                result = new RemoteOperationResult(ResultCode.LOCAL_STORAGE_NOT_COPIED);
                return result;

            } finally {
                try {
                    if (in != null) {
                        in.close();
                    }
                } catch (Exception e) {
                    Log_OC.d(TAG, "Weird exception while closing input stream for " +
                            mOriginalStoragePath + " (ignoring)", e);
                }
                try {
                    if (out != null) {
                        out.close();
                    }
                } catch (Exception e) {
                    Log_OC.d(TAG, "Weird exception while closing output stream for " +
                            targetFile.getAbsolutePath() + " (ignoring)", e);
                }
            }
        }
        return result;
    }


    /**
     * TODO rewrite with homogeneous fail handling, remove dependency on {@link RemoteOperationResult},
     * TODO     use Exceptions instead
     *
     * TODO refactor both this and 'copy' in a single method
     *
     * @param sourceFile Source file to move.
     * @param targetFile Target location to move the file.
     * @return {@link RemoteOperationResult}
     * @throws IOException
     */
    private void move(File sourceFile, File targetFile) throws IOException {

        if (!targetFile.equals(sourceFile)) {
            File expectedFolder = targetFile.getParentFile();
            expectedFolder.mkdirs();

            if (expectedFolder.isDirectory()) {
                if (!sourceFile.renameTo(targetFile)) {
                    // try to copy and then delete
                    targetFile.createNewFile();
                    FileChannel inChannel = new FileInputStream(sourceFile).getChannel();
                    FileChannel outChannel = new FileOutputStream(targetFile).getChannel();
                    try {
                        inChannel.transferTo(0, inChannel.size(), outChannel);
                        sourceFile.delete();
                    } catch (Exception e) {
                        mFile.setStoragePath(""); // forget the local file
                        // by now, treat this as a success; the file was uploaded
                        // the best option could be show a warning message
                    } finally {
                        if (inChannel != null) {
                            inChannel.close();
                        }
                        if (outChannel != null) {
                            outChannel.close();
                        }
                    }
                }

            } else {
                mFile.setStoragePath("");
            }
        }
    }

    /**
     * Saves a OC File after a successful upload.
     * <p/>
     * A PROPFIND is necessary to keep the props in the local database
     * synchronized with the server, specially the modification time and Etag
     * (where available)
     * <p/>
     */
    private void saveUploadedFile(OwnCloudClient client) {
        OCFile file = mFile;
        if (file.fileExists()) {
            file = getStorageManager().getFileById(file.getFileId());
        }
        long syncDate = System.currentTimeMillis();
        file.setLastSyncDateForData(syncDate);

        // new PROPFIND to keep data consistent with server
        // in theory, should return the same we already have
        // TODO from the appropriate OC server version, get data from last PUT response headers, instead
        // TODO     of a new PROPFIND; the latter may fail, specially for chunked uploads
        ReadRemoteFileOperation operation = new ReadRemoteFileOperation(getRemotePath());
        RemoteOperationResult result = operation.execute(client);
        if (result.isSuccess()) {
            updateOCFile(file, (RemoteFile) result.getData().get(0));
            file.setLastSyncDateForProperties(syncDate);
        } else {
            Log_OC.e(TAG, "Error reading properties of file after successful upload; this is gonna hurt...");
        }

        if (mWasRenamed) {
            OCFile oldFile = getStorageManager().getFileByPath(mOldFile.getRemotePath());
            if (oldFile != null) {
                oldFile.setStoragePath(null);
                getStorageManager().saveFile(oldFile);
                getStorageManager().saveConflict(oldFile, null);
            }
            // else: it was just an automatic renaming due to a name
            // coincidence; nothing else is needed, the storagePath is right
            // in the instance returned by mCurrentUpload.getFile()
        }
        file.setNeedsUpdateThumbnail(true);
        getStorageManager().saveFile(file);
        getStorageManager().saveConflict(file, null);

        FileDataStorageManager.triggerMediaScan(file.getStoragePath());

        // generate new Thumbnail
        final ThumbnailsCacheManager.ThumbnailGenerationTask task =
<<<<<<< HEAD
            new ThumbnailsCacheManager.ThumbnailGenerationTask(getStorageManager(), mAccount);
        task.execute(new ThumbnailsCacheManager.ThumbnailGenerationTaskObject(file, file.getRemoteId()));
=======
                new ThumbnailsCacheManager.ThumbnailGenerationTask(getStorageManager(), mAccount);
        task.execute(file);
>>>>>>> 1ce24ea0
    }

    private void updateOCFile(OCFile file, RemoteFile remoteFile) {
        file.setCreationTimestamp(remoteFile.getCreationTimestamp());
        file.setFileLength(remoteFile.getLength());
        file.setMimetype(remoteFile.getMimeType());
        file.setModificationTimestamp(remoteFile.getModifiedTimestamp());
        file.setModificationTimestampAtLastSyncForData(remoteFile.getModifiedTimestamp());
        file.setEtag(remoteFile.getEtag());
        file.setRemoteId(remoteFile.getRemoteId());
    }

    public interface OnRenameListener {

        void onRenameUpload();
    }

}<|MERGE_RESOLUTION|>--- conflicted
+++ resolved
@@ -893,13 +893,8 @@
 
         // generate new Thumbnail
         final ThumbnailsCacheManager.ThumbnailGenerationTask task =
-<<<<<<< HEAD
-            new ThumbnailsCacheManager.ThumbnailGenerationTask(getStorageManager(), mAccount);
+                new ThumbnailsCacheManager.ThumbnailGenerationTask(getStorageManager(), mAccount);
         task.execute(new ThumbnailsCacheManager.ThumbnailGenerationTaskObject(file, file.getRemoteId()));
-=======
-                new ThumbnailsCacheManager.ThumbnailGenerationTask(getStorageManager(), mAccount);
-        task.execute(file);
->>>>>>> 1ce24ea0
     }
 
     private void updateOCFile(OCFile file, RemoteFile remoteFile) {
