<?xml version="1.0" encoding="utf-8"?>
<resources>
    <string name="about_android">%1$s Android-program</string>
    <string name="about_version">versjon %1$s</string>
    <string name="actionbar_sync">Oppdater konto</string>
    <string name="actionbar_upload">Last opp</string>
    <string name="actionbar_upload_from_apps">Innhold fra andre programmer</string>
    <string name="actionbar_upload_files">Filer</string>
    <string name="actionbar_open_with">Åpne med</string>
    <string name="actionbar_mkdir">Ny mappe</string>
    <string name="actionbar_settings">Innstillinger</string>
    <string name="actionbar_see_details">Detaljer</string>
    <string name="actionbar_send_file">Send</string>
    <string name="actionbar_sort">Sorter</string>
    <string name="actionbar_sort_title">Sorter etter</string>
    <string name="sort_by">Sorter etter</string>
    <string name="menu_item_sort_by_name_a_z">A - Z</string>
    <string name="menu_item_sort_by_name_z_a">Z - A</string>
    <string name="menu_item_sort_by_date_newest_first">Nyeste først</string>
    <string name="menu_item_sort_by_date_oldest_first">Eldste først</string>
    <string name="menu_item_sort_by_size_biggest_first">Største først</string>
    <string name="menu_item_sort_by_size_smallest_first">Minste først</string>

    <string name="drawer_item_all_files">Alle filer</string>
    <string name="drawer_item_files">Filer</string>
    <string name="drawer_item_home">Hjem</string>
    <string name="drawer_item_favorites">Favoritter</string>
    <string name="drawer_item_photos">Bilder</string>
    <string name="drawer_item_on_device">På enheten</string>
    <string name="drawer_item_recently_added">Nylig lagt til</string>
    <string name="drawer_item_recently_modified">Nylig endret</string>
    <string name="drawer_item_shared">Delt</string>
    <string name="drawer_item_videos">Videoer</string>
    <string name="drawer_item_settings">Innstillinger</string>
    <string name="drawer_item_uploads_list">Opplastinger</string>
    <string name="drawer_item_activities">Aktiviteter</string>
    <string name="drawer_item_notifications">Varsler</string>
    <string name="drawer_quota">%1$s av %2$s brukt</string>
	<string name="drawer_close">Lukk</string>
    <string name="drawer_open">Åpne</string>
    <string name="prefs_category_general">Generelt</string>
    <string name="prefs_category_more">Mer</string>
    <string name="prefs_accounts">Kontoer</string>
    <string name="prefs_manage_accounts">Håndter kontoer</string>
    <string name="prefs_passcode">Passordlås</string>
    <string name="prefs_fingerprint">Fingeravtrykkslås</string>
    <string name="prefs_fingerprint_notsetup">Det har ikke blitt satt opp noen fingeravtrykk.</string>
    <string name="prefs_show_hidden_files">Vis skjulte filer</string>
    <string name="prefs_instant_upload">Umiddelbar opplasting av bilder</string>
    <string name="prefs_instant_upload_summary">Last opp bilder tatt med kameraet med én gang</string>
    <string name="prefs_instant_video_upload">Umiddelbar opplasting av video</string>
    <string name="prefs_instant_video_upload_summary">Last opp videoer tatt med kameraet med én gang</string>
    <string name="prefs_log_title">Aktiver loggføring</string>
    <string name="prefs_log_summary">Denne er brukt til å loggføre problemer</string>
    <string name="prefs_log_title_history">Loggføringshistorikk</string>
    <string name="prefs_log_summary_history">Denne viser de lagrede loggene</string>
    <string name="prefs_log_delete_history_button">Slett historikk</string>
    <string name="prefs_calendar_contacts">Synkroniser kalender &amp; kontakter</string>
    <string name="prefs_calendar_contacts_summary">Sett opp DAVdroid (v1.3.0+) for nåværende konto</string>
    <string name="prefs_calendar_contacts_address_resolve_error">Tjeneradressen for kontoen ble ikke funnet for DAVdroid</string>
    <string name="prefs_calendar_contacts_no_store_error">Hverken F-droid eller Google play er installert</string>
    <string name="prefs_calendar_contacts_sync_setup_successful">Kalender &amp; kontaktsynkronisering ble satt opp</string>
    <string name="prefs_help">Hjelp</string>
    <string name="prefs_recommend">Anbefal til en venn</string>
    <string name="prefs_feedback">Tilbakemelding</string>
    <string name="prefs_imprint">Avtrykk</string>
    <string name="prefs_remember_last_share_location">Husk delt plassering</string>
    <string name="prefs_remember_last_upload_location_summary">Husk sist delt plassering for opplasting</string>

	<string name="recommend_subject">Prøv %1$s på smarttelefonen din!</string>
	<string name="recommend_text">Jeg ønsker å invitere deg til å bruke %1$s på smarttelefonen din!\nLast ned her: %2$s</string>

    <string name="auth_check_server">Sjekk tjener</string>
    <string name="auth_host_url">Tjeneradresse https://...</string>
    <string name="auth_username">Brukernavn</string>
    <string name="auth_password">Passord</string>
    <string name="auth_register">Har du ingen tjener enda?\nKlikk her for å opprette en hos en tilbyder</string>
    <string name="sync_string_files">Filer</string>
    <string name="setup_btn_connect">Koble til</string>
    <string name="uploader_btn_upload_text">Last opp</string>
    <string name="uploader_top_message">Velg opplastingsmappe</string>
    <string name="uploader_wrn_no_account_title">Ingen konto funnet</string>
    <string name="uploader_wrn_no_account_text">Det finnes ingen %1$s-kontoer på enheten din. Sett opp en konto først.</string>
    <string name="uploader_wrn_no_account_setup_btn_text">Oppsett</string>
    <string name="uploader_wrn_no_account_quit_btn_text">Avslutt</string>
    <string name="uploader_error_title_no_file_to_upload">Ingen fil å laste opp</string>
    <string name="uploader_error_message_received_piece_of_text">%1$s kan ikke laste opp tekst som en fil.</string>
    <string name="uploader_error_message_no_file_to_upload">Mottatte data inneholder ingen gyldig fil.</string>
    <string name="uploader_error_title_file_cannot_be_uploaded">Denne filen kan ikke lastes opp</string>
    <string name="uploader_error_message_read_permission_not_granted">%1$s er har ikke tilgang til å se mottatt fil</string>
    <string name="uploader_error_message_source_file_not_found">Fil valgt for opplasting ble ikke funnet. Sjekk hvorvidt filen eksisterer.</string>
    <string name="uploader_error_message_source_file_not_copied">Kunne ikke kopiere fil til midlertidig mappe. Prøv å sende igjen.</string>
    <string name="uploader_upload_files_behaviour">Alternativer for opplasting:</string>
    <string name="uploader_upload_files_behaviour_move_to_nextcloud_folder">Flytt filen til Nextcloud mappen</string>
    <string name="uploader_upload_files_behaviour_only_upload">Behold filen i kildemappe</string>
    <string name="uploader_upload_files_behaviour_upload_and_delete_from_source">Slett filen fra kildemappen</string>
    <string name="file_list_seconds_ago">for få sekunder siden</string>
    <string name="file_list_empty_headline">Ingen filer her</string>
    <string name="file_list_empty">Last opp innhold eller synkroniser med enhetene dine.</string>
    <string name="file_list_empty_favorites">Marker noen filer som favoritter eller synkroniser enhetene dine.</string>
    <string name="file_list_empty_favorites_filter_list">Filer og mapper du markerer som favoritter vil vises her</string>
    <string name="file_list_empty_favorites_filter">Din spørring returnerte ingen filer markert som favoritter.</string>
    <string name="file_list_loading">Laster&#8230;</string>
    <string name="file_list_no_app_for_file_type">Inget program funnet for filtypen.</string>
    <string name="local_file_list_empty">Det er ingen filer i denne mappen.</string>
    <string name="file_list_empty_headline_search">Ingen resultater i denne mappen</string>
    <string name="file_list_empty_headline_server_search">Ingen resultater</string>
    <string name="file_list_empty_favorite_headline">Ingen favoritter ennå</string>
    <string name="file_list_empty_shared_headline">Ingenting delt enda</string>
    <string name="file_list_empty_shared">Filer og mapper som du deler vil bli vist her</string>
    <string name="file_list_empty_headline_server_search_videos">Ingen videoer</string>
    <string name="file_list_empty_headline_server_search_photos">Ingen bilder</string>
    <string name="file_list_empty_search">Vil du prøve i en annen mappe?</string>
    <string name="file_list_empty_recently_modified">Fant ingen filer endret de siste syv dagene</string>
    <string name="file_list_empty_recently_modified_filter">Spørringen din returnerte ingen filer endret de siste syv dagene.</string>
    <string name="file_list_empty_recently_added">Fant ingen nylig tillagte filer</string>
    <string name="file_list_empty_recently_added_filter">Søket ditt frambragte ingen nylig tillagte filer.</string>
    <string name="file_list_empty_text_photos">Last opp noen bilder eller aktiver automatisk opplasting.</string>
    <string name="file_list_empty_text_photos_filter">Ditt søk frambragte ingen bilder.</string>
    <string name="file_list_empty_text_videos">Last opp noen videoer eller skru på automatisk opplasting.</string>
    <string name="file_list_empty_text_videos_filter">Din spørring returnerte ingen vidoer!</string>
    <string name="upload_list_empty_headline">Ingen opplastinger tilgjengelig</string>
    <string name="upload_list_empty_text">Last opp innhold eller aktiver umiddelbar opplasting.</string>
    <string name="upload_list_empty_text_auto_upload">Last opp noe innhold eller aktiver automatisk opplasting!</string>
    <string name="file_list_folder">mappe</string>
    <string name="file_list_folders">mapper</string>
    <string name="file_list_file">fil</string>
    <string name="file_list_files">fil</string>
    <string name="filedetails_select_file">Trykk på en fil for å vise ekstra informasjon.</string>
    <string name="filedetails_size">Størrelse:</string>
    <string name="filedetails_type">Type:</string>
    <string name="filedetails_created">Opprettet:</string>
    <string name="filedetails_modified">Endret:</string>
    <string name="filedetails_download">Last ned</string>
    <string name="filedetails_sync_file">Synkroniser</string>
    <string name="filedetails_renamed_in_upload_msg">Filnavnet ble endret til  %1$s under opplasting</string>
    <string name="list_layout">Listevisning</string>
    <string name="action_share">Del med andre</string>
    <string name="common_yes">Ja</string>
    <string name="common_no">Nei</string>
    <string name="common_ok">OK</string>
    <string name="common_remove_upload">Fjern opplasting</string>
    <string name="common_retry_upload">Prøv å laste opp igjen.</string>
    <string name="common_cancel_sync">Avbryt synkronisering</string>
    <string name="common_cancel">Avbryt</string>
    <string name="common_back">Tilbake</string>
    <string name="common_save">Lagre</string>
    <string name="common_save_exit">Lagre &amp; avslutt</string>
    <string name="common_error">Feil</string>
    <string name="common_loading">Laster &#8230;</string>
    <string name="common_unknown">ukjent</string>
    <string name="common_error_unknown">Ukjent feil</string>
    <string name="common_pending">Venter</string>
    <string name="about_title">Om</string>
    <string name="change_password">Endre passord</string>
    <string name="delete_account">Fjern konto</string>
    <string name="delete_account_warning">Slett kontoen %s med alle lokale filer?\n\nSletting kan ikke angres.</string>
    <string name="create_account">Opprett konto</string>
    <string name="upload_chooser_title">Last opp fra &#8230;</string>
    <string name="uploader_info_dirname">Mappenavn</string>
    <string name="uploader_upload_in_progress_ticker">Laster opp &#8230;</string>
    <string name="uploader_upload_in_progress_content">%1$d%% Laster opp %2$s</string>
    <string name="uploader_upload_succeeded_ticker">Opplastet</string>
    <string name="uploader_upload_succeeded_content_single">%1$s lastet opp</string>
    <string name="uploader_upload_failed_ticker">Opplasting mislyktes</string>
    <string name="uploader_upload_failed_content_single">Kunne ikke laste opp %1$s</string>
    <string name="uploader_upload_failed_credentials_error">Opplasting mislyktes, du må logge inn på nytt</string>
    <string name="uploads_view_title">Opplastinger</string>
    <string name="uploads_view_group_current_uploads">Nåværende</string>
    <string name="uploads_view_group_failed_uploads">Mislyktes (trykk for å prøve igjen)</string>
    <string name="uploads_view_group_finished_uploads">Opplastet</string>
    <string name="uploads_view_upload_status_succeeded">Ferdig</string>
    <string name="uploads_view_upload_status_cancelled">Avbrutt</string>
    <string name="uploads_view_upload_status_paused">Pauset</string>
    <string name="uploads_view_upload_status_failed_connection_error">Tilkoblingsfeil</string>
    <string name="uploads_view_upload_status_failed_retry">Nytt forsøk på opplasting vil settes i verk snart</string>
    <string name="uploads_view_upload_status_failed_credentials_error">Legitimasjonsfeil</string>
    <string name="uploads_view_upload_status_failed_folder_error">Mappefeil</string>
    <string name="uploads_view_upload_status_failed_file_error">Filfeil</string>
    <string name="uploads_view_upload_status_failed_localfile_error">Finner ikke lokal fil</string>
    <string name="uploads_view_upload_status_failed_permission_error">Tillatelsesfeil</string>
    <string name="uploads_view_upload_status_conflict">Konflikt</string>
    <string name="uploads_view_upload_status_service_interrupted">Programmet ble avsluttet</string>
    <string name="uploads_view_upload_status_unknown_fail">Ukjent feil</string>
    <string name="uploads_view_upload_status_waiting_for_wifi">Venter på trådløstilkobling</string>
    <string name="uploads_view_later_waiting_to_upload">Venter på å laste opp</string>
    <string name="downloader_download_in_progress_ticker">Laster ned &#8230;</string>
    <string name="downloader_download_in_progress_content">%1$d%% Laster ned %2$s</string>
    <string name="downloader_download_succeeded_ticker">Nedlastet</string>
    <string name="downloader_download_succeeded_content">%1$s lastet ned</string>
    <string name="downloader_download_failed_ticker">Nedlasting mislyktes</string>
    <string name="downloader_download_failed_content">Kunne ikke laste ned %1$s</string>
    <string name="downloader_not_downloaded_yet">Ikke lastet ned enda</string>
    <string name="downloader_download_failed_credentials_error">Nedlasting mislyktes, du må logge inn på nytt</string>
    <string name="common_choose_account">Velg konto</string>
    <string name="sync_fail_ticker">Synkronisering mislyktes</string>
    <string name="sync_fail_ticker_unauthorized">Synkronisering mislyktes, du må logge inn på nytt</string>
    <string name="sync_fail_content">Synkronisering av %1$s kunne ikke fullføres</string>
    <string name="sync_fail_content_unauthorized">Feil passord for %1$s</string>
    <string name="sync_conflicts_in_favourites_ticker">Konflikter funnet</string>
    <string name="sync_conflicts_in_favourites_content">%1$d hold-i-synk filer kunne ikke synkroniseres</string>
    <string name="sync_fail_in_favourites_ticker">Holdt-i-synk -filer mislyktes</string>
    <string name="sync_fail_in_favourites_content">Innholdet av %1$d filer kunne ikke synkroniseres (%2$d konflikter)</string>
    <string name="sync_foreign_files_forgotten_ticker">Noen lokale filer ble glemt</string>
    <string name="sync_foreign_files_forgotten_content">%1$d filer fra %2$s mappen kunne ikke kopieres til</string>
    <string name="sync_foreign_files_forgotten_explanation">Fra versjon 1.3.16 blir filer som lastes opp fra denne enheten kopiert inn i den lokale mappen %1$s for å forhindre tap av data når samme fil synkroniseres med flere kontoer.\n\nPga. denne endringen ble alle filer som er blitt lastet opp med tidligere versjoner av dette programmet, kopiert til mappe %2$s. Imidlertid kunne ikke denne kopieringen fullføres under konto-synkroniseringen pga. en feil. Du kan enten la filen(e) ligge der de ligger og fjerne lenken til %3$s, eller flytte filene til mappe %1$s og beholde lenken til %4$s.\n\nNedenfor finner du en liste over de lokale filene og de eksterne filene i %5$s som de var lenket til.</string>
    <string name="sync_current_folder_was_removed">Mappen %1$s finnes ikke lengre</string>
    <string name="foreign_files_move">Flytt alle</string>
    <string name="foreign_files_success">Alle filer ble flyttet</string>
    <string name="foreign_files_fail">Noen filer kunne ikke fjernes</string>
    <string name="foreign_files_local_text">Lokal: %1$s</string>
    <string name="foreign_files_remote_text">Ekstern: %1$s</string>
    <string name="upload_query_move_foreign_files">Det er ikke nok plass til å kopiere de valgte filene inn i mappen %1$s. Vil du flytte dem i stedet? </string>
    <string name="pass_code_enter_pass_code">Sett inn passordet ditt</string>
    
    <string name="pass_code_configure_your_pass_code">Skriv inn passordet ditt</string>
    <string name="pass_code_configure_your_pass_code_explanation">Passordet vil bli krevd hver gang programmet startes</string>
    <string name="pass_code_reenter_your_pass_code">Skriv inn passordet på nytt</string>
    <string name="pass_code_remove_your_pass_code">Fjern passordet ditt</string>
    <string name="pass_code_mismatch">Passordene er ikke like</string>
    <string name="pass_code_wrong">Feil passord</string>
    <string name="pass_code_removed">Passord fjernet</string>
    <string name="pass_code_stored">Passord lagret</string>
    
    <string name="media_notif_ticker">%1$s musikkspiller</string>
    <string name="media_state_playing">%1$s (spiller)</string>
    <string name="media_state_loading">%1$s (laster)</string>
    <string name="media_event_done">%1$s avspilling avsluttet</string>
    <string name="media_err_nothing_to_play">Ingen mediafil funnet</string>
    <string name="media_err_no_account">Ingen konto angitt</string>
    <string name="media_err_not_in_owncloud">Filen er ikke i en gyldig konto</string>
    <string name="media_err_unsupported">Ustøttet mediakodek</string>
    <string name="media_err_io">Mediafilen kunne ikke leses</string>
    <string name="media_err_malformed">Mediafilen er ikke riktig kodet</string>
    <string name="media_err_timeout">Tidsavbrudd under avspillingsforsøk</string>
    <string name="media_err_invalid_progressive_playback">Mediafilen kan ikke strømmes</string>
    <string name="media_err_unknown">Mediafilen kan ikke spilles med forvalgt mediaspiller</string>
    <string name="media_err_security_ex">Sikkerhetsfeil under avspilling av %1$s</string>
    <string name="media_err_io_ex">Inndatafeil under avspilling av %1$s</string>
    <string name="media_err_unexpected">Uventet feil under avspilling av %1$s</string>
    <string name="media_rewind_description">Spol tilbake</string>
    <string name="media_play_pause_description">Spill eller pause</string>
    <string name="media_forward_description">Spol fremover</string>

	<string name="auth_getting_authorization">Henter autorisasjon &#8230;</string>
	<string name="auth_trying_to_login">Prøver å logge inn &#8230;</string>
	<string name="auth_no_net_conn_title">Ingen nettverkstilkobling</string>
	<string name="auth_nossl_plain_ok_title">Sikker tilkobling ikke tilgjengelig.</string>
	<string name="auth_connection_established">Tilkobling opprettet</string>
	<string name="auth_testing_connection">Tester forbindelsen</string>
	<string name="auth_not_configured_title">Feil i tjenerkonfigurasjon</string>
	<string name="auth_account_not_new">En konto for samme bruker og tjener finnes allerede på enheten</string>
	<string name="auth_account_not_the_same">Den innskrevne brukeren samsvarer ikke med brukeren av denne kontoen</string>
	<string name="auth_unknown_error_title">Ukjent feil oppstod!</string>
	<string name="auth_unknown_host_title">Fant ikke vert</string>
	<string name="auth_incorrect_path_title">Finner ikke tjenerinstans</string>
	<string name="auth_timeout_title">Tjeneren brukte for lang tid på å svare</string>
	<string name="auth_incorrect_address_title">Feil format på tjeneradresse</string>
	<string name="auth_ssl_general_error_title">Oppstart av SSL mislyktes</string>
	<string name="auth_ssl_unverified_server_title">Kunne ikke verifisere SSL-tjenerens identitet</string>
	<string name="auth_bad_oc_version_title">Ukjent tjenerversjon</string>
	<string name="auth_wrong_connection_title">Klarte ikke å opprette tilkobling</string>
	<string name="auth_secure_connection">Sikker tilkobling opprettet</string>
	<string name="auth_unauthorized">Feil brukernavn eller passord</string>
	<string name="auth_oauth_error">Mislykket autorisasjon</string>
	<string name="auth_oauth_error_access_denied">Tilgang nektet av autorisasjonstjener</string>
	<string name="auth_wtf_reenter_URL">Uventet tilstand. Legg inn tjeneradressen på nytt</string>
	<string name="auth_expired_oauth_token_toast">Autorisasjonen din har gått ut. Autoriser igjen</string>
	<string name="auth_expired_basic_auth_toast">Legg inn nåværende passord</string>
	<string name="auth_expired_saml_sso_token_toast">Økta di har gått ut. Koble til igjen</string>
	<string name="auth_connecting_auth_server">Kobler til autentiseringstjener...</string>
	<string name="auth_unsupported_auth_method">Tjeneren støtter ikke denne autorisasjonsmetoden</string>
	<string name="auth_unsupported_multiaccount">%1$s støtter ikke flere kontoer</string>
    <string name="auth_fail_get_user_name">Tjeneren din svarer ikke med korrekt bruker-ID, ta kontakt med en administrator </string>
	<string name="auth_can_not_auth_against_server">Kan ikke autentisere mot denne tjeneren</string>
    <string name="auth_account_does_not_exist">Kontoen eksisterer ikke på enheten enda</string>


    <string name="favorite">Sett som tilgjengelig frakoblet</string>
    <string name="unfavorite">Fjern som tilgjengelig frakoblet</string>
    <string name="favorite_real">Sett som favoritt</string>
    <string name="unset_favorite_real">Fjern favorittmarkering</string>
    <string name="common_rename">Gi nytt navn</string>
    <string name="common_remove">Fjern</string>
    <string name="confirmation_remove_file_alert">Vil du virkelig fjerne %1$s?</string>
    <string name="confirmation_remove_folder_alert">Vil du virkelig fjerne %1$s inkludert innholdet?</string>
    <string name="confirmation_remove_local">Kun lokalt</string>
    <string name="remove_success_msg">"Fjernet"</string>
    <string name="remove_fail_msg">Fjerning mislyktes</string>
    <string name="rename_dialog_title">Skriv inn et nytt navn</string>
    <string name="rename_local_fail_msg">Lokal kopi kunne ikke endre navn; prøv et annet navn</string>
    <string name="rename_server_fail_msg">Klarte ikke å endre navn</string>
    <string name="sync_file_fail_msg">Eksterne filer kunne ikke sjekkes</string>
    <string name="sync_file_nothing_to_do_msg">filinnhold er allerede synkronisert</string>
    <string name="create_dir_fail_msg">Mappe kunne ikke opprettes</string>
    <string name="filename_forbidden_characters">Forbudte tegn: / \\ &lt; &gt; : \" | ? *</string>
    <string name="filename_forbidden_charaters_from_server">Filnavnet inneholder minst ett ulovlig tegn</string>
    <string name="filename_empty">Filnavn kan ikke være tomt</string>
    <string name="wait_a_moment">Vent et øyeblikk…</string>
    <string name="wait_checking_credentials">Sjekker lagrede påloggingsdetaljer</string>
    <string name="filedisplay_unexpected_bad_get_content">Uventet problem; velg filen fra et annet program</string>
    <string name="filedisplay_no_file_selected">Ingen fil ble valgt</string>
    <string name="activity_chooser_title">Send lenke til &#8230;</string>
    <string name="wait_for_tmp_copy_from_private_storage">Kopierer fil fra privat lager</string>

    <string name="oauth_check_onoff">Logg inn med OAuth 2.0</string>
    <string name="oauth_login_connection">Kobler til OAuth 2.0-tjener...</string>

    <string name="ssl_validator_header">Identiteten til siden kunne ikke bekreftes</string>
    <string name="ssl_validator_reason_cert_not_trusted">- Tjenerens sertifikat er ikke til å stole på</string>
    <string name="ssl_validator_reason_cert_expired">- Tjenerens sertifikat er utløpt</string>
    <string name="ssl_validator_reason_cert_not_yet_valid">- Tjenersertifikatets gyldige datoer er i fremtiden</string>
    <string name="ssl_validator_reason_hostname_not_verified">- Nettadressen samsvarer ikke med vertsnavnet i sertifikatet</string>
    <string name="ssl_validator_question">Vil du stole på dette sertifikatet likevel?</string>
    <string name="ssl_validator_not_saved">Sertifikatet kunne ikke lagres</string>
    <string name="ssl_validator_btn_details_see">Detaljer</string>
    <string name="ssl_validator_btn_details_hide">Skjul</string>
    <string name="ssl_validator_label_subject">Utstedt til:</string>
    <string name="ssl_validator_label_issuer">Utstedt av:</string>
    <string name="ssl_validator_label_CN">Vanlig navn:</string>
    <string name="ssl_validator_label_O">Organisasjon:</string>
    <string name="ssl_validator_label_OU">Organisasjonsenhet:</string>
    <string name="ssl_validator_label_C">Land:</string>
    <string name="ssl_validator_label_ST">Stat:</string>
    <string name="ssl_validator_label_L">Sted:</string>
    <string name="ssl_validator_label_validity">Gyldighet:</string>
    <string name="ssl_validator_label_validity_from">Fra:</string>
    <string name="ssl_validator_label_validity_to">Til:</string>
    <string name="ssl_validator_label_signature">Signatur:</string>
    <string name="ssl_validator_label_signature_algorithm">Algoritme:</string>
    <string name="digest_algorithm_not_available">Digest-algoritmen er ikke tilgjengelig på din telefon.</string>
    <string name="ssl_validator_label_certificate_fingerprint">Fingeravtrykk:</string>
    <string name="certificate_load_problem">Det er et problem med lasting av sertifikatet.</string>
    <string name="ssl_validator_null_cert">Sertifikatet kunne ikke vises.</string>
    <string name="ssl_validator_no_info_about_error">- Ingen informasjon om feilen</string>

    <string name="placeholder_sentence">Dette er en plassholder</string>
    <string name="placeholder_filename">plassholder.txt</string>
    <string name="placeholder_filetype">PNG-bilde</string>
    <string name="placeholder_filesize">389 KB</string>
    <string name="placeholder_timestamp">18.05.2012 12:23</string>
    <string name="placeholder_media_time">12:23:45</string>

    <string name="auto_upload_on_wifi">Bare last opp på Wi-Fi</string>
    <string name="instant_upload_on_wifi">Bare last opp bilder på Wi-Fi</string>
    <string name="instant_video_upload_on_wifi">Last kun opp filmer via Wi-Fi</string>
    <string name="instant_video_upload_on_charging">Last kun opp under lading</string>
    <string name="instant_upload_on_charging">Last kun opp under lading</string>
    <string name="instant_upload_path">/Direkteopplasting</string>
    <string name="auto_upload_path">/Auto-opplasting</string>
    <string name="conflict_title">Filkonflikt</string>
    <string name="conflict_message">Hvilke filer ønsker du å beholder? Hvis du velger begge versjonene, får den lokale filen lagt til et tall i navnet.</string>
    <string name="conflict_keep_both">Behold begge</string>
    <string name="conflict_use_local_version">lokal versjon</string>
    <string name="conflict_use_server_version">tjenerversjon</string>

    <string name="preview_sorry">Beklager.</string>
    <string name="preview_image_description">Bildeforhåndsvisning</string>
    <string name="preview_image_error_unknown_format">Kunne ikke vise bilde</string>

    <string name="error__upload__local_file_not_copied">%1$s kunne ikke kopieres til lokal mappe %2$s</string>
    <string name="prefs_instant_upload_path_title">Mappe for umiddelbar opplasting</string>
    <string name="prefs_folder_sync_local_path_title">Lokal mappe</string>
    <string name="prefs_folder_sync_remote_path_title">Ekstern mappe</string>
    <string name="prefs_instant_upload_path_use_subfolders_title">Bruk undermapper</string>
    <string name="prefs_instant_upload_path_use_subfolders_summary">Lagre filer i undermapper basert på år og måned</string>

	<string name="share_link_no_support_share_api">Beklager, deling er ikke skrudd på for din tjener. Ta kontakt med administratoren.</string>
	<string name="share_link_file_no_exist">Kan ikke dele. Sjekk om filen eksisterer.</string>
	<string name="share_link_file_error">Det skjedde en feil under deling av denne filen eller mappen</string>
	<string name="unshare_link_file_no_exist">Kan ikke fjerne deling. Sjekk om filen eksisterer.</string>
	<string name="unshare_link_file_error">En feil oppstod ved avslutting av delingen av denne filen eller mappen</string>
    <string name="update_link_file_no_exist">Kan ikke oppdatere. Sjekk om filen eksisterer</string>
    <string name="update_link_file_error">Det oppstod en feil ved oppdatering av delingen</string>
    <string name="share_link_password_title">Skriv inn ett passord</string>
    <string name="share_link_empty_password">Du må skrive inn ett passord</string>

    <string name="activity_chooser_send_file_title">Send</string>

    <string name="copy_link">Kopier lenke</string>
    <string name="clipboard_text_copied">Kopiert til utklippstavlen</string>
    <string name="clipboard_no_text_to_copy">Ingen tekst ble mottatt for kopi til utklippstavlen</string>
    <string name="clipboard_uxexpected_error">Uventet feil ved kopiering til utklippstavle</string>
    <string name="clipboard_label">Teksten ble kopiert fra %1$s</string>

    <string name="error_cant_bind_to_operations_service">Kritisk feil: Kan ikke utføre operasjonene</string>

    <string name="network_error_socket_exception">En feil oppstod ved oppretting av forbindelse til tjeneren.</string>
    <string name="network_error_socket_timeout_exception">En feil oppstod ved venting på svar fra tjeneren. Operasjonen kunne ikke utføres</string>
    <string name="network_error_connect_timeout_exception">En feil oppstod ved venting på svar fra tjeneren. Operasjonen kunne ikke utføres</string>
    <string name="network_host_not_available">Operasjonen kunne ikke fullføres. Tjeneren er utilgjengelig</string>

    <string name="forbidden_permissions">Du har ikke tillatelse til %s</string>
    <string name="forbidden_permissions_rename">å gi denne filen nytt navn</string>
    <string name="forbidden_permissions_delete">å slette denne filen</string>
    <string name="share_link_forbidden_permissions">å dele denne filen</string>
    <string name="unshare_link_forbidden_permissions">å avslutte deling av denne filen</string>
    <string name="update_link_forbidden_permissions">å oppdatere denne delingen</string>
    <string name="forbidden_permissions_create">å opprette filen</string>
    <string name="uploader_upload_forbidden_permissions">å laste opp i denne mappen</string>
    <string name="downloader_download_file_not_found">Filen finnes ikke på tjeneren lenger</string>

    <string name="file_migration_dialog_title">Oppdaterer sti for lagring</string>
    <string name="file_migration_finish_button">Fullfør</string>
    <string name="file_migration_preparing">Forebereder migrering&#8230;</string>
    <string name="file_migration_checking_destination">Sjekker mål&#8230;</string>
    <string name="file_migration_saving_accounts_configuration">Lagrer kontokonfigurasjon&#8230;</string>
    <string name="file_migration_waiting_for_unfinished_sync">Venter på uferdig synkronisering&#8230;</string>
    <string name="file_migration_migrating">Flytter data&#8230;</string>
    <string name="file_migration_updating_index">Oppdaterer index&#8230;</string>
    <string name="file_migration_cleaning">Rydder&#8230;</string>
    <string name="file_migration_restoring_accounts_configuration">Gjenoppretter kontokonfigurasjon&#8230;</string>
    <string name="file_migration_ok_finished">Fullført</string>
    <string name="file_migration_failed_not_enough_space">FEIL: Ikke nok plass</string>
    <string name="file_migration_failed_not_writable">FEIL: Målfila er ikke skrivbar</string>
    <string name="file_migration_failed_not_readable">FEIL: Kildefila er ikke lesbar</string>
    <string name="file_migration_failed_dir_already_exists">FEIL: Nextcloudmappen finnes allerede</string>
    <string name="file_migration_failed_while_coping">FEIL: Under migrering</string>
    <string name="file_migration_failed_while_updating_index">FEIL: Under oppdatering av indeks</string>

    <string name="file_migration_directory_already_exists">Datamappen finnes allerede. Velg en av disse:</string>
    <string name="file_migration_override_data_folder">Erstatt</string>
    <string name="file_migration_use_data_folder">Bruk</string>

    <string name="file_migration_source_not_readable_title">Målmappa er ikke lesbar!</string>
    <string name="file_migration_source_not_readable">Ønsker du fremdeles å endre lagringssti til %1$s ?\n\nMerk: All data vil måtte lastes ned igjen.</string>

    <string name="prefs_category_accounts">Kontoer</string>
    <string name="prefs_add_account">Legg til en konto</string>
    <string name="drawer_manage_accounts">Håndter kontoer</string>
    <string name="auth_redirect_non_secure_connection_title">Sikker tilkobling videresendes gjennom en usikker rute.</string>

	<string name="actionbar_logger">Logger</string>
	<string name="log_send_history_button">Send historikk </string>
	<string name="log_send_no_mail_app">Fant inget program til forsendelse av logger. Installer e-post-program.</string>
    <string name="log_send_mail_subject">%1$s Android program-logger</string>
	<string name="log_progress_dialog_text">Laster data &#8230;</string>

	<string name="saml_authentication_required_text">Autentisering kreves</string>
	<string name="saml_authentication_wrong_pass">Feil passord</string>
	<string name="actionbar_move">Flytt</string>
    <string name="actionbar_copy">Kopier</string>
	<string name="file_list_empty_moving">Ingenting her. Du kan legge til en mappe!</string>
	<string name="folder_picker_choose_button_text">Velg</string>

    <string name="move_file_not_found">Kan ikke flytte. Sjekk om filen eksisterer.</string>
    <string name="move_file_invalid_into_descendent">Det er ikke mulig å flytte en mappe inn i sin egen undermappe</string>
    <string name="move_file_invalid_overwrite">Filen finnes allerede i målmappen</string>
    <string name="move_file_error">En feil oppstod ved flytting av denne filen eller mappen</string>
    <string name="forbidden_permissions_move">å flytte denne filen</string>


    <string name="copy_file_not_found">Kan ikke kopiere. Sjekk om filen eksisterer</string>
    <string name="copy_file_invalid_into_descendent">Det er ikke mulig å kopiere en mappe inn i sin egen undermappe</string>
    <string name="copy_file_invalid_overwrite">Filen finnes allerede i målmappen</string>
    <string name="copy_file_error">En feil oppstod ved kopiering av denne filen eller mappen</string>
    <string name="forbidden_permissions_copy">å kopiere denne filen</string>

    <string name="prefs_category_instant_uploading">Umiddelbare opplastinger</string>
    <string name="prefs_category_details">Detaljer</string>

	<string name="prefs_instant_video_upload_path_title">Mappe for umiddelbar opplasting av filmer</string>
    <string name="sync_folder_failed_content">Synkronisering av %1$s mappe kunne ikke fullføres</string>

	<string name="shared_subject_header">delt</string>
	<string name="with_you_subject_header">med deg</string>
    
	<string name="subject_user_shared_with_you">%1$s delte \"%2$s\" med deg</string>
    <string name="subject_shared_with_you">\"%1$s\" er blitt delt med deg</string>

    <string name="auth_refresh_button">Oppfrisk forbindelse</string>
    <string name="auth_host_address">Tjeneradresse</string>
    <string name="common_error_out_memory">Ikke nok minne</string>

    <string name="username">Brukernavn</string>

    <string name="file_list__footer__folder">1 mappe</string>
    <string name="file_list__footer__folders">%1$d mapper</string>
    <string name="file_list__footer__file">1 fil</string>
    <string name="file_list__footer__file_and_folder">1 fil, 1 mappe</string>
    <string name="file_list__footer__file_and_folders">1 fil, %1$d mapper</string>
    <string name="file_list__footer__files">%1$d filer</string>
    <string name="file_list__footer__files_and_folder">%1$d filer, 1 mappe</string>
    <string name="file_list__footer__files_and_folders">%1$d filer, %2$d mapper</string>
    <string name="set_picture_as">Bruk bilde som</string>
    <string name="set_as">Bruk som</string>

    <string name="prefs_instant_behaviour_dialogTitle">Opprinnelig fil vil bli&#8230;</string>
    <string name="prefs_instant_behaviour_title">Opprinnelig fil vil bli&#8230;</string>
    <string name="upload_copy_files">Kopier fil</string>
    <string name="upload_move_files">Flytt fil</string>
    <string name="select_all">Velg alle</string>

    <string name="pref_behaviour_entries_keep_file">beholdt i opprinnelig mappe</string>
    <string name="pref_behaviour_entries_move">flyttet til program-mappe</string>
    <string name="pref_behaviour_entries_delete_file">slettet</string>
    <string name="prefs_storage_path">Lagrings-sti</string>
    <string name="prefs_common">Felles</string>

    <string name="share_dialog_title">Deling</string>
    <string name="share_file">Del %1$s</string>
    <string name="share_with_user_section_title">Del med brukere og grupper</string>
    <string name="share_no_users">Ingen data delt med brukere ennå</string>
    <string name="share_add_user_or_group">Legg til bruker eller gruppe</string>
    <string name="share_via_link_section_title">Del lenke</string>
    <string name="share_via_link_expiration_date_label">Sett utløpsdato</string>
    <string name="share_via_link_password_label">Passordbeskyttet</string>
    <string name="share_via_link_password_title">Sikret</string>
    <string name="share_via_link_edit_permission_label">Tillat redigering</string>
    <string name="share_via_link_hide_file_listing_permission_label">Skjul filliste</string>
    <string name="share_get_public_link_button">Hent lenke</string>
    <string name="share_with_title">Del med &#8230;</string>
    <string name="share_with_edit_title">Del med %1$s</string>

    <string name="share_search">Søk</string>

    <string name="search_users_and_groups_hint">Søk etter brukere og grupper</string>
    <string name="share_group_clarification">%1$s (gruppe)</string>
    <string name="share_remote_clarification">%1$s (ekstern)</string>
    <string name="share_email_clarification">%1$s (e-post)</string>
    <string name="share_known_remote_clarification">%1$s ( hos %2$s )</string>

    <string name="share_sharee_unavailable">Beklager, tjenerversjonen din tillater ikke klienter å dele med brukere. \nKontakt systemadministratoren</string>
    <string name="share_privilege_can_share">kan dele</string>
    <string name="share_privilege_can_edit">kan redigere</string>
    <string name="share_privilege_can_edit_create">opprette</string>
    <string name="share_privilege_can_edit_change">endre</string>
    <string name="share_privilege_can_edit_delete">slett</string>
    <string name="edit_share_unshare">Avslutt deling</string>
    <string name="edit_share_done">ferdig</string>

    <string name="action_retry_uploads">Nytt forsøk mislyktes</string>
    <string name="action_clear_failed_uploads">Sletting mislyktes</string>
    <string name="action_clear_successful_uploads">Sletting vellykket</string>
    <string name="action_clear_finished_uploads">Slett alle ferdige</string>

    <string name="action_switch_grid_view">Rutenett-visning</string>
    <string name="action_switch_list_view">Listevisning</string>

    <string name="manage_space_title">Håndter plass</string>
    <string name="manage_space_description">Innstillinger, database og tjenersertifikater fra %1$s\'s filer vil bli slettet. \n\nNedlastede filer blir urørt.\n\nDette kan ta noe tid.</string>
    <string name="manage_space_clear_data">Nullstill data</string>
    <string name="manage_space_error">Noen filer kunne ikke fjernes.</string>

    <string name="permission_storage_access">Flere tillatelser trengs for å laste opp og ned filer.</string>
    <string name="local_file_not_found_toast">Filen ble ikke funnet i lokalt filsystem</string>
    <string name="confirmation_remove_files_alert">Vil du virkelig fjerne de valgte elementene?</string>
    <string name="confirmation_remove_folders_alert">Vil du virkelig fjerne de valgte elementene og dets innhold?</string>
    <string name="maintenance_mode">Tjener i vedlikeholdsmodus</string>

    <string name="uploads_view_upload_status_waiting_for_charging">Venter på lading av enhet.</string>
    <string name="actionbar_search">Søk</string>
    <string name="files_drop_not_supported">Dette er en Nextcloud funksjon, oppdater.</string>
    <string name="learn_more">Lær mer</string>
    <string name="drawer_folder_sync">Auto-opplasting</string>
    <string name="drawer_participate">Delta</string>
    <string name="participate_testing_headline">Hjelp oss å teste</string>
    <string name="participate_testing_bug_text">Funnet en feil? Føles noe rart?</string>
    <string name="participate_testing_report_text">Meld en feil på Github</string>
    <string name="participate_testing_version_text">Er du interessert i å hjelpe til ved å teste den neste versjonen?</string>
    <string name="participate_beta_headline">Test utviklerversjonen</string>
    <string name="participate_beta_text">Denne inneholder alle kommende funksjoner og er helt på kanten. Feil/feilmeldinger kan oppstå og i sådant fall, meld fra om dem til oss.</string>
    <string name="participate_release_candidate_headline">Slippkandidat</string>
    <string name="participate_release_candidate_text">En Slippkandidat (RC) er en øyeblikkspakke av den kommende utgaven og er forventet å være stabil. Ved å teste denne med ditt oppsett hjelper du til å med dette. Meld deg på testing i Play-butikken, eller se i seksjonen \"Versjon\" for programmet i F-Droid.</string>
    <string name="participate_contribute_headline">Bidra aktivt</string>
    <string name="participate_contribute_irc_text">Sludre på IRC: &lt;font color=\"%1$s\">&lt;a href=\"%2$s\">#nextcloud-mobile&lt;/a>&lt;/font></string>
    <string name="participate_contribute_forum_text">Hjelp andre på &lt;font color=\"%1$s\">&lt;a href=\"%2$s\">forumet&lt;/a>&lt;/font></string>
    <string name="participate_contribute_translate_text">&lt;font color=\"%1$s\">&lt;a href=\"%2$s\">Oversett&lt;/a>&lt;/font> programmet</string>
    <string name="participate_contribute_github_text">Gjennomse, endre og skriv kode, se &lt;font color=\"%1$s\">&lt;a href=\"%2$s\">CONTRIBUTING.md&lt;/a>&lt;/font> for detaljer.</string>
    <string name="move_to">Flytt til&#8230;</string>
    <string name="copy_to">Kopier til&#8230;</string>
    <string name="choose_remote_folder">Velg mappe&#8230;</string>
    <string name="folder_sync_loading_folders">Laster inn mapper&#8230;</string>
    <string name="folder_sync_no_results">Ingen mediamapper funnet.</string>
    <string name="folder_sync_preferences">Innstillinger for auto-opplasting</string>
    <string name="folder_sync_settings">Innstillinger</string>
    <string name="folder_sync_new_info">Umiddelbar opplasting er fullstendig omarbeidet. Se hovedmenyen og konfigurer auto-opplasting på nytt. Beklager uleiligheten.\n\nTa i bruk de nye og utvidede mulighetene i auto-opplasting.</string>
    <string name="folder_sync_preferences_folder_path">For %1$s</string>
    <plurals name="items_selected_count">
        <item quantity="one">%d valgt</item>
        <item quantity="other">%d valgte</item>
    </plurals>

    <string name="activity_list_loading_activity">Laster inn aktiviteter&#8230;</string>
    <string name="activity_list_no_results">Ingen aktiviteter funnet.</string>

    <string name="notifications_loading_activity">Laster inn varsler&#8230;</string>
    <string name="notifications_no_results_headline">Ingen varsler</string>
    <string name="notifications_no_results_message">Kom innom senere og ta en titt.</string>

    <string name="upload_file_dialog_title">Legg inn filnavn og -type for opplasting</string>
    <string name="upload_file_dialog_filename">Filnavn</string>
    <string name="upload_file_dialog_filetype">Filtype</string>
    <string name="upload_file_dialog_filetype_snippet_text">Textfil-snutt(.txt)</string>
    <string name="upload_file_dialog_filetype_internet_shortcut">Internett snarvei-fil (%s)</string>
    <string name="upload_file_dialog_filetype_googlemap_shortcut">Google Maps snarvei-fil (%s)</string>

    <string name="storage_description_default">Standard</string>
    <string name="storage_description_sd_no">SD-kort %1$d</string>
    <string name="storage_description_unknown">Ukjent</string>

    <!-- What's new feature and texts to show -->
    <string name="whats_new_title">Hva er nytt i Nextcloud</string>

    <!-- Welcome to Nc intro features -->
    <string name="welcome_feature_1_title">Et trygt hjem for alle dine data</string>
    <string name="welcome_feature_1_text">Benytt, del og beskytt filene dine hjemme og i din bedrift</string>

    <string name="welcome_feature_2_title">Multi-konto</string>
    <string name="welcome_feature_2_text">Foren alle skyene dine</string>

    <string name="welcome_feature_3_title">Umiddelbar opplasting</string>
    <string name="welcome_feature_3_text">Hold bildene dine trygge</string>

    <string name="whats_new_skip">Hopp over</string>

    <string name="fingerprint_scan_finger">Skann fingeren din</string>
    <string name="fingerprint_unknown">Gjenkjenner ikke finger</string>

    <!-- User information -->
    <string name="user_info_full_name">Fullt navn</string>
    <string name="user_info_email">E-post</string>
    <string name="user_info_phone">Telefonnummer</string>
    <string name="user_info_address">Adresse</string>
    <string name="user_info_website">Nettsted</string>
    <string name="user_info_twitter">Twitter</string>

    <string name="user_information_description">Brukerinformasjon</string>

    <!-- Activities -->
    <string name="activities_no_results_headline">Ingen aktivitet enda</string>
    <string name="activities_no_results_message">Denne strømmen vil vise hendelser som\nf.eks. innlegging, endring og deling</string>
    <string name="webview_error">Feil oppstod</string>
    <string name="prefs_category_about">Om</string>

    <string name="actionbar_contacts">Sikkerhetskopier kontakter</string>
    <string name="actionbar_contacts_restore">Gjenopprett kontakter</string>
    <string name="contacts_backup_button">Sikerhetskopier nå</string>
    <string name="contacts_automatic_backup">Automatisk sikkerhetskopiering</string>
    <string name="contacts_last_backup">Siste sikkerhetskopi</string>
    <string name="contacts_read_permission">Lesetilgang til kontaktliste trengs</string>
    <string name="contacts_write_permission">Skrivetilgang til kontaktliste trengs</string>
    <string name="contactlist_title">Gjenopprett kontakter</string>
    <string name="contaclist_restore_selected">Gjenopprett valgte kontakter</string>
    <string name="contactlist_account_chooser_title">Velg konto å importere</string>
    <string name="contactlist_no_permission">Ingen tilgang, ingenting importert!</string>
    <string name="contacts_preference_choose_date">Velg dato</string>
    <string name="contacts_preference_backup_never">aldri</string>
    <string name="contacts_preferences_no_file_found">Ingen fil funnet</string>
    <string name="contacts_preferences_something_strange_happened">Vi kan ikke finne din siste sikkerhetskopi!</string>
    <string name="contacts_preferences_backup_scheduled">Sikkerhetskopi planlagt og i snarlig effektuering</string>
    <string name="contacts_preferences_import_scheduled">Importering planlagt og i snarlig effektuering</string>

    <!-- Notifications -->
    <string name="new_notification_received">Nytt varsel mottatt</string>
    <string name="drawer_logout">Utlogging</string>
    <string name="picture_set_as_no_app">Fant ikke noe program å sette bilder med.</string>
    <string name="privacy">Personvern</string>
    <string name="file_not_found">Finner ikke filen!</string>

    <string name="folder_sync_folders">Sett opp mapper</string>

<<<<<<< HEAD
  <string name="test_server_button">Test tjenertilkobling</string>
=======
    <string name="test_server_button">Test tjenertilkobling</string>
>>>>>>> 801b576c
</resources><|MERGE_RESOLUTION|>--- conflicted
+++ resolved
@@ -660,9 +660,5 @@
 
     <string name="folder_sync_folders">Sett opp mapper</string>
 
-<<<<<<< HEAD
-  <string name="test_server_button">Test tjenertilkobling</string>
-=======
     <string name="test_server_button">Test tjenertilkobling</string>
->>>>>>> 801b576c
 </resources>