<?xml version="1.0" encoding="utf-8"?>
<resources>
    <string name="about_android">%1$s Android app</string>
    <string name="about_version">version %1$s</string>
    <string name="actionbar_sync">Refresh account</string>
    <string name="actionbar_upload">Upload</string>
    <string name="actionbar_upload_from_apps">Content from other apps</string>
    <string name="actionbar_upload_files">Files</string>
    <string name="actionbar_open_with">Open with</string>
    <string name="actionbar_mkdir">New folder</string>
    <string name="actionbar_settings">Settings</string>
    <string name="actionbar_see_details">Details</string>
    <string name="actionbar_send_file">Send</string>
    <string name="actionbar_sort">Sort</string>
    <string name="actionbar_sort_title">Sort by</string>
    <string name="sort_by">Sort by</string>
    <string name="menu_item_sort_by_name_a_z">A - Z</string>
    <string name="menu_item_sort_by_name_z_a">Z - A</string>
    <string name="menu_item_sort_by_date_newest_first">Newest first</string>
    <string name="menu_item_sort_by_date_oldest_first">Oldest first</string>
    <string name="menu_item_sort_by_size_biggest_first">Biggest first</string>
    <string name="menu_item_sort_by_size_smallest_first">Smallest first</string>

    <string name="drawer_item_all_files">All files</string>
    <string name="drawer_item_files">Files</string>
    <string name="drawer_item_home">Home</string>
    <string name="drawer_item_favorites">Favorites</string>
    <string name="drawer_item_photos">Photos</string>
    <string name="drawer_item_on_device">On device</string>
    <string name="drawer_item_recently_added">Recently added</string>
    <string name="drawer_item_recently_modified">Recently modified</string>
    <string name="drawer_item_shared">Shared</string>
    <string name="drawer_item_videos">Videos</string>
    <string name="drawer_item_settings">Settings</string>
    <string name="drawer_item_uploads_list">Uploads</string>
    <string name="drawer_item_activities">Activities</string>
    <string name="drawer_item_notifications">Notifications</string>
    <string name="drawer_quota">%1$s of %2$s used</string>
	<string name="drawer_close">Close</string>
    <string name="drawer_open">Open</string>
    <string name="prefs_category_general">General</string>
    <string name="prefs_category_more">More</string>
    <string name="prefs_accounts">Accounts</string>
    <string name="prefs_manage_accounts">Manage accounts</string>
    <string name="prefs_passcode">Passcode lock</string>
    <string name="prefs_fingerprint">Fingerprint lock</string>
    <string name="prefs_fingerprint_notsetup">No fingerprints have been set up.</string>
    <string name="prefs_show_hidden_files">Show hidden files</string>
    <string name="prefs_instant_upload">Instant picture uploads</string>
    <string name="prefs_instant_upload_summary">Instantly upload pictures taken by camera</string>
    <string name="prefs_instant_video_upload">Instant video uploads</string>
    <string name="prefs_instant_video_upload_summary">Instantly upload videos recorded by camera</string>
    <string name="prefs_log_title">Enable logging</string>
    <string name="prefs_log_summary">This is used to log problems</string>
    <string name="prefs_log_title_history">Logging history</string>
    <string name="prefs_log_summary_history">This shows the recorded logs</string>
    <string name="prefs_log_delete_history_button">Delete history</string>
    <string name="prefs_calendar_contacts">Sync calendar &amp; contacts</string>
    <string name="prefs_calendar_contacts_summary">Set up DAVdroid (v1.3.0+) for current account</string>
    <string name="prefs_calendar_contacts_address_resolve_error">Server address for account could not be resolved for DAVdroid</string>
    <string name="prefs_calendar_contacts_no_store_error">No Google Play store or F-Droid app installed</string>
    <string name="prefs_calendar_contacts_sync_setup_successful">Calendar &amp; contacts sync set up successfully</string>
    <string name="prefs_help">Help</string>
    <string name="prefs_recommend">Recommend to a friend</string>
    <string name="prefs_feedback">Feedback</string>
    <string name="prefs_imprint">Imprint</string>
    <string name="prefs_remember_last_share_location">Remember share location</string>
    <string name="prefs_remember_last_upload_location_summary">Remember last share upload location</string>

	<string name="recommend_subject">"Try %1$s on your smartphone!"</string>
	<string name="recommend_text">"I want to invite you to use %1$s on your smartphone!\nDownload here: %2$s"</string>

    <string name="auth_check_server">Check server</string>
    <string name="auth_host_url">Server address https://…</string>
    <string name="auth_username">Username</string>
    <string name="auth_password">Password</string>
    <string name="auth_register">Don’t have a server yet?\nClick here to get one from a provider</string>
    <string name="sync_string_files">Files</string>
    <string name="setup_btn_connect">Connect</string>
    <string name="uploader_btn_upload_text">Upload</string>
    <string name="uploader_top_message">Choose upload folder</string>
    <string name="uploader_wrn_no_account_title">No account found</string>
    <string name="uploader_wrn_no_account_text">There are no %1$s accounts on your device. Please set up an account first.</string>
    <string name="uploader_wrn_no_account_setup_btn_text">Setup</string>
    <string name="uploader_wrn_no_account_quit_btn_text">Quit</string>
    <string name="uploader_error_title_no_file_to_upload">No file to upload</string>
    <string name="uploader_error_message_received_piece_of_text">%1$s cannot upload a piece of text as a file.</string>
    <string name="uploader_error_message_no_file_to_upload">Received data did not include a valid file.</string>
    <string name="uploader_error_title_file_cannot_be_uploaded">File cannot be uploaded</string>
    <string name="uploader_error_message_read_permission_not_granted">%1$s is not allowed to read a received file</string>
    <string name="uploader_error_message_source_file_not_found">File to upload was not found in its location. Please check whether the file exists.</string>
    <string name="uploader_error_message_source_file_not_copied">An error occurred while copying the file to a temporary folder. Please try to send again.</string>
    <string name="uploader_upload_files_behaviour">Upload option:</string>
    <string name="uploader_upload_files_behaviour_move_to_nextcloud_folder">Move file to Nextcloud folder</string>
    <string name="uploader_upload_files_behaviour_only_upload">Keep file in source folder</string>
    <string name="uploader_upload_files_behaviour_upload_and_delete_from_source">Delete file from source folder</string>
    <string name="file_list_seconds_ago">seconds ago</string>
    <string name="file_list_empty_headline">No files in here</string>
    <string name="file_list_empty">Upload some content or sync with your devices!</string>
    <string name="file_list_empty_favorites">Favorite some files or sync with your devices!</string>
    <string name="file_list_empty_favorites_filter_list">Files and folders you mark as favorite will show up here</string>
    <string name="file_list_empty_favorites_filter">No favorited files found for your query!</string>
    <string name="file_list_loading">Loading&#8230;</string>
    <string name="file_list_no_app_for_file_type">No app found for file type!</string>
    <string name="local_file_list_empty">There are no files in this folder.</string>
    <string name="file_list_empty_headline_search">No results in this folder</string>
    <string name="file_list_empty_headline_server_search">No results</string>
    <string name="file_list_empty_favorite_headline">No favorites</string>
    <string name="file_list_empty_shared_headline">Nothing shared yet</string>
    <string name="file_list_empty_shared">Files and folders you share will show up here</string>
    <string name="file_list_empty_headline_server_search_videos">No videos</string>
    <string name="file_list_empty_headline_server_search_photos">No photos</string>
    <string name="file_list_empty_search">Try looking in another folder?</string>
    <string name="file_list_empty_recently_modified">No files modified in the last 7 days found</string>
    <string name="file_list_empty_recently_modified_filter">No files for your query that were modified
        in the last 7 days found!</string>
    <string name="file_list_empty_recently_added">No recently added files found</string>
    <string name="file_list_empty_recently_added_filter">No recently added files for your query found!</string>
    <string name="file_list_empty_text_photos">Upload some photos or activate auto upload!</string>
    <string name="file_list_empty_text_photos_filter">No photos for your query found!</string>
    <string name="file_list_empty_text_videos">Upload some videos or activate auto upload!</string>
    <string name="file_list_empty_text_videos_filter">No videos for your query found!</string>
    <string name="upload_list_empty_headline">No uploads available</string>
    <string name="upload_list_empty_text">Upload some content or activate instant upload!</string>
    <string name="upload_list_empty_text_auto_upload">Upload some content or activate auto upload!</string>
    <string name="file_list_folder">folder</string>
    <string name="file_list_folders">folders</string>
    <string name="file_list_file">file</string>
    <string name="file_list_files">files</string>
    <string name="filedetails_select_file">Tap on a file to display additional information.</string>
    <string name="filedetails_size">Size:</string>
    <string name="filedetails_type">Type:</string>
    <string name="filedetails_created">Created:</string>
    <string name="filedetails_modified">Modified:</string>
    <string name="filedetails_download">Download</string>
    <string name="filedetails_sync_file">Synchronize</string>
    <string name="filedetails_renamed_in_upload_msg">File was renamed to %1$s during upload</string>
    <string name="list_layout">List layout</string>
    <string name="action_share">Share</string>
    <string name="common_yes">Yes</string>
    <string name="common_no">No</string>
    <string name="common_ok">OK</string>
    <string name="common_remove_upload">Remove upload</string>
    <string name="common_retry_upload">Retry upload</string>
    <string name="common_cancel_sync">Cancel sync</string>
    <string name="common_cancel">Cancel</string>
    <string name="common_back">Back</string>
    <string name="common_save">Save</string>
    <string name="common_save_exit">Save &amp; exit</string>
    <string name="common_error">Error</string>
    <string name="common_loading">Loading &#8230;</string>
    <string name="common_unknown">unknown</string>
    <string name="common_error_unknown">Unknown error</string>
    <string name="common_pending">Pending</string>
    <string name="about_title">About</string>
    <string name="change_password">Change password</string>
    <string name="delete_account">Remove account</string>
    <string name="delete_account_warning">Delete account %s?\n\nDeleting cannot be undone.</string>
    <string name="create_account">Create account</string>
    <string name="upload_chooser_title">Upload from &#8230;</string>
    <string name="uploader_info_dirname">Folder name</string>
    <string name="uploader_upload_in_progress_ticker">Uploading &#8230;</string>
    <string name="uploader_upload_in_progress_content">%1$d%% Uploading %2$s</string>
    <string name="uploader_upload_succeeded_ticker">Upload succeeded</string>
    <string name="uploader_upload_succeeded_content_single">%1$s uploaded</string>
    <string name="uploader_upload_failed_ticker">Upload failed</string>
    <string name="uploader_upload_failed_content_single">Upload of %1$s could not be completed</string>
    <string name="uploader_upload_failed_credentials_error">Upload failed, you need to log in again</string>
    <string name="uploads_view_title">Uploads</string>
    <string name="uploads_view_group_current_uploads">Current</string>
    <string name="uploads_view_group_failed_uploads">Failed (tap to retry)</string>
    <string name="uploads_view_group_finished_uploads">Uploaded</string>
    <string name="uploads_view_upload_status_succeeded">Completed</string>
    <string name="uploads_view_upload_status_cancelled">Cancelled</string>
    <string name="uploads_view_upload_status_paused">Paused</string>
    <string name="uploads_view_upload_status_failed_connection_error">Connection error</string>
    <string name="uploads_view_upload_status_failed_retry">Upload will be retried shortly</string>
    <string name="uploads_view_upload_status_failed_credentials_error">Credentials error</string>
    <string name="uploads_view_upload_status_failed_folder_error">Folder error</string>
    <string name="uploads_view_upload_status_failed_file_error">File error</string>
    <string name="uploads_view_upload_status_failed_localfile_error">Local file not found</string>
    <string name="uploads_view_upload_status_failed_permission_error">Permission error</string>
    <string name="uploads_view_upload_status_conflict">Conflict</string>
    <string name="uploads_view_upload_status_service_interrupted">App was terminated</string>
    <string name="uploads_view_upload_status_unknown_fail">Unknown error</string>
    <string name="uploads_view_upload_status_waiting_for_wifi">Waiting for wifi connectivity</string>
    <string name="uploads_view_later_waiting_to_upload">Waiting to upload</string>
    <string name="uploads_view_group_header" translatable="false">%1$s (%2$d)</string>
    <string name="downloader_download_in_progress_ticker">Downloading &#8230;</string>
    <string name="downloader_download_in_progress_content">%1$d%% Downloading %2$s</string>
    <string name="downloader_download_succeeded_ticker">Download succeeded</string>
    <string name="downloader_download_succeeded_content">%1$s downloaded</string>
    <string name="downloader_download_failed_ticker">Download failed</string>
    <string name="downloader_download_failed_content">Download of %1$s could not be completed</string>
    <string name="downloader_not_downloaded_yet">Not downloaded yet</string>
    <string name="downloader_download_failed_credentials_error">Download failed, you need to log in again</string>
    <string name="common_choose_account">Choose account</string>
    <string name="sync_fail_ticker">Sync failed</string>
    <string name="sync_fail_ticker_unauthorized">Sync failed; you need to log in again</string>
    <string name="sync_fail_content">Sync of %1$s could not be completed</string>
    <string name="sync_fail_content_unauthorized">Invalid password for %1$s</string>
    <string name="sync_conflicts_in_favourites_ticker">Conflicts found</string>
    <string name="sync_conflicts_in_favourites_content">%1$d kept-in-sync files could not be sync\'ed</string>
    <string name="sync_fail_in_favourites_ticker">Kept-in-sync files failed</string>
    <string name="sync_fail_in_favourites_content">Contents of %1$d files could not be sync\'ed (%2$d conflicts)</string>
    <string name="sync_foreign_files_forgotten_ticker">Some local files were forgotten</string>
    <string name="sync_foreign_files_forgotten_content">%1$d files out of the %2$s folder could not be copied into</string>
    <string name="sync_foreign_files_forgotten_explanation">As of version 1.3.16, files uploaded from this device are copied into the local %1$s folder to prevent data loss when a single file is synced with multiple accounts.\n\nDue to this change, all files uploaded in previous versions of this app were copied into the %2$s folder. However, an error prevented the completion of this operation during account synchronization. You may either leave the file(s) as is and remove the link to %3$s, or move the file(s) into the %1$s folder and retain the link to %4$s.\n\nListed below are the local file(s), and the remote file(s) in %5$s they were linked to.</string>
    <string name="sync_current_folder_was_removed">Folder %1$s does not exist anymore</string>
    <string name="foreign_files_move">"Move all"</string>
    <string name="foreign_files_success">"All files were moved"</string>
    <string name="foreign_files_fail">"Some files could not be moved"</string>
    <string name="foreign_files_local_text">"Local: %1$s"</string>
    <string name="foreign_files_remote_text">"Remote: %1$s"</string>
    <string name="upload_query_move_foreign_files">There is not enough space to copy the selected files into the %1$s folder. Would you like to move them instead?</string>
    <string name="pass_code_enter_pass_code">Please enter your passcode</string>
    
    <string name="pass_code_configure_your_pass_code">Enter your passcode</string>
    <string name="pass_code_configure_your_pass_code_explanation">The passcode will be requested every time the app is started</string>
    <string name="pass_code_reenter_your_pass_code">Please reenter your passcode</string>
    <string name="pass_code_remove_your_pass_code">Remove your passcode</string>
    <string name="pass_code_mismatch">The passcodes are not the same</string>
    <string name="pass_code_wrong">Incorrect passcode</string>
    <string name="pass_code_removed">Passcode removed</string>
    <string name="pass_code_stored">Passcode stored</string>
    
    <string name="media_notif_ticker">"%1$s music player"</string>
    <string name="media_state_playing">"%1$s (playing)"</string>
    <string name="media_state_loading">"%1$s (loading)"</string>
    <string name="media_event_done">"%1$s playback finished"</string>
    <string name="media_err_nothing_to_play">No media file found</string>
    <string name="media_err_no_account">No account provided</string>
    <string name="media_err_not_in_owncloud">File not in a valid account</string>
    <string name="media_err_unsupported">Unsupported media codec</string>
    <string name="media_err_io">Media file could not be read</string>
    <string name="media_err_malformed">Media file not correctly encoded</string>
    <string name="media_err_timeout">Timed out while trying to play</string>
    <string name="media_err_invalid_progressive_playback">Media file cannot be streamed</string>
    <string name="media_err_unknown">Media file cannot be played with the stock media player</string>
    <string name="media_err_security_ex">Security error trying to play %1$s</string>
    <string name="media_err_io_ex">Input error trying to play %1$s</string>
    <string name="media_err_unexpected">Unexpected error trying to play %1$s</string>
    <string name="media_rewind_description">Rewind button</string>
    <string name="media_play_pause_description">Play or pause button</string>
    <string name="media_forward_description">Fast forward button</string>

	<string name="auth_getting_authorization">Getting authorization &#8230;</string>
	<string name="auth_trying_to_login">Trying to log in &#8230;</string>
	<string name="auth_no_net_conn_title">No network connection</string>
	<string name="auth_nossl_plain_ok_title">Secure connection unavailable.</string>
	<string name="auth_connection_established">Connection established</string>
	<string name="auth_testing_connection">Testing connection</string>
	<string name="auth_not_configured_title">Malformed server configuration</string>
	<string name="auth_account_not_new">An account for the same user and server already exists in the device</string>
	<string name="auth_account_not_the_same">The entered user does not match the user of this account</string>
	<string name="auth_unknown_error_title">Unknown error occurred!</string>
	<string name="auth_unknown_host_title">Couldn\'t find host</string>
	<string name="auth_incorrect_path_title">Server instance not found</string>
	<string name="auth_timeout_title">The server took too long to respond</string>
	<string name="auth_incorrect_address_title">Wrong server address format</string>
	<string name="auth_ssl_general_error_title">SSL initialization failed</string>
	<string name="auth_ssl_unverified_server_title">Couldn\'t verify SSL server\'s identity</string>
	<string name="auth_bad_oc_version_title">Unrecognized server version</string>
	<string name="auth_wrong_connection_title">Couldn\'t establish connection</string>
	<string name="auth_secure_connection">Secure connection established</string>
	<string name="auth_unauthorized">Wrong username or password</string>
	<string name="auth_oauth_error">Unsuccessful authorization</string>
	<string name="auth_oauth_error_access_denied">Access denied by authorization server</string>
	<string name="auth_wtf_reenter_URL">Unexpected state; please enter the server address again</string>
	<string name="auth_expired_oauth_token_toast">Your authorization expired. Please, authorize again</string>
	<string name="auth_expired_basic_auth_toast">Please enter the current password</string>
	<string name="auth_expired_saml_sso_token_toast">Your session expired. Please connect again</string>
	<string name="auth_connecting_auth_server">Connecting to authentication server …</string>
	<string name="auth_unsupported_auth_method">The server does not support this authentication method</string>
	<string name="auth_unsupported_multiaccount">%1$s does not support multiple accounts</string>
	<string name="auth_fail_get_user_name">Your server is not returning a correct user id, please contact an administrator</string>
	<string name="auth_can_not_auth_against_server">Cannot authenticate to this server</string>
    <string name="auth_account_does_not_exist">Account does not exist in the device yet</string>
    
    <string name="favorite">Set as available offline</string>
    <string name="unfavorite">Unset as available offline</string>
    <string name="favorite_real">Set as favorite</string>
    <string name="unset_favorite_real">Unset favorite</string>
    <string name="common_rename">Rename</string>
    <string name="common_remove">Remove</string>
    <string name="confirmation_remove_file_alert">"Do you really want to remove %1$s?"</string>
    <string name="confirmation_remove_folder_alert">"Do you really want to remove %1$s and its contents?"</string>
    <string name="confirmation_remove_local">Local only</string>
    <string name="remove_success_msg">"Removal succeeded"</string>
    <string name="remove_fail_msg">"Removal failed"</string>
    <string name="rename_dialog_title">Enter a new name</string>
    <string name="rename_local_fail_msg">"Local copy could not be renamed; try a different name"</string>
    <string name="rename_server_fail_msg">"Rename could not be completed"</string>
    <string name="sync_file_fail_msg">Remote file could not be checked</string>
    <string name="sync_file_nothing_to_do_msg">File contents already synchronized</string>
    <string name="create_dir_fail_msg">Folder could not be created</string>
    <string name="filename_forbidden_characters">Forbidden characters: / \\ &lt; &gt; : " | ? *</string>
    <string name="filename_forbidden_charaters_from_server">File name contains at least one invalid character</string>
    <string name="filename_empty">File name cannot be empty</string>
    <string name="wait_a_moment">Wait a moment</string>
    <string name="wait_checking_credentials">Checking stored credentials</string>
    <string name="filedisplay_unexpected_bad_get_content">"Unexpected problem; please select the file from a different app"</string>
    <string name="filedisplay_no_file_selected">No file was selected</string>
    <string name="activity_chooser_title">Send link to &#8230;</string>
    <string name="wait_for_tmp_copy_from_private_storage">Copying file from private storage</string>
    
    <string name="oauth_check_onoff">Login with oAuth2</string> 
    <string name="oauth_login_connection">Connecting to oAuth2 server…</string>    
        
    <string name="ssl_validator_header">The identity of the site could not be verified</string>
    <string name="ssl_validator_reason_cert_not_trusted">- The server certificate is not trusted</string>
    <string name="ssl_validator_reason_cert_expired">- The server certificate expired</string>
    <string name="ssl_validator_reason_cert_not_yet_valid">- The server certificate valid dates are in the future</string>
    <string name="ssl_validator_reason_hostname_not_verified">- The URL does not match the hostname in the certificate</string>
    <string name="ssl_validator_question">Do you want to trust this certificate anyway?</string>
    <string name="ssl_validator_not_saved">The certificate could not be saved</string>
    <string name="ssl_validator_btn_details_see">Details</string>
    <string name="ssl_validator_btn_details_hide">Hide</string>
    <string name="ssl_validator_label_subject">Issued to:</string>
    <string name="ssl_validator_label_issuer">Issued by:</string>
    <string name="ssl_validator_label_CN">Common name:</string>
    <string name="ssl_validator_label_O">Organization:</string>
    <string name="ssl_validator_label_OU">Organizational unit:</string>
    <string name="ssl_validator_label_C">Country:</string>
    <string name="ssl_validator_label_ST">State:</string>
    <string name="ssl_validator_label_L">Location:</string>
    <string name="ssl_validator_label_validity">Validity:</string>
    <string name="ssl_validator_label_validity_from">From:</string>
    <string name="ssl_validator_label_validity_to">To:</string>
    <string name="ssl_validator_label_signature">Signature:</string>
    <string name="ssl_validator_label_signature_algorithm">Algorithm:</string>
    <string name="digest_algorithm_not_available">This digest algorithm is not available on your phone.</string>
    <string name="ssl_validator_label_certificate_fingerprint">Fingerprint:</string>
    <string name="certificate_load_problem">There is a problem loading the certificate.</string>
    <string name="ssl_validator_null_cert">The certificate could not be shown.</string>
    <string name="ssl_validator_no_info_about_error">- No information about the error</string>

    <string name="placeholder_sentence">This is a placeholder</string>
    <string name="placeholder_filename">placeholder.txt</string>
    <string name="placeholder_filetype">PNG Image</string>
    <string name="placeholder_filesize">389 KB</string>
    <string name="placeholder_timestamp">2012/05/18 12:23 PM</string>
    <string name="placeholder_media_time">12:23:45</string>

    <string name="auto_upload_on_wifi">Upload via wifi only</string>
    <string name="instant_upload_on_wifi">Upload pictures via wifi only</string>
    <string name="instant_video_upload_on_wifi">Upload videos via wifi only</string>
    <string name="instant_video_upload_on_charging">Upload when charging only</string>
    <string name="instant_upload_on_charging">Upload when charging only</string>
    <string name="instant_upload_path">/InstantUpload</string>
    <string name="conflict_title">File conflict</string>
    <string name="conflict_message">Which files do you want to keep? If you select both versions, the local file will have a number added to its name.</string>
    <string name="conflict_keep_both">Keep both</string>
    <string name="conflict_use_local_version">local version</string>
    <string name="conflict_use_server_version">server version</string>

    <string name="preview_sorry">Sorry about that!</string>
    <string name="preview_image_description">Image preview</string>
    <string name="preview_image_error_unknown_format">Image can\'t be shown</string>

    <string name="error__upload__local_file_not_copied">%1$s could not be copied to %2$s local folder</string>
    <string name="prefs_instant_upload_path_title">Instant upload folder</string>
    <string name="prefs_folder_sync_local_path_title">Local folder</string>
    <string name="prefs_folder_sync_remote_path_title">Remote folder</string>
    <string name="prefs_instant_upload_path_use_subfolders_title">Use subfolders</string>
    <string name="prefs_instant_upload_path_use_subfolders_summary">Store in subfolders based on year and month</string>

	<string name="share_link_no_support_share_api">Sorry, sharing is not enabled on your server. Please contact your administrator.</string>
	<string name="share_link_file_no_exist">Unable to share. Please check whether the file exists</string>
	<string name="share_link_file_error">An error occurred while trying to share this file or folder</string>
	<string name="unshare_link_file_no_exist">Unable to unshare. Please check whether the file exists</string>
	<string name="unshare_link_file_error">An error occurred while trying to unshare this file or folder</string>
    <string name="update_link_file_no_exist">Unable to update. Please check whether the file exists</string>
    <string name="update_link_file_error">An error occurred while trying to update the share</string>
    <string name="share_link_password_title">Enter a password</string>
    <string name="share_link_empty_password">You must enter a password</string>

    <string name="activity_chooser_send_file_title">Send</string>

    <string name="copy_link">Copy link</string>
    <string name="clipboard_text_copied">Copied to clipboard</string>
    <string name="clipboard_no_text_to_copy">No text received to copy to clipboard</string>
    <string name="clipboard_uxexpected_error">Unexpected error while copying to clipboard</string>
    <string name="clipboard_label">Text copied from %1$s</string>

    <string name="error_cant_bind_to_operations_service">Critical error: cannot perform operations</string>

    <string name="network_error_socket_exception">An error occurred while connecting with the server.</string>
    <string name="network_error_socket_timeout_exception">An error occurred while waiting for the server; the operation couldn\'t be completed</string>
    <string name="network_error_connect_timeout_exception">An error occurred while waiting for the server; the operation couldn\'t be completed</string>
    <string name="network_host_not_available">The operation couldn\'t be completed; server is unavailable</string>
    <string name="empty" translatable="false" />

    <string name="forbidden_permissions">You do not have permission %s</string>
    <string name="forbidden_permissions_rename">to rename this file</string>
    <string name="forbidden_permissions_delete">to delete this file</string>
    <string name="share_link_forbidden_permissions">to share this file</string>
    <string name="unshare_link_forbidden_permissions">to unshare this file</string>
    <string name="update_link_forbidden_permissions">to update this share</string>
    <string name="forbidden_permissions_create">to create the file</string>
    <string name="uploader_upload_forbidden_permissions">to upload in this folder</string>
    <string name="downloader_download_file_not_found">The file is no longer available on the server</string>

    <string name="file_migration_dialog_title">Updating storage path</string>
    <string name="file_migration_finish_button">Finish</string>
    <string name="file_migration_preparing">Preparing for migration&#8230;</string>
    <string name="file_migration_checking_destination">Checking destination&#8230;</string>
    <string name="file_migration_saving_accounts_configuration">Saving accounts configuration&#8230;</string>
    <string name="file_migration_waiting_for_unfinished_sync">Waiting for unfinished synchronizations&#8230;</string>
    <string name="file_migration_migrating">Moving data&#8230;</string>
    <string name="file_migration_updating_index">Updating index&#8230;</string>
    <string name="file_migration_cleaning">Cleaning&#8230;</string>
    <string name="file_migration_restoring_accounts_configuration">Restoring accounts configuration&#8230;</string>
    <string name="file_migration_ok_finished">Finished</string>
    <string name="file_migration_failed_not_enough_space">ERROR: Not enough space</string>
    <string name="file_migration_failed_not_writable">ERROR: File is not writable</string>
    <string name="file_migration_failed_not_readable">ERROR: File is not readable</string>
    <string name="file_migration_failed_dir_already_exists">ERROR: Nextcloud directory already exists</string>
    <string name="file_migration_failed_while_coping">ERROR: While migrating</string>
    <string name="file_migration_failed_while_updating_index">ERROR: While updating index</string>

    <string name="file_migration_directory_already_exists">Data folder already exists, what to do?</string>
    <string name="file_migration_override_data_folder">Override</string>
    <string name="file_migration_use_data_folder">Use existing</string>

    <string name="prefs_category_accounts">Accounts</string>
    <string name="prefs_add_account">Add account</string>
    <string name="drawer_manage_accounts">Manage accounts</string>
    <string name="auth_redirect_non_secure_connection_title">Secure connection is redirected through an unsecured route.</string>

	<string name="actionbar_logger">Logs</string>
	<string name="log_send_history_button">Send history</string>
	<string name="log_send_no_mail_app">No app for sending logs found. Please install a mail app.</string>
	<string name="log_send_mail_subject">%1$s Android app logs</string>
	<string name="log_progress_dialog_text">Loading data &#8230;</string>

	<string name="saml_authentication_required_text">Authentication required</string>
	<string name="saml_authentication_wrong_pass">Wrong password</string>
	<string name="actionbar_move">Move</string>
    <string name="actionbar_copy">Copy</string>
	<string name="file_list_empty_moving">Nothing in here. You can add a folder!</string>
	<string name="folder_picker_choose_button_text">Choose</string>

    <string name="move_file_not_found">Unable to move. Please check whether the file exists</string>
    <string name="move_file_invalid_into_descendent">It is not possible to move a folder into a descendant</string>
    <string name="move_file_invalid_overwrite">The file exists already in the destination folder</string>
    <string name="move_file_error">An error occurred while trying to move this file or folder</string>
    <string name="forbidden_permissions_move">to move this file</string>


    <string name="copy_file_not_found">Unable to copy. Please check whether the file exists</string>
    <string name="copy_file_invalid_into_descendent">It is not possible to copy a folder into a descendant</string>
    <string name="copy_file_invalid_overwrite">The file exists already in the destination folder</string>
    <string name="copy_file_error">An error occurred while trying to copy this file or folder</string>
    <string name="forbidden_permissions_copy">to copy this file</string>

    <string name="prefs_category_instant_uploading">Instant uploads</string>
    <string name="prefs_category_details">Details</string>

	<string name="prefs_instant_video_upload_path_title">Instant upload video folder</string>
    <string name="sync_folder_failed_content">Synchronization of %1$s folder could not be completed</string>

	<string name="shared_subject_header">shared</string>
	<string name="with_you_subject_header">with you</string>
    
	<string name="subject_user_shared_with_you">%1$s shared \"%2$s\" with you</string>
    <string name="subject_shared_with_you">\"%1$s\" has been shared with you</string>

    <string name="auth_refresh_button">Refresh connection</string>
    <string name="auth_host_address">Server address</string>
    <string name="common_error_out_memory">Not enough memory</string>

    <string name="username">Username</string>

    <string name="file_list__footer__folder">1 folder</string>
    <string name="file_list__footer__folders">%1$d folders</string>
    <string name="file_list__footer__file">1 file</string>
    <string name="file_list__footer__file_and_folder">1 file, 1 folder</string>
    <string name="file_list__footer__file_and_folders">1 file, %1$d folders</string>
    <string name="file_list__footer__files">%1$d files</string>
    <string name="file_list__footer__files_and_folder">%1$d files, 1 folder</string>
    <string name="file_list__footer__files_and_folders">%1$d files, %2$d folders</string>
    <string name="prefs_instant_behaviour_dialogTitle">Original file will be&#8230;</string>
    <string name="prefs_instant_behaviour_title">Original file will be&#8230;</string>
    <string name="upload_copy_files">Copy file</string>
    <string name="upload_move_files">Move file</string>
    <string name="select_all">Select all</string>

    <string name="pref_behaviour_entries_keep_file">kept in original folder</string>
    <string name="pref_behaviour_entries_move">moved to app folder</string>
    <string name="pref_behaviour_entries_delete_file">deleted</string>
    <string name="prefs_storage_path">Storage path</string>
    <string name="prefs_common">Common</string>

    <string name="share_dialog_title">Sharing</string>
    <string name="share_file">Share %1$s</string>
    <string name="share_with_user_section_title">Share with users and groups</string>
    <string name="share_no_users">No data shared with users yet</string>
    <string name="share_add_user_or_group">Add user or group</string>
    <string name="share_via_link_section_title">Share link</string>
    <string name="share_via_link_expiration_date_label">Set expiration date</string>
    <string name="share_via_link_password_label">Password protect</string>
    <string name="share_via_link_password_title">Secured</string>
    <string name="share_via_link_edit_permission_label">Allow editing</string>
    <string name="share_via_link_hide_file_listing_permission_label">Hide file listing</string>
    <string name="share_get_public_link_button">Get link</string>
    <string name="share_with_title">Share with &#8230;</string>
    <string name="share_with_edit_title">Share with %1$s</string>

    <string name="share_search">Search</string>

    <string name="search_users_and_groups_hint">Search users and groups</string>
    <string name="share_group_clarification">%1$s (group)</string>
    <string name="share_remote_clarification">%1$s (remote)</string>
    <string name="share_email_clarification">%1$s (email)</string>
    <string name="share_known_remote_clarification">%1$s ( at %2$s )</string>

    <string name="share_sharee_unavailable">Sorry, your server version does not allow share with users within clients.\nPlease contact your administrator</string>
    <string name="share_privilege_can_share">can share</string>
    <string name="share_privilege_can_edit">can edit</string>
    <string name="share_privilege_can_edit_create">create</string>
    <string name="share_privilege_can_edit_change">change</string>
    <string name="share_privilege_can_edit_delete">delete</string>
    <string name="edit_share_unshare">Stop sharing</string>
    <string name="edit_share_done">done</string>

    <string name="action_retry_uploads">Retry failed</string>
    <string name="action_clear_failed_uploads">Clear failed</string>
    <string name="action_clear_successful_uploads">Clear successful</string>
    <string name="action_clear_finished_uploads">Clear all finished</string>

    <string name="action_switch_grid_view">Grid view</string>
    <string name="action_switch_list_view">List view</string>

    <string name="manage_space_title">Manage space</string>
    <string name="manage_space_description">Settings, database and server certificates from %1$s\'s data will be deleted permanently. \n\nDownloaded files will be kept untouched.\n\nThis process can take some time.</string>
    <string name="manage_space_clear_data">Clear data</string>
    <string name="manage_space_error">Some files could not be deleted.</string>

    <string name="permission_storage_access">Additional permissions required to upload &amp; download files.</string>
    <string name="local_file_not_found_toast">The file was not found in the local file system</string>
    <string name="confirmation_remove_files_alert">Do you really want to remove the selected items?</string>
    <string name="confirmation_remove_folders_alert">Do you really want to remove the selected items and their contents?</string>
    <string name="uploads_view_upload_status_waiting_for_charging">Waiting for device charging</string>
    <string name="actionbar_search">Search</string>
    <string name="files_drop_not_supported">This is a Nextcloud feature, please update.</string>
    <string name="learn_more">Learn more</string>
    <string name="drawer_folder_sync">Auto upload</string>
    <string name="drawer_participate">Participate</string>
    <string name="participate_testing_headline">Help us testing</string>
    <string name="participate_testing_bug_text">Found a bug? Something is odd?</string>
    <string name="participate_testing_report_text">Report an issue on Github</string>
    <string name="participate_testing_version_text">Interested in helping us testing the next Version?</string>
    <string name="participate_beta_headline">Test the nightly version</string>
    <string name="participate_beta_text">This includes all upcoming features and is very bleeding edge. Bugs/errors can occur and if they do, please report them to us.</string>
    <string name="participate_release_candidate_headline">Release candidate</string>
    <string name="participate_release_candidate_text">The release candidate (RC) is a snapshot of the upcoming release and it is expected to be stable. Testing your individual setup could help to ensure this. Sign up for testing on the Play store or manually look in the \"versions\" section on F-Droid.</string>
    <string name="participate_contribute_headline">Actively Contribute</string>
    <string name="participate_contribute_irc_text">Join the chat on IRC: &lt;a href="%1$s">#nextcloud-mobile&lt;/a></string>
    <string name="participate_contribute_forum_text">Help others on the &lt;a href="%1$s">forum&lt;/a></string>
    <string name="participate_contribute_translate_text">&lt;a href="%1$s">Translate&lt;/a> the app</string>
    <string name="participate_contribute_github_text">Contribute as a developer, see &lt;a href="https://github.com/nextcloud/android/blob/master/CONTRIBUTING.md">CONTRIBUTING.md&lt;/a> for details</string>
    <string name="move_to">Move to&#8230;</string>
    <string name="copy_to">Copy to&#8230;</string>
    <string name="choose_remote_folder">Choose folder&#8230;</string>
    <string name="folder_sync_loading_folders">Loading folders&#8230;</string>
    <string name="folder_sync_no_results">No media folders found.</string>
    <string name="folder_sync_preferences">Auto upload preferences</string>
    <string name="folder_sync_settings">Settings</string>
    <string name="folder_sync_new_info">Instant upload has been revamped completely. Please see the main menu and re-configure your auto upload. Sorry for the inconvenience.\n\nEnjoy the new and extended auto upload capabilities!</string>
    <string name="folder_sync_preferences_folder_path">For %1$s</string>
    <plurals name="items_selected_count">
        <!--
             As a developer, you should always supply "one" and "other"
             strings. Your translators will know which strings are actually
             needed for their language. Always include %d in "one" because
             translators will need to use %d for languages where "one"
             doesn't mean 1 (as explained above).
          -->
        <item quantity="one">%d selected</item>
        <item quantity="other">%d selected</item>
    </plurals>

    <string name="activity_list_loading_activity">Loading activities&#8230;</string>
    <string name="activity_list_no_results">No activities found.</string>

    <string name="notifications_loading_activity">Loading notifications&#8230;</string>
    <string name="notifications_no_results_headline">No notifications</string>
    <string name="notifications_no_results_message">Please check back later.</string>

    <string name="upload_file_dialog_title">Input upload filename and filetype</string>
    <string name="upload_file_dialog_filename">Filename</string>
    <string name="upload_file_dialog_filetype">Filetype</string>
    <string name="upload_file_dialog_filetype_snippet_text">Snippet text file(.txt)</string>
    <string name="upload_file_dialog_filetype_internet_shortcut">Internet shortcut file(%s)</string>
    <string name="upload_file_dialog_filetype_googlemap_shortcut">Google Maps shortcut file(%s)</string>

    <string name="storage_description_default">Default</string>
    <string name="storage_description_sd_no">SD card %1$d</string>
    <string name="storage_description_unknown">Unknown</string>

    <!-- What's new feature and texts to show -->
    <string name="whats_new_title">What\'s new in Nextcloud</string>

    <!-- Welcome to Nc intro features -->
    <string name="welcome_feature_1_title">A safe home for all your data</string>
    <string name="welcome_feature_1_text">Access, share &amp; protect your files at home and in your enterprise</string>

    <string name="welcome_feature_2_title">Multi account</string>
    <string name="welcome_feature_2_text">Connect to all your clouds</string>

    <string name="welcome_feature_3_title">Instant upload</string>
    <string name="welcome_feature_3_text">Keep your photos safe</string>

    <string name="whats_new_skip">Skip</string>

    <string name="fingerprint_scan_finger">Please scan your finger</string>
    <string name="fingerprint_unknown">Finger not recognized</string>

    <!-- User information -->
    <string name="user_info_full_name">Full name</string>
    <string name="user_info_email">Email</string>
    <string name="user_info_phone">Phone number</string>
    <string name="user_info_address">Address</string>
    <string name="user_info_website">Website</string>
    <string name="user_info_twitter">Twitter</string>

    <string name="user_information_description">User information</string>

    <!-- Activities -->
    <string name="activities_no_results_headline">No activity yet</string>
    <string name="activities_no_results_message">This stream will show events like\nadditions, changes &amp; shares</string>
<<<<<<< HEAD
    <string name="prefs_category_dev">Dev</string>
=======
    <string name="webview_error">Error occurred</string>
    <string name="prefs_category_about">About</string>

    <string name="actionbar_contacts">Contacts backup</string>
    <string name="contacts_backup_button">Backup now</string>
    <string name="contacts_restore_button">Restore last backup</string>
    <string name="contacts_header_restore">Restore</string>
    <string name="contacts_header_backup">Backup</string>
    <string name="contacts_automatic_backup">Contacts backup</string>
    <string name="contacts_last_backup">Last backup</string>
    <string name="contacts_read_permission">Read permission of contacts is needed</string>
    <string name="contacts_write_permission">Write permission for contacts is needed</string>
    <string name="contactlist_title">Restore contacts</string>
    <string name="contaclist_restore_selected">Restore selected contacts</string>
    <string name="contactlist_account_chooser_title">Choose account for import</string>
    <string name="contactlist_no_permission">No permission, nothing imported!</string>
    <string name="contacts_preference_choose_date">Choose date</string>
    <string name="contacts_preference_backup_never">never</string>
    <string name="contacts_preferences_no_file_found">No file found</string>
    <string name="contacts_preferences_backup_scheduled">Backup scheduled and will start shortly</string>
    <string name="contacts_preferences_import_scheduled">Import scheduled and will start shortly</string>

    <!-- Notifications -->
    <string name="new_notification_received">New notification received</string>
>>>>>>> 601c0aee


</resources><|MERGE_RESOLUTION|>--- conflicted
+++ resolved
@@ -630,11 +630,10 @@
     <!-- Activities -->
     <string name="activities_no_results_headline">No activity yet</string>
     <string name="activities_no_results_message">This stream will show events like\nadditions, changes &amp; shares</string>
-<<<<<<< HEAD
-    <string name="prefs_category_dev">Dev</string>
-=======
     <string name="webview_error">Error occurred</string>
     <string name="prefs_category_about">About</string>
+
+    <string name="prefs_category_dev">Dev</string>
 
     <string name="actionbar_contacts">Contacts backup</string>
     <string name="contacts_backup_button">Backup now</string>
@@ -657,7 +656,6 @@
 
     <!-- Notifications -->
     <string name="new_notification_received">New notification received</string>
->>>>>>> 601c0aee
 
 
 </resources>