--- conflicted
+++ resolved
@@ -635,10 +635,7 @@
     <string name="prefs_category_dev">Dev</string>
 
     <string name="actionbar_contacts">Backup contacts</string>
-<<<<<<< HEAD
-=======
     <string name="actionbar_contacts_restore">Restore contacts</string>
->>>>>>> e44a5d69
     <string name="contacts_backup_button">Backup now</string>
     <string name="contacts_restore_button">Restore last backup</string>
     <string name="contacts_header_restore">Restore</string>
