<?xml version="1.0" encoding="utf-8"?>
<resources>
    <string name="about_android">%1$s Android app</string>
    <string name="about_version">version %1$s</string>
    <string name="actionbar_sync">Refresh account</string>
    <string name="actionbar_upload">Upload</string>
    <string name="actionbar_upload_from_apps">Content from other apps</string>
    <string name="actionbar_upload_files">Files</string>
    <string name="actionbar_open_with">Open with</string>
    <string name="actionbar_mkdir">New folder</string>
    <string name="actionbar_settings">Settings</string>
    <string name="actionbar_see_details">Details</string>
    <string name="actionbar_send_file">Send</string>
    <string name="actionbar_sort">Sort</string>
    <string name="actionbar_sort_title">Sort by</string>
    <string name="sort_by">Sort by</string>
    <string name="menu_item_sort_by_name_a_z">A - Z</string>
    <string name="menu_item_sort_by_name_z_a">Z - A</string>
    <string name="menu_item_sort_by_date_newest_first">Newest first</string>
    <string name="menu_item_sort_by_date_oldest_first">Oldest first</string>
    <string name="menu_item_sort_by_size_biggest_first">Biggest first</string>
    <string name="menu_item_sort_by_size_smallest_first">Smallest first</string>

    <string name="drawer_item_all_files">All files</string>
    <string name="drawer_item_files">Files</string>
    <string name="drawer_item_home">Home</string>
    <string name="drawer_item_favorites">Favorites</string>
    <string name="drawer_item_photos">Photos</string>
    <string name="drawer_item_on_device">On device</string>
    <string name="drawer_item_recently_added">Recently added</string>
    <string name="drawer_item_recently_modified">Recently modified</string>
    <string name="drawer_item_shared">Shared</string>
    <string name="drawer_item_videos">Videos</string>
    <string name="drawer_item_settings">Settings</string>
    <string name="drawer_item_uploads_list">Uploads</string>
    <string name="drawer_item_activities">Activities</string>
    <string name="drawer_item_notifications">Notifications</string>
    <string name="drawer_quota">%1$s of %2$s used</string>
	<string name="drawer_close">Close</string>
    <string name="drawer_open">Open</string>
    <string name="prefs_category_general">General</string>
    <string name="prefs_category_more">More</string>
    <string name="prefs_accounts">Accounts</string>
    <string name="prefs_manage_accounts">Manage accounts</string>
    <string name="prefs_passcode">Passcode lock</string>
    <string name="prefs_fingerprint">Fingerprint lock</string>
    <string name="prefs_fingerprint_notsetup">No fingerprints have been set up.</string>
    <string name="prefs_show_hidden_files">Show hidden files</string>
    <string name="prefs_instant_upload">Instant uploading of pictures</string>
    <string name="prefs_instant_upload_summary">Upload pictures taken by camera instantly</string>
    <string name="prefs_instant_video_upload">Instant uploading of video</string>
    <string name="prefs_instant_video_upload_summary">Upload videos recorded by camera instantly</string>
    <string name="prefs_log_title">Enable logging</string>
    <string name="prefs_log_summary">This is used to log problems</string>
    <string name="prefs_log_title_history">Logging history</string>
    <string name="prefs_log_summary_history">This shows the recorded logs</string>
    <string name="prefs_log_delete_history_button">Delete history</string>
    <string name="prefs_calendar_contacts">Sync calendar &amp; contacts</string>
    <string name="prefs_calendar_contacts_summary">Set up DAVdroid (v1.3.0+) for current account</string>
    <string name="prefs_calendar_contacts_address_resolve_error">Server address for account could not be resolved for DAVdroid</string>
    <string name="prefs_calendar_contacts_no_store_error">Neither F-droid nor Google Play is installed</string>
    <string name="prefs_calendar_contacts_sync_setup_successful">Calendar &amp; contacts sync set up</string>
    <string name="prefs_help">Help</string>
    <string name="prefs_recommend">Recommend to friend</string>
    <string name="prefs_feedback">Feedback</string>
    <string name="prefs_imprint">Imprint</string>
    <string name="prefs_remember_last_share_location">Remember location of share</string>
    <string name="prefs_remember_last_upload_location_summary">Remember location of share most recently used</string>

	<string name="recommend_subject">"Try %1$s on your smartphone!"</string>
	<string name="recommend_text">"I want to invite you to use %1$s on your smartphone.\nDownload here: %2$s"</string>

    <string name="auth_check_server">Check server</string>
    <string name="auth_host_url">Server address https://…</string>
    <string name="auth_username">Username</string>
    <string name="auth_password">Password</string>
    <string name="auth_register">Do you not have a server yet?\nClick here to get one from a provider</string>
    <string name="sync_string_files">Files</string>
    <string name="setup_btn_connect">Connect</string>
    <string name="uploader_btn_upload_text">Upload</string>
    <string name="uploader_top_message">Choose upload folder</string>
    <string name="uploader_wrn_no_account_title">No account found</string>
    <string name="uploader_wrn_no_account_text">There are no %1$s accounts on your device. Please set up an account first.</string>
    <string name="uploader_wrn_no_account_setup_btn_text">Setup</string>
    <string name="uploader_wrn_no_account_quit_btn_text">Quit</string>
    <string name="uploader_error_title_no_file_to_upload">No file to upload</string>
    <string name="uploader_error_message_received_piece_of_text">%1$s cannot upload a piece of text as a file.</string>
    <string name="uploader_error_message_no_file_to_upload">Received data did not include a valid file.</string>
    <string name="uploader_error_title_file_cannot_be_uploaded">This file can not be uploaded</string>
    <string name="uploader_error_message_read_permission_not_granted">%1$s is not allowed to read a received file</string>
    <string name="uploader_error_message_source_file_not_found">File selected for upload not found. Please check whether the file exists.</string>
    <string name="uploader_error_message_source_file_not_copied">Could not copy file to a temporary folder. Try to resend it.</string>
    <string name="uploader_upload_files_behaviour">Upload option:</string>
    <string name="uploader_upload_files_behaviour_move_to_nextcloud_folder">Move file to Nextcloud folder</string>
    <string name="uploader_upload_files_behaviour_only_upload">Keep file in source folder</string>
    <string name="uploader_upload_files_behaviour_upload_and_delete_from_source">Delete file from source folder</string>
    <string name="file_list_seconds_ago">seconds ago</string>
    <string name="file_list_empty_headline">No files here</string>
    <string name="file_list_empty">Upload some content or sync with your devices.</string>
    <string name="file_list_empty_favorites">Favorite some files or sync with your devices.</string>
    <string name="file_list_empty_favorites_filter_list">Files and folders you mark as favorites will show up here</string>
    <string name="file_list_empty_favorites_filter">Your search returned no favorited files.</string>
    <string name="file_list_loading">Loading&#8230;</string>
    <string name="file_list_no_app_for_file_type">No app set up to handle this file type.</string>
    <string name="local_file_list_empty">There are no files in this folder.</string>
    <string name="file_list_empty_headline_search">No results in this folder</string>
    <string name="file_list_empty_headline_server_search">No results</string>
    <string name="file_list_empty_favorite_headline">Nothing favorited yet</string>
    <string name="file_list_empty_shared_headline">Nothing shared yet</string>
    <string name="file_list_empty_shared">Files and folders you share will show up here</string>
    <string name="file_list_empty_headline_server_search_videos">No videos</string>
    <string name="file_list_empty_headline_server_search_photos">No photos</string>
    <string name="file_list_empty_search">Maybe it is in a different folder?</string>
    <string name="file_list_empty_recently_modified">Found no files modified during the last 7 days</string>
    <string name="file_list_empty_recently_modified_filter">Your search returned no files modified
        in the last 7 days.</string>
    <string name="file_list_empty_recently_added">Found no recently added files</string>
    <string name="file_list_empty_recently_added_filter">Your search returned no recently added files.</string>
    <string name="file_list_empty_text_photos">Upload some photos or activate auto upload.</string>
    <string name="file_list_empty_text_photos_filter">Your search returned no photos.</string>
    <string name="file_list_empty_text_videos">Upload some videos or activate auto upload.</string>
    <string name="file_list_empty_text_videos_filter">Your search returned no videos.</string>
    <string name="upload_list_empty_headline">No uploads available</string>
    <string name="upload_list_empty_text">Upload some content or activate instant uploading.</string>
    <string name="upload_list_empty_text_auto_upload">Upload some content or activate auto upload.</string>
    <string name="file_list_folder">folder</string>
    <string name="file_list_folders">folders</string>
    <string name="file_list_file">file</string>
    <string name="file_list_files">files</string>
    <string name="filedetails_select_file">Tap on a file to display additional information.</string>
    <string name="filedetails_size">Size:</string>
    <string name="filedetails_type">Type:</string>
    <string name="filedetails_created">Created:</string>
    <string name="filedetails_modified">Modified:</string>
    <string name="filedetails_download">Download</string>
    <string name="filedetails_sync_file">Synchronize</string>
    <string name="filedetails_renamed_in_upload_msg">File renamed to %1$s during upload</string>
    <string name="list_layout">Listed layout</string>
    <string name="action_share">Share</string>
    <string name="common_yes">Yes</string>
    <string name="common_no">No</string>
    <string name="common_ok">OK</string>
    <string name="common_remove_upload">Remove upload</string>
    <string name="common_retry_upload">Retry uploading</string>
    <string name="common_cancel_sync">Cancel sync</string>
    <string name="common_cancel">Cancel</string>
    <string name="common_back">Back</string>
    <string name="common_save">Save</string>
    <string name="common_save_exit">Save &amp; exit</string>
    <string name="common_error">Error</string>
    <string name="common_loading">Loading &#8230;</string>
    <string name="common_unknown">unknown</string>
    <string name="common_error_unknown">Unknown error</string>
    <string name="common_pending">Pending</string>
    <string name="about_title">About</string>
    <string name="change_password">Change password</string>
    <string name="delete_account">Remove account</string>
    <string name="delete_account_warning">Delete account %s?\n\nDeleting cannot be undone.</string>
    <string name="create_account">Create account</string>
    <string name="upload_chooser_title">Upload from &#8230;</string>
    <string name="uploader_info_dirname">Folder name</string>
    <string name="uploader_upload_in_progress_ticker">Uploading &#8230;</string>
    <string name="uploader_upload_in_progress_content">%1$d%% Uploading %2$s</string>
    <string name="uploader_upload_succeeded_ticker">Uploaded</string>
    <string name="uploader_upload_succeeded_content_single">%1$s uploaded</string>
    <string name="uploader_upload_failed_ticker">Upload failed</string>
    <string name="uploader_upload_failed_content_single">Could not upload %1$s</string>
    <string name="uploader_upload_failed_credentials_error">Upload failed, you need to log in again</string>
    <string name="uploads_view_title">Uploads</string>
    <string name="uploads_view_group_current_uploads">Current</string>
    <string name="uploads_view_group_failed_uploads">Failed (tap to retry)</string>
    <string name="uploads_view_group_finished_uploads">Uploaded</string>
    <string name="uploads_view_upload_status_succeeded">Completed</string>
    <string name="uploads_view_upload_status_cancelled">Cancelled</string>
    <string name="uploads_view_upload_status_paused">Paused</string>
    <string name="uploads_view_upload_status_failed_connection_error">Connection error</string>
    <string name="uploads_view_upload_status_failed_retry">Upload will be retried shortly</string>
    <string name="uploads_view_upload_status_failed_credentials_error">Credentials error</string>
    <string name="uploads_view_upload_status_failed_folder_error">Folder error</string>
    <string name="uploads_view_upload_status_failed_file_error">File error</string>
    <string name="uploads_view_upload_status_failed_localfile_error">Local file not found</string>
    <string name="uploads_view_upload_status_failed_permission_error">Permission error</string>
    <string name="uploads_view_upload_status_conflict">Conflict</string>
    <string name="uploads_view_upload_status_service_interrupted">App terminated</string>
    <string name="uploads_view_upload_status_unknown_fail">Unknown error</string>
    <string name="uploads_view_upload_status_waiting_for_wifi">Waiting for Wi-Fi connectivity</string>
    <string name="uploads_view_later_waiting_to_upload">Waiting to upload</string>
    <string name="uploads_view_group_header" translatable="false">%1$s (%2$d)</string>
    <string name="downloader_download_in_progress_ticker">Downloading &#8230;</string>
    <string name="downloader_download_in_progress_content">%1$d%% Downloading %2$s</string>
    <string name="downloader_download_succeeded_ticker">Downloaded</string>
    <string name="downloader_download_succeeded_content">%1$s downloaded</string>
    <string name="downloader_download_failed_ticker">Download failed</string>
    <string name="downloader_download_failed_content">Could not download %1$s</string>
    <string name="downloader_not_downloaded_yet">Not downloaded yet</string>
    <string name="downloader_download_failed_credentials_error">Download failed, you need to log in again</string>
    <string name="common_choose_account">Choose account</string>
    <string name="sync_fail_ticker">Sync failed</string>
    <string name="sync_fail_ticker_unauthorized">Sync failed, you need to log in again</string>
    <string name="sync_fail_content">Could not complete sync of %1$s</string>
    <string name="sync_fail_content_unauthorized">Wrong password for %1$s</string>
    <string name="sync_conflicts_in_favourites_ticker">Conflicts found</string>
    <string name="sync_conflicts_in_favourites_content">%1$d kept-in-sync files could not be sync\'ed</string>
    <string name="sync_fail_in_favourites_ticker">Kept-in-sync files failed</string>
    <string name="sync_fail_in_favourites_content">Contents of %1$d files could not be sync\'ed (%2$d conflicts)</string>
    <string name="sync_foreign_files_forgotten_ticker">Some local files were forgotten</string>
    <string name="sync_foreign_files_forgotten_content">%1$d files out of the %2$s folder could not be copied into</string>
    <string name="sync_foreign_files_forgotten_explanation">As of version 1.3.16, files uploaded from this device are copied into the local %1$s folder to prevent data loss when a single file is synced with multiple accounts.\n\nDue to this change, all files uploaded with earlier versions of this app were copied into the %2$s folder. However, an error prevented the completion of this operation during account synchronization. You may either leave the file(s) as is and remove the link to %3$s, or move the file(s) into the %1$s folder and retain the link to %4$s.\n\nListed below are the local file(s), and the remote file(s) in %5$s they were linked to.</string>
    <string name="sync_current_folder_was_removed">The folder %1$s does not exist anymore</string>
    <string name="foreign_files_move">"Move all"</string>
    <string name="foreign_files_success">"All files were moved"</string>
    <string name="foreign_files_fail">"Some files could not be moved"</string>
    <string name="foreign_files_local_text">"Local: %1$s"</string>
    <string name="foreign_files_remote_text">"Remote: %1$s"</string>
    <string name="upload_query_move_foreign_files">Insufficient space prevents copying the selected files into the %1$s folder. Would you like to move them there instead?</string>
    <string name="pass_code_enter_pass_code">Please enter your passcode</string>
    
    <string name="pass_code_configure_your_pass_code">Enter your passcode</string>
    <string name="pass_code_configure_your_pass_code_explanation">The passcode will be requested every time the app is started</string>
    <string name="pass_code_reenter_your_pass_code">Please reenter your passcode</string>
    <string name="pass_code_remove_your_pass_code">Remove your passcode</string>
    <string name="pass_code_mismatch">The passcodes are not the same</string>
    <string name="pass_code_wrong">Incorrect passcode</string>
    <string name="pass_code_removed">Passcode removed</string>
    <string name="pass_code_stored">Passcode stored</string>
    
    <string name="media_notif_ticker">"%1$s music player"</string>
    <string name="media_state_playing">"%1$s (playing)"</string>
    <string name="media_state_loading">"%1$s (loading)"</string>
    <string name="media_event_done">"%1$s playback finished"</string>
    <string name="media_err_nothing_to_play">No media file found</string>
    <string name="media_err_no_account">No account provided</string>
    <string name="media_err_not_in_owncloud">The file is not in a valid account</string>
    <string name="media_err_unsupported">Unsupported media codec</string>
    <string name="media_err_io">Could not read the media file</string>
    <string name="media_err_malformed">The media file has incorrect encoding</string>
    <string name="media_err_timeout">Attempt to play file timed out</string>
    <string name="media_err_invalid_progressive_playback">The media file can not be streamed</string>
    <string name="media_err_unknown">The stock media player is unable to play the media file</string>
    <string name="media_err_security_ex">A security error was encountered trying to play %1$s</string>
    <string name="media_err_io_ex">Input error while trying to play %1$s</string>
    <string name="media_err_unexpected">Unexpected error while trying to play %1$s</string>
    <string name="media_rewind_description">Rewind button</string>
    <string name="media_play_pause_description">Play or pause button</string>
    <string name="media_forward_description">Fast forward button</string>

	<string name="auth_getting_authorization">Getting authorization &#8230;</string>
	<string name="auth_trying_to_login">Trying to log in &#8230;</string>
	<string name="auth_no_net_conn_title">No network connection</string>
	<string name="auth_nossl_plain_ok_title">Secure connection unavailable.</string>
	<string name="auth_connection_established">Connection established</string>
	<string name="auth_testing_connection">Testing connection</string>
	<string name="auth_not_configured_title">Malformed server configuration</string>
	<string name="auth_account_not_new">An account for the same user and server already exists on the device</string>
	<string name="auth_account_not_the_same">The entered user does not match the user of this account</string>
	<string name="auth_unknown_error_title">Unknown error occurred!</string>
	<string name="auth_unknown_host_title">Could not find host</string>
	<string name="auth_incorrect_path_title">Server not found</string>
	<string name="auth_timeout_title">The server took too long to respond</string>
	<string name="auth_incorrect_address_title">Wrong address format for server</string>
	<string name="auth_ssl_general_error_title">SSL initialization failed</string>
	<string name="auth_ssl_unverified_server_title">Could not verify the identity of the SSL server</string>
	<string name="auth_bad_oc_version_title">Unrecognized server version</string>
	<string name="auth_wrong_connection_title">Could not establish connection</string>
	<string name="auth_secure_connection">Secure connection established</string>
	<string name="auth_unauthorized">Wrong username or password</string>
	<string name="auth_oauth_error">Unsuccessful authorization</string>
	<string name="auth_oauth_error_access_denied">Access denied by authorization server</string>
	<string name="auth_wtf_reenter_URL">Unexpected state, please enter the server address again</string>
	<string name="auth_expired_oauth_token_toast">Your authorization expired. Please, authorize again</string>
	<string name="auth_expired_basic_auth_toast">Please enter the current password</string>
	<string name="auth_expired_saml_sso_token_toast">Your session expired. Please connect again</string>
	<string name="auth_connecting_auth_server">Connecting to authentication server…</string>
	<string name="auth_unsupported_auth_method">The server does not support this authentication method</string>
	<string name="auth_unsupported_multiaccount">%1$s does not support multiple accounts</string>
	<string name="auth_fail_get_user_name">Your server is not returning a correct user ID, please contact an administrator</string>
	<string name="auth_can_not_auth_against_server">Cannot authenticate to this server</string>
    <string name="auth_account_does_not_exist">Account does not exist on the device yet</string>


    <string name="favorite">Set as available offline</string>
    <string name="unfavorite">Unset as available offline</string>
    <string name="favorite_real">Set as favorite</string>
    <string name="unset_favorite_real">Unset favorite</string>
    <string name="common_rename">Rename</string>
    <string name="common_remove">Remove</string>
    <string name="confirmation_remove_file_alert">"Do you really want to remove %1$s?"</string>
    <string name="confirmation_remove_folder_alert">"Do you really want to remove %1$s and the contents thereof?"</string>
    <string name="confirmation_remove_local">Local only</string>
    <string name="remove_success_msg">"Removed"</string>
    <string name="remove_fail_msg">"Removal failed"</string>
    <string name="rename_dialog_title">Enter a new name</string>
    <string name="rename_local_fail_msg">"Local copy could not be renamed, try a different name"</string>
    <string name="rename_server_fail_msg">"Could not give server new name"</string>
    <string name="sync_file_fail_msg">Could not check remote file</string>
    <string name="sync_file_nothing_to_do_msg">File contents already synchronized</string>
    <string name="create_dir_fail_msg">Could not create folder</string>
    <string name="filename_forbidden_characters">Forbidden characters: / \\ &lt; &gt; : " | ? *</string>
    <string name="filename_forbidden_charaters_from_server">File name contains at least one invalid character</string>
    <string name="filename_empty">File name cannot be empty</string>
    <string name="wait_a_moment">Wait a moment…</string>
    <string name="wait_checking_credentials">Checking stored credentials</string>
    <string name="filedisplay_unexpected_bad_get_content">"Unexpected problem, please select the file from a different app"</string>
    <string name="filedisplay_no_file_selected">No file selected</string>
    <string name="activity_chooser_title">Send link to &#8230;</string>
    <string name="wait_for_tmp_copy_from_private_storage">Copying file from private storage</string>
    
    <string name="oauth_check_onoff">Login with oAuth2</string> 
    <string name="oauth_login_connection">Connecting to OAuth 2 server…</string>    
        
    <string name="ssl_validator_header">The identity of the site could not be verified</string>
    <string name="ssl_validator_reason_cert_not_trusted">- The server certificate is not trusted</string>
    <string name="ssl_validator_reason_cert_expired">- The server certificate expired</string>
    <string name="ssl_validator_reason_cert_not_yet_valid">- The server certificate valid dates are in the future</string>
    <string name="ssl_validator_reason_hostname_not_verified">- The URL does not match the hostname in the certificate</string>
    <string name="ssl_validator_question">Do you want to trust this certificate anyway?</string>
    <string name="ssl_validator_not_saved">Could not save certificate</string>
    <string name="ssl_validator_btn_details_see">Details</string>
    <string name="ssl_validator_btn_details_hide">Hide</string>
    <string name="ssl_validator_label_subject">Issued to:</string>
    <string name="ssl_validator_label_issuer">Issued by:</string>
    <string name="ssl_validator_label_CN">Common name:</string>
    <string name="ssl_validator_label_O">Organization:</string>
    <string name="ssl_validator_label_OU">Organizational unit:</string>
    <string name="ssl_validator_label_C">Country:</string>
    <string name="ssl_validator_label_ST">State:</string>
    <string name="ssl_validator_label_L">Location:</string>
    <string name="ssl_validator_label_validity">Validity:</string>
    <string name="ssl_validator_label_validity_from">From:</string>
    <string name="ssl_validator_label_validity_to">To:</string>
    <string name="ssl_validator_label_signature">Signature:</string>
    <string name="ssl_validator_label_signature_algorithm">Algorithm:</string>
    <string name="digest_algorithm_not_available">This digest algorithm is not available on your phone.</string>
    <string name="ssl_validator_label_certificate_fingerprint">Fingerprint:</string>
    <string name="certificate_load_problem">There is a problem loading the certificate.</string>
    <string name="ssl_validator_null_cert">The certificate could not be shown.</string>
    <string name="ssl_validator_no_info_about_error">- No information about the error</string>

    <string name="placeholder_sentence">This is a placeholder</string>
    <string name="placeholder_filename">placeholder.txt</string>
    <string name="placeholder_filetype">PNG image</string>
    <string name="placeholder_filesize">389 KB</string>
    <string name="placeholder_timestamp">2012/05/18 12:23 PM</string>
    <string name="placeholder_media_time">12:23:45</string>

    <string name="auto_upload_on_wifi">Only upload on Wi-Fi</string>
    <string name="instant_upload_on_wifi">Only upload pictures on Wi-Fi</string>
    <string name="instant_video_upload_on_wifi">Only upload videos on Wi-Fi</string>
    <string name="instant_video_upload_on_charging">Only upload when charging</string>
    <string name="instant_upload_on_charging">Only upload when charging</string>
    <string name="instant_upload_path">/InstantUpload</string>
    <string name="conflict_title">File conflict</string>
    <string name="conflict_message">Which files do you want to keep? If you select both versions, the local file will have a number appended to its name.</string>
    <string name="conflict_keep_both">Keep both</string>
    <string name="conflict_use_local_version">local version</string>
    <string name="conflict_use_server_version">server version</string>

    <string name="preview_sorry">Sorry.</string>
    <string name="preview_image_description">Image preview</string>
    <string name="preview_image_error_unknown_format">Unable to show image</string>

    <string name="error__upload__local_file_not_copied">%1$s could not be copied to %2$s local folder</string>
    <string name="prefs_instant_upload_path_title">Instant upload folder</string>
    <string name="prefs_folder_sync_local_path_title">Local folder</string>
    <string name="prefs_folder_sync_remote_path_title">Remote folder</string>
    <string name="prefs_instant_upload_path_use_subfolders_title">Use subfolders</string>
    <string name="prefs_instant_upload_path_use_subfolders_summary">Store in subfolders based on year and month</string>

	<string name="share_link_no_support_share_api">Sharing is not enabled on your server. Please contact your administrator.</string>
	<string name="share_link_file_no_exist">Unable to share. Please check whether the file exists</string>
	<string name="share_link_file_error">An error occurred while trying to share this file or folder</string>
	<string name="unshare_link_file_no_exist">Unable to unshare. Please check whether the file exists</string>
	<string name="unshare_link_file_error">An error occurred while trying to unshare this file or folder</string>
    <string name="update_link_file_no_exist">Unable to update. Please check whether the file exists</string>
    <string name="update_link_file_error">An error occurred while trying to update the share</string>
    <string name="share_link_password_title">Enter a password</string>
    <string name="share_link_empty_password">You must enter a password</string>

    <string name="activity_chooser_send_file_title">Send</string>

    <string name="copy_link">Copy link</string>
    <string name="clipboard_text_copied">Copied to clipboard</string>
    <string name="clipboard_no_text_to_copy">Received no text to copy to clipboard</string>
    <string name="clipboard_uxexpected_error">Unexpected error while copying to clipboard</string>
    <string name="clipboard_label">Text copied from %1$s</string>

    <string name="error_cant_bind_to_operations_service">Critical error: Unable to perform operations</string>

    <string name="network_error_socket_exception">An error occurred during connection to the server.</string>
    <string name="network_error_socket_timeout_exception">An error occurred while waiting for the server. Could not complete operation.</string>
    <string name="network_error_connect_timeout_exception">An error occurred while waiting for the server. Could not complete operation.</string>
    <string name="network_host_not_available">Could not complete operation. Server unavailable</string>

    <string name="forbidden_permissions">You are not permitted %s</string>
    <string name="forbidden_permissions_rename">to rename this file</string>
    <string name="forbidden_permissions_delete">to delete this file</string>
    <string name="share_link_forbidden_permissions">to share this file</string>
    <string name="unshare_link_forbidden_permissions">to unshare this file</string>
    <string name="update_link_forbidden_permissions">to update this share</string>
    <string name="forbidden_permissions_create">to create this file</string>
    <string name="uploader_upload_forbidden_permissions">to upload to this folder</string>
    <string name="downloader_download_file_not_found">The file is no longer available on the server</string>

    <string name="file_migration_dialog_title">Updating storage path</string>
    <string name="file_migration_finish_button">Finish</string>
    <string name="file_migration_preparing">Preparing migration&#8230;</string>
    <string name="file_migration_checking_destination">Checking destination&#8230;</string>
    <string name="file_migration_saving_accounts_configuration">Saving configuration of accounts&#8230;</string>
    <string name="file_migration_waiting_for_unfinished_sync">Waiting for all synchronizations to finish&#8230;</string>
    <string name="file_migration_migrating">Moving data&#8230;</string>
    <string name="file_migration_updating_index">Updating index&#8230;</string>
    <string name="file_migration_cleaning">Cleaning&#8230;</string>
    <string name="file_migration_restoring_accounts_configuration">Restoring configuration of accounts&#8230;</string>
    <string name="file_migration_ok_finished">Finished</string>
    <string name="file_migration_failed_not_enough_space">ERROR: Insufficient space</string>
    <string name="file_migration_failed_not_writable">ERROR: Destination file not writable</string>
    <string name="file_migration_failed_not_readable">ERROR: Source file not readable</string>
    <string name="file_migration_failed_dir_already_exists">ERROR: Nextcloud directory already exists</string>
    <string name="file_migration_failed_while_coping">ERROR: Failed during migration</string>
    <string name="file_migration_failed_while_updating_index">ERROR: Failed to updating index</string>

    <string name="file_migration_directory_already_exists">Data folder exists already. Choose one of the following:</string>
    <string name="file_migration_override_data_folder">Replace</string>
    <string name="file_migration_use_data_folder">Use</string>

    <string name="file_migration_source_not_readable_title">Source directory not readable!</string>
    <string name="file_migration_source_not_readable">Do you still want to change the storage path to %1$s?\n\nNote: all data will have to be downloaded again.</string>

    <string name="prefs_category_accounts">Accounts</string>
    <string name="prefs_add_account">Add account</string>
    <string name="drawer_manage_accounts">Manage accounts</string>
    <string name="auth_redirect_non_secure_connection_title">Secure connection redirected through an unsecured route.</string>

	<string name="actionbar_logger">Logs</string>
	<string name="log_send_history_button">Send history</string>
	<string name="log_send_no_mail_app">No app for sending logs found. Please install an e-mail client.</string>
	<string name="log_send_mail_subject">%1$s Android app logs</string>
	<string name="log_progress_dialog_text">Loading data &#8230;</string>

	<string name="saml_authentication_required_text">Authentication required</string>
	<string name="saml_authentication_wrong_pass">Wrong password</string>
	<string name="actionbar_move">Move</string>
    <string name="actionbar_copy">Copy</string>
	<string name="file_list_empty_moving">Nothing in here. You can add a folder.</string>
	<string name="folder_picker_choose_button_text">Choose</string>

    <string name="move_file_not_found">Unable to move file. Please check whether it exists</string>
    <string name="move_file_invalid_into_descendent">It is not possible to move a folder into one of its own underlying folders</string>
    <string name="move_file_invalid_overwrite">The file is already present in the destination folder</string>
    <string name="move_file_error">An error occurred while trying to move this file or folder</string>
    <string name="forbidden_permissions_move">to move this file</string>


    <string name="copy_file_not_found">Unable to copy. Please check whether the file exists</string>
    <string name="copy_file_invalid_into_descendent">It is not possible to copy a folder into one of its own underlying folders</string>
    <string name="copy_file_invalid_overwrite">The file is already present in the destination folder</string>
    <string name="copy_file_error">An error occurred while trying to copy this file or folder</string>
    <string name="forbidden_permissions_copy">to copy this file</string>

    <string name="prefs_category_instant_uploading">Instant uploads</string>
    <string name="prefs_category_details">Details</string>

	<string name="prefs_instant_video_upload_path_title">Video folder for instant uploads</string>
    <string name="sync_folder_failed_content">Synchronization of %1$s folder could not be completed</string>

	<string name="shared_subject_header">shared</string>
	<string name="with_you_subject_header">with you</string>
    
	<string name="subject_user_shared_with_you">%1$s shared \"%2$s\" with you</string>
    <string name="subject_shared_with_you">\"%1$s\" has been shared with you</string>

    <string name="auth_refresh_button">Refresh connection</string>
    <string name="auth_host_address">Server address</string>
    <string name="common_error_out_memory">Not enough memory</string>

    <string name="username">Username</string>

    <string name="file_list__footer__folder">1 folder</string>
    <string name="file_list__footer__folders">%1$d folders</string>
    <string name="file_list__footer__file">1 file</string>
    <string name="file_list__footer__file_and_folder">1 file, 1 folder</string>
    <string name="file_list__footer__file_and_folders">1 file, %1$d folders</string>
    <string name="file_list__footer__files">%1$d files</string>
    <string name="file_list__footer__files_and_folder">%1$d files, 1 folder</string>
    <string name="file_list__footer__files_and_folders">%1$d files, %2$d folders</string>
    <string name="set_picture_as">Set picture as</string>
    <string name="set_as">Set As</string>

    <string name="prefs_instant_behaviour_dialogTitle">Original file will be&#8230;</string>
    <string name="prefs_instant_behaviour_title">Original file will be&#8230;</string>
    <string name="upload_copy_files">Copy file</string>
    <string name="upload_move_files">Move file</string>
    <string name="select_all">Select all</string>

    <string name="pref_behaviour_entries_keep_file">kept in original folder</string>
    <string name="pref_behaviour_entries_move">moved to app folder</string>
    <string name="pref_behaviour_entries_delete_file">deleted</string>
    <string name="prefs_storage_path">Storage path</string>
    <string name="prefs_common">Common</string>

    <string name="share_dialog_title">Sharing</string>
    <string name="share_file">Share %1$s</string>
    <string name="share_with_user_section_title">Share with users and groups</string>
    <string name="share_no_users">No data shared with users yet</string>
    <string name="share_add_user_or_group">Add user or group</string>
    <string name="share_via_link_section_title">Share link</string>
    <string name="share_via_link_expiration_date_label">Set expiration date</string>
    <string name="share_via_link_password_label">Protect with password</string>
    <string name="share_via_link_password_title">Secured</string>
    <string name="share_via_link_edit_permission_label">Allow editing</string>
    <string name="share_via_link_hide_file_listing_permission_label">Hide file listing</string>
    <string name="share_get_public_link_button">Get link</string>
    <string name="share_with_title">Share with &#8230;</string>
    <string name="share_with_edit_title">Share with %1$s</string>

    <string name="share_search">Search</string>

    <string name="search_users_and_groups_hint">Search users and groups</string>
    <string name="share_group_clarification">%1$s (group)</string>
    <string name="share_remote_clarification">%1$s (remote)</string>
    <string name="share_email_clarification">%1$s (email)</string>
    <string name="share_known_remote_clarification">%1$s ( at %2$s )</string>

    <string name="share_sharee_unavailable">Upgrade the server version to allow sharing between users from within their clients.\nPlease contact your administrator</string>
    <string name="share_privilege_can_share">can share</string>
    <string name="share_privilege_can_edit">can edit</string>
    <string name="share_privilege_can_edit_create">create</string>
    <string name="share_privilege_can_edit_change">change</string>
    <string name="share_privilege_can_edit_delete">delete</string>
    <string name="edit_share_unshare">Stop sharing</string>
    <string name="edit_share_done">done</string>

    <string name="action_retry_uploads">New attempt failed</string>
    <string name="action_clear_failed_uploads">Clear failed</string>
    <string name="action_clear_successful_uploads">Cleared</string>
    <string name="action_clear_finished_uploads">Clear finished uploads</string>

    <string name="action_switch_grid_view">Grid view</string>
    <string name="action_switch_list_view">List view</string>

    <string name="manage_space_title">Manage space</string>
    <string name="manage_space_description">Settings, database and server certificates from %1$s\'s data will be deleted permanently. \n\nDownloaded files will be kept untouched.\n\nThis process can take a while.</string>
    <string name="manage_space_clear_data">Clear data</string>
    <string name="manage_space_error">Some files could not be deleted.</string>

    <string name="permission_storage_access">Additional permissions required to upload and download files.</string>
    <string name="local_file_not_found_toast">File not found in local file system</string>
    <string name="confirmation_remove_files_alert">Do you really want to remove the selected items?</string>
    <string name="confirmation_remove_folders_alert">Do you really want to remove the selected items and their contents?</string>
    <string name="maintenance_mode">Server in maintenance mode</string>

    <string name="uploads_view_upload_status_waiting_for_charging">Awaiting charge</string>
    <string name="actionbar_search">Search</string>
    <string name="files_drop_not_supported">This is a Nextcloud feature, please update.</string>
    <string name="learn_more">Learn more</string>
    <string name="drawer_folder_sync">Auto upload</string>
    <string name="drawer_participate">Participate</string>
    <string name="participate_testing_headline">Help by testing</string>
    <string name="participate_testing_bug_text">Found a bug? Oddments?</string>
    <string name="participate_testing_report_text">Report an issue on Github</string>
    <string name="participate_testing_version_text">Interested in helping out by testing the next version?</string>
    <string name="participate_beta_headline">Test the dev version</string>
    <string name="participate_beta_text">This includes all upcoming features and it is on the very bleeding edge. Bugs/errors can occur, if and when they do, please report of your findings.</string>
    <string name="participate_release_candidate_headline">Release candidate</string>
    <string name="participate_release_candidate_text">The release candidate (RC) is a snapshot of the upcoming release and is expected to be stable. Testing your individual setup could help ensure this. Sign up for testing on the Play store or manually look in the \"versions\" section on F-Droid.</string>
    <string name="participate_contribute_headline">Actively Contribute</string>
    <string name="participate_contribute_irc_text">Join the chat on IRC: &lt;a href=\"%1$s\">#nextcloud-mobile&lt;/a></string>
    <string name="participate_contribute_forum_text">Help others on the &lt;a href=\"%1$s\">forum&lt;/a></string>
    <string name="participate_contribute_translate_text">&lt;a href=\"%1$s\">Translate&lt;/a> the app</string>
    <string name="participate_contribute_github_text">Review, amend and write code, see &lt;a href=\"%1$s\">CONTRIBUTING.md&lt;a> for details</string>
    <string name="move_to">Move to&#8230;</string>
    <string name="copy_to">Copy to&#8230;</string>
    <string name="choose_remote_folder">Choose folder&#8230;</string>
    <string name="folder_sync_loading_folders">Loading folders&#8230;</string>
    <string name="folder_sync_no_results">No media folders found.</string>
    <string name="folder_sync_preferences">Preferences for auto uploading</string>
    <string name="folder_sync_settings">Settings</string>
    <string name="folder_sync_new_info">Instant uploading has been revamped completely. Re-configure your auto upload from within the main menu.\n\nEnjoy the new and extended auto uploading.</string>
    <string name="folder_sync_preferences_folder_path">For %1$s</string>
    <plurals name="items_selected_count">
        <!--
             As a developer, you should always supply "one" and "other"
             strings. Your translators will know which strings are actually
             needed for their language. Always include %d in "one" because
             translators will need to use %d for languages where "one"
             doesn't mean 1 (as explained above).
          -->
        <item quantity="one">%d selected</item>
        <item quantity="other">%d selected</item>
    </plurals>

    <string name="activity_list_loading_activity">Loading activities&#8230;</string>
    <string name="activity_list_no_results">No activities found.</string>

    <string name="notifications_loading_activity">Loading notifications&#8230;</string>
    <string name="notifications_no_results_headline">No notifications</string>
    <string name="notifications_no_results_message">Please check back later.</string>

    <string name="upload_file_dialog_title">Input filename and filetype to upload</string>
    <string name="upload_file_dialog_filename">Filename</string>
    <string name="upload_file_dialog_filetype">Filetype</string>
    <string name="upload_file_dialog_filetype_snippet_text">Snippet text file(.txt)</string>
    <string name="upload_file_dialog_filetype_internet_shortcut">Internet shortcut file(%s)</string>
    <string name="upload_file_dialog_filetype_googlemap_shortcut">Google Maps shortcut file(%s)</string>

    <string name="storage_description_default">Default</string>
    <string name="storage_description_sd_no">SD card %1$d</string>
    <string name="storage_description_unknown">Unknown</string>

    <!-- What's new feature and texts to show -->
    <string name="whats_new_title">What\'s new in Nextcloud</string>

    <!-- Welcome to Nc intro features -->
    <string name="welcome_feature_1_title">A safe home for all your data</string>
    <string name="welcome_feature_1_text">Access, share and protect your files at home and at work</string>

    <string name="welcome_feature_2_title">Multi account</string>
    <string name="welcome_feature_2_text">Connect to all your clouds</string>

    <string name="welcome_feature_3_title">Instant upload</string>
    <string name="welcome_feature_3_text">Keep your photos safe</string>

    <string name="whats_new_skip">Skip</string>

    <string name="fingerprint_scan_finger">Please scan your finger</string>
    <string name="fingerprint_unknown">Finger not recognized</string>

    <!-- User information -->
    <string name="user_info_full_name">Full name</string>
    <string name="user_info_email">E-mail</string>
    <string name="user_info_phone">Phone number</string>
    <string name="user_info_address">Address</string>
    <string name="user_info_website">Website</string>
    <string name="user_info_twitter">Twitter</string>

    <string name="user_information_description">User information</string>

    <!-- Activities -->
    <string name="activities_no_results_headline">No activity yet</string>
    <string name="activities_no_results_message">This stream will show events like\nadditions, changes and shares</string>
    <string name="webview_error">Error occurred</string>
    <string name="prefs_category_about">About</string>

    <string name="actionbar_contacts">Backup contacts</string>
    <string name="actionbar_contacts_restore">Restore contacts</string>
    <string name="contacts_backup_button">Backup now</string>
    <string name="contacts_restore_button">Restore last backup</string>
    <string name="contacts_header_restore">Restore</string>
    <string name="contacts_header_backup">Backup</string>
    <string name="contacts_automatic_backup">Contacts backup</string>
    <string name="contacts_last_backup">Last backup</string>
    <string name="contacts_read_permission">Permission to read contact list needed</string>
    <string name="contacts_write_permission">Permission to change contact list needed</string>
    <string name="contactlist_title">Restore contacts</string>
    <string name="contaclist_restore_selected">Restore selected contacts</string>
    <string name="contactlist_account_chooser_title">Choose account to import</string>
    <string name="contactlist_no_permission">No permission given, nothing imported!</string>
    <string name="contacts_preference_choose_date">Choose date</string>
    <string name="contacts_preference_backup_never">never</string>
    <string name="contacts_preferences_no_file_found">No file found</string>
    <string name="contacts_preferences_something_strange_happened">We can\'t find your last backup!</string>
    <string name="contacts_preferences_backup_scheduled">Backup scheduled and will start shortly</string>
    <string name="contacts_preferences_import_scheduled">Import scheduled and will start shortly</string>

    <!-- Notifications -->
    <string name="new_notification_received">New notification received</string>
    <string name="drawer_logout">Logout</string>
    <string name="picture_set_as_no_app">No app found to set a picture with!</string>
    <string name="privacy">Privacy</string>
<<<<<<< HEAD

    <string name="empty" translatable="false"/>

=======
>>>>>>> 01e7112a
</resources><|MERGE_RESOLUTION|>--- conflicted
+++ resolved
@@ -667,10 +667,6 @@
     <string name="drawer_logout">Logout</string>
     <string name="picture_set_as_no_app">No app found to set a picture with!</string>
     <string name="privacy">Privacy</string>
-<<<<<<< HEAD
-
-    <string name="empty" translatable="false"/>
-
-=======
->>>>>>> 01e7112a
+
+  <string name="empty" translatable="false"/>
 </resources>