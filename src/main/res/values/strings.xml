--- conflicted
+++ resolved
@@ -655,6 +655,8 @@
     <string name="resized_image_not_possible_download">No resized image available. Download full image?</string>
 
     <string name="store_short_desc">The self-hosted productivity platform that keeps you in control</string>
+    <string name="store_full_desc">The self-hosted productivity platform that keeps you in control.\n\nFeatures:\n* Easy, modern interface, suited to the theme of your server\n* Upload files to your Nextcloud server\n* Share them with others\n* Keep your favorite files and folders synced\n* Search across all folders on your server\n* Auto Upload for photos and videos taken by your device\n* Keep up to date with notifications\n* Multi-account support\n* Secure access to your data with fingerprint or PIN\n* Integration with DAVx5 (formerly known as DAVdroid) for easy setup of calendar &amp; Contacts synchronization\n\nPlease report all issues at https://github.com/nextcloud/android/issues and discuss this app at https://help.nextcloud.com/c/clients/android\n\nNew to Nextcloud? Nextcloud is a private file sync &amp; share and communication server. It is libre software, and you can host it yourself or pay a company to do it for you. That way, you are in control of your photos, your calendar and contact data, your documents and everything else.\n\nCheck out Nextcloud at https://nextcloud.com</string>
+
     <string name="drawer_current_account">Current account</string>
     <string name="drawer_middle_account">Middle account</string>
     <string name="drawer_end_account">Last account</string>
@@ -880,9 +882,6 @@
     <string name="etm_accounts">Accounts</string>
     <string name="etm_preferences">Preferences</string>
 
-    <string name="copy_internal_link">Copy internal link</string>
-    <string name="copy_internal_link_subline">Works only for users with an access to this folder</string>
-
     <string name="logs_status_loading">Loading…</string>
     <string name="logs_status_filtered">Logs: %1$d kB, query matched %2$d / %3$d in %4$d ms</string>
     <string name="logs_status_not_filtered">Logs: %1$d kB, no filter</string>
@@ -906,8 +905,6 @@
     <string name="create_rich_workspace">Add folder info</string>
     <string name="creates_rich_workspace">creates folder info</string>
     <string name="edit_rich_workspace">edit folder info</string>
-<<<<<<< HEAD
-=======
     <string name="uploader_upload_failed_sync_conflict_error">File upload conflict</string>
     <string name="uploader_upload_failed_sync_conflict_error_content">Pick which version to keep of %1$s</string>
     <string name="upload_list_resolve_conflict">Resolve conflict</string>
@@ -927,5 +924,4 @@
     <string name="thumbnail_for_existing_file_description">Thumbnail for existing file</string>
     <string name="invalid_url">Invalid URL</string>
     <string name="conflict_dialog_error">Error creating conflict dialog!</string>
->>>>>>> c91bff17
 </resources>