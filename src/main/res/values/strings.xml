--- conflicted
+++ resolved
@@ -955,7 +955,7 @@
     <string name="wrong_storage_path">Data storage folder does not exist!</string>
     <string name="wrong_storage_path_desc">This might be due to a backup restore on another device. Falling back to default. Please check settings to adjust data storage folder.</string>
     <string name="dialog_close">Close</string>
-<<<<<<< HEAD
+    <string name="direct_login_failed">Login via direct link failed!</string>
     <string name="scanned_document">Scanned document</string>
     <string name="scan_doc_rotate_image">Rotate image</string>
     <string name="scan_doc_delete_page">Delete page</string>
@@ -966,7 +966,4 @@
     <string name="scan_doc_rename_document">Rename document</string>
     <string name="scan_doc_previous_image">Previous image</string>
     <string name="scan_doc_next_image">Next image</string>
-=======
-    <string name="direct_login_failed">Login via direct link failed!</string>
->>>>>>> 33945b88
 </resources>