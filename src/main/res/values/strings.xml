--- conflicted
+++ resolved
@@ -48,14 +48,16 @@
     <string name="prefs_enable_media_scan_notifications">Show media scan notifications</string>
     <string name="prefs_enable_media_scan_notifications_summary">Notify about newly found media folders</string>
     <string name="prefs_calendar_contacts">Sync calendar &amp; contacts</string>
-    <string name="prefs_calendar_contacts_summary">Set up kSync</string>
-    <string name="prefs_calendar_contacts_address_resolve_error">Server address for the account could not be resolved for kSync (formerly known as DAVdroid)</string>
     <string name="prefs_calendar_contacts_no_store_error">Neither F-Droid nor Google Play is installed</string>
     <string name="prefs_calendar_contacts_sync_setup_successful">Calendar &amp; contacts sync set up</string>
     <string name="prefs_daily_contacts_sync_summary">Daily backup of your contacts</string>
     <string name="prefs_help">Help</string>
     <string name="prefs_recommend">Recommend to friend</string>
     <string name="prefs_imprint">Imprint</string>
+    <string name="prefs_value_theme_light">Light</string>
+    <string name="prefs_value_theme_dark">Dark</string>
+    <string name="prefs_theme_title">Theme</string>
+
 
     <string name="recommend_subject">Try %1$s on your device!</string>
     <string name="recommend_text">I want to invite you to use %1$s on your device.\nDownload here: %2$s</string>
@@ -396,8 +398,6 @@
     <string name="file_migration_source_not_readable_title">Source folder not readable!</string>
     <string name="file_migration_source_not_readable">Do you still want to change the storage path to %1$s?\n\nNote: All data will have to be downloaded again.</string>
 
-    <string name="file_detail_activity_error">Error retrieving activities for file</string>
-    <string name="no_mutliple_accounts_allowed">Only one account allowed</string>
     <string name="prefs_add_account">Add account</string>
     <string name="drawer_manage_accounts">Manage accounts</string>
     <string name="auth_redirect_non_secure_connection_title">Secure connection redirected through an unsecured route.</string>
@@ -651,8 +651,6 @@
     <string name="resized_image_not_possible_download">No resized image available. Download full image?</string>
 
     <string name="store_short_desc">The self-hosted productivity platform that keeps you in control</string>
-    <string name="store_full_desc">The self-hosted productivity platform that keeps you in control.\n\nFeatures:\n* Easy, modern interface, suited to the theme of your server\n* Upload files to your Nextcloud server\n* Share them with others\n* Keep your favorite files and folders synced\n* Search across all folders on your server\n* Auto Upload for photos and videos taken by your device\n* Keep up to date with notifications\n* Multi-account support\n* Secure access to your data with fingerprint or PIN\n* Integration with kSync (formerly known as DAVdroid) for easy setup of calendar &amp; Contacts synchronization\n\nPlease report all issues at https://github.com/nextcloud/android/issues and discuss this app at https://help.nextcloud.com/c/clients/android\n\nNew to Nextcloud? Nextcloud is a private file sync &amp; share and communication server. It is libre software, and you can host it yourself or pay a company to do it for you. That way, you are in control of your photos, your calendar and contact data, your documents and everything else.\n\nCheck out Nextcloud at https://nextcloud.com</string>
-
     <string name="drawer_current_account">Current account</string>
     <string name="drawer_middle_account">Middle account</string>
     <string name="drawer_end_account">Last account</string>
@@ -723,7 +721,6 @@
     <string name="screenshot_05_autoUpload_subline">for your photos &amp; videos</string>
 
     <string name="screenshot_06_davdroid_heading">Sync calendar &amp; contacts</string>
-    <string name="screenshot_06_davdroid_subline">with kSync (formerly DAVdroid)</string>
 
     <string name="userinfo_no_info_headline">No personal info set</string>
     <string name="userinfo_no_info_text">Add name, picture and contact details on your profile page.</string>
@@ -876,14 +873,15 @@
     <string name="associated_account_not_found">Associated account not found!</string>
     <string name="error_retrieving_file">Error retrieving file</string>
     <string name="could_not_retrieve_url">Could not retrieve url</string>
-    <string name="copy_internal_link">Copy internal link</string>
-    <string name="copy_internal_link_subline">Only works for users with access to this folder</string>
     <string name="failed_to_download">Failed to pass file to download manager</string>
     <string name="failed_to_print">Failed to print file</string>
     <string name="autoupload_disable_power_save_check">Disable power save check</string>
     <string name="power_save_check_dialog_message">Disabling power save check might result in uploading files when in low battery state!</string>
     <string name="etm_title">Engineering Test Mode</string>
     <string name="etm_preferences">Preferences</string>
+
+    <string name="copy_internal_link">Copy internal link</string>
+    <string name="copy_internal_link_subline">Works only for users with an access to this folder</string>
 
     <string name="logs_status_loading">Loading…</string>
     <string name="logs_status_filtered">Logs: %1$d kB, query matched %2$d / %3$d in %4$d ms</string>
@@ -897,19 +895,11 @@
     <string name="download_latest_dev_version">Download latest dev version</string>
     <string name="changelog_dev_version">Changelog dev version</string>
     <string name="could_not_download_image">Could not download full image</string>
-<<<<<<< HEAD
-
-    <string name="intro_title_1">Welcome to the beta version of Infomaniak Drive</string>
-    <string name="intro_text_1">Be among the first to test our Drive and take part in the design of the product by sending us your comments.</string>
-    <string name="intro_title_2">Easily synchronize your files</string>
-    <string name="intro_text_2">Access your files on all your devices.</string>
-    <string name="intro_title_3">Save automatically your pictures on your Drive</string>
-    <string name="intro_text_3">Choose the folders on your phone to automatically synchronize as soon as new content is added.</string>
-    
-    <string name="unavailable_operation_beta">This operation is unavailable during the beta-testing phase</string>
-=======
     <string name="file_detail_activity_error">Error retrieving activities for file</string>
     <string name="no_mutliple_accounts_allowed">Only one account allowed</string>
     <string name="remote_file_fetch_failed">Failed to find file!</string>
->>>>>>> b9d4d4ca
+    <string name="share_internal_link_text">Only works for users with access to this %1$s</string>
+    <string name="folder">folder</string>
+    <string name="file">file</string>
+    <string name="share_internal_link">Share internal link</string>
 </resources>