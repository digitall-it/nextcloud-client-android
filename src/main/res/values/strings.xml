<?xml version="1.0" encoding="utf-8"?>
<resources>
    <string name="about_android">%1$s Android app</string>
    <string name="about_version">version %1$s</string>
    <string name="actionbar_sync">Refresh account</string>
    <string name="actionbar_upload">Upload</string>
    <string name="actionbar_upload_from_apps">Content from other apps</string>
    <string name="actionbar_upload_files">Files</string>
    <string name="actionbar_open_with">Open with</string>
    <string name="actionbar_mkdir">New folder</string>
    <string name="actionbar_settings">Settings</string>
    <string name="actionbar_see_details">Details</string>
    <string name="actionbar_send_file">Send</string>
    <string name="actionbar_sort">Sort</string>
    <string name="sort_by">Sort by</string>
    <string name="menu_item_sort_by_name_a_z">A - Z</string>
    <string name="menu_item_sort_by_name_z_a">Z - A</string>
    <string name="menu_item_sort_by_date_newest_first">Newest first</string>
    <string name="menu_item_sort_by_date_oldest_first">Oldest first</string>
    <string name="menu_item_sort_by_size_biggest_first">Biggest first</string>
    <string name="menu_item_sort_by_size_smallest_first">Smallest first</string>

    <string name="drawer_item_all_files">All files</string>
    <string name="drawer_item_home">Home</string>
    <string name="drawer_item_favorites">Favorites</string>
    <string name="drawer_item_photos">Photos</string>
    <string name="drawer_item_on_device">On device</string>
    <string name="drawer_item_recently_added">Recently added</string>
    <string name="drawer_item_recently_modified">Recently modified</string>
    <string name="drawer_item_shared">Shared</string>
    <string name="drawer_item_videos">Videos</string>
    <string name="drawer_item_settings">Settings</string>
    <string name="drawer_item_uploads_list">Uploads</string>
    <string name="drawer_item_activities">Activities</string>
    <string name="drawer_item_notifications">Notifications</string>
    <string name="drawer_quota">%1$s of %2$s used</string>
	<string name="drawer_close">Close</string>
    <string name="drawer_open">Open</string>
    <string name="prefs_category_general">General</string>
    <string name="prefs_category_more">More</string>
    <string name="prefs_manage_accounts">Manage accounts</string>
    <string name="prefs_passcode">Passcode lock</string>
    <string name="prefs_fingerprint">Fingerprint lock</string>
    <string name="prefs_fingerprint_notsetup">No fingerprints have been set up.</string>
    <string name="prefs_expert_mode">Expert mode</string>
    <string name="prefs_show_hidden_files">Show hidden files</string>
    <string name="prefs_log_delete_history_button">Delete history</string>
    <string name="prefs_calendar_contacts">Sync calendar &amp; contacts</string>
    <string name="prefs_calendar_contacts_summary">Set up DAVdroid (v1.3.0+) for current account</string>
    <string name="prefs_calendar_contacts_address_resolve_error">Server address for the account could not be resolved for DAVdroid</string>
    <string name="prefs_calendar_contacts_no_store_error">Neither F-Droid nor Google Play is installed</string>
    <string name="prefs_calendar_contacts_sync_setup_successful">Calendar &amp; contacts sync set up</string>
    <string name="prefs_daily_contacts_sync_summary">Daily backup of your contacts</string>
    <string name="prefs_help">Help</string>
    <string name="prefs_recommend">Recommend to friend</string>
    <string name="prefs_feedback">Feedback</string>
    <string name="prefs_imprint">Imprint</string>

	<string name="recommend_subject">Try %1$s on your device!</string>
	<string name="recommend_text">I want to invite you to use %1$s on your device.\nDownload here: %2$s</string>
    <string name="recommend_urls">%1$s or %2$s</string>

    <string name="auth_check_server">Check server</string>
    <string name="auth_host_url">Server address https://&#8230;</string>
    <string name="auth_username">Username</string>
    <string name="auth_password">Password</string>
    <string name="auth_register">No Nextcloud yet?\nClick here to get one from a provider</string>
    <string name="sync_string_files">Files</string>
    <string name="setup_btn_connect">Connect</string>
    <string name="uploader_btn_upload_text">Upload</string>
    <string name="uploader_btn_alternative_text">Choose</string>
    <string name="uploader_top_message">Choose upload folder</string>
    <string name="uploader_wrn_no_account_title">No account found</string>
    <string name="uploader_wrn_no_account_text">There are no %1$s accounts on your device. Please set up an account first.</string>
    <string name="uploader_wrn_no_account_setup_btn_text">Setup</string>
    <string name="uploader_wrn_no_account_quit_btn_text">Quit</string>
    <string name="uploader_error_title_no_file_to_upload">No file to upload</string>
    <string name="uploader_error_message_no_file_to_upload">Received data did not include a valid file.</string>
    <string name="uploader_error_title_file_cannot_be_uploaded">This file can not be uploaded</string>
    <string name="uploader_error_message_read_permission_not_granted">%1$s is not allowed to read a received file</string>
    <string name="uploader_error_message_source_file_not_found">File selected for upload not found. Please check whether the file exists.</string>
    <string name="uploader_error_message_source_file_not_copied">Could not copy file to a temporary folder. Try to resend it.</string>
    <string name="uploader_upload_files_behaviour">Upload option:</string>
    <string name="uploader_upload_files_behaviour_move_to_nextcloud_folder">Move file to Nextcloud folder</string>
    <string name="uploader_upload_files_behaviour_only_upload">Keep file in source folder</string>
    <string name="uploader_upload_files_behaviour_upload_and_delete_from_source">Delete file from source folder</string>
    <string name="file_list_seconds_ago">seconds ago</string>
    <string name="file_list_empty_headline">No files here</string>
    <string name="folder_list_empty_headline">No folders here</string>
    <string name="file_list_empty">Upload some content or sync with your devices.</string>
    <string name="file_list_empty_favorites_filter_list">Files and folders you mark as favorites will show up here</string>
    <string name="file_list_empty_favorites_filter">Your search returned no favorited files.</string>
    <string name="file_list_loading">Loading &#8230;</string>
    <string name="file_list_no_app_for_file_type">No app set up to handle this file type.</string>
    <string name="local_file_list_empty">There are no files in this folder.</string>
    <string name="local_folder_list_empty">There are no further folders.</string>
    <string name="file_list_empty_headline_search">No results in this folder</string>
    <string name="file_list_empty_headline_server_search">No results</string>
    <string name="file_list_empty_favorite_headline">Nothing favorited yet</string>
    <string name="file_list_empty_shared_headline">Nothing shared yet</string>
    <string name="file_list_empty_shared">Files and folders you share will show up here</string>
    <string name="file_list_empty_headline_server_search_videos">No videos</string>
    <string name="file_list_empty_headline_server_search_photos">No photos</string>
    <string name="file_list_empty_search">Maybe it is in a different folder?</string>
    <string name="file_list_empty_recently_modified">Found no files modified within the last 7 days</string>
    <string name="file_list_empty_recently_modified_filter">No files modified the last 7 days.</string>
    <string name="file_list_empty_recently_added">Found no recently added files</string>
    <string name="file_list_empty_recently_added_filter">No recently added files.</string>
    <string name="file_list_empty_text_photos">Upload some photos or activate auto upload.</string>
    <string name="file_list_empty_text_photos_filter">No photos.</string>
    <string name="file_list_empty_text_videos">Upload some videos or activate auto upload.</string>
    <string name="file_list_empty_text_videos_filter">No videos.</string>
    <string name="upload_list_empty_headline">No uploads available</string>
    <string name="upload_list_empty_text_auto_upload">Upload some content or activate auto upload.</string>
    <string name="file_list_folder">folder</string>
    <string name="filedetails_select_file">Tap on a file to display additional information.</string>
    <string name="filedetails_download">Download</string>
    <string name="filedetails_sync_file">Sync</string>
    <string name="filedetails_renamed_in_upload_msg">File renamed %1$s during upload</string>
    <string name="list_layout">Listed layout</string>
    <string name="action_send_share">Send/Share</string>
    <string name="common_yes">Yes</string>
    <string name="common_no">No</string>
    <string name="common_ok">OK</string>
    <string name="common_cancel_sync">Cancel sync</string>
    <string name="common_cancel">Cancel</string>
    <string name="common_back">Back</string>
    <string name="common_save">Save</string>
    <string name="common_error">Error</string>
    <string name="common_loading">Loading &#8230;</string>
    <string name="common_unknown">unknown</string>
    <string name="common_error_unknown">Unknown error</string>
    <string name="common_pending">Pending</string>
    <string name="common_delete">Delete</string>
    <string name="about_title">About</string>
    <string name="change_password">Change password</string>
    <string name="delete_account">Remove account</string>
    <string name="delete_account_warning">Remove account %s and delete all local files?\n\nDeletion cannot be undone.</string>
    <string name="avatar">Avatar</string>
    <string name="active_user">Active user</string>
    <string name="upload_chooser_title">Upload from &#8230;</string>
    <string name="uploader_info_dirname">Folder name</string>
    <string name="uploader_upload_in_progress_ticker">Uploading &#8230;</string>
    <string name="uploader_upload_in_progress_content">%1$d%% Uploading %2$s</string>
    <string name="uploader_upload_succeeded_ticker">Uploaded</string>
    <string name="uploader_upload_succeeded_content_single">%1$s uploaded</string>
    <string name="uploader_upload_failed_ticker">Upload failed</string>
    <string name="uploader_upload_failed_content_single">Could not upload %1$s</string>
    <string name="uploader_upload_failed_credentials_error">Upload failed, log in again</string>
    <string name="uploads_view_upload_status_failed_ssl_certificate_not_trusted">Untrusted server certificate</string>
    <string name="uploads_view_title">Uploads</string>
    <string name="uploads_view_group_current_uploads">Current</string>
    <string name="uploads_view_group_failed_uploads">Failed/pending restart</string>
    <string name="uploads_view_group_finished_uploads">Uploaded</string>
    <string name="uploads_view_upload_status_succeeded">Completed</string>
    <string name="uploads_view_upload_status_cancelled">Cancelled</string>
    <string name="uploads_view_upload_status_failed_connection_error">Connection error</string>
    <string name="uploads_view_upload_status_failed_credentials_error">Credentials error</string>
    <string name="uploads_view_upload_status_failed_folder_error">Folder error</string>
    <string name="uploads_view_upload_status_failed_file_error">File error</string>
    <string name="uploads_view_upload_status_failed_localfile_error">Local file not found</string>
    <string name="uploads_view_upload_status_failed_permission_error">Permission error</string>
    <string name="uploads_view_upload_status_conflict">Conflict</string>
    <string name="uploads_view_upload_status_service_interrupted">App terminated</string>
    <string name="uploads_view_upload_status_unknown_fail">Unknown error</string>
    <string name="uploads_view_upload_status_waiting_for_wifi">Waiting for Wi-Fi</string>
    <string name="uploads_view_upload_status_waiting_exit_power_save_mode">Waiting to exit power save mode</string>
    <string name="uploads_view_later_waiting_to_upload">Waiting to upload</string>
    <string name="uploads_view_group_header" translatable="false">%1$s (%2$d)</string>
    <string name="downloader_download_in_progress_ticker">Downloading &#8230;</string>
    <string name="downloader_download_in_progress_content">%1$d%% Downloading %2$s</string>
    <string name="downloader_download_succeeded_ticker">Downloaded</string>
    <string name="downloader_download_succeeded_content">%1$s downloaded</string>
    <string name="downloader_download_failed_ticker">Download failed</string>
    <string name="downloader_download_failed_content">Could not download %1$s</string>
    <string name="downloader_not_downloaded_yet">Not downloaded yet</string>
    <string name="downloader_download_failed_credentials_error">Download failed, log in again</string>
    <string name="common_choose_account">Choose account</string>
    <string name="common_switch_account">Switch Account</string>
    <string name="sync_fail_ticker">Sync failed</string>
    <string name="sync_fail_ticker_unauthorized">Sync failed, log in again</string>
    <string name="sync_fail_content">Could not sync %1$s</string>
    <string name="sync_fail_content_unauthorized">Wrong password for %1$s</string>
    <string name="sync_conflicts_in_favourites_ticker">Conflicts found</string>
    <string name="sync_fail_in_favourites_ticker">Kept-in-sync files failed</string>
    <plurals name="sync_fail_in_favourites_content">
        <item quantity="one">Could not sync %1$d file (conflicts: %2$d)</item>
        <item quantity="other">Could not sync %1$d files (conflicts: %2$d)</item>
    </plurals>
    <string name="sync_foreign_files_forgotten_ticker">Some local files were forgotten</string>
    <plurals name="sync_foreign_files_forgotten_content">
        <item quantity="one">Failed to copy %1$d file from the %2$s folder into</item>
        <item quantity="other">Failed to copy %1$d files from the %2$s folder into</item>
    </plurals>
    <string name="sync_foreign_files_forgotten_explanation">As of version 1.3.16, files uploaded from this device are copied into the local %1$s folder to prevent data loss when a single file is synced with multiple accounts.\n\nDue to this change, all files uploaded with earlier versions of this app were copied into the %2$s folder. However, an error prevented the completion of this operation during account synchronization. You may either leave the file(s) as is and delete the link to %3$s, or move the file(s) into the %1$s folder and retain the link to %4$s.\n\nListed below are the local file(s), and the remote file(s) in %5$s they were linked to.</string>
    <string name="sync_current_folder_was_removed">The folder %1$s does not exist anymore</string>
    <string name="foreign_files_move">Move all</string>
    <string name="foreign_files_success">All files were moved</string>
    <string name="foreign_files_fail">Some files could not be moved</string>
    <string name="foreign_files_local_text">Local: %1$s</string>
    <string name="foreign_files_remote_text">Remote: %1$s</string>
    <string name="upload_query_move_foreign_files">Insufficient space prevents copying the selected files into the %1$s folder. Would you like to move them there instead?</string>
    <string name="pass_code_enter_pass_code">Please enter your passcode</string>
    
    <string name="pass_code_configure_your_pass_code">Enter your passcode</string>
    <string name="pass_code_configure_your_pass_code_explanation">The passcode will be requested every time the app is started</string>
    <string name="pass_code_reenter_your_pass_code">Please reenter your passcode</string>
    <string name="pass_code_remove_your_pass_code">Delete your passcode</string>
    <string name="pass_code_mismatch">The passcodes are not the same</string>
    <string name="pass_code_wrong">Incorrect passcode</string>
    <string name="pass_code_removed">Passcode deleted</string>
    <string name="pass_code_stored">Passcode stored</string>
    
    <string name="media_notif_ticker">%1$s music player</string>
    <string name="media_state_playing">%1$s (playing)</string>
    <string name="media_state_loading">%1$s (loading)</string>
    <string name="media_event_done">%1$s playback finished</string>
    <string name="media_err_nothing_to_play">No media file found</string>
    <string name="media_err_no_account">No account provided</string>
    <string name="media_err_not_in_owncloud">The file is not in a valid account</string>
    <string name="media_err_unsupported">Unsupported media codec</string>
    <string name="media_err_io">Could not read the media file</string>
    <string name="media_err_malformed">The media file has incorrect encoding</string>
    <string name="media_err_timeout">Attempt to play file timed out</string>
    <string name="media_err_invalid_progressive_playback">The media file can not be streamed</string>
    <string name="media_err_unknown">The built-in media player is unable to play the media file</string>
    <string name="media_err_security_ex">A security error was encountered trying to play %1$s</string>
    <string name="media_err_io_ex">Input error while trying to play %1$s</string>
    <string name="media_err_unexpected">Unexpected error while trying to play %1$s</string>
    <string name="media_rewind_description">Rewind button</string>
    <string name="media_play_pause_description">Play or pause button</string>
    <string name="media_forward_description">Fast forward button</string>

	<string name="auth_getting_authorization">Getting authorization &#8230;</string>
	<string name="auth_trying_to_login">Trying to log in &#8230;</string>
	<string name="auth_no_net_conn_title">No network connection</string>
	<string name="auth_nossl_plain_ok_title">Secure connection unavailable.</string>
	<string name="auth_connection_established">Connection established</string>
	<string name="auth_testing_connection">Testing connection</string>
	<string name="auth_not_configured_title">Malformed server configuration</string>
	<string name="auth_account_not_new">An account for the same user and server already exists on the device</string>
	<string name="auth_account_not_the_same">The entered user does not match the user of this account</string>
	<string name="auth_unknown_error_title">Unknown error occurred!</string>
	<string name="auth_unknown_host_title">Could not find host</string>
	<string name="auth_incorrect_path_title">Server not found</string>
	<string name="auth_timeout_title">The server took too long to respond</string>
	<string name="auth_incorrect_address_title">Wrong address format for server</string>
	<string name="auth_ssl_general_error_title">SSL initialization failed</string>
	<string name="auth_ssl_unverified_server_title">Could not verify the identity of the SSL server</string>
	<string name="auth_bad_oc_version_title">Unrecognized server version</string>
	<string name="auth_wrong_connection_title">Could not establish connection</string>
	<string name="auth_secure_connection">Secure connection established</string>
	<string name="auth_unauthorized">Wrong username or password</string>
	<string name="auth_oauth_error">Unsuccessful authorization</string>
	<string name="auth_oauth_error_access_denied">Access denied by authorization server</string>
	<string name="auth_wtf_reenter_URL">Unexpected state, please enter the server address again</string>
	<string name="auth_expired_oauth_token_toast">Your authorization expired. Please, authorize again</string>
	<string name="auth_expired_basic_auth_toast">Please enter the current password</string>
	<string name="auth_expired_saml_sso_token_toast">Your session expired. Please connect again</string>
    <string name="auth_connecting_auth_server">Connecting to authentication server &#8230;</string>
	<string name="auth_unsupported_multiaccount">%1$s does not support multiple accounts</string>
	<string name="auth_fail_get_user_name">Your server is not returning a correct user ID, please contact an admin</string>
	<string name="auth_can_not_auth_against_server">Cannot authenticate to this server</string>
    <string name="auth_account_does_not_exist">The account is not added on this device yet</string>
    <string name="auth_access_failed">Access failed</string>

    <string name="favorite">Set as available offline</string>
    <string name="unfavorite">Unset as available offline</string>
    <string name="favorite_real">Set as favorite</string>
    <string name="unset_favorite_real">Unset favorite</string>
    <string name="favorite_switch">Available offline</string>
    <string name="encrypted">Set as encrypted</string>
    <string name="unset_encrypted">Unset encryption</string>
    <string name="common_rename">Rename</string>
    <string name="common_remove">Delete</string>
    <string name="confirmation_remove_file_alert">Do you really want to delete %1$s?</string>
    <string name="confirmation_remove_folder_alert">Do you really want to delete %1$s and the contents thereof?</string>
    <string name="confirmation_remove_local">Local only</string>
    <string name="remove_success_msg">Deleted</string>
    <string name="remove_fail_msg">Deletion failed</string>
    <string name="rename_dialog_title">Enter a new name</string>
<<<<<<< HEAD
    <string name="rename_local_fail_msg">Local copy could not be renamed, try a different name</string>
    <string name="rename_server_fail_msg">Renaming not possible, name already taken</string>
=======
    <string name="rename_local_fail_msg">Could not rename local copy, try a different name</string>
    <string name="rename_server_fail_msg">Could not rename server</string>
>>>>>>> a66617e4
    <string name="sync_file_nothing_to_do_msg">File contents already synchronized</string>
    <string name="create_dir_fail_msg">Could not create folder</string>
    <string name="filename_forbidden_characters">Forbidden characters: / \\ &lt; &gt; : " | ? *</string>
    <string name="filename_forbidden_charaters_from_server">Filename contains at least one invalid character</string>
    <string name="filename_empty">Filename cannot be empty</string>
    <string name="wait_a_moment">Wait a moment &#8230;</string>
    <string name="wait_checking_credentials">Checking stored credentials</string>
    <string name="filedisplay_no_file_selected">No file selected</string>
    <string name="activity_chooser_title">Send link to &#8230;</string>
    <string name="wait_for_tmp_copy_from_private_storage">Copying file from private storage</string>
    
    <string name="oauth_check_onoff">Log in with OAuth 2.0</string>
    <string name="oauth_login_connection">Connecting to OAuth 2.0 server &#8230;</string>
        
    <string name="ssl_validator_header">The identity of the server could not be verified</string>
    <string name="ssl_validator_reason_cert_not_trusted">- The server certificate is not trusted</string>
    <string name="ssl_validator_reason_cert_expired">- The server certificate expired</string>
    <string name="ssl_validator_reason_cert_not_yet_valid">- The server certificate valid dates are in the future</string>
    <string name="ssl_validator_reason_hostname_not_verified">- The URL does not match the hostname in the certificate</string>
    <string name="ssl_validator_question">Do you want to trust this certificate anyway?</string>
    <string name="ssl_validator_not_saved">Could not save certificate</string>
    <string name="ssl_validator_btn_details_see">Details</string>
    <string name="ssl_validator_btn_details_hide">Hide</string>
    <string name="ssl_validator_label_subject">Issued to:</string>
    <string name="ssl_validator_label_issuer">Issued by:</string>
    <string name="ssl_validator_label_CN">Common name:</string>
    <string name="ssl_validator_label_O">Organization:</string>
    <string name="ssl_validator_label_OU">Organizational unit:</string>
    <string name="ssl_validator_label_C">Country:</string>
    <string name="ssl_validator_label_ST">State:</string>
    <string name="ssl_validator_label_L">Location:</string>
    <string name="ssl_validator_label_validity">Validity:</string>
    <string name="ssl_validator_label_validity_from">From:</string>
    <string name="ssl_validator_label_validity_to">To:</string>
    <string name="ssl_validator_label_signature">Signature:</string>
    <string name="ssl_validator_label_signature_algorithm">Algorithm:</string>
    <string name="digest_algorithm_not_available">This digest algorithm is not available on your phone.</string>
    <string name="ssl_validator_label_certificate_fingerprint">Fingerprint:</string>
    <string name="certificate_load_problem">There is a problem loading the certificate.</string>
    <string name="ssl_validator_null_cert">The certificate could not be shown.</string>
    <string name="ssl_validator_no_info_about_error">- No information about the error</string>

    <string name="placeholder_sentence">This is a placeholder</string>
    <string name="placeholder_filename">placeholder.txt</string>
    <string name="placeholder_fileSize">389 KB</string>
    <string name="placeholder_timestamp">2012/05/18 12:23 PM</string>
    <string name="placeholder_media_time">12:23:45</string>

    <string name="auto_upload_on_wifi">Only upload on Wi-Fi</string>
    <string name="instant_upload_on_charging">Only upload when charging</string>
    <string name="instant_upload_path">/InstantUpload</string>
    <string name="auto_upload_path">/AutoUpload</string>
    <string name="conflict_title">File conflict</string>
    <string name="conflict_message">Which files do you want to keep? If you select both versions, the local file will have a number appended to its name.</string>
    <string name="conflict_keep_both">Keep both</string>
    <string name="conflict_use_local_version">local version</string>
    <string name="conflict_use_server_version">server version</string>

    <string name="preview_sorry">Sorry</string>
    <string name="preview_image_description">Image preview</string>
    <string name="preview_image_error_unknown_format">Unable to show image</string>
    <string name="preview_image_error_no_local_file">There is no local file to preview</string>

    <string name="error__upload__local_file_not_copied">%1$s could not be copied to %2$s local folder</string>
    <string name="prefs_synced_folders_local_path_title">Local folder</string>
    <string name="prefs_synced_folders_remote_path_title">Remote folder</string>
    <string name="prefs_instant_upload_path_use_subfolders_title">Use subfolders</string>
    <string name="prefs_instant_upload_path_use_subfolders_summary">Store in subfolders based on year and month</string>

	<string name="share_link_no_support_share_api">Sharing is not enabled on your server. Please contact your admin</string>
	<string name="share_link_file_no_exist">Unable to share. Please check whether the file exists</string>
	<string name="share_link_file_error">An error occurred while trying to share this file or folder</string>
	<string name="unshare_link_file_no_exist">Unable to unshare. Please check whether the file exists</string>
	<string name="unshare_link_file_error">An error occurred while trying to unshare this file or folder</string>
    <string name="update_link_file_no_exist">Unable to update. Please check whether the file exists</string>
    <string name="update_link_file_error">An error occurred while trying to update the share</string>
    <string name="share_link_password_title">Enter a password</string>
    <string name="share_link_empty_password">You must enter a password</string>

    <string name="activity_chooser_send_file_title">Send</string>

    <string name="copy_link">Copy link</string>
    <string name="clipboard_text_copied">Copied to clipboard</string>
    <string name="clipboard_no_text_to_copy">Received no text to copy to clipboard</string>
    <string name="clipboard_uxexpected_error">Unexpected error while copying to clipboard</string>
    <string name="clipboard_label">Text copied from %1$s</string>

    <string name="error_cant_bind_to_operations_service">Critical error: Unable to perform operations</string>

    <string name="network_error_socket_exception">An error occurred during connection to the server</string>
    <string name="network_error_socket_timeout_exception">An error occurred while waiting for the server. Could not complete operation</string>
    <string name="network_error_connect_timeout_exception">An error occurred while waiting for the server. Could not complete operation</string>
    <string name="network_host_not_available">Could not complete operation. Server unavailable</string>

    <string name="forbidden_permissions">You are not permitted %s</string>
    <string name="forbidden_permissions_rename">to rename this file</string>
    <string name="forbidden_permissions_delete">to delete this file</string>
    <string name="share_link_forbidden_permissions">to share this file</string>
    <string name="unshare_link_forbidden_permissions">to unshare this file</string>
    <string name="update_link_forbidden_permissions">to update this share</string>
    <string name="forbidden_permissions_create">to create this file</string>
    <string name="uploader_upload_forbidden_permissions">to upload to this folder</string>
    <string name="downloader_download_file_not_found">The file is no longer available on the server</string>

    <string name="file_migration_dialog_title">Updating storage path</string>
    <string name="file_migration_preparing">Preparing migration &#8230;</string>
    <string name="file_migration_checking_destination">Checking destination &#8230;</string>
    <string name="file_migration_saving_accounts_configuration">Saving account config &#8230;</string>
    <string name="file_migration_waiting_for_unfinished_sync">Awaiting full sync &#8230;</string>
    <string name="file_migration_migrating">Moving data &#8230;</string>
    <string name="file_migration_updating_index">Updating index &#8230;</string>
    <string name="file_migration_cleaning">Cleaning &#8230;</string>
    <string name="file_migration_restoring_accounts_configuration">Restoring account config &#8230;</string>
    <string name="file_migration_ok_finished">Finished</string>
    <string name="file_migration_failed_not_enough_space">More space needed</string>
    <string name="file_migration_failed_not_writable">Could not write to destination file</string>
    <string name="file_migration_failed_not_readable">Could not read source file</string>
    <string name="file_migration_failed_dir_already_exists">Nextcloud folder already exists</string>
    <string name="file_migration_failed_while_coping">Failed during migration</string>
    <string name="file_migration_failed_while_updating_index">Failed to update index</string>

    <string name="file_migration_directory_already_exists">Data folder already exists. Choose one of the following:</string>
    <string name="file_migration_override_data_folder">Replace</string>
    <string name="file_migration_use_data_folder">Use</string>

    <string name="file_migration_source_not_readable_title">Source folder not readable!</string>
    <string name="file_migration_source_not_readable">Do you still want to change the storage path to %1$s?\n\nNote: All data will have to be downloaded again.</string>

    <string name="prefs_add_account">Add account</string>
    <string name="drawer_manage_accounts">Manage accounts</string>
    <string name="auth_redirect_non_secure_connection_title">Secure connection redirected through an unsecured route.</string>

	<string name="actionbar_logger">Logs</string>
	<string name="log_send_history_button">Send history</string>
	<string name="log_send_no_mail_app">No app for sending logs found. Please install an e-mail client.</string>
	<string name="log_send_mail_subject">%1$s Android app logs</string>
	<string name="log_progress_dialog_text">Loading data &#8230;</string>

	<string name="saml_authentication_required_text">Password required</string>
	<string name="saml_authentication_wrong_pass">Wrong password</string>
	<string name="actionbar_move">Move</string>
    <string name="actionbar_copy">Copy</string>
	<string name="file_list_empty_moving">Nothing in here. You can add a folder.</string>
	<string name="folder_picker_choose_button_text">Choose</string>

    <string name="move_file_not_found">Unable to move file. Please check whether it exists</string>
    <string name="move_file_invalid_into_descendent">It is not possible to move a folder into one of its own underlying folders</string>
    <string name="move_file_invalid_overwrite">The file is already present in the destination folder</string>
    <string name="move_file_error">An error occurred while trying to move this file or folder</string>
    <string name="forbidden_permissions_move">to move this file</string>


    <string name="copy_file_not_found">Unable to copy. Please check whether the file exists</string>
    <string name="copy_file_invalid_into_descendent">It is not possible to copy a folder into one of its own underlying folders</string>
    <string name="copy_file_invalid_overwrite">The file is already present in the destination folder</string>
    <string name="copy_file_error">An error occurred while trying to copy this file or folder</string>
    <string name="forbidden_permissions_copy">to copy this file</string>

    <string name="prefs_category_details">Details</string>

    <string name="sync_folder_failed_content">Sync of %1$s folder could not be completed</string>

	<string name="subject_user_shared_with_you">%1$s shared \"%2$s\" with you</string>
    <string name="subject_shared_with_you">\"%1$s\" has been shared with you</string>

    <string name="auth_refresh_button">Refresh connection</string>
    <string name="auth_host_address">Server address</string>
    <string name="common_error_out_memory">Not enough memory</string>

    <string name="username">Username</string>

    <plurals name="file_list__footer__folder">
        <item quantity="one">%1$d folder</item>
        <item quantity="other">%1$d folders</item>
    </plurals>
    <plurals name="file_list__footer__file">
        <item quantity="one">%1$d file</item>
        <item quantity="other">%1$d files</item>
    </plurals>
    <string name="set_picture_as">Use picture as</string>
    <string name="set_as">Set As</string>

    <string name="prefs_instant_behaviour_dialogTitle">Original file will be &#8230;</string>
    <string name="prefs_instant_behaviour_title">Original file will be &#8230;</string>
    <string name="select_all">Select all</string>
    <string name="deselect_all">Deselect all</string>

    <string name="pref_behaviour_entries_keep_file">kept in original folder</string>
    <string name="pref_behaviour_entries_move">moved to app folder</string>
    <string name="pref_behaviour_entries_delete_file">deleted</string>
    <string name="prefs_storage_path">Storage path</string>

    <string name="share_dialog_title">Sharing</string>
    <string name="share_file">Share %1$s</string>
    <string name="share_with_user_section_title">Share with users and groups</string>
    <string name="share_no_users">No data shared with users yet</string>
    <string name="share_add_user_or_group">Add user or group</string>
    <string name="share_via_link_section_title">Share link</string>
    <string name="share_via_link_expiration_date_label">Set expiration date</string>
    <string name="share_via_link_password_label">Protect with password</string>
    <string name="share_via_link_password_title">Secured</string>
    <string name="share_via_link_edit_permission_label">Allow edits</string>
    <string name="share_via_link_hide_file_listing_permission_label">Hide file listing</string>
    <string name="share_get_public_link_button">Get link</string>
    <string name="share_with_title">Share with &#8230;</string>
    <string name="share_with_edit_title">Share with %1$s</string>

    <string name="share_search">Search</string>

    <string name="search_users_and_groups_hint">Search users and groups</string>
    <string name="share_group_clarification">%1$s (group)</string>
    <string name="share_remote_clarification">%1$s (remote)</string>
    <string name="share_email_clarification">%1$s (email)</string>
    <string name="share_known_remote_clarification">%1$s ( at %2$s )</string>

    <string name="share_sharee_unavailable">Upgrade the server version to allow sharing between users from within their clients.\nPlease contact your admin</string>
    <string name="filedetails_share_link_enable">Share by link enabled</string>
    <string name="filedetails_share_link_disable">Not shared by link</string>
    <string name="filedetails_share_users_with_access">Users and groups with access</string>
    <string name="share_privilege_can_share">can share</string>
    <string name="share_privilege_can_edit">can edit</string>
    <string name="share_privilege_can_edit_create">create</string>
    <string name="share_privilege_can_edit_change">change</string>
    <string name="share_privilege_can_edit_delete">delete</string>

    <string name="action_retry_uploads">Retry failed uploads</string>
    <string name="action_clear_failed_uploads">Clear failed uploads</string>
    <string name="action_clear_successful_uploads">Clear successful uploads</string>
    <string name="action_force_rescan">Force rescan</string>

    <string name="action_switch_grid_view">Grid view</string>
    <string name="action_switch_list_view">List view</string>

    <string name="manage_space_title">Manage space</string>
    <string name="manage_space_description">Settings, database and server certificates from %1$s\'s data will be deleted permanently. \n\nDownloaded files will be kept untouched.\n\nThis process can take a while.</string>
    <string name="manage_space_clear_data">Clear data</string>

    <string name="permission_storage_access">Additional permissions required to upload and download files.</string>
    <string name="local_file_not_found_toast">File not found in local file system</string>
    <string name="confirmation_remove_files_alert">Do you really want to delete the selected items?</string>
    <string name="confirmation_remove_folders_alert">Do you really want to delete the selected items and their contents?</string>
    <string name="maintenance_mode">Server in maintenance mode</string>

    <string name="uploads_view_upload_status_waiting_for_charging">Awaiting charge</string>
    <string name="actionbar_search">Search</string>
    <string name="files_drop_not_supported">This is a Nextcloud feature, please upgrade.</string>
    <string name="learn_more">Learn more</string>
    <string name="drawer_synced_folders">Auto upload</string>
    <string name="drawer_participate">Participate</string>
    <string name="participate_testing_headline">Help by testing</string>
    <string name="participate_testing_bug_text">Found a bug? Oddments?</string>
    <string name="participate_testing_report_text">Report an issue on GitHub</string>
    <string name="participate_testing_version_text">Interested in helping out by testing what will be the next version?</string>
    <string name="participate_beta_headline">Test the dev version</string>
    <string name="participate_beta_text">This includes all upcoming features and it is on the very bleeding edge. Bugs/errors can occur, if and when they do, please report of your findings.</string>
    <string name="participate_release_candidate_headline">Release candidate</string>
    <string name="participate_release_candidate_text">The release candidate (RC) is a snapshot of the upcoming release and is expected to be stable. Testing your individual setup could help ensure this. Sign up for testing on the Play store or manually look in the \"Version\" section of F-Droid.</string>
    <string name="participate_contribute_headline">Actively Contribute</string>
    <string name="participate_contribute_irc_text">Join the chat on IRC:</string>
    <string name="participate_contribute_irc_text_link" translatable="false"> &lt;font color=\"%1$s\">&lt;a href=\"%2$s\">#nextcloud-mobile&lt;/a>&lt;/font></string>
    <string name="participate_contribute_forum_text">Help others on the</string>
    <string name="participate_contribute_forum_forum">forum</string>
    <string name="participate_contribute_forum_text_link" translatable="false">&lt;font color=\"%1$s\">&lt;a href=\"%2$s\">%3$s&lt;/a>&lt;/font></string>
    <string name="participate_contribute_translate_translate">Translate</string>
    <string name="participate_contribute_translate_text">the app</string>
    <string name="participate_contribute_translate_link" translatable="false">&lt;font color=\"%1$s\">&lt;a href=\"%2$s\">%3$s&lt;/a>&lt;/font></string>
    <string name="participate_contribute_github_text">Review, amend and write code, see %1$s for details</string>
    <string name="participate_contribute_github_text_link" translatable="false">&lt;font color=\"%1$s\">&lt;a href=\"%2$s\">CONTRIBUTING.md&lt;/a>&lt;/font></string>
    <string name="participate_rc_play_store">Get release candidate from Google Play store</string>
    <string name="participate_rc_fdroid">Get release candidate from F-Droid app</string>
    <string name="participate_dev_fdroid">Get development release from F-Droid app</string>
    <string name="participate_dev_direct_download">Download development release directly</string>
    <string name="move_to">Move to &#8230;</string>
    <string name="copy_to">Copy to &#8230;</string>
    <string name="choose_remote_folder">Choose remote folder &#8230;</string>
    <string name="choose_local_folder">Choose local folder &#8230;</string>
    <string name="synced_folders_loading_folders">Loading folders &#8230;</string>
    <string name="synced_folders_no_results">No media folders found.</string>
    <string name="synced_folders_preferences">Preferences for auto uploading</string>
    <string name="synced_folders_new_info">Instant uploading has been revamped completely. Re-configure your auto upload from within the main menu.\n\nEnjoy the new and extended auto uploading.</string>
    <string name="synced_folders_preferences_folder_path">For %1$s</string>
    <string name="synced_folders_plus" translatable="false">+</string>
    <plurals name="items_selected_count">
        <!--
             As a developer, you should always supply "one" and "other"
             strings. Your translators will know which strings are actually
             needed for their language. Always include %d in "one" because
             translators will need to use %d for languages where "one"
             doesn't mean 1 (as explained above).
          -->
        <item quantity="one">%d selected</item>
        <item quantity="other">%d selected</item>
    </plurals>

    <string name="notifications_loading_activity">Loading notifications &#8230;</string>
    <string name="notifications_no_results_headline">No notifications</string>
    <string name="notifications_no_results_message">Please check back later.</string>

    <string name="upload_file_dialog_title">Input filename and filetype to upload</string>
    <string name="upload_file_dialog_filename">Filename</string>
    <string name="upload_file_dialog_filetype">Filetype</string>
    <string name="upload_file_dialog_filetype_snippet_text">Snippet text file(.txt)</string>
    <string name="upload_file_dialog_filetype_internet_shortcut">Internet shortcut file(%s)</string>
    <string name="upload_file_dialog_filetype_googlemap_shortcut">Google Maps shortcut file(%s)</string>

    <string name="storage_description_default">Default</string>

    <!-- What's new feature and texts to show -->
    <string name="whats_new_title">New in %1$s</string>

    <!-- Welcome to Nc intro features -->
    <string name="welcome_feature_1_title">A safe home for all your data</string>
    <string name="welcome_feature_1_text">Access, share and protect your files at home and at work</string>

    <string name="welcome_feature_2_title">Multi account</string>
    <string name="welcome_feature_2_text">Connect to all your clouds</string>

    <string name="welcome_feature_3_title">Auto upload</string>
    <string name="welcome_feature_3_text">Keep your photos safe</string>

    <string name="whats_new_end_to_end_encryption_title">End-to-end encryption</string>
    <string name="whats_new_end_to_end_encryption_content">Tap to encrypt, from any client. Add new ones by copying 12 words over.</string>
    <string name="whats_new_resized_images_title">Adaptive images</string>
    <string name="whats_new_resized_images_content">Small images are fast and work great for sharing. Zoom in to download a full version.</string>
    <string name="whats_new_ipv6_title">IPv6 support</string>
    <string name="whats_new_ipv6_content">IPv6 when the server supports it, IPv4 if not.</string>

    <string name="whats_new_skip">Skip</string>

    <string name="fingerprint_scan_finger">Please scan your finger</string>
    <string name="fingerprint_unknown">Finger not recognized</string>

    <!-- User information -->
    <string name="user_info_email">E-mail</string>
    <string name="user_info_phone">Phone number</string>
    <string name="user_info_address">Address</string>
    <string name="user_info_website">Website</string>
    <string name="user_info_twitter">Twitter</string>

    <string name="user_information_retrieval_error">Error retrieving user information</string>

    <!-- Activities -->
    <string name="activities_no_results_headline">No activity yet</string>
    <string name="activities_no_results_message">This stream will show events like\nadditions, changes and shares</string>
    <string name="prefs_category_about">About</string>

    <string name="actionbar_contacts">Back up contacts</string>
    <string name="actionbar_contacts_restore">Restore contacts</string>
    <string name="contacts_backup_button">Back up now</string>
    <string name="contacts_automatic_backup">Automatic backup</string>
    <string name="contacts_last_backup">Last backup</string>
    <string name="contacts_read_permission">Permission to read contact list needed</string>
    <string name="contaclist_restore_selected">Restore selected contacts</string>
    <string name="contactlist_account_chooser_title">Choose account to import</string>
    <string name="contactlist_no_permission">No permission given, nothing imported.</string>
    <string name="contacts_preference_choose_date">Choose date</string>
    <string name="contacts_preference_backup_never">never</string>
    <string name="contacts_preferences_no_file_found">No file found</string>
    <string name="contacts_preferences_something_strange_happened">Could not find your last backup!</string>
    <string name="contacts_preferences_backup_scheduled">Backup scheduled and will start shortly</string>
    <string name="contacts_preferences_import_scheduled">Import scheduled and will start shortly</string>

    <!-- Notifications -->
    <string name="new_notification_received">New notification received</string>
    <string name="drawer_logout">Log out</string>
    <string name="picture_set_as_no_app">No app found to set a picture with</string>
    <string name="privacy">Privacy</string>
    <string name="file_not_found">File not found</string>
    <string name="file_not_synced">File could not be synced. Showing latest available version.</string>

    <!-- Auto upload -->
    <string name="autoupload_custom_folder">Set up a custom folder</string>
    <string name="autoupload_create_new_custom_folder">Create new custom folder setup</string>
    <string name="synced_folders_configure_folders">Configure folders</string>

    <string name="empty" translatable="false"/>
    <string name="test_server_button">Test server connection</string>
    <string name="info_separator" translatable="false">,</string>
    <string name="resharing_is_not_allowed">Resharing is not allowed</string>
    <string name="fallback_weblogin_back">Back</string>
    <string name="fallback_weblogin_text">Revert to old login method</string>

    <string name="foreground_service_upload">Uploading files &#8230;</string>
    <string name="foreground_service_download">Downloading files &#8230;</string>

    <string name="prefs_sourcecode">Get source code</string>
    <string name="prefs_license">License</string>
    <string name="prefs_gpl_v2">GNU General Public License, version 2</string>
    <string name="push_notifications_not_implemented">Push notifications disabled due to dependencies on proprietary Google Play services.</string>
    <string name="push_notifications_old_login">No push notifications due to outdated login session. Please consider re-adding your account.</string>
    <string name="push_notifications_temp_error">Push notifications currently not available.</string>

    <string name="sync_in_progress">Fetching most recent version of the file.</string>
    <string name="date_unknown">Unknown</string>

    <string name="resized_image_not_possible">No resized image available.</string>
    <string name="resized_image_not_possible_download">No resized image available. Download full image?</string>
    <string name="resized_images_download_full_image">Download full image?</string>

    <string name="store_short_desc">The Nextcloud Android app gives mobile access to all files on your Nextcloud.</string>
    <string name="store_full_desc">The copylefted libre Nextcloud Android app, giving you mobile freedom.\n\nFeatures:\n* Easy, modern interface, suited to the theme of your server\n* Upload files to your Nextcloud server\n* Share them with others\n* Keep your favorite files and folders synced\n* Search across all folders on your server\n* Auto Upload for photos and videos taken by your device\n* Keep up to date with notifications\n* Multi-account support\n* Secure access to your data with fingerprint or PIN\n* Integration with DAVdroid for easy setup of calendar &amp; Contacts synchronization\n\nPlease report all issues at https://github.com/nextcloud/android/issues and discuss this app at https://help.nextcloud.com/c/clients/android\n\nNew to Nextcloud? Nextcloud is a private file sync &amp; share and communication server. It is libre software, and you can host it yourself or pay a company to do it for you. That way, you are in control of your photos, your calendar and contact data, your documents and everything else.\n\nCheck out Nextcloud at https://nextcloud.com</string>

    <string name="drawer_current_account">Current account</string>
    <string name="drawer_middle_account">Middle account</string>
    <string name="drawer_end_account">Last account</string>
    <string name="contactlist_item_icon">User icon for contact list</string>
    <string name="activity_icon">Activity icon</string>
    <string name="file_icon">File icon</string>
    <string name="user_icon">User icon</string>
    <string name="fingerprint_icon">Fingerprint icon</string>
    <string name="favorite_icon">Favorite icon</string>
    <string name="shared_via_link_icon">Shared via link icon</string>
    <string name="synced_icon">Synced icon</string>
    <string name="available_offline_icon">Available offline icon</string>
    <string name="checkbox">Checkbox</string>
    <string name="thumbnail">Thumbnail</string>
    <string name="shared_icon">Shared icon</string>
    <string name="overflow_menu">Overflow menu</string>
    <string name="share_file_icon">Share file icon</string>
    <string name="sort_by_name_ascending">A - Z</string>
    <string name="sort_by_modification_date_ascending">Newest first</string>
    <string name="sort_by_size_descending">Biggest first</string>
    <string name="sort_by_size_ascending">Smallest first</string>
    <string name="sort_by_name_descending">Z - A</string>
    <string name="sort_by_modification_date_descending">Oldest first</string>
    <string name="synced_folders_type">Type</string>
    <string name="sync_status_button">Sync status button</string>
    <string name="synced_folder_settings_button">Settings button</string>
    <string name="synced_folder_custom_folder_image">Custom folder image</string>
    <string name="upload_item_action_button">Upload item action button</string>
    <string name="forward">Forward</string>
    <string name="what_s_new_image">What\'s new image</string>

    <string name="store_short_dev_desc">The Nextcloud Dev app is a development snapshot and can be installed parallel.</string>
    <string name="store_full_dev_desc">The copylefted libre Nextcloud Android app, gives you mobile freedom.\nThis is the official development version, featuring a daily sample of any new untested functionality, which may cause instability and data loss. The app is for users willing to test, and report bugs should they occur. Do not use it for your productive work!\n\nBoth the official dev and regular version are available on F-droid, and can be installed at the same time.</string>

    <string name="prefs_category_dev">Dev</string>
    <string name="dev_version_no_information_available">No information available.</string>
    <string name="dev_version_no_new_version_available">No new version available.</string>
    <string name="folder_icon">Folder icon</string>
    <string name="dev_version_new_version_available">New version available</string>
    <string name="version_dev_download">Download</string>

    <string name="send">Send</string>
    <string name="share">Share</string>
    <string name="link">Link</string>

    <string name="notification_channel_upload_name">Upload notification channel</string>
    <string name="notification_channel_download_name">Download notification channel</string>
    <string name="notification_channel_download_description">Shows download progress</string>
    <string name="notification_channel_upload_description">Shows upload progress</string>
    <string name="notification_channel_media_name">Media player</string>
    <string name="notification_channel_media_description">Music player progress</string>
    <string name="notification_channel_file_sync_name">File sync</string>
    <string name="notification_channel_file_sync_description">Shows file sync progress and results</string>
    <string name="notification_channel_file_observer_name">File observer</string>
    <string name="notification_channel_file_observer_description">Monitors files for changes</string>
  
    <string name="account_not_found">Account not found!</string>

    <string name="screenshot_01_gridView">A safe home for all your data</string>
    <string name="screenshot_02_listView">Browse and share your files easily</string>
    <string name="screenshot_03_drawer">Quickly access activity, shares, offline files and more</string>
    <string name="screenshot_04_accounts">Connect to different accounts</string>
    <string name="screenshot_05_autoUpload">Automatically upload your photos &amp; videos</string>
    <string name="screenshot_06_davdroid">Sync calendar &amp; contacts with DAVdroid</string>
    
    <string name="userinfo_no_info_headline">No personal info set</string>
    <string name="userinfo_no_info_text">Add name, picture and contact details on your profile page.</string>
    <string name="drawer_header_background">Background image of drawer header</string>
    <string name="account_icon">Account icon</string>
    
    <string name="end_to_end_encryption_folder_not_empty">This folder is not empty.</string>
    <string name="end_to_end_encryption_wrong_password">Error while decrypting. Wrong password?</string>
    <string name="end_to_end_encryption_decrypting">Decrypting&#8230;</string>
    <string name="end_to_end_encryption_retrieving_keys">Retrieving keys&#8230;</string>
    <string name="end_to_end_encryption_enter_password">Please enter password to decrypt private key.</string>
    <string name="end_to_end_encryption_generating_keys">Generating new keys&#8230;</string>
    <string name="end_to_end_encryption_keywords_description">All 12 words together make a very strong password, letting only you view and make use of your encrypted files. Please write it down and keep it somewhere safe.</string>
    <string name="end_to_end_encryption_title">Set up encryption</string>
    <string name="end_to_end_encryption_passphrase_title">Make note of your 12 word encryption password</string>
    <string name="end_to_end_encryption_not_supported">Encryption only works on KitKat(4.4) and beyond.</string>
    <string name="end_to_end_encryption_confirm_button">Set up encryption</string>
    <string name="end_to_end_encryption_password">Password&#8230;</string>
    <string name="end_to_end_encryption_unsuccessful">Could not save keys, please try again.</string>
    <string name="end_to_end_encryption_dialog_close">Close</string>
    <string name="end_to_end_encryption_storing_keys">Storing keys</string>
    <string name="copy_move_to_encrypted_folder_not_supported">Copy/move into encrypted folder currently not supported.</string>
    <string name="untrusted_domain">Access through untrusted domain. Please see documentation for further info.</string>
</resources><|MERGE_RESOLUTION|>--- conflicted
+++ resolved
@@ -279,13 +279,8 @@
     <string name="remove_success_msg">Deleted</string>
     <string name="remove_fail_msg">Deletion failed</string>
     <string name="rename_dialog_title">Enter a new name</string>
-<<<<<<< HEAD
-    <string name="rename_local_fail_msg">Local copy could not be renamed, try a different name</string>
+    <string name="rename_local_fail_msg">Could not rename local copy, try a different name</string>
     <string name="rename_server_fail_msg">Renaming not possible, name already taken</string>
-=======
-    <string name="rename_local_fail_msg">Could not rename local copy, try a different name</string>
-    <string name="rename_server_fail_msg">Could not rename server</string>
->>>>>>> a66617e4
     <string name="sync_file_nothing_to_do_msg">File contents already synchronized</string>
     <string name="create_dir_fail_msg">Could not create folder</string>
     <string name="filename_forbidden_characters">Forbidden characters: / \\ &lt; &gt; : " | ? *</string>
