--- conflicted
+++ resolved
@@ -604,10 +604,7 @@
     <string name="synced_folders_settings">Settings</string>
     <string name="synced_folders_new_info">Instant uploading has been revamped completely. Re-configure your auto upload from within the main menu.\n\nEnjoy the new and extended auto uploading.</string>
     <string name="synced_folders_preferences_folder_path">For %1$s</string>
-<<<<<<< HEAD
-=======
     <string name="synced_folders_plus" translatable="false">+</string>
->>>>>>> 08076d3b
     <plurals name="items_selected_count">
         <!--
              As a developer, you should always supply "one" and "other"
@@ -707,12 +704,8 @@
     <string name="synced_folders_configure_folders">Configure folders</string>
 
     <string name="empty" translatable="false"/>
-<<<<<<< HEAD
     <string name="prefs_preview_behaviour">Click on image downloads …</string>
     <string name="test_server_button">Test server connection</string>
+    <string name="info_separator" translatable="false">,</string>
     <string name="resized_image_not_possible">No resized image possible. Download full image?</string>
-=======
-    <string name="test_server_button">Test server connection</string>
-    <string name="info_separator" translatable="false">,</string>
->>>>>>> 08076d3b
 </resources>