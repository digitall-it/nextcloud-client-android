--- conflicted
+++ resolved
@@ -626,7 +626,6 @@
     <string name="activities_no_results_headline">No activity yet</string>
     <string name="activities_no_results_message">This stream will show events like\nadditions, changes &amp; shares</string>
 
-<<<<<<< HEAD
     <string name="actionbar_contacts">Contacts backup</string>
     <string name="contacts_backup_button">Backup now</string>
     <string name="contacts_restore_button">Restore last backup</string>
@@ -646,9 +645,8 @@
     <string name="contacts_preferences_backup_scheduled">Backup scheduled and will start shortly</string>
     <string name="contacts_preferences_import_scheduled">Import scheduled and will start shortly</string>
 
-=======
     <!-- Notifications -->
     <string name="new_notification_received">New notification received</string>
->>>>>>> c050e52c
+
 
 </resources>