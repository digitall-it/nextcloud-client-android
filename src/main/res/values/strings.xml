<?xml version="1.0" encoding="utf-8"?>
<resources>
    <string name="about_android">%1$s Android app</string>
    <string name="about_version">version %1$s</string>
    <string name="actionbar_sync">Refresh account</string>
    <string name="actionbar_upload">Upload</string>
    <string name="actionbar_upload_from_apps">Content from other apps</string>
    <string name="actionbar_upload_files">Files</string>
    <string name="actionbar_open_with">Open with</string>
    <string name="actionbar_mkdir">New folder</string>
    <string name="actionbar_settings">Settings</string>
    <string name="actionbar_see_details">Details</string>
    <string name="actionbar_send_file">Send</string>
    <string name="actionbar_sort">Sort</string>
    <string name="actionbar_sort_title">Sort by</string>
    <string name="sort_by">Sort by</string>
    <string name="menu_item_sort_by_name_a_z">A - Z</string>
    <string name="menu_item_sort_by_name_z_a">Z - A</string>
    <string name="menu_item_sort_by_date_newest_first">Newest first</string>
    <string name="menu_item_sort_by_date_oldest_first">Oldest first</string>
    <string name="menu_item_sort_by_size_biggest_first">Biggest first</string>
    <string name="menu_item_sort_by_size_smallest_first">Smallest first</string>

    <string name="drawer_item_all_files">All files</string>
    <string name="drawer_item_files">Files</string>
    <string name="drawer_item_home">Home</string>
    <string name="drawer_item_favorites">Favorites</string>
    <string name="drawer_item_photos">Photos</string>
    <string name="drawer_item_on_device">On device</string>
    <string name="drawer_item_recently_added">Recently added</string>
    <string name="drawer_item_recently_modified">Recently modified</string>
    <string name="drawer_item_shared">Shared</string>
    <string name="drawer_item_videos">Videos</string>
    <string name="drawer_item_settings">Settings</string>
    <string name="drawer_item_uploads_list">Uploads</string>
    <string name="drawer_item_activities">Activities</string>
    <string name="drawer_item_notifications">Notifications</string>
    <string name="drawer_quota">%1$s of %2$s used</string>
	<string name="drawer_close">Close</string>
    <string name="drawer_open">Open</string>
    <string name="prefs_category_general">General</string>
    <string name="prefs_category_more">More</string>
    <string name="prefs_accounts">Accounts</string>
    <string name="prefs_manage_accounts">Manage accounts</string>
    <string name="prefs_passcode">Passcode lock</string>
    <string name="prefs_fingerprint">Fingerprint lock</string>
    <string name="prefs_fingerprint_notsetup">No fingerprints have been set up.</string>
    <string name="prefs_show_hidden_files">Show hidden files</string>
    <string name="prefs_instant_upload">Instant uploading of pictures</string>
    <string name="prefs_instant_upload_summary">Upload pictures taken by camera instantly</string>
    <string name="prefs_instant_video_upload">Instant uploading of video</string>
    <string name="prefs_instant_video_upload_summary">Upload videos recorded by camera instantly</string>
    <string name="prefs_log_title">Enable logging</string>
    <string name="prefs_log_summary">This is used to log problems</string>
    <string name="prefs_log_title_history">Logging history</string>
    <string name="prefs_log_summary_history">This shows the recorded logs</string>
    <string name="prefs_log_delete_history_button">Delete history</string>
    <string name="prefs_calendar_contacts">Sync calendar &amp; contacts</string>
    <string name="prefs_calendar_contacts_summary">Set up DAVdroid (v1.3.0+) for current account</string>
    <string name="prefs_calendar_contacts_address_resolve_error">Server address for account could not be resolved for DAVdroid</string>
    <string name="prefs_calendar_contacts_no_store_error">Neither F-droid nor Google Play is installed</string>
    <string name="prefs_calendar_contacts_sync_setup_successful">Calendar &amp; contacts sync set up</string>
    <string name="prefs_help">Help</string>
    <string name="prefs_recommend">Recommend to friend</string>
    <string name="prefs_feedback">Feedback</string>
    <string name="prefs_imprint">Imprint</string>
    <string name="prefs_remember_last_share_location">Remember location of share</string>
    <string name="prefs_remember_last_upload_location_summary">Remember location of share most recently used</string>

	<string name="recommend_subject">"Try %1$s on your smartphone!"</string>
	<string name="recommend_text">"I want to invite you to use %1$s on your smartphone.\nDownload here: %2$s"</string>

    <string name="auth_check_server">Check server</string>
    <string name="auth_host_url">Server address https://…</string>
    <string name="auth_username">Username</string>
    <string name="auth_password">Password</string>
    <string name="auth_register">Do you not have a server yet?\nClick here to get one from a provider</string>
    <string name="sync_string_files">Files</string>
    <string name="setup_btn_connect">Connect</string>
    <string name="uploader_btn_upload_text">Upload</string>
    <string name="uploader_top_message">Choose upload folder</string>
    <string name="uploader_wrn_no_account_title">No account found</string>
    <string name="uploader_wrn_no_account_text">There are no %1$s accounts on your device. Please set up an account first.</string>
    <string name="uploader_wrn_no_account_setup_btn_text">Setup</string>
    <string name="uploader_wrn_no_account_quit_btn_text">Quit</string>
    <string name="uploader_error_title_no_file_to_upload">No file to upload</string>
    <string name="uploader_error_message_received_piece_of_text">%1$s cannot upload a piece of text as a file.</string>
    <string name="uploader_error_message_no_file_to_upload">Received data did not include a valid file.</string>
    <string name="uploader_error_title_file_cannot_be_uploaded">This file can not be uploaded</string>
    <string name="uploader_error_message_read_permission_not_granted">%1$s is not allowed to read a received file</string>
    <string name="uploader_error_message_source_file_not_found">File selected for upload not found. Please check whether the file exists.</string>
    <string name="uploader_error_message_source_file_not_copied">Could not copy file to a temporary folder. Try to resend it.</string>
    <string name="uploader_upload_files_behaviour">Upload option:</string>
    <string name="uploader_upload_files_behaviour_move_to_nextcloud_folder">Move file to Nextcloud folder</string>
    <string name="uploader_upload_files_behaviour_only_upload">Keep file in source folder</string>
    <string name="uploader_upload_files_behaviour_upload_and_delete_from_source">Delete file from source folder</string>
    <string name="file_list_seconds_ago">seconds ago</string>
    <string name="file_list_empty_headline">No files here</string>
    <string name="file_list_empty">Upload some content or sync with your devices.</string>
    <string name="file_list_empty_favorites">Favorite some files or sync with your devices.</string>
    <string name="file_list_empty_favorites_filter_list">Files and folders you mark as favorites will show up here</string>
    <string name="file_list_empty_favorites_filter">Your search returned no favorited files.</string>
    <string name="file_list_loading">Loading&#8230;</string>
    <string name="file_list_no_app_for_file_type">No app set up to handle this file type.</string>
    <string name="local_file_list_empty">There are no files in this folder.</string>
    <string name="file_list_empty_headline_search">No results in this folder</string>
    <string name="file_list_empty_headline_server_search">No results</string>
    <string name="file_list_empty_favorite_headline">Nothing favorited yet</string>
    <string name="file_list_empty_shared_headline">Nothing shared yet</string>
    <string name="file_list_empty_shared">Files and folders you share will show up here</string>
    <string name="file_list_empty_headline_server_search_videos">No videos</string>
    <string name="file_list_empty_headline_server_search_photos">No photos</string>
    <string name="file_list_empty_search">Maybe it is in a different folder?</string>
    <string name="file_list_empty_recently_modified">Found no files modified during the last 7 days</string>
    <string name="file_list_empty_recently_modified_filter">Your search returned no files modified
        in the last 7 days.</string>
    <string name="file_list_empty_recently_added">Found no recently added files</string>
    <string name="file_list_empty_recently_added_filter">Your search returned no recently added files.</string>
    <string name="file_list_empty_text_photos">Upload some photos or activate auto upload.</string>
    <string name="file_list_empty_text_photos_filter">Your search returned no photos.</string>
    <string name="file_list_empty_text_videos">Upload some videos or activate auto upload.</string>
    <string name="file_list_empty_text_videos_filter">Your search returned no videos.</string>
    <string name="upload_list_empty_headline">No uploads available</string>
    <string name="upload_list_empty_text">Upload some content or activate instant uploading.</string>
    <string name="upload_list_empty_text_auto_upload">Upload some content or activate auto upload.</string>
    <string name="file_list_folder">folder</string>
    <string name="file_list_folders">folders</string>
    <string name="file_list_file">file</string>
    <string name="file_list_files">files</string>
    <string name="filedetails_select_file">Tap on a file to display additional information.</string>
    <string name="filedetails_size">Size:</string>
    <string name="filedetails_type">Type:</string>
    <string name="filedetails_created">Created:</string>
    <string name="filedetails_modified">Modified:</string>
    <string name="filedetails_download">Download</string>
    <string name="filedetails_sync_file">Synchronize</string>
    <string name="filedetails_renamed_in_upload_msg">File renamed to %1$s during upload</string>
    <string name="list_layout">Listed layout</string>
    <string name="action_share">Share</string>
    <string name="common_yes">Yes</string>
    <string name="common_no">No</string>
    <string name="common_ok">OK</string>
    <string name="common_remove_upload">Remove upload</string>
    <string name="common_retry_upload">Retry uploading</string>
    <string name="common_cancel_sync">Cancel sync</string>
    <string name="common_cancel">Cancel</string>
    <string name="common_back">Back</string>
    <string name="common_save">Save</string>
    <string name="common_save_exit">Save &amp; exit</string>
    <string name="common_error">Error</string>
    <string name="common_loading">Loading &#8230;</string>
    <string name="common_unknown">unknown</string>
    <string name="common_error_unknown">Unknown error</string>
    <string name="common_pending">Pending</string>
    <string name="about_title">About</string>
    <string name="change_password">Change password</string>
    <string name="delete_account">Remove account</string>
    <string name="delete_account_warning">Delete account %s?\n\nDeleting cannot be undone.</string>
    <string name="create_account">Create account</string>
    <string name="upload_chooser_title">Upload from &#8230;</string>
    <string name="uploader_info_dirname">Folder name</string>
    <string name="uploader_upload_in_progress_ticker">Uploading &#8230;</string>
    <string name="uploader_upload_in_progress_content">%1$d%% Uploading %2$s</string>
    <string name="uploader_upload_succeeded_ticker">Uploaded</string>
    <string name="uploader_upload_succeeded_content_single">%1$s uploaded</string>
    <string name="uploader_upload_failed_ticker">Upload failed</string>
    <string name="uploader_upload_failed_content_single">Could not upload %1$s</string>
    <string name="uploader_upload_failed_credentials_error">Upload failed, you need to log in again</string>
    <string name="uploads_view_title">Uploads</string>
    <string name="uploads_view_group_current_uploads">Current</string>
    <string name="uploads_view_group_failed_uploads">Failed (tap to retry)</string>
    <string name="uploads_view_group_finished_uploads">Uploaded</string>
    <string name="uploads_view_upload_status_succeeded">Completed</string>
    <string name="uploads_view_upload_status_cancelled">Cancelled</string>
    <string name="uploads_view_upload_status_paused">Paused</string>
    <string name="uploads_view_upload_status_failed_connection_error">Connection error</string>
    <string name="uploads_view_upload_status_failed_retry">Upload will be retried shortly</string>
    <string name="uploads_view_upload_status_failed_credentials_error">Credentials error</string>
    <string name="uploads_view_upload_status_failed_folder_error">Folder error</string>
    <string name="uploads_view_upload_status_failed_file_error">File error</string>
    <string name="uploads_view_upload_status_failed_localfile_error">Local file not found</string>
    <string name="uploads_view_upload_status_failed_permission_error">Permission error</string>
    <string name="uploads_view_upload_status_conflict">Conflict</string>
    <string name="uploads_view_upload_status_service_interrupted">App terminated</string>
    <string name="uploads_view_upload_status_unknown_fail">Unknown error</string>
    <string name="uploads_view_upload_status_waiting_for_wifi">Waiting for Wi-Fi connectivity</string>
    <string name="uploads_view_later_waiting_to_upload">Waiting to upload</string>
    <string name="uploads_view_group_header" translatable="false">%1$s (%2$d)</string>
    <string name="downloader_download_in_progress_ticker">Downloading &#8230;</string>
    <string name="downloader_download_in_progress_content">%1$d%% Downloading %2$s</string>
    <string name="downloader_download_succeeded_ticker">Downloaded</string>
    <string name="downloader_download_succeeded_content">%1$s downloaded</string>
    <string name="downloader_download_failed_ticker">Download failed</string>
    <string name="downloader_download_failed_content">Could not download %1$s</string>
    <string name="downloader_not_downloaded_yet">Not downloaded yet</string>
    <string name="downloader_download_failed_credentials_error">Download failed, you need to log in again</string>
    <string name="common_choose_account">Choose account</string>
    <string name="sync_fail_ticker">Sync failed</string>
    <string name="sync_fail_ticker_unauthorized">Sync failed, you need to log in again</string>
    <string name="sync_fail_content">Could not complete sync of %1$s</string>
    <string name="sync_fail_content_unauthorized">Wrong password for %1$s</string>
    <string name="sync_conflicts_in_favourites_ticker">Conflicts found</string>
    <string name="sync_conflicts_in_favourites_content">%1$d kept-in-sync files could not be sync\'ed</string>
    <string name="sync_fail_in_favourites_ticker">Kept-in-sync files failed</string>
    <string name="sync_fail_in_favourites_content">Contents of %1$d files could not be sync\'ed (%2$d conflicts)</string>
    <string name="sync_foreign_files_forgotten_ticker">Some local files were forgotten</string>
    <string name="sync_foreign_files_forgotten_content">%1$d files out of the %2$s folder could not be copied into</string>
    <string name="sync_foreign_files_forgotten_explanation">As of version 1.3.16, files uploaded from this device are copied into the local %1$s folder to prevent data loss when a single file is synced with multiple accounts.\n\nDue to this change, all files uploaded with earlier versions of this app were copied into the %2$s folder. However, an error prevented the completion of this operation during account synchronization. You may either leave the file(s) as is and remove the link to %3$s, or move the file(s) into the %1$s folder and retain the link to %4$s.\n\nListed below are the local file(s), and the remote file(s) in %5$s they were linked to.</string>
    <string name="sync_current_folder_was_removed">The folder %1$s does not exist anymore</string>
    <string name="foreign_files_move">"Move all"</string>
    <string name="foreign_files_success">"All files were moved"</string>
    <string name="foreign_files_fail">"Some files could not be moved"</string>
    <string name="foreign_files_local_text">"Local: %1$s"</string>
    <string name="foreign_files_remote_text">"Remote: %1$s"</string>
    <string name="upload_query_move_foreign_files">Insufficient space prevents copying the selected files into the %1$s folder. Would you like to move them there instead?</string>
    <string name="pass_code_enter_pass_code">Please enter your passcode</string>
    
    <string name="pass_code_configure_your_pass_code">Enter your passcode</string>
    <string name="pass_code_configure_your_pass_code_explanation">The passcode will be requested every time the app is started</string>
    <string name="pass_code_reenter_your_pass_code">Please reenter your passcode</string>
    <string name="pass_code_remove_your_pass_code">Remove your passcode</string>
    <string name="pass_code_mismatch">The passcodes are not the same</string>
    <string name="pass_code_wrong">Incorrect passcode</string>
    <string name="pass_code_removed">Passcode removed</string>
    <string name="pass_code_stored">Passcode stored</string>
    
    <string name="media_notif_ticker">"%1$s music player"</string>
    <string name="media_state_playing">"%1$s (playing)"</string>
    <string name="media_state_loading">"%1$s (loading)"</string>
    <string name="media_event_done">"%1$s playback finished"</string>
    <string name="media_err_nothing_to_play">No media file found</string>
    <string name="media_err_no_account">No account provided</string>
    <string name="media_err_not_in_owncloud">The file is not in a valid account</string>
    <string name="media_err_unsupported">Unsupported media codec</string>
    <string name="media_err_io">Could not read the media file</string>
    <string name="media_err_malformed">The media file has incorrect encoding</string>
    <string name="media_err_timeout">Attempt to play file timed out</string>
    <string name="media_err_invalid_progressive_playback">The media file can not be streamed</string>
    <string name="media_err_unknown">The stock media player is unable to play the media file</string>
    <string name="media_err_security_ex">A security error was encountered trying to play %1$s</string>
    <string name="media_err_io_ex">Input error while trying to play %1$s</string>
    <string name="media_err_unexpected">Unexpected error while trying to play %1$s</string>
    <string name="media_rewind_description">Rewind button</string>
    <string name="media_play_pause_description">Play or pause button</string>
    <string name="media_forward_description">Fast forward button</string>

	<string name="auth_getting_authorization">Getting authorization &#8230;</string>
	<string name="auth_trying_to_login">Trying to log in &#8230;</string>
	<string name="auth_no_net_conn_title">No network connection</string>
	<string name="auth_nossl_plain_ok_title">Secure connection unavailable.</string>
	<string name="auth_connection_established">Connection established</string>
	<string name="auth_testing_connection">Testing connection</string>
	<string name="auth_not_configured_title">Malformed server configuration</string>
	<string name="auth_account_not_new">An account for the same user and server already exists on the device</string>
	<string name="auth_account_not_the_same">The entered user does not match the user of this account</string>
	<string name="auth_unknown_error_title">Unknown error occurred!</string>
	<string name="auth_unknown_host_title">Could not find host</string>
	<string name="auth_incorrect_path_title">Server not found</string>
	<string name="auth_timeout_title">The server took too long to respond</string>
	<string name="auth_incorrect_address_title">Wrong address format for server</string>
	<string name="auth_ssl_general_error_title">SSL initialization failed</string>
	<string name="auth_ssl_unverified_server_title">Could not verify the identity of the SSL server</string>
	<string name="auth_bad_oc_version_title">Unrecognized server version</string>
	<string name="auth_wrong_connection_title">Could not establish connection</string>
	<string name="auth_secure_connection">Secure connection established</string>
	<string name="auth_unauthorized">Wrong username or password</string>
	<string name="auth_oauth_error">Unsuccessful authorization</string>
	<string name="auth_oauth_error_access_denied">Access denied by authorization server</string>
	<string name="auth_wtf_reenter_URL">Unexpected state, please enter the server address again</string>
	<string name="auth_expired_oauth_token_toast">Your authorization expired. Please, authorize again</string>
	<string name="auth_expired_basic_auth_toast">Please enter the current password</string>
	<string name="auth_expired_saml_sso_token_toast">Your session expired. Please connect again</string>
	<string name="auth_connecting_auth_server">Connecting to authentication server…</string>
	<string name="auth_unsupported_auth_method">The server does not support this authentication method</string>
	<string name="auth_unsupported_multiaccount">%1$s does not support multiple accounts</string>
	<string name="auth_fail_get_user_name">Your server is not returning a correct user ID, please contact an administrator</string>
	<string name="auth_can_not_auth_against_server">Cannot authenticate to this server</string>
    <string name="auth_account_does_not_exist">Account does not exist on the device yet</string>
    
    <string name="favorite">Set as available offline</string>
    <string name="unfavorite">Unset as available offline</string>
    <string name="favorite_real">Set as favorite</string>
    <string name="unset_favorite_real">Unset favorite</string>
    <string name="common_rename">Rename</string>
    <string name="common_remove">Remove</string>
    <string name="confirmation_remove_file_alert">"Do you really want to remove %1$s?"</string>
    <string name="confirmation_remove_folder_alert">"Do you really want to remove %1$s the contents thereof?"</string>
    <string name="confirmation_remove_local">Local only</string>
    <string name="remove_success_msg">"Removed"</string>
    <string name="remove_fail_msg">"Removal failed"</string>
    <string name="rename_dialog_title">Enter a new name</string>
    <string name="rename_local_fail_msg">"Local copy could not be renamed, try a different name"</string>
    <string name="rename_server_fail_msg">"Could not give server new name"</string>
    <string name="sync_file_fail_msg">Could not check remote file</string>
    <string name="sync_file_nothing_to_do_msg">File contents already synchronized</string>
    <string name="create_dir_fail_msg">Could not create folder</string>
    <string name="filename_forbidden_characters">Forbidden characters: / \\ &lt; &gt; : " | ? *</string>
    <string name="filename_forbidden_charaters_from_server">File name contains at least one invalid character</string>
    <string name="filename_empty">File name cannot be empty</string>
    <string name="wait_a_moment">Wait a moment…</string>
    <string name="wait_checking_credentials">Checking stored credentials</string>
    <string name="filedisplay_unexpected_bad_get_content">"Unexpected problem, please select the file from a different app"</string>
    <string name="filedisplay_no_file_selected">No file selected</string>
    <string name="activity_chooser_title">Send link to &#8230;</string>
    <string name="wait_for_tmp_copy_from_private_storage">Copying file from private storage</string>
    
    <string name="oauth_check_onoff">Login with oAuth2</string> 
    <string name="oauth_login_connection">Connecting to OAuth 2 server…</string>    
        
    <string name="ssl_validator_header">The identity of the site could not be verified</string>
    <string name="ssl_validator_reason_cert_not_trusted">- The server certificate is not trusted</string>
    <string name="ssl_validator_reason_cert_expired">- The server certificate expired</string>
    <string name="ssl_validator_reason_cert_not_yet_valid">- The server certificate valid dates are in the future</string>
    <string name="ssl_validator_reason_hostname_not_verified">- The URL does not match the hostname in the certificate</string>
    <string name="ssl_validator_question">Do you want to trust this certificate anyway?</string>
    <string name="ssl_validator_not_saved">Could not save certificate</string>
    <string name="ssl_validator_btn_details_see">Details</string>
    <string name="ssl_validator_btn_details_hide">Hide</string>
    <string name="ssl_validator_label_subject">Issued to:</string>
    <string name="ssl_validator_label_issuer">Issued by:</string>
    <string name="ssl_validator_label_CN">Common name:</string>
    <string name="ssl_validator_label_O">Organization:</string>
    <string name="ssl_validator_label_OU">Organizational unit:</string>
    <string name="ssl_validator_label_C">Country:</string>
    <string name="ssl_validator_label_ST">State:</string>
    <string name="ssl_validator_label_L">Location:</string>
    <string name="ssl_validator_label_validity">Validity:</string>
    <string name="ssl_validator_label_validity_from">From:</string>
    <string name="ssl_validator_label_validity_to">To:</string>
    <string name="ssl_validator_label_signature">Signature:</string>
    <string name="ssl_validator_label_signature_algorithm">Algorithm:</string>
    <string name="digest_algorithm_not_available">This digest algorithm is not available on your phone.</string>
    <string name="ssl_validator_label_certificate_fingerprint">Fingerprint:</string>
    <string name="certificate_load_problem">There is a problem loading the certificate.</string>
    <string name="ssl_validator_null_cert">The certificate could not be shown.</string>
    <string name="ssl_validator_no_info_about_error">- No information about the error</string>

    <string name="placeholder_sentence">This is a placeholder</string>
    <string name="placeholder_filename">placeholder.txt</string>
    <string name="placeholder_filetype">PNG image</string>
    <string name="placeholder_filesize">389 KB</string>
    <string name="placeholder_timestamp">2012/05/18 12:23 PM</string>
    <string name="placeholder_media_time">12:23:45</string>

    <string name="auto_upload_on_wifi">Only upload on Wi-Fi</string>
    <string name="instant_upload_on_wifi">Only upload pictures on Wi-Fi</string>
    <string name="instant_video_upload_on_wifi">Only upload videos on Wi-Fi</string>
    <string name="instant_video_upload_on_charging">Only upload when charging</string>
    <string name="instant_upload_on_charging">Only upload when charging</string>
    <string name="instant_upload_path">/InstantUpload</string>
    <string name="conflict_title">File conflict</string>
    <string name="conflict_message">Which files do you want to keep? If you select both versions, the local file will have a number appended to its name.</string>
    <string name="conflict_keep_both">Keep both</string>
    <string name="conflict_use_local_version">local version</string>
    <string name="conflict_use_server_version">server version</string>

    <string name="preview_sorry">Sorry.</string>
    <string name="preview_image_description">Image preview</string>
    <string name="preview_image_error_unknown_format">Unable to show image</string>

    <string name="error__upload__local_file_not_copied">%1$s could not be copied to %2$s local folder</string>
    <string name="prefs_instant_upload_path_title">Instant upload folder</string>
    <string name="prefs_folder_sync_local_path_title">Local folder</string>
    <string name="prefs_folder_sync_remote_path_title">Remote folder</string>
    <string name="prefs_instant_upload_path_use_subfolders_title">Use subfolders</string>
    <string name="prefs_instant_upload_path_use_subfolders_summary">Store in subfolders based on year and month</string>

	<string name="share_link_no_support_share_api">Sharing is not enabled on your server. Please contact your administrator.</string>
	<string name="share_link_file_no_exist">Unable to share. Please check whether the file exists</string>
	<string name="share_link_file_error">An error occurred while trying to share this file or folder</string>
	<string name="unshare_link_file_no_exist">Unable to unshare. Please check whether the file exists</string>
	<string name="unshare_link_file_error">An error occurred while trying to unshare this file or folder</string>
    <string name="update_link_file_no_exist">Unable to update. Please check whether the file exists</string>
    <string name="update_link_file_error">An error occurred while trying to update the share</string>
    <string name="share_link_password_title">Enter a password</string>
    <string name="share_link_empty_password">You must enter a password</string>

    <string name="activity_chooser_send_file_title">Send</string>

    <string name="copy_link">Copy link</string>
    <string name="clipboard_text_copied">Copied to clipboard</string>
    <string name="clipboard_no_text_to_copy">Received no text to copy to clipboard</string>
    <string name="clipboard_uxexpected_error">Unexpected error while copying to clipboard</string>
    <string name="clipboard_label">Text copied from %1$s</string>

    <string name="error_cant_bind_to_operations_service">Critical error: Unable to perform operations</string>

    <string name="network_error_socket_exception">An error occurred during connection to the server.</string>
    <string name="network_error_socket_timeout_exception">An error occurred while waiting for the server. Could not complete operation.</string>
    <string name="network_error_connect_timeout_exception">An error occurred while waiting for the server. Could not complete operation.</string>
    <string name="network_host_not_available">Could not complete operation. Server unavailable</string>

    <string name="forbidden_permissions">You are not permitted %s</string>
    <string name="forbidden_permissions_rename">to rename this file</string>
    <string name="forbidden_permissions_delete">to delete this file</string>
    <string name="share_link_forbidden_permissions">to share this file</string>
    <string name="unshare_link_forbidden_permissions">to unshare this file</string>
    <string name="update_link_forbidden_permissions">to update this share</string>
    <string name="forbidden_permissions_create">to create this file</string>
    <string name="uploader_upload_forbidden_permissions">to upload to this folder</string>
    <string name="downloader_download_file_not_found">The file is no longer available on the server</string>

    <string name="file_migration_dialog_title">Updating storage path</string>
    <string name="file_migration_finish_button">Finish</string>
    <string name="file_migration_preparing">Preparing migration&#8230;</string>
    <string name="file_migration_checking_destination">Checking destination&#8230;</string>
    <string name="file_migration_saving_accounts_configuration">Saving configuration of accounts&#8230;</string>
    <string name="file_migration_waiting_for_unfinished_sync">Waiting for all synchronizations to finish&#8230;</string>
    <string name="file_migration_migrating">Moving data&#8230;</string>
    <string name="file_migration_updating_index">Updating index&#8230;</string>
    <string name="file_migration_cleaning">Cleaning&#8230;</string>
    <string name="file_migration_restoring_accounts_configuration">Restoring configuration of accounts&#8230;</string>
    <string name="file_migration_ok_finished">Finished</string>
    <string name="file_migration_failed_not_enough_space">ERROR: Insufficient space</string>
    <string name="file_migration_failed_not_writable">ERROR: File not writable</string>
    <string name="file_migration_failed_not_readable">ERROR: File not readable</string>
    <string name="file_migration_failed_dir_already_exists">ERROR: Nextcloud directory already exists</string>
    <string name="file_migration_failed_while_coping">ERROR: Failed during migration</string>
    <string name="file_migration_failed_while_updating_index">ERROR: Failed to updating index</string>

    <string name="file_migration_directory_already_exists">Data folder exists already. Choose one of the folowing:</string>
    <string name="file_migration_override_data_folder">Replace</string>
    <string name="file_migration_use_data_folder">Use</string>

    <string name="prefs_category_accounts">Accounts</string>
    <string name="prefs_add_account">Add account</string>
    <string name="drawer_manage_accounts">Manage accounts</string>
    <string name="auth_redirect_non_secure_connection_title">Secure connection redirected through an unsecured route.</string>

	<string name="actionbar_logger">Logs</string>
	<string name="log_send_history_button">Send history</string>
	<string name="log_send_no_mail_app">No app for sending logs found. Please install an e-mail client.</string>
	<string name="log_send_mail_subject">%1$s Android app logs</string>
	<string name="log_progress_dialog_text">Loading data &#8230;</string>

	<string name="saml_authentication_required_text">Authentication required</string>
	<string name="saml_authentication_wrong_pass">Wrong password</string>
	<string name="actionbar_move">Move</string>
    <string name="actionbar_copy">Copy</string>
	<string name="file_list_empty_moving">Nothing in here. You can add a folder.</string>
	<string name="folder_picker_choose_button_text">Choose</string>

    <string name="move_file_not_found">Unable to move file. Please check whether it exists</string>
    <string name="move_file_invalid_into_descendent">It is not possible to move a folder into one of its own underlying folders</string>
    <string name="move_file_invalid_overwrite">The file is already present in the destination folder</string>
    <string name="move_file_error">An error occurred while trying to move this file or folder</string>
    <string name="forbidden_permissions_move">to move this file</string>


    <string name="copy_file_not_found">Unable to copy. Please check whether the file exists</string>
    <string name="copy_file_invalid_into_descendent">It is not possible to copy a folder into one of its own underlying folders</string>
    <string name="copy_file_invalid_overwrite">The file is already present in the destination folder</string>
    <string name="copy_file_error">An error occurred while trying to copy this file or folder</string>
    <string name="forbidden_permissions_copy">to copy this file</string>

    <string name="prefs_category_instant_uploading">Instant uploads</string>
    <string name="prefs_category_details">Details</string>

	<string name="prefs_instant_video_upload_path_title">Video folder for instant uploads</string>
    <string name="sync_folder_failed_content">Synchronization of %1$s folder could not be completed</string>

	<string name="shared_subject_header">shared</string>
	<string name="with_you_subject_header">with you</string>
    
	<string name="subject_user_shared_with_you">%1$s shared \"%2$s\" with you</string>
    <string name="subject_shared_with_you">\"%1$s\" has been shared with you</string>

    <string name="auth_refresh_button">Refresh connection</string>
    <string name="auth_host_address">Server address</string>
    <string name="common_error_out_memory">Not enough memory</string>

    <string name="username">Username</string>

    <string name="file_list__footer__folder">1 folder</string>
    <string name="file_list__footer__folders">%1$d folders</string>
    <string name="file_list__footer__file">1 file</string>
    <string name="file_list__footer__file_and_folder">1 file, 1 folder</string>
    <string name="file_list__footer__file_and_folders">1 file, %1$d folders</string>
    <string name="file_list__footer__files">%1$d files</string>
    <string name="file_list__footer__files_and_folder">%1$d files, 1 folder</string>
    <string name="file_list__footer__files_and_folders">%1$d files, %2$d folders</string>
    <string name="prefs_instant_behaviour_dialogTitle">Original file will be&#8230;</string>
    <string name="prefs_instant_behaviour_title">Original file will be&#8230;</string>
    <string name="upload_copy_files">Copy file</string>
    <string name="upload_move_files">Move file</string>
    <string name="select_all">Select all</string>

    <string name="pref_behaviour_entries_keep_file">kept in original folder</string>
    <string name="pref_behaviour_entries_move">moved to app folder</string>
    <string name="pref_behaviour_entries_delete_file">deleted</string>
    <string name="prefs_storage_path">Storage path</string>
    <string name="prefs_common">Common</string>

    <string name="share_dialog_title">Sharing</string>
    <string name="share_file">Share %1$s</string>
    <string name="share_with_user_section_title">Share with users and groups</string>
    <string name="share_no_users">No data shared with users yet</string>
    <string name="share_add_user_or_group">Add user or group</string>
    <string name="share_via_link_section_title">Share link</string>
    <string name="share_via_link_expiration_date_label">Set expiration date</string>
    <string name="share_via_link_password_label">Protect with password</string>
    <string name="share_via_link_password_title">Secured</string>
    <string name="share_via_link_edit_permission_label">Allow editing</string>
    <string name="share_via_link_hide_file_listing_permission_label">Hide file listing</string>
    <string name="share_get_public_link_button">Get link</string>
    <string name="share_with_title">Share with &#8230;</string>
    <string name="share_with_edit_title">Share with %1$s</string>

    <string name="share_search">Search</string>

    <string name="search_users_and_groups_hint">Search users and groups</string>
    <string name="share_group_clarification">%1$s (group)</string>
    <string name="share_remote_clarification">%1$s (remote)</string>
    <string name="share_email_clarification">%1$s (email)</string>
    <string name="share_known_remote_clarification">%1$s ( at %2$s )</string>

    <string name="share_sharee_unavailable">Upgrade the server version to allow sharing between users from within their clients.\nPlease contact your administrator</string>
    <string name="share_privilege_can_share">can share</string>
    <string name="share_privilege_can_edit">can edit</string>
    <string name="share_privilege_can_edit_create">create</string>
    <string name="share_privilege_can_edit_change">change</string>
    <string name="share_privilege_can_edit_delete">delete</string>
    <string name="edit_share_unshare">Stop sharing</string>
    <string name="edit_share_done">done</string>

    <string name="action_retry_uploads">New attempt failed</string>
    <string name="action_clear_failed_uploads">Clear failed</string>
    <string name="action_clear_successful_uploads">Cleared</string>
    <string name="action_clear_finished_uploads">Clear finished uploads</string>

    <string name="action_switch_grid_view">Grid view</string>
    <string name="action_switch_list_view">List view</string>

    <string name="manage_space_title">Manage space</string>
    <string name="manage_space_description">Settings, database and server certificates from %1$s\'s data will be deleted permanently. \n\nDownloaded files will be kept untouched.\n\nThis process can take a while.</string>
    <string name="manage_space_clear_data">Clear data</string>
    <string name="manage_space_error">Some files could not be deleted.</string>

    <string name="permission_storage_access">Additional permissions required to upload and download files.</string>
    <string name="local_file_not_found_toast">File not found in local file system</string>
    <string name="confirmation_remove_files_alert">Do you really want to remove the selected items?</string>
    <string name="confirmation_remove_folders_alert">Do you really want to remove the selected items and their contents?</string>
    <string name="uploads_view_upload_status_waiting_for_charging">Awaiting charge</string>
    <string name="actionbar_search">Search</string>
    <string name="files_drop_not_supported">This is a Nextcloud feature, please update.</string>
    <string name="learn_more">Learn more</string>
    <string name="drawer_folder_sync">Auto upload</string>
    <string name="drawer_participate">Participate</string>
    <string name="participate_testing_headline">Help by testing</string>
    <string name="participate_testing_bug_text">Found a bug? Oddments?</string>
    <string name="participate_testing_report_text">Report an issue on Github</string>
    <string name="participate_testing_version_text">Interested in helping out by testing the next version?</string>
    <string name="participate_beta_headline">Test the dev version</string>
    <string name="participate_beta_text">This includes all upcoming features and it is on the very bleeding edge. Bugs/errors can occur, if and when they do, please report of your findings.</string>
    <string name="participate_release_candidate_headline">Release candidate</string>
    <string name="participate_release_candidate_text">The release candidate (RC) is a snapshot of the upcoming release and is expected to be stable. Testing your individual setup could help ensure this. Sign up for testing on the Play store or manually look in the \"versions\" section on F-Droid.</string>
    <string name="participate_contribute_headline">Actively Contribute</string>
    <string name="participate_contribute_irc_text">Join the chat on IRC: &lt;a href="%1$s">#nextcloud-mobile&lt;/a></string>
    <string name="participate_contribute_forum_text">Help others on the &lt;a href="%1$s">forum&lt;/a></string>
    <string name="participate_contribute_translate_text">&lt;a href="%1$s">Translate&lt;/a> the app</string>
    <string name="participate_contribute_github_text">Review, amend and write code, see &lt;a href="https://github.com/nextcloud/android/blob/master/CONTRIBUTING.md">CONTRIBUTING.md&lt;/a> for details</string>
    <string name="move_to">Move to&#8230;</string>
    <string name="copy_to">Copy to&#8230;</string>
    <string name="choose_remote_folder">Choose folder&#8230;</string>
    <string name="folder_sync_loading_folders">Loading folders&#8230;</string>
    <string name="folder_sync_no_results">No media folders found.</string>
    <string name="folder_sync_preferences">Preferences for auto uploading</string>
    <string name="folder_sync_settings">Settings</string>
    <string name="folder_sync_new_info">Instant uploading has been revamped completely. Re-configure your auto upload from within the main menu.\n\nEnjoy the new and extended auto uploading.</string>
    <string name="folder_sync_preferences_folder_path">For %1$s</string>
    <plurals name="items_selected_count">
        <!--
             As a developer, you should always supply "one" and "other"
             strings. Your translators will know which strings are actually
             needed for their language. Always include %d in "one" because
             translators will need to use %d for languages where "one"
             doesn't mean 1 (as explained above).
          -->
        <item quantity="one">%d selected</item>
        <item quantity="other">%d selected</item>
    </plurals>

    <string name="activity_list_loading_activity">Loading activities&#8230;</string>
    <string name="activity_list_no_results">No activities found.</string>

    <string name="notifications_loading_activity">Loading notifications&#8230;</string>
    <string name="notifications_no_results_headline">No notifications</string>
    <string name="notifications_no_results_message">Please check back later.</string>

    <string name="upload_file_dialog_title">Input filename and filetype to upload</string>
    <string name="upload_file_dialog_filename">Filename</string>
    <string name="upload_file_dialog_filetype">Filetype</string>
    <string name="upload_file_dialog_filetype_snippet_text">Snippet text file(.txt)</string>
    <string name="upload_file_dialog_filetype_internet_shortcut">Internet shortcut file(%s)</string>
    <string name="upload_file_dialog_filetype_googlemap_shortcut">Google Maps shortcut file(%s)</string>

    <string name="storage_description_default">Default</string>
    <string name="storage_description_sd_no">SD card %1$d</string>
    <string name="storage_description_unknown">Unknown</string>

    <!-- What's new feature and texts to show -->
    <string name="whats_new_title">What\'s new in Nextcloud</string>

    <!-- Welcome to Nc intro features -->
    <string name="welcome_feature_1_title">A safe home for all your data</string>
    <string name="welcome_feature_1_text">Access, share and protect your files at home and at work</string>

    <string name="welcome_feature_2_title">Multi account</string>
    <string name="welcome_feature_2_text">Connect to all your clouds</string>

    <string name="welcome_feature_3_title">Instant upload</string>
    <string name="welcome_feature_3_text">Keep your photos safe</string>

    <string name="whats_new_skip">Skip</string>

    <string name="fingerprint_scan_finger">Please scan your finger</string>
    <string name="fingerprint_unknown">Finger not recognized</string>

    <!-- User information -->
    <string name="user_info_full_name">Full name</string>
    <string name="user_info_email">E-mail</string>
    <string name="user_info_phone">Phone number</string>
    <string name="user_info_address">Address</string>
    <string name="user_info_website">Website</string>
    <string name="user_info_twitter">Twitter</string>

    <string name="user_information_description">User information</string>

    <!-- Activities -->
    <string name="activities_no_results_headline">No activity yet</string>
    <string name="activities_no_results_message">This stream will show events like\nadditions, changes and shares</string>
    <string name="webview_error">Error occurred</string>
    <string name="prefs_category_about">About</string>

<<<<<<< HEAD
    <string name="prefs_category_dev">Dev</string>

    <string name="actionbar_contacts">Contacts backup</string>
    <string name="contacts_backup_button">Backup now</string>
=======
    <string name="actionbar_contacts">Backup contacts</string>
    <string name="contacts_backup_button">Now</string>
>>>>>>> 28582da9
    <string name="contacts_restore_button">Restore last backup</string>
    <string name="contacts_header_restore">Restore</string>
    <string name="contacts_header_backup">Backup</string>
    <string name="contacts_automatic_backup">Contacts backup</string>
    <string name="contacts_last_backup">Last backup</string>
    <string name="contacts_read_permission">Permission to read contact list needed</string>
    <string name="contacts_write_permission">Permission to change contact list needed</string>
    <string name="contactlist_title">Restore contacts</string>
    <string name="contaclist_restore_selected">Restore selected contacts</string>
    <string name="contactlist_account_chooser_title">Choose account to import</string>
    <string name="contactlist_no_permission">No permission given, nothing imported!</string>
    <string name="contacts_preference_choose_date">Choose date</string>
    <string name="contacts_preference_backup_never">never</string>
    <string name="contacts_preferences_no_file_found">No file found</string>
    <string name="contacts_preferences_backup_scheduled">Backup scheduled and will start shortly</string>
    <string name="contacts_preferences_import_scheduled">Import scheduled and will start shortly</string>

    <!-- Notifications -->
    <string name="new_notification_received">New notification received</string>
    <string name="drawer_logout">Logout</string>


</resources><|MERGE_RESOLUTION|>--- conflicted
+++ resolved
@@ -632,15 +632,10 @@
     <string name="webview_error">Error occurred</string>
     <string name="prefs_category_about">About</string>
 
-<<<<<<< HEAD
     <string name="prefs_category_dev">Dev</string>
 
-    <string name="actionbar_contacts">Contacts backup</string>
+    <string name="actionbar_contacts">Backup contacts</string>
     <string name="contacts_backup_button">Backup now</string>
-=======
-    <string name="actionbar_contacts">Backup contacts</string>
-    <string name="contacts_backup_button">Now</string>
->>>>>>> 28582da9
     <string name="contacts_restore_button">Restore last backup</string>
     <string name="contacts_header_restore">Restore</string>
     <string name="contacts_header_backup">Backup</string>
