--- conflicted
+++ resolved
@@ -675,11 +675,7 @@
 
     <string name="folder_sync_folders">Configure folders</string>
 
-<<<<<<< HEAD
     <string name="empty" translatable="false"/>
     <string name="prefs_preview_behaviour">Click on image downloads …</string>
-=======
-  <string name="empty" translatable="false"/>
     <string name="test_server_button">Test server connection</string>
->>>>>>> c98e2fbf
 </resources>