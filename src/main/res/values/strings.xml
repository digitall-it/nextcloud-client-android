<?xml version="1.0" encoding="utf-8"?>
<resources>
    <string name="about_android">%1$s Android app</string>
    <string name="about_version">version %1$s</string>
    <string name="actionbar_sync">Refresh account</string>
    <string name="actionbar_upload">Upload</string>
    <string name="actionbar_upload_from_apps">Content from other apps</string>
    <string name="actionbar_upload_files">Files</string>
    <string name="actionbar_open_with">Open with</string>
    <string name="actionbar_mkdir">New folder</string>
    <string name="actionbar_settings">Settings</string>
    <string name="actionbar_see_details">Details</string>
    <string name="actionbar_send_file">Send</string>
    <string name="actionbar_sort">Sort</string>
    <string name="actionbar_sort_title">Sort by</string>
    <string name="sort_by">Sort by</string>
    <string name="menu_item_sort_by_name_a_z">A - Z</string>
    <string name="menu_item_sort_by_name_z_a">Z - A</string>
    <string name="menu_item_sort_by_date_newest_first">Newest first</string>
    <string name="menu_item_sort_by_date_oldest_first">Oldest first</string>
    <string name="menu_item_sort_by_size_biggest_first">Biggest first</string>
    <string name="menu_item_sort_by_size_smallest_first">Smallest first</string>

    <string name="drawer_item_all_files">All files</string>
    <string name="drawer_item_files">Files</string>
    <string name="drawer_item_home">Home</string>
    <string name="drawer_item_favorites">Favorites</string>
    <string name="drawer_item_photos">Photos</string>
    <string name="drawer_item_on_device">On device</string>
    <string name="drawer_item_recently_added">Recently added</string>
    <string name="drawer_item_recently_modified">Recently modified</string>
    <string name="drawer_item_shared">Shared</string>
    <string name="drawer_item_videos">Videos</string>
    <string name="drawer_item_settings">Settings</string>
    <string name="drawer_item_uploads_list">Uploads</string>
    <string name="drawer_item_activities">Activities</string>
    <string name="drawer_item_notifications">Notifications</string>
    <string name="drawer_quota">%1$s of %2$s used</string>
	<string name="drawer_close">Close</string>
    <string name="drawer_open">Open</string>
    <string name="prefs_category_general">General</string>
    <string name="prefs_category_more">More</string>
    <string name="prefs_accounts">Accounts</string>
    <string name="prefs_manage_accounts">Manage accounts</string>
    <string name="prefs_passcode">Passcode lock</string>
    <string name="prefs_fingerprint">Fingerprint lock</string>
    <string name="prefs_fingerprint_notsetup">No fingerprints have been set up.</string>
    <string name="prefs_show_hidden_files">Show hidden files</string>
    <string name="prefs_instant_upload">Instant uploading of pictures</string>
    <string name="prefs_instant_upload_summary">Upload pictures taken by camera instantly</string>
    <string name="prefs_instant_video_upload">Instant uploading of video</string>
    <string name="prefs_instant_video_upload_summary">Upload videos recorded by camera instantly</string>
    <string name="prefs_log_title">Enable logging</string>
    <string name="prefs_log_summary">This is used to log problems</string>
    <string name="prefs_log_title_history">Logging history</string>
    <string name="prefs_log_summary_history">This shows the recorded logs</string>
    <string name="prefs_log_delete_history_button">Delete history</string>
    <string name="prefs_calendar_contacts">Sync calendar &amp; contacts</string>
    <string name="prefs_calendar_contacts_summary">Set up DAVdroid (v1.3.0+) for current account</string>
    <string name="prefs_calendar_contacts_address_resolve_error">Server address for account could not be resolved for DAVdroid</string>
    <string name="prefs_calendar_contacts_no_store_error">Neither F-droid nor Google Play is installed</string>
    <string name="prefs_calendar_contacts_sync_setup_successful">Calendar &amp; contacts sync set up</string>
    <string name="prefs_help">Help</string>
    <string name="prefs_recommend">Recommend to friend</string>
    <string name="prefs_feedback">Feedback</string>
    <string name="prefs_imprint">Imprint</string>
    <string name="prefs_remember_last_share_location">Remember location of share</string>
    <string name="prefs_remember_last_upload_location_summary">Remember location of share most recently used</string>

	<string name="recommend_subject">"Try %1$s on your smartphone!"</string>
	<string name="recommend_text">"I want to invite you to use %1$s on your smartphone.\nDownload here: %2$s"</string>

    <string name="auth_check_server">Check server</string>
    <string name="auth_host_url">Server address https://…</string>
    <string name="auth_username">Username</string>
    <string name="auth_password">Password</string>
    <string name="auth_register">Do you not have a server yet?\nClick here to get one from a provider</string>
    <string name="sync_string_files">Files</string>
    <string name="setup_btn_connect">Connect</string>
    <string name="uploader_btn_upload_text">Upload</string>
    <string name="uploader_top_message">Choose upload folder</string>
    <string name="uploader_wrn_no_account_title">No account found</string>
    <string name="uploader_wrn_no_account_text">There are no %1$s accounts on your device. Please set up an account first.</string>
    <string name="uploader_wrn_no_account_setup_btn_text">Setup</string>
    <string name="uploader_wrn_no_account_quit_btn_text">Quit</string>
    <string name="uploader_error_title_no_file_to_upload">No file to upload</string>
    <string name="uploader_error_message_received_piece_of_text">%1$s cannot upload a piece of text as a file.</string>
    <string name="uploader_error_message_no_file_to_upload">Received data did not include a valid file.</string>
    <string name="uploader_error_title_file_cannot_be_uploaded">This file can not be uploaded</string>
    <string name="uploader_error_message_read_permission_not_granted">%1$s is not allowed to read a received file</string>
    <string name="uploader_error_message_source_file_not_found">File selected for upload not found. Please check whether the file exists.</string>
    <string name="uploader_error_message_source_file_not_copied">Could not copy file to a temporary folder. Try to resend it.</string>
    <string name="uploader_upload_files_behaviour">Upload option:</string>
    <string name="uploader_upload_files_behaviour_move_to_nextcloud_folder">Move file to Nextcloud folder</string>
    <string name="uploader_upload_files_behaviour_only_upload">Keep file in source folder</string>
    <string name="uploader_upload_files_behaviour_upload_and_delete_from_source">Delete file from source folder</string>
    <string name="file_list_seconds_ago">seconds ago</string>
    <string name="file_list_empty_headline">No files here</string>
    <string name="file_list_empty">Upload some content or sync with your devices.</string>
    <string name="file_list_empty_favorites">Favorite some files or sync with your devices.</string>
    <string name="file_list_empty_favorites_filter_list">Files and folders you mark as favorites will show up here</string>
    <string name="file_list_empty_favorites_filter">Your search returned no favorited files.</string>
    <string name="file_list_loading">Loading&#8230;</string>
    <string name="file_list_no_app_for_file_type">No app set up to handle this file type.</string>
    <string name="local_file_list_empty">There are no files in this folder.</string>
    <string name="file_list_empty_headline_search">No results in this folder</string>
    <string name="file_list_empty_headline_server_search">No results</string>
    <string name="file_list_empty_favorite_headline">Nothing favorited yet</string>
    <string name="file_list_empty_shared_headline">Nothing shared yet</string>
    <string name="file_list_empty_shared">Files and folders you share will show up here</string>
    <string name="file_list_empty_headline_server_search_videos">No videos</string>
    <string name="file_list_empty_headline_server_search_photos">No photos</string>
    <string name="file_list_empty_search">Maybe it is in a different folder?</string>
    <string name="file_list_empty_recently_modified">Found no files modified during the last 7 days</string>
    <string name="file_list_empty_recently_modified_filter">Your search returned no files modified
        in the last 7 days.</string>
    <string name="file_list_empty_recently_added">Found no recently added files</string>
    <string name="file_list_empty_recently_added_filter">Your search returned no recently added files.</string>
    <string name="file_list_empty_text_photos">Upload some photos or activate auto upload.</string>
    <string name="file_list_empty_text_photos_filter">Your search returned no photos.</string>
    <string name="file_list_empty_text_videos">Upload some videos or activate auto upload.</string>
    <string name="file_list_empty_text_videos_filter">Your search returned no videos.</string>
    <string name="upload_list_empty_headline">No uploads available</string>
    <string name="upload_list_empty_text">Upload some content or activate instant uploading.</string>
    <string name="upload_list_empty_text_auto_upload">Upload some content or activate auto upload.</string>
    <string name="file_list_folder">folder</string>
    <string name="file_list_folders">folders</string>
    <string name="file_list_file">file</string>
    <string name="file_list_files">files</string>
    <string name="filedetails_select_file">Tap on a file to display additional information.</string>
    <string name="filedetails_size">Size:</string>
    <string name="filedetails_type">Type:</string>
    <string name="filedetails_created">Created:</string>
    <string name="filedetails_modified">Modified:</string>
    <string name="filedetails_download">Download</string>
    <string name="filedetails_sync_file">Synchronize</string>
    <string name="filedetails_renamed_in_upload_msg">File renamed to %1$s during upload</string>
    <string name="list_layout">Listed layout</string>
    <string name="action_share">Share</string>
    <string name="common_yes">Yes</string>
    <string name="common_no">No</string>
    <string name="common_ok">OK</string>
    <string name="common_remove_upload">Remove upload</string>
    <string name="common_retry_upload">Retry uploading</string>
    <string name="common_cancel_sync">Cancel sync</string>
    <string name="common_cancel">Cancel</string>
    <string name="common_back">Back</string>
    <string name="common_save">Save</string>
    <string name="common_save_exit">Save &amp; exit</string>
    <string name="common_error">Error</string>
    <string name="common_loading">Loading &#8230;</string>
    <string name="common_unknown">unknown</string>
    <string name="common_error_unknown">Unknown error</string>
    <string name="common_pending">Pending</string>
    <string name="about_title">About</string>
    <string name="change_password">Change password</string>
    <string name="delete_account">Remove account</string>
    <string name="delete_account_warning">Delete account %s with all local files?\n\nDeleting cannot be undone.</string>
    <string name="create_account">Create account</string>
    <string name="upload_chooser_title">Upload from &#8230;</string>
    <string name="uploader_info_dirname">Folder name</string>
    <string name="uploader_upload_in_progress_ticker">Uploading &#8230;</string>
    <string name="uploader_upload_in_progress_content">%1$d%% Uploading %2$s</string>
    <string name="uploader_upload_succeeded_ticker">Uploaded</string>
    <string name="uploader_upload_succeeded_content_single">%1$s uploaded</string>
    <string name="uploader_upload_failed_ticker">Upload failed</string>
    <string name="uploader_upload_failed_content_single">Could not upload %1$s</string>
    <string name="uploader_upload_failed_credentials_error">Upload failed, you need to log in again</string>
    <string name="uploads_view_title">Uploads</string>
    <string name="uploads_view_group_current_uploads">Current</string>
    <string name="uploads_view_group_failed_uploads">Failed (tap to retry)</string>
    <string name="uploads_view_group_finished_uploads">Uploaded</string>
    <string name="uploads_view_upload_status_succeeded">Completed</string>
    <string name="uploads_view_upload_status_cancelled">Cancelled</string>
    <string name="uploads_view_upload_status_paused">Paused</string>
    <string name="uploads_view_upload_status_failed_connection_error">Connection error</string>
    <string name="uploads_view_upload_status_failed_retry">Upload will be retried shortly</string>
    <string name="uploads_view_upload_status_failed_credentials_error">Credentials error</string>
    <string name="uploads_view_upload_status_failed_folder_error">Folder error</string>
    <string name="uploads_view_upload_status_failed_file_error">File error</string>
    <string name="uploads_view_upload_status_failed_localfile_error">Local file not found</string>
    <string name="uploads_view_upload_status_failed_permission_error">Permission error</string>
    <string name="uploads_view_upload_status_conflict">Conflict</string>
    <string name="uploads_view_upload_status_service_interrupted">App terminated</string>
    <string name="uploads_view_upload_status_unknown_fail">Unknown error</string>
    <string name="uploads_view_upload_status_waiting_for_wifi">Waiting for Wi-Fi connectivity</string>
    <string name="uploads_view_later_waiting_to_upload">Waiting to upload</string>
    <string name="uploads_view_group_header" translatable="false">%1$s (%2$d)</string>
    <string name="downloader_download_in_progress_ticker">Downloading &#8230;</string>
    <string name="downloader_download_in_progress_content">%1$d%% Downloading %2$s</string>
    <string name="downloader_download_succeeded_ticker">Downloaded</string>
    <string name="downloader_download_succeeded_content">%1$s downloaded</string>
    <string name="downloader_download_failed_ticker">Download failed</string>
    <string name="downloader_download_failed_content">Could not download %1$s</string>
    <string name="downloader_not_downloaded_yet">Not downloaded yet</string>
    <string name="downloader_download_failed_credentials_error">Download failed, you need to log in again</string>
    <string name="common_choose_account">Choose account</string>
    <string name="sync_fail_ticker">Sync failed</string>
    <string name="sync_fail_ticker_unauthorized">Sync failed, you need to log in again</string>
    <string name="sync_fail_content">Could not complete sync of %1$s</string>
    <string name="sync_fail_content_unauthorized">Wrong password for %1$s</string>
    <string name="sync_conflicts_in_favourites_ticker">Conflicts found</string>
    <string name="sync_conflicts_in_favourites_content">%1$d kept-in-sync files could not be sync\'ed</string>
    <string name="sync_fail_in_favourites_ticker">Kept-in-sync files failed</string>
    <string name="sync_fail_in_favourites_content">Contents of %1$d files could not be sync\'ed (%2$d conflicts)</string>
    <string name="sync_foreign_files_forgotten_ticker">Some local files were forgotten</string>
    <string name="sync_foreign_files_forgotten_content">%1$d files out of the %2$s folder could not be copied into</string>
    <string name="sync_foreign_files_forgotten_explanation">As of version 1.3.16, files uploaded from this device are copied into the local %1$s folder to prevent data loss when a single file is synced with multiple accounts.\n\nDue to this change, all files uploaded with earlier versions of this app were copied into the %2$s folder. However, an error prevented the completion of this operation during account synchronization. You may either leave the file(s) as is and remove the link to %3$s, or move the file(s) into the %1$s folder and retain the link to %4$s.\n\nListed below are the local file(s), and the remote file(s) in %5$s they were linked to.</string>
    <string name="sync_current_folder_was_removed">The folder %1$s does not exist anymore</string>
    <string name="foreign_files_move">"Move all"</string>
    <string name="foreign_files_success">"All files were moved"</string>
    <string name="foreign_files_fail">"Some files could not be moved"</string>
    <string name="foreign_files_local_text">"Local: %1$s"</string>
    <string name="foreign_files_remote_text">"Remote: %1$s"</string>
    <string name="upload_query_move_foreign_files">Insufficient space prevents copying the selected files into the %1$s folder. Would you like to move them there instead?</string>
    <string name="pass_code_enter_pass_code">Please enter your passcode</string>
    
    <string name="pass_code_configure_your_pass_code">Enter your passcode</string>
    <string name="pass_code_configure_your_pass_code_explanation">The passcode will be requested every time the app is started</string>
    <string name="pass_code_reenter_your_pass_code">Please reenter your passcode</string>
    <string name="pass_code_remove_your_pass_code">Remove your passcode</string>
    <string name="pass_code_mismatch">The passcodes are not the same</string>
    <string name="pass_code_wrong">Incorrect passcode</string>
    <string name="pass_code_removed">Passcode removed</string>
    <string name="pass_code_stored">Passcode stored</string>
    
    <string name="media_notif_ticker">"%1$s music player"</string>
    <string name="media_state_playing">"%1$s (playing)"</string>
    <string name="media_state_loading">"%1$s (loading)"</string>
    <string name="media_event_done">"%1$s playback finished"</string>
    <string name="media_err_nothing_to_play">No media file found</string>
    <string name="media_err_no_account">No account provided</string>
    <string name="media_err_not_in_owncloud">The file is not in a valid account</string>
    <string name="media_err_unsupported">Unsupported media codec</string>
    <string name="media_err_io">Could not read the media file</string>
    <string name="media_err_malformed">The media file has incorrect encoding</string>
    <string name="media_err_timeout">Attempt to play file timed out</string>
    <string name="media_err_invalid_progressive_playback">The media file can not be streamed</string>
    <string name="media_err_unknown">The stock media player is unable to play the media file</string>
    <string name="media_err_security_ex">A security error was encountered trying to play %1$s</string>
    <string name="media_err_io_ex">Input error while trying to play %1$s</string>
    <string name="media_err_unexpected">Unexpected error while trying to play %1$s</string>
    <string name="media_rewind_description">Rewind button</string>
    <string name="media_play_pause_description">Play or pause button</string>
    <string name="media_forward_description">Fast forward button</string>

	<string name="auth_getting_authorization">Getting authorization &#8230;</string>
	<string name="auth_trying_to_login">Trying to log in &#8230;</string>
	<string name="auth_no_net_conn_title">No network connection</string>
	<string name="auth_nossl_plain_ok_title">Secure connection unavailable.</string>
	<string name="auth_connection_established">Connection established</string>
	<string name="auth_testing_connection">Testing connection</string>
	<string name="auth_not_configured_title">Malformed server configuration</string>
	<string name="auth_account_not_new">An account for the same user and server already exists on the device</string>
	<string name="auth_account_not_the_same">The entered user does not match the user of this account</string>
	<string name="auth_unknown_error_title">Unknown error occurred!</string>
	<string name="auth_unknown_host_title">Could not find host</string>
	<string name="auth_incorrect_path_title">Server not found</string>
	<string name="auth_timeout_title">The server took too long to respond</string>
	<string name="auth_incorrect_address_title">Wrong address format for server</string>
	<string name="auth_ssl_general_error_title">SSL initialization failed</string>
	<string name="auth_ssl_unverified_server_title">Could not verify the identity of the SSL server</string>
	<string name="auth_bad_oc_version_title">Unrecognized server version</string>
	<string name="auth_wrong_connection_title">Could not establish connection</string>
	<string name="auth_secure_connection">Secure connection established</string>
	<string name="auth_unauthorized">Wrong username or password</string>
	<string name="auth_oauth_error">Unsuccessful authorization</string>
	<string name="auth_oauth_error_access_denied">Access denied by authorization server</string>
	<string name="auth_wtf_reenter_URL">Unexpected state, please enter the server address again</string>
	<string name="auth_expired_oauth_token_toast">Your authorization expired. Please, authorize again</string>
	<string name="auth_expired_basic_auth_toast">Please enter the current password</string>
	<string name="auth_expired_saml_sso_token_toast">Your session expired. Please connect again</string>
	<string name="auth_connecting_auth_server">Connecting to authentication server…</string>
	<string name="auth_unsupported_auth_method">The server does not support this authentication method</string>
	<string name="auth_unsupported_multiaccount">%1$s does not support multiple accounts</string>
	<string name="auth_fail_get_user_name">Your server is not returning a correct user ID, please contact an administrator</string>
	<string name="auth_can_not_auth_against_server">Cannot authenticate to this server</string>
    <string name="auth_account_does_not_exist">Account does not exist on the device yet</string>


    <string name="favorite">Set as available offline</string>
    <string name="unfavorite">Unset as available offline</string>
    <string name="favorite_real">Set as favorite</string>
    <string name="unset_favorite_real">Unset favorite</string>
    <string name="common_rename">Rename</string>
    <string name="common_remove">Remove</string>
    <string name="confirmation_remove_file_alert">"Do you really want to remove %1$s?"</string>
    <string name="confirmation_remove_folder_alert">"Do you really want to remove %1$s and the contents thereof?"</string>
    <string name="confirmation_remove_local">Local only</string>
    <string name="remove_success_msg">"Removed"</string>
    <string name="remove_fail_msg">"Removal failed"</string>
    <string name="rename_dialog_title">Enter a new name</string>
    <string name="rename_local_fail_msg">"Local copy could not be renamed, try a different name"</string>
    <string name="rename_server_fail_msg">"Could not give server new name"</string>
    <string name="sync_file_fail_msg">Could not check remote file</string>
    <string name="sync_file_nothing_to_do_msg">File contents already synchronized</string>
    <string name="create_dir_fail_msg">Could not create folder</string>
    <string name="filename_forbidden_characters">Forbidden characters: / \\ &lt; &gt; : " | ? *</string>
    <string name="filename_forbidden_charaters_from_server">File name contains at least one invalid character</string>
    <string name="filename_empty">File name cannot be empty</string>
    <string name="wait_a_moment">Wait a moment…</string>
    <string name="wait_checking_credentials">Checking stored credentials</string>
    <string name="filedisplay_unexpected_bad_get_content">"Unexpected problem, please select the file from a different app"</string>
    <string name="filedisplay_no_file_selected">No file selected</string>
    <string name="activity_chooser_title">Send link to &#8230;</string>
    <string name="wait_for_tmp_copy_from_private_storage">Copying file from private storage</string>
    
    <string name="oauth_check_onoff">Log in with oAuth2</string> 
    <string name="oauth_login_connection">Connecting to OAuth 2 server…</string>    
        
    <string name="ssl_validator_header">The identity of the site could not be verified</string>
    <string name="ssl_validator_reason_cert_not_trusted">- The server certificate is not trusted</string>
    <string name="ssl_validator_reason_cert_expired">- The server certificate expired</string>
    <string name="ssl_validator_reason_cert_not_yet_valid">- The server certificate valid dates are in the future</string>
    <string name="ssl_validator_reason_hostname_not_verified">- The URL does not match the hostname in the certificate</string>
    <string name="ssl_validator_question">Do you want to trust this certificate anyway?</string>
    <string name="ssl_validator_not_saved">Could not save certificate</string>
    <string name="ssl_validator_btn_details_see">Details</string>
    <string name="ssl_validator_btn_details_hide">Hide</string>
    <string name="ssl_validator_label_subject">Issued to:</string>
    <string name="ssl_validator_label_issuer">Issued by:</string>
    <string name="ssl_validator_label_CN">Common name:</string>
    <string name="ssl_validator_label_O">Organization:</string>
    <string name="ssl_validator_label_OU">Organizational unit:</string>
    <string name="ssl_validator_label_C">Country:</string>
    <string name="ssl_validator_label_ST">State:</string>
    <string name="ssl_validator_label_L">Location:</string>
    <string name="ssl_validator_label_validity">Validity:</string>
    <string name="ssl_validator_label_validity_from">From:</string>
    <string name="ssl_validator_label_validity_to">To:</string>
    <string name="ssl_validator_label_signature">Signature:</string>
    <string name="ssl_validator_label_signature_algorithm">Algorithm:</string>
    <string name="digest_algorithm_not_available">This digest algorithm is not available on your phone.</string>
    <string name="ssl_validator_label_certificate_fingerprint">Fingerprint:</string>
    <string name="certificate_load_problem">There is a problem loading the certificate.</string>
    <string name="ssl_validator_null_cert">The certificate could not be shown.</string>
    <string name="ssl_validator_no_info_about_error">- No information about the error</string>

    <string name="placeholder_sentence">This is a placeholder</string>
    <string name="placeholder_filename">placeholder.txt</string>
    <string name="placeholder_filetype">PNG image</string>
    <string name="placeholder_filesize">389 KB</string>
    <string name="placeholder_timestamp">2012/05/18 12:23 PM</string>
    <string name="placeholder_media_time">12:23:45</string>

    <string name="auto_upload_on_wifi">Only upload on Wi-Fi</string>
    <string name="instant_upload_on_wifi">Only upload pictures on Wi-Fi</string>
    <string name="instant_video_upload_on_wifi">Only upload videos on Wi-Fi</string>
    <string name="instant_video_upload_on_charging">Only upload when charging</string>
    <string name="instant_upload_on_charging">Only upload when charging</string>
    <string name="instant_upload_path">/InstantUpload</string>
    <string name="auto_upload_path">/Auto Upload</string>
    <string name="conflict_title">File conflict</string>
    <string name="conflict_message">Which files do you want to keep? If you select both versions, the local file will have a number appended to its name.</string>
    <string name="conflict_keep_both">Keep both</string>
    <string name="conflict_use_local_version">local version</string>
    <string name="conflict_use_server_version">server version</string>

    <string name="preview_sorry">Sorry.</string>
    <string name="preview_image_description">Image preview</string>
    <string name="preview_image_error_unknown_format">Unable to show image</string>

    <string name="error__upload__local_file_not_copied">%1$s could not be copied to %2$s local folder</string>
    <string name="prefs_instant_upload_path_title">Instant upload folder</string>
    <string name="prefs_folder_sync_local_path_title">Local folder</string>
    <string name="prefs_folder_sync_remote_path_title">Remote folder</string>
    <string name="prefs_instant_upload_path_use_subfolders_title">Use subfolders</string>
    <string name="prefs_instant_upload_path_use_subfolders_summary">Store in subfolders based on year and month</string>

	<string name="share_link_no_support_share_api">Sharing is not enabled on your server. Please contact your administrator.</string>
	<string name="share_link_file_no_exist">Unable to share. Please check whether the file exists</string>
	<string name="share_link_file_error">An error occurred while trying to share this file or folder</string>
	<string name="unshare_link_file_no_exist">Unable to unshare. Please check whether the file exists</string>
	<string name="unshare_link_file_error">An error occurred while trying to unshare this file or folder</string>
    <string name="update_link_file_no_exist">Unable to update. Please check whether the file exists</string>
    <string name="update_link_file_error">An error occurred while trying to update the share</string>
    <string name="share_link_password_title">Enter a password</string>
    <string name="share_link_empty_password">You must enter a password</string>
    <string name="enter_valid_password">Please enter a valid password</string>

    <string name="activity_chooser_send_file_title">Send</string>

    <string name="copy_link">Copy link</string>
    <string name="clipboard_text_copied">Copied to clipboard</string>
    <string name="clipboard_no_text_to_copy">Received no text to copy to clipboard</string>
    <string name="clipboard_uxexpected_error">Unexpected error while copying to clipboard</string>
    <string name="clipboard_label">Text copied from %1$s</string>

    <string name="error_cant_bind_to_operations_service">Critical error: Unable to perform operations</string>

    <string name="network_error_socket_exception">An error occurred during connection to the server.</string>
    <string name="network_error_socket_timeout_exception">An error occurred while waiting for the server. Could not complete operation.</string>
    <string name="network_error_connect_timeout_exception">An error occurred while waiting for the server. Could not complete operation.</string>
    <string name="network_host_not_available">Could not complete operation. Server unavailable</string>

    <string name="forbidden_permissions">You are not permitted %s</string>
    <string name="forbidden_permissions_rename">to rename this file</string>
    <string name="forbidden_permissions_delete">to delete this file</string>
    <string name="share_link_forbidden_permissions">to share this file</string>
    <string name="unshare_link_forbidden_permissions">to unshare this file</string>
    <string name="update_link_forbidden_permissions">to update this share</string>
    <string name="forbidden_permissions_create">to create this file</string>
    <string name="uploader_upload_forbidden_permissions">to upload to this folder</string>
    <string name="downloader_download_file_not_found">The file is no longer available on the server</string>

    <string name="file_migration_dialog_title">Updating storage path</string>
    <string name="file_migration_finish_button">Finish</string>
    <string name="file_migration_preparing">Preparing migration&#8230;</string>
    <string name="file_migration_checking_destination">Checking destination&#8230;</string>
    <string name="file_migration_saving_accounts_configuration">Saving configuration of accounts&#8230;</string>
    <string name="file_migration_waiting_for_unfinished_sync">Waiting for all synchronizations to finish&#8230;</string>
    <string name="file_migration_migrating">Moving data&#8230;</string>
    <string name="file_migration_updating_index">Updating index&#8230;</string>
    <string name="file_migration_cleaning">Cleaning&#8230;</string>
    <string name="file_migration_restoring_accounts_configuration">Restoring configuration of accounts&#8230;</string>
    <string name="file_migration_ok_finished">Finished</string>
    <string name="file_migration_failed_not_enough_space">ERROR: Insufficient space</string>
    <string name="file_migration_failed_not_writable">ERROR: Destination file not writable</string>
    <string name="file_migration_failed_not_readable">ERROR: Source file not readable</string>
    <string name="file_migration_failed_dir_already_exists">ERROR: Nextcloud directory already exists</string>
    <string name="file_migration_failed_while_coping">ERROR: Failed during migration</string>
    <string name="file_migration_failed_while_updating_index">ERROR: Failed to updating index</string>

    <string name="file_migration_directory_already_exists">Data folder exists already. Choose one of the following:</string>
    <string name="file_migration_override_data_folder">Replace</string>
    <string name="file_migration_use_data_folder">Use</string>

    <string name="file_migration_source_not_readable_title">Source directory not readable!</string>
    <string name="file_migration_source_not_readable">Do you still want to change the storage path to %1$s?\n\nNote: All data will have to be downloaded again.</string>

    <string name="prefs_category_accounts">Accounts</string>
    <string name="prefs_add_account">Add account</string>
    <string name="drawer_manage_accounts">Manage accounts</string>
    <string name="auth_redirect_non_secure_connection_title">Secure connection redirected through an unsecured route.</string>

	<string name="actionbar_logger">Logs</string>
	<string name="log_send_history_button">Send history</string>
	<string name="log_send_no_mail_app">No app for sending logs found. Please install an e-mail client.</string>
	<string name="log_send_mail_subject">%1$s Android app logs</string>
	<string name="log_progress_dialog_text">Loading data &#8230;</string>

	<string name="saml_authentication_required_text">Authentication required</string>
	<string name="saml_authentication_wrong_pass">Wrong password</string>
	<string name="actionbar_move">Move</string>
    <string name="actionbar_copy">Copy</string>
	<string name="file_list_empty_moving">Nothing in here. You can add a folder.</string>
	<string name="folder_picker_choose_button_text">Choose</string>

    <string name="move_file_not_found">Unable to move file. Please check whether it exists</string>
    <string name="move_file_invalid_into_descendent">It is not possible to move a folder into one of its own underlying folders</string>
    <string name="move_file_invalid_overwrite">The file is already present in the destination folder</string>
    <string name="move_file_error">An error occurred while trying to move this file or folder</string>
    <string name="forbidden_permissions_move">to move this file</string>


    <string name="copy_file_not_found">Unable to copy. Please check whether the file exists</string>
    <string name="copy_file_invalid_into_descendent">It is not possible to copy a folder into one of its own underlying folders</string>
    <string name="copy_file_invalid_overwrite">The file is already present in the destination folder</string>
    <string name="copy_file_error">An error occurred while trying to copy this file or folder</string>
    <string name="forbidden_permissions_copy">to copy this file</string>

    <string name="prefs_category_instant_uploading">Instant uploads</string>
    <string name="prefs_category_details">Details</string>

	<string name="prefs_instant_video_upload_path_title">Video folder for instant uploads</string>
    <string name="sync_folder_failed_content">Synchronization of %1$s folder could not be completed</string>

	<string name="shared_subject_header">shared</string>
	<string name="with_you_subject_header">with you</string>
    
	<string name="subject_user_shared_with_you">%1$s shared \"%2$s\" with you</string>
    <string name="subject_shared_with_you">\"%1$s\" has been shared with you</string>

    <string name="auth_refresh_button">Refresh connection</string>
    <string name="auth_host_address">Server address</string>
    <string name="common_error_out_memory">Not enough memory</string>

    <string name="username">Username</string>

    <string name="file_list__footer__folder">1 folder</string>
    <string name="file_list__footer__folders">%1$d folders</string>
    <string name="file_list__footer__file">1 file</string>
    <string name="file_list__footer__file_and_folder">1 file, 1 folder</string>
    <string name="file_list__footer__file_and_folders">1 file, %1$d folders</string>
    <string name="file_list__footer__files">%1$d files</string>
    <string name="file_list__footer__files_and_folder">%1$d files, 1 folder</string>
    <string name="file_list__footer__files_and_folders">%1$d files, %2$d folders</string>
    <string name="set_picture_as">Set picture as</string>
    <string name="set_as">Set As</string>

    <string name="prefs_instant_behaviour_dialogTitle">Original file will be&#8230;</string>
    <string name="prefs_instant_behaviour_title">Original file will be&#8230;</string>
    <string name="upload_copy_files">Copy file</string>
    <string name="upload_move_files">Move file</string>
    <string name="select_all">Select all</string>

    <string name="pref_behaviour_entries_keep_file">kept in original folder</string>
    <string name="pref_behaviour_entries_move">moved to app folder</string>
    <string name="pref_behaviour_entries_delete_file">deleted</string>
    <string name="prefs_storage_path">Storage path</string>
    <string name="prefs_common">Common</string>

    <string name="share_dialog_title">Sharing</string>
    <string name="share_file">Share %1$s</string>
    <string name="share_with_user_section_title">Share with users and groups</string>
    <string name="share_no_users">No data shared with users yet</string>
    <string name="share_add_user_or_group">Add user or group</string>
    <string name="share_via_link_section_title">Share link</string>
    <string name="share_via_link_expiration_date_label">Set expiration date</string>
    <string name="share_via_link_password_label">Protect with password</string>
    <string name="share_via_link_password_title">Secured</string>
    <string name="share_via_link_edit_permission_label">Allow editing</string>
    <string name="share_via_link_hide_file_listing_permission_label">Hide file listing</string>
    <string name="share_get_public_link_button">Get link</string>
    <string name="share_with_title">Share with &#8230;</string>
    <string name="share_with_edit_title">Share with %1$s</string>

    <string name="share_search">Search</string>

    <string name="search_users_and_groups_hint">Search users and groups</string>
    <string name="share_group_clarification">%1$s (group)</string>
    <string name="share_remote_clarification">%1$s (remote)</string>
    <string name="share_email_clarification">%1$s (email)</string>
    <string name="share_known_remote_clarification">%1$s ( at %2$s )</string>

    <string name="share_sharee_unavailable">Upgrade the server version to allow sharing between users from within their clients.\nPlease contact your administrator</string>
    <string name="share_privilege_can_share">can share</string>
    <string name="share_privilege_can_edit">can edit</string>
    <string name="share_privilege_can_edit_create">create</string>
    <string name="share_privilege_can_edit_change">change</string>
    <string name="share_privilege_can_edit_delete">delete</string>
    <string name="edit_share_unshare">Stop sharing</string>
    <string name="edit_share_done">done</string>

    <string name="action_retry_uploads">New attempt failed</string>
    <string name="action_clear_failed_uploads">Clear failed</string>
    <string name="action_clear_successful_uploads">Cleared</string>
    <string name="action_clear_finished_uploads">Clear finished uploads</string>

    <string name="action_switch_grid_view">Grid view</string>
    <string name="action_switch_list_view">List view</string>

    <string name="manage_space_title">Manage space</string>
    <string name="manage_space_description">Settings, database and server certificates from %1$s\'s data will be deleted permanently. \n\nDownloaded files will be kept untouched.\n\nThis process can take a while.</string>
    <string name="manage_space_clear_data">Clear data</string>
    <string name="manage_space_error">Some files could not be deleted.</string>

    <string name="permission_storage_access">Additional permissions required to upload and download files.</string>
    <string name="local_file_not_found_toast">File not found in local file system</string>
    <string name="confirmation_remove_files_alert">Do you really want to remove the selected items?</string>
    <string name="confirmation_remove_folders_alert">Do you really want to remove the selected items and their contents?</string>
    <string name="maintenance_mode">Server in maintenance mode</string>

    <string name="uploads_view_upload_status_waiting_for_charging">Awaiting charge</string>
    <string name="actionbar_search">Search</string>
    <string name="files_drop_not_supported">This is a Nextcloud feature, please update.</string>
    <string name="learn_more">Learn more</string>
    <string name="drawer_folder_sync">Auto upload</string>
    <string name="drawer_participate">Participate</string>
    <string name="participate_testing_headline">Help by testing</string>
    <string name="participate_testing_bug_text">Found a bug? Oddments?</string>
    <string name="participate_testing_report_text">Report an issue on Github</string>
    <string name="participate_testing_version_text">Interested in helping out by testing the next version?</string>
    <string name="participate_beta_headline">Test the dev version</string>
    <string name="participate_beta_text">This includes all upcoming features and it is on the very bleeding edge. Bugs/errors can occur, if and when they do, please report of your findings.</string>
    <string name="participate_release_candidate_headline">Release candidate</string>
    <string name="participate_release_candidate_text">The release candidate (RC) is a snapshot of the upcoming release and is expected to be stable. Testing your individual setup could help ensure this. Sign up for testing on the Play store or manually look in the \"versions\" section on F-Droid.</string>
    <string name="participate_contribute_headline">Actively Contribute</string>
    <string name="participate_contribute_irc_text">Join the chat on IRC: &lt;font color=\"%1$s\">&lt;a href=\"%2$s\">#nextcloud-mobile&lt;/a>&lt;/font></string>
    <string name="participate_contribute_forum_text">Help others on the &lt;font color=\"%1$s\">&lt;a href=\"%2$s\">forum&lt;/a>&lt;/font></string>
    <string name="participate_contribute_translate_text">&lt;font color=\"%1$s\">&lt;a href=\"%2$s\">Translate&lt;/a>&lt;/font> the app</string>
    <string name="participate_contribute_github_text">Review, amend and write code, see &lt;font color=\"%1$s\">&lt;a href=\"%2$s\">CONTRIBUTING.md&lt;a>&lt;/font> for details</string>
    <string name="move_to">Move to&#8230;</string>
    <string name="copy_to">Copy to&#8230;</string>
    <string name="choose_remote_folder">Choose folder&#8230;</string>
    <string name="folder_sync_loading_folders">Loading folders&#8230;</string>
    <string name="folder_sync_no_results">No media folders found.</string>
    <string name="folder_sync_preferences">Preferences for auto uploading</string>
    <string name="folder_sync_settings">Settings</string>
    <string name="folder_sync_new_info">Instant uploading has been revamped completely. Re-configure your auto upload from within the main menu.\n\nEnjoy the new and extended auto uploading.</string>
    <string name="folder_sync_preferences_folder_path">For %1$s</string>
    <plurals name="items_selected_count">
        <!--
             As a developer, you should always supply "one" and "other"
             strings. Your translators will know which strings are actually
             needed for their language. Always include %d in "one" because
             translators will need to use %d for languages where "one"
             doesn't mean 1 (as explained above).
          -->
        <item quantity="one">%d selected</item>
        <item quantity="other">%d selected</item>
    </plurals>

    <string name="activity_list_loading_activity">Loading activities&#8230;</string>
    <string name="activity_list_no_results">No activities found.</string>

    <string name="notifications_loading_activity">Loading notifications&#8230;</string>
    <string name="notifications_no_results_headline">No notifications</string>
    <string name="notifications_no_results_message">Please check back later.</string>

    <string name="upload_file_dialog_title">Input filename and filetype to upload</string>
    <string name="upload_file_dialog_filename">Filename</string>
    <string name="upload_file_dialog_filetype">Filetype</string>
    <string name="upload_file_dialog_filetype_snippet_text">Snippet text file(.txt)</string>
    <string name="upload_file_dialog_filetype_internet_shortcut">Internet shortcut file(%s)</string>
    <string name="upload_file_dialog_filetype_googlemap_shortcut">Google Maps shortcut file(%s)</string>

    <string name="storage_description_default">Default</string>
    <string name="storage_description_sd_no">SD card %1$d</string>
    <string name="storage_description_unknown">Unknown</string>

    <!-- What's new feature and texts to show -->
    <string name="whats_new_title">What\'s new in Nextcloud</string>

    <!-- Welcome to Nc intro features -->
    <string name="welcome_feature_1_title">A safe home for all your data</string>
    <string name="welcome_feature_1_text">Access, share and protect your files at home and at work</string>

    <string name="welcome_feature_2_title">Multi account</string>
    <string name="welcome_feature_2_text">Connect to all your clouds</string>

    <string name="welcome_feature_3_title">Instant upload</string>
    <string name="welcome_feature_3_text">Keep your photos safe</string>

    <string name="whats_new_skip">Skip</string>

    <string name="fingerprint_scan_finger">Please scan your finger</string>
    <string name="fingerprint_unknown">Finger not recognized</string>

    <!-- User information -->
    <string name="user_info_full_name">Full name</string>
    <string name="user_info_email">E-mail</string>
    <string name="user_info_phone">Phone number</string>
    <string name="user_info_address">Address</string>
    <string name="user_info_website">Website</string>
    <string name="user_info_twitter">Twitter</string>

    <string name="user_information_description">User information</string>

    <!-- Activities -->
    <string name="activities_no_results_headline">No activity yet</string>
    <string name="activities_no_results_message">This stream will show events like\nadditions, changes and shares</string>
    <string name="webview_error">Error occurred</string>
    <string name="prefs_category_about">About</string>

<<<<<<< HEAD
    <string name="prefs_category_dev">Dev</string>

=======
>>>>>>> 434e5315
    <string name="actionbar_contacts">Back up contacts</string>
    <string name="actionbar_contacts_restore">Restore contacts</string>
    <string name="contacts_backup_button">Back up now</string>
    <string name="contacts_automatic_backup">Automatic backup</string>
    <string name="contacts_last_backup">Last backup</string>
    <string name="contacts_read_permission">Permission to read contact list needed</string>
    <string name="contacts_write_permission">Permission to change contact list needed</string>
    <string name="contactlist_title">Restore contacts</string>
    <string name="contaclist_restore_selected">Restore selected contacts</string>
    <string name="contactlist_account_chooser_title">Choose account to import</string>
    <string name="contactlist_no_permission">No permission given, nothing imported!</string>
    <string name="contacts_preference_choose_date">Choose date</string>
    <string name="contacts_preference_backup_never">never</string>
    <string name="contacts_preferences_no_file_found">No file found</string>
    <string name="contacts_preferences_something_strange_happened">We can\'t find your last backup!</string>
    <string name="contacts_preferences_backup_scheduled">Backup scheduled and will start shortly</string>
    <string name="contacts_preferences_import_scheduled">Import scheduled and will start shortly</string>

    <!-- Notifications -->
    <string name="new_notification_received">New notification received</string>
    <string name="drawer_logout">Logout</string>
    <string name="picture_set_as_no_app">No app found to set a picture with!</string>
    <string name="privacy">Privacy</string>
    <string name="file_not_found">File not found!</string>

    <string name="folder_sync_folders">Configure folders</string>

  <string name="empty" translatable="false"/>
</resources><|MERGE_RESOLUTION|>--- conflicted
+++ resolved
@@ -643,11 +643,8 @@
     <string name="webview_error">Error occurred</string>
     <string name="prefs_category_about">About</string>
 
-<<<<<<< HEAD
     <string name="prefs_category_dev">Dev</string>
 
-=======
->>>>>>> 434e5315
     <string name="actionbar_contacts">Back up contacts</string>
     <string name="actionbar_contacts_restore">Restore contacts</string>
     <string name="contacts_backup_button">Back up now</string>
