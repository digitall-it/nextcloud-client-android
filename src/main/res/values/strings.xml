--- conflicted
+++ resolved
@@ -642,13 +642,9 @@
     <string name="webview_error">Error occurred</string>
     <string name="prefs_category_about">About</string>
 
-<<<<<<< HEAD
     <string name="prefs_category_dev">Dev</string>
 
-    <string name="actionbar_contacts">Backup contacts</string>
-=======
     <string name="actionbar_contacts">Back up contacts</string>
->>>>>>> 5a7a6667
     <string name="actionbar_contacts_restore">Restore contacts</string>
     <string name="contacts_backup_button">Back up now</string>
     <string name="contacts_restore_button">Restore last backup</string>
