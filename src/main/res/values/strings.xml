<?xml version="1.0" encoding="utf-8"?>
<resources>
    <string name="about_android">%1$s Android app</string>
    <string name="about_version">version %1$s</string>
    <string name="about_version_with_build">version %1$s, build #%2$s</string>
    <string name="actionbar_sync">Refresh account</string>
    <string name="actionbar_open_with">Open with</string>
    <string name="actionbar_mkdir">New folder</string>
    <string name="actionbar_settings">Settings</string>
    <string name="actionbar_see_details">Details</string>
    <string name="actionbar_send_file">Send</string>
    <string name="actionbar_sort">Sort</string>
    <string name="sort_by">Sort by</string>
    <string name="menu_item_sort_by_name_a_z">A - Z</string>
    <string name="menu_item_sort_by_name_z_a">Z - A</string>
    <string name="menu_item_sort_by_date_newest_first">Newest first</string>
    <string name="menu_item_sort_by_date_oldest_first">Oldest first</string>
    <string name="menu_item_sort_by_size_biggest_first">Biggest first</string>
    <string name="menu_item_sort_by_size_smallest_first">Smallest first</string>

    <string name="drawer_item_all_files">All files</string>
    <string name="drawer_item_home">Home</string>
    <string name="drawer_item_favorites">Favorites</string>
    <string name="drawer_item_photos">Photos</string>
    <string name="drawer_item_on_device">On device</string>
    <string name="drawer_item_recently_added">Recently added</string>
    <string name="drawer_item_recently_modified">Recently modified</string>
    <string name="drawer_item_shared">Shared</string>
    <string name="drawer_item_videos">Videos</string>
    <string name="drawer_item_uploads_list">Uploads</string>
    <string name="drawer_item_activities">Activities</string>
    <string name="drawer_item_notifications">Notifications</string>
    <string name="drawer_quota">%1$s of %2$s used</string>
    <string name="drawer_quota_unlimited">%1$s used</string>
    <string name="drawer_close">Close sidebar</string>
    <string name="drawer_open">Open sidebar</string>
    <string name="prefs_category_general">General</string>
    <string name="prefs_category_more">More</string>
    <string name="prefs_manage_accounts">Manage accounts</string>
    <string name="prefs_lock">App passcode</string>
    <string name="prefs_lock_title">Protect app using</string>
    <string name="prefs_lock_none">None</string>
    <string name="prefs_lock_using_passcode">Passcode</string>
    <string name="prefs_lock_using_device_credentials">Device credentials</string>
    <string name="prefs_lock_device_credentials_enabled">Device credentials enabled</string>
    <string name="prefs_lock_device_credentials_not_setup">No device credentials have been set up.</string>
    <string name="prefs_show_hidden_files">Show hidden files</string>
    <string name="prefs_enable_media_scan_notifications">Show media scan notifications</string>
    <string name="prefs_enable_media_scan_notifications_summary">Notify about newly found media folders</string>
    <string name="prefs_calendar_contacts">Sync calendar &amp; contacts</string>
    <string name="prefs_calendar_contacts_no_store_error">Neither F-Droid nor Google Play is installed</string>
    <string name="prefs_calendar_contacts_sync_setup_successful">Calendar &amp; contacts sync set up</string>
    <string name="prefs_daily_contacts_sync_summary">Daily backup of your contacts</string>
    <string name="prefs_help">Help</string>
    <string name="prefs_recommend">Recommend to friend</string>
    <string name="prefs_imprint">Imprint</string>
    <string name="prefs_value_theme_light">Light</string>
    <string name="prefs_value_theme_dark">Dark</string>
    <string name="prefs_theme_title">Theme</string>


    <string name="recommend_subject">Try %1$s on your device!</string>
    <string name="recommend_text">I want to invite you to use %1$s on your device.\nDownload here: %2$s</string>
    <string name="recommend_urls">%1$s or %2$s</string>

    <string name="auth_check_server">Check server</string>
    <string name="auth_host_url">Server address https://…</string>
    <string name="auth_username">Username</string>
    <string name="auth_password">Password</string>
    <string name="sync_string_files">Files</string>
    <string name="setup_btn_connect">Connect</string>
    <string name="uploader_btn_upload_text">Upload</string>
    <string name="uploader_btn_alternative_text">Choose</string>
    <string name="uploader_top_message">Choose upload folder</string>
    <string name="uploader_wrn_no_account_title">No account found</string>
    <string name="uploader_wrn_no_account_text">There are no %1$s accounts on your device. Please set up an account first.</string>
    <string name="uploader_wrn_no_account_setup_btn_text">Setup</string>
    <string name="uploader_wrn_no_account_quit_btn_text">Quit</string>
    <string name="uploader_error_title_no_file_to_upload">No file to upload</string>
    <string name="uploader_error_message_no_file_to_upload">Received data did not include a valid file.</string>
    <string name="uploader_error_title_file_cannot_be_uploaded">This file can not be uploaded</string>
    <string name="uploader_error_message_read_permission_not_granted">%1$s is not allowed to read a received file</string>
    <string name="uploader_error_message_source_file_not_found">File selected for upload not found. Please check whether the file exists.</string>
    <string name="uploader_error_message_source_file_not_copied">Could not copy file to a temporary folder. Try to resend it.</string>
    <string name="uploader_upload_files_behaviour">Upload option:</string>
    <string name="uploader_upload_files_behaviour_move_to_nextcloud_folder">Move file to %1$s folder</string>
    <string name="uploader_upload_files_behaviour_only_upload">Keep file in source folder</string>
    <string name="uploader_upload_files_behaviour_upload_and_delete_from_source">Delete file from source folder</string>
    <string name="file_list_seconds_ago">seconds ago</string>
    <string name="file_list_empty_headline">No files here</string>
    <string name="folder_list_empty_headline">No folders here</string>
    <string name="file_list_empty">Upload some content or sync with your devices.</string>
    <string name="file_list_empty_favorites_filter_list">Files and folders you mark as favorites will show up here</string>
    <string name="file_list_empty_favorites_filter">Your search returned no favorited files.</string>
    <string name="file_list_loading">Loading…</string>
    <string name="file_list_no_app_for_file_type">No app set up to handle this file type.</string>
    <string name="local_file_list_empty">There are no files in this folder.</string>
    <string name="local_folder_list_empty">There are no further folders.</string>
    <string name="file_list_empty_headline_search">No results in this folder</string>
    <string name="file_list_empty_headline_server_search">No results</string>
    <string name="file_list_empty_favorite_headline">Nothing favorited yet</string>
    <string name="file_list_empty_shared_headline">Nothing shared yet</string>
    <string name="file_list_empty_shared">Files and folders you share will show up here</string>
    <string name="file_list_empty_headline_server_search_videos">No videos</string>
    <string name="file_list_empty_headline_server_search_photos">No photos</string>
    <string name="file_list_empty_search">Maybe it is in a different folder?</string>
    <string name="file_list_empty_recently_modified">Found no files modified within the last 7 days</string>
    <string name="file_list_empty_recently_modified_filter">No files modified the last 7 days.</string>
    <string name="file_list_empty_recently_added">Found no recently added files</string>
    <string name="file_list_empty_recently_added_filter">No recently added files.</string>
    <string name="file_list_empty_text_photos">Upload some photos or activate auto upload.</string>
    <string name="file_list_empty_text_photos_filter">No photos.</string>
    <string name="file_list_empty_text_videos">Upload some videos or activate auto upload.</string>
    <string name="file_list_empty_text_videos_filter">No videos.</string>
    <string name="trashbin_empty_headline">No deleted files</string>
    <string name="trashbin_empty_message">You will be able to recover deleted files from here</string>
    <string name="upload_list_empty_headline">No uploads available</string>
    <string name="upload_list_empty_text_auto_upload">Upload some content or activate auto upload.</string>
    <string name="file_list_folder">folder</string>
    <string name="filedetails_download">Download</string>
    <string name="filedetails_sync_file">Sync</string>
    <string name="filedetails_renamed_in_upload_msg">File renamed %1$s during upload</string>
    <string name="list_layout">Listed layout</string>
    <string name="action_send_share">Send/Share</string>
    <string name="common_yes">Yes</string>
    <string name="common_no">No</string>
    <string name="common_ok">OK</string>
    <string name="common_cancel_sync">Cancel sync</string>
    <string name="common_cancel">Cancel</string>
    <string name="common_back">Back</string>
    <string name="common_save">Save</string>
    <string name="common_error">Error</string>
    <string name="common_loading">Loading…</string>
    <string name="common_unknown">unknown</string>
    <string name="common_error_unknown">Unknown error</string>
    <string name="common_pending">Pending</string>
    <string name="common_delete">Delete</string>
    <string name="common_send">Send</string>
    <string name="common_share">Share</string>
    <string name="about_title">About</string>
    <string name="delete_account">Remove account</string>
    <string name="delete_account_warning">Remove account %s and delete all local files?\n\nDeletion cannot be undone.</string>
    <string name="avatar">Avatar</string>
    <string name="active_user">Active user</string>
    <string name="upload_chooser_title">Upload from…</string>
    <string name="uploader_info_dirname">Folder name</string>
    <string name="uploader_upload_in_progress_ticker">Uploading…</string>
    <string name="uploader_upload_in_progress_content">%1$d%% Uploading %2$s</string>
    <string name="uploader_upload_succeeded_content_single">%1$s uploaded</string>
    <string name="uploader_upload_failed_ticker">Upload failed</string>
    <string name="uploader_upload_failed_content_single">Could not upload %1$s</string>
    <string name="uploader_upload_failed_credentials_error">Upload failed, log in again</string>
    <string name="uploads_view_upload_status_failed_ssl_certificate_not_trusted">Untrusted server certificate</string>
    <string name="uploads_view_title">Uploads</string>
    <string name="uploads_view_group_current_uploads">Current</string>
    <string name="uploads_view_group_failed_uploads">Failed/pending restart</string>
    <string name="uploads_view_group_finished_uploads">Uploaded</string>
    <string name="uploads_view_upload_status_succeeded">Completed</string>
    <string name="uploads_view_upload_status_cancelled">Cancelled</string>
    <string name="uploads_view_upload_status_failed_connection_error">Connection error</string>
    <string name="uploads_view_upload_status_failed_credentials_error">Credentials error</string>
    <string name="uploads_view_upload_status_failed_folder_error">Folder error</string>
    <string name="uploads_view_upload_status_failed_file_error">File error</string>
    <string name="uploads_view_upload_status_failed_localfile_error">Local file not found</string>
    <string name="uploads_view_upload_status_failed_permission_error">Permission error</string>
    <string name="uploads_view_upload_status_conflict">Conflict</string>
    <string name="uploads_view_upload_status_service_interrupted">App terminated</string>
    <string name="uploads_view_upload_status_unknown_fail">Unknown error</string>
    <string name="uploads_view_upload_status_waiting_for_wifi">Waiting for Wi-Fi</string>
    <string name="uploads_view_upload_status_waiting_exit_power_save_mode">Waiting to exit power save mode</string>
    <string name="uploads_view_later_waiting_to_upload">Waiting to upload</string>
    <string name="uploads_view_group_header" translatable="false">%1$s (%2$d)</string>
    <string name="downloader_download_in_progress_ticker">Downloading…</string>
    <string name="downloader_download_in_progress_content">%1$d%% Downloading %2$s</string>
    <string name="downloader_download_succeeded_ticker">Downloaded</string>
    <string name="downloader_download_succeeded_content">%1$s downloaded</string>
    <string name="downloader_download_failed_ticker">Download failed</string>
    <string name="downloader_download_failed_content">Could not download %1$s</string>
    <string name="downloader_not_downloaded_yet">Not downloaded yet</string>
    <string name="downloader_download_failed_credentials_error">Download failed, log in again</string>
    <string name="common_choose_account">Choose account</string>
    <string name="common_switch_account">Switch Account</string>
    <string name="sync_fail_ticker">Sync failed</string>
    <string name="sync_fail_ticker_unauthorized">Sync failed, log in again</string>
    <string name="sync_fail_content">Could not sync %1$s</string>
    <string name="sync_fail_content_unauthorized">Wrong password for %1$s</string>
    <string name="sync_conflicts_in_favourites_ticker">Conflicts found</string>
    <string name="sync_fail_in_favourites_ticker">Kept-in-sync files failed</string>
    <plurals name="sync_fail_in_favourites_content">
        <item quantity="one">Could not sync %1$d file (conflicts: %2$d)</item>
        <item quantity="other">Could not sync %1$d files (conflicts: %2$d)</item>
    </plurals>
    <string name="sync_foreign_files_forgotten_ticker">Some local files were forgotten</string>
    <plurals name="sync_foreign_files_forgotten_content">
        <item quantity="one">Failed to copy %1$d file from the %2$s folder into</item>
        <item quantity="other">Failed to copy %1$d files from the %2$s folder into</item>
    </plurals>
    <string name="sync_foreign_files_forgotten_explanation">As of version 1.3.16, files uploaded from this device are copied into the local %1$s folder to prevent data loss when a single file is synced with multiple accounts.\n\nDue to this change, all files uploaded with earlier versions of this app were copied into the %2$s folder. However, an error prevented the completion of this operation during account synchronization. You may either leave the file(s) as is and delete the link to %3$s, or move the file(s) into the %1$s folder and retain the link to %4$s.\n\nListed below are the local file(s), and the remote file(s) in %5$s they were linked to.</string>
    <string name="sync_current_folder_was_removed">The folder %1$s does not exist anymore</string>
    <string name="foreign_files_move">Move all</string>
    <string name="foreign_files_success">All files were moved</string>
    <string name="foreign_files_fail">Some files could not be moved</string>
    <string name="foreign_files_local_text">Local: %1$s</string>
    <string name="foreign_files_remote_text">Remote: %1$s</string>
    <string name="upload_query_move_foreign_files">Insufficient space prevents copying the selected files into the %1$s folder. Would you like to move them there instead?</string>
    <string name="pass_code_enter_pass_code">Please enter your passcode</string>
    <string name="default_credentials_wrong">Incorrect credentials</string>
    <string name="credentials_disabled">Credentials disabled</string>

    <string name="pass_code_configure_your_pass_code">Enter your passcode</string>
    <string name="pass_code_configure_your_pass_code_explanation">The passcode will be requested every time the app is started</string>
    <string name="pass_code_reenter_your_pass_code">Please reenter your passcode</string>
    <string name="pass_code_remove_your_pass_code">Delete your passcode</string>
    <string name="pass_code_mismatch">The passcodes are not the same</string>
    <string name="pass_code_wrong">Incorrect passcode</string>
    <string name="pass_code_removed">Passcode deleted</string>
    <string name="pass_code_stored">Passcode stored</string>

    <string name="media_notif_ticker">%1$s music player</string>
    <string name="media_state_playing">%1$s (playing)</string>
    <string name="media_err_unsupported">Unsupported media codec</string>
    <string name="media_err_io">Could not read the media file</string>
    <string name="media_err_malformed">The media file has incorrect encoding</string>
    <string name="media_err_timeout">Attempt to play file timed out</string>
    <string name="media_err_invalid_progressive_playback">The media file can not be streamed</string>
    <string name="media_err_unknown">The built-in media player is unable to play the media file</string>
    <string name="media_rewind_description">Rewind button</string>
    <string name="media_play_pause_description">Play or pause button</string>
    <string name="media_forward_description">Fast forward button</string>

    <string name="auth_trying_to_login">Trying to log in…</string>
    <string name="auth_no_net_conn_title">No network connection</string>
    <string name="auth_nossl_plain_ok_title">Secure connection unavailable.</string>
    <string name="auth_connection_established">Connection established</string>
    <string name="auth_testing_connection">Testing connection</string>
    <string name="auth_not_configured_title">Malformed server configuration</string>
    <string name="auth_account_not_new">An account for the same user and server already exists on the device</string>
    <string name="auth_account_not_the_same">The entered user does not match the user of this account</string>
    <string name="auth_unknown_error_http_title">Unknown HTTP error occurred!</string>
    <string name="auth_unknown_error_title">Unknown error occurred!</string>
    <string name="auth_unknown_error_exception_title">Unknown error: %1$s</string>
    <string name="auth_unknown_host_title">Could not find host</string>
    <string name="auth_incorrect_path_title">Server not found</string>
    <string name="auth_timeout_title">The server took too long to respond</string>
    <string name="auth_incorrect_address_title">Wrong address format for server</string>
    <string name="auth_ssl_general_error_title">SSL initialization failed</string>
    <string name="auth_ssl_unverified_server_title">Could not verify the identity of the SSL server</string>
    <string name="auth_bad_oc_version_title">Unrecognized server version</string>
    <string name="auth_wrong_connection_title">Could not establish connection</string>
    <string name="auth_secure_connection">Secure connection established</string>
    <string name="auth_unauthorized">Wrong username or password</string>
    <string name="auth_oauth_error">Unsuccessful authorization</string>
    <string name="auth_oauth_error_access_denied">Access denied by authorization server</string>
    <string name="auth_wtf_reenter_URL">Unexpected state, please enter the server address again</string>
    <string name="auth_expired_basic_auth_toast">Please enter the current password</string>
    <string name="auth_unsupported_multiaccount">%1$s does not support multiple accounts</string>
    <string name="auth_fail_get_user_name">Your server is not returning a correct user ID, please contact an admin</string>
    <string name="auth_can_not_auth_against_server">Cannot authenticate to this server</string>
    <string name="auth_account_does_not_exist">The account is not added on this device yet</string>
    <string name="auth_access_failed">Access failed: %1$s</string>
    <string name="auth_illegal_login_used">Illegal login data URL used</string>

    <string name="favorite">Add to favorites</string>
    <string name="unset_favorite">Remove from favourites</string>
    <string name="encrypted">Set as encrypted</string>
    <string name="unset_encrypted">Unset encryption</string>
    <string name="common_rename">Rename</string>
    <string name="common_remove">Delete</string>
    <string name="confirmation_remove_file_alert">Do you really want to delete %1$s?</string>
    <string name="confirmation_remove_folder_alert">Do you really want to delete %1$s and the contents thereof?</string>
    <string name="confirmation_remove_local">Local only</string>
    <string name="remove_success_msg">Deleted</string>
    <string name="remove_fail_msg">Deletion failed</string>
    <string name="rename_dialog_title">Enter a new name</string>
    <string name="rename_local_fail_msg">Could not rename local copy, try a different name</string>
    <string name="rename_server_fail_msg">Renaming not possible, name already taken</string>
    <string name="sync_file_nothing_to_do_msg">File contents already synchronized</string>
    <string name="create_dir_fail_msg">Could not create folder</string>
    <string name="filename_forbidden_characters">Forbidden characters: / \\ &lt; &gt; : " | ? *</string>
    <string name="filename_forbidden_charaters_from_server">Filename contains at least one invalid character</string>
    <string name="filename_empty">Filename cannot be empty</string>
    <string name="wait_a_moment">Wait a moment…</string>
    <string name="wait_checking_credentials">Checking stored credentials</string>
    <string name="filedisplay_no_file_selected">No file selected</string>
    <string name="activity_chooser_title">Send link to…</string>
    <string name="wait_for_tmp_copy_from_private_storage">Copying file from private storage</string>
    <string name="ssl_validator_header">The identity of the server could not be verified</string>
    <string name="ssl_validator_reason_cert_not_trusted">- The server certificate is not trusted</string>
    <string name="ssl_validator_reason_cert_expired">- The server certificate expired</string>
    <string name="ssl_validator_reason_cert_not_yet_valid">- The server certificate valid dates are in the future</string>
    <string name="ssl_validator_reason_hostname_not_verified">- The URL does not match the hostname in the certificate</string>
    <string name="ssl_validator_question">Do you want to trust this certificate anyway?</string>
    <string name="ssl_validator_not_saved">Could not save certificate</string>
    <string name="ssl_validator_btn_details_see">Details</string>
    <string name="ssl_validator_btn_details_hide">Hide</string>
    <string name="ssl_validator_label_subject">Issued to:</string>
    <string name="ssl_validator_label_issuer">Issued by:</string>
    <string name="ssl_validator_label_CN">Common name:</string>
    <string name="ssl_validator_label_O">Organization:</string>
    <string name="ssl_validator_label_OU">Organizational unit:</string>
    <string name="ssl_validator_label_C">Country:</string>
    <string name="ssl_validator_label_ST">State:</string>
    <string name="ssl_validator_label_L">Location:</string>
    <string name="ssl_validator_label_validity">Validity:</string>
    <string name="ssl_validator_label_validity_from">From:</string>
    <string name="ssl_validator_label_validity_to">To:</string>
    <string name="ssl_validator_label_signature">Signature:</string>
    <string name="ssl_validator_label_signature_algorithm">Algorithm:</string>
    <string name="digest_algorithm_not_available">This digest algorithm is not available on your phone.</string>
    <string name="ssl_validator_label_certificate_fingerprint">Fingerprint:</string>
    <string name="certificate_load_problem">There is a problem loading the certificate.</string>
    <string name="ssl_validator_null_cert">The certificate could not be shown.</string>
    <string name="ssl_validator_no_info_about_error">- No information about the error</string>

    <string name="placeholder_sentence">This is a placeholder</string>
    <string name="placeholder_filename">placeholder.txt</string>
    <string name="placeholder_fileSize">389 KB</string>
    <string name="placeholder_timestamp">2012/05/18 12:23 PM</string>
    <string name="placeholder_media_time">12:23:45</string>

    <string name="auto_upload_on_wifi">Only upload on unmetered Wi-Fi</string>
    <string name="instant_upload_on_charging">Only upload when charging</string>
    <string name="instant_upload_path">/InstantUpload</string>
    <string name="auto_upload_path">/AutoUpload</string>
    <string name="conflict_title">File conflict</string>
    <string name="conflict_message">Which files do you want to keep? If you select both versions, the local file will have a number appended to its name.</string>
    <string name="conflict_keep_both">Keep both</string>
    <string name="conflict_use_local_version">local version</string>
    <string name="conflict_use_server_version">server version</string>

    <string name="preview_sorry">Sorry</string>
    <string name="preview_image_description">Image preview</string>
    <string name="preview_image_error_unknown_format">Unable to show image</string>
    <string name="preview_image_error_no_local_file">There is no local file to preview</string>

    <string name="error__upload__local_file_not_copied">%1$s could not be copied to %2$s local folder</string>
    <string name="prefs_synced_folders_local_path_title">Local folder</string>
    <string name="prefs_synced_folders_remote_path_title">Remote folder</string>
    <string name="prefs_instant_upload_path_use_subfolders_title">Use subfolders</string>
    <string name="prefs_instant_upload_path_use_subfolders_summary">Store in subfolders based on year and month</string>

    <string name="share_link_file_no_exist">Unable to share. Please check whether the file exists</string>
    <string name="share_link_file_error">An error occurred while trying to share this file or folder</string>
    <string name="unshare_link_file_no_exist">Unable to unshare. Please check whether the file exists</string>
    <string name="unshare_link_file_error">An error occurred while trying to unshare this file or folder</string>
    <string name="update_link_file_no_exist">Unable to update. Please check whether the file exists</string>
    <string name="update_link_file_error">An error occurred while trying to update the share</string>
    <string name="share_link_password_title">Enter a password</string>
    <string name="share_link_optional_password_title">Enter an optional password</string>
    <string name="share_link_empty_password">You must enter a password</string>

    <string name="activity_chooser_send_file_title">Send</string>

    <string name="copy_link">Copy link</string>
    <string name="clipboard_text_copied">Link copied</string>
    <string name="clipboard_no_text_to_copy">Received no text to copy to clipboard</string>
    <string name="clipboard_unexpected_error">Unexpected error while copying to clipboard</string>
    <string name="clipboard_label">Text copied from %1$s</string>

    <string name="error_cant_bind_to_operations_service">Critical error: Unable to perform operations</string>

    <string name="network_error_socket_exception">An error occurred during connection to the server</string>
    <string name="network_error_socket_timeout_exception">An error occurred while waiting for the server. Could not complete operation</string>
    <string name="network_error_connect_timeout_exception">An error occurred while waiting for the server. Could not complete operation</string>
    <string name="network_host_not_available">Could not complete operation. Server unavailable</string>

    <string name="forbidden_permissions">You are not permitted %s</string>
    <string name="forbidden_permissions_rename">to rename this file</string>
    <string name="forbidden_permissions_delete">to delete this file</string>
    <string name="share_link_forbidden_permissions">to share this file</string>
    <string name="unshare_link_forbidden_permissions">to unshare this file</string>
    <string name="update_link_forbidden_permissions">to update this share</string>
    <string name="forbidden_permissions_create">to create this file</string>
    <string name="uploader_upload_forbidden_permissions">to upload to this folder</string>
    <string name="downloader_download_file_not_found">The file is no longer available on the server</string>

    <string name="file_migration_dialog_title">Updating storage path</string>
    <string name="file_migration_preparing">Preparing migration…</string>
    <string name="file_migration_checking_destination">Checking destination…</string>
    <string name="file_migration_saving_accounts_configuration">Saving account config…</string>
    <string name="file_migration_waiting_for_unfinished_sync">Awaiting full sync…</string>
    <string name="file_migration_migrating">Moving data…</string>
    <string name="file_migration_updating_index">Updating index…</string>
    <string name="file_migration_cleaning">Cleaning…</string>
    <string name="file_migration_restoring_accounts_configuration">Restoring account config…</string>
    <string name="file_migration_ok_finished">Finished</string>
    <string name="file_migration_failed_not_enough_space">More space needed</string>
    <string name="file_migration_failed_not_writable">Could not write to destination file</string>
    <string name="file_migration_failed_not_readable">Could not read source file</string>
    <string name="file_migration_failed_dir_already_exists">Nextcloud folder already exists</string>
    <string name="file_migration_failed_while_coping">Failed during migration</string>
    <string name="file_migration_failed_while_updating_index">Failed to update index</string>

    <string name="file_migration_directory_already_exists">Data folder already exists. Choose one of the following:</string>
    <string name="file_migration_override_data_folder">Replace</string>
    <string name="file_migration_use_data_folder">Use</string>

    <string name="file_migration_source_not_readable_title">Source folder not readable!</string>
    <string name="file_migration_source_not_readable">Do you still want to change the storage path to %1$s?\n\nNote: All data will have to be downloaded again.</string>

    <string name="prefs_add_account">Add account</string>
    <string name="drawer_manage_accounts">Manage accounts</string>
    <string name="auth_redirect_non_secure_connection_title">Secure connection redirected through an unsecured route.</string>

    <string name="logs_title">Logs</string>
    <string name="logs_menu_refresh">Refresh</string>
    <string name="logs_menu_send">Send logs by e-mail</string>
    <string name="logs_menu_delete">Delete logs</string>
    <string name="log_send_no_mail_app">No app for sending logs found. Please install an e-mail client.</string>
    <string name="log_send_mail_subject">%1$s Android app logs</string>

    <string name="saml_authentication_required_text">Password required</string>
    <string name="saml_authentication_wrong_pass">Wrong password</string>
    <string name="actionbar_move">Move</string>
    <string name="actionbar_copy">Copy</string>
    <string name="file_list_empty_moving">Nothing in here. You can add a folder.</string>
    <string name="folder_picker_choose_button_text">Choose</string>

    <string name="move_file_not_found">Unable to move file. Please check whether it exists</string>
    <string name="move_file_invalid_into_descendent">It is not possible to move a folder into one of its own underlying folders</string>
    <string name="move_file_invalid_overwrite">The file is already present in the destination folder</string>
    <string name="move_file_error">An error occurred while trying to move this file or folder</string>
    <string name="forbidden_permissions_move">to move this file</string>


    <string name="copy_file_not_found">Unable to copy. Please check whether the file exists</string>
    <string name="copy_file_invalid_into_descendent">It is not possible to copy a folder into one of its own underlying folders</string>
    <string name="copy_file_invalid_overwrite">The file is already present in the destination folder</string>
    <string name="copy_file_error">An error occurred while trying to copy this file or folder</string>
    <string name="forbidden_permissions_copy">to copy this file</string>

    <string name="prefs_category_details">Details</string>

    <string name="sync_folder_failed_content">Sync of %1$s folder could not be completed</string>

    <string name="subject_user_shared_with_you">%1$s shared \"%2$s\" with you</string>
    <string name="subject_shared_with_you">\"%1$s\" has been shared with you</string>

    <string name="auth_refresh_button">Refresh connection</string>
    <string name="auth_host_address">Server address</string>
    <string name="common_error_out_memory">Not enough memory</string>

    <string name="username">Username</string>

    <plurals name="file_list__footer__folder">
        <item quantity="one">%1$d folder</item>
        <item quantity="other">%1$d folders</item>
    </plurals>
    <plurals name="file_list__footer__file">
        <item quantity="one">%1$d file</item>
        <item quantity="other">%1$d files</item>
    </plurals>
    <string name="set_picture_as">Use picture as</string>
    <string name="set_as">Set As</string>

    <string name="prefs_instant_behaviour_dialogTitle">Original file will be…</string>
    <string name="prefs_instant_behaviour_title">Original file will be…</string>
    <string name="select_all">Select all</string>
    <string name="deselect_all">Deselect all</string>

    <string name="pref_behaviour_entries_keep_file">kept in original folder</string>
    <string name="pref_behaviour_entries_move">moved to app folder</string>
    <string name="pref_behaviour_entries_delete_file">deleted</string>
    <string name="prefs_storage_path">Storage path</string>

    <string name="share_dialog_title">Sharing</string>
    <string name="share_file">Share %1$s</string>
    <string name="share_with_user_section_title">Share with users and groups</string>
    <string name="share_no_users">No data shared with users yet</string>
    <string name="share_add_user_or_group">Add user or group</string>
    <string name="share_via_link_edit_permission_label">Allow editing</string>
    <string name="share_via_link_password_label">Protect with password</string>
    <string name="share_via_link_password_title">Secured</string>
    <string name="share_via_link_expiration_date_label">Set expiration date</string>
    <string name="share_via_link_menu_password_label">Password protect (%1$s)</string>
    <string name="share_expiration_date_label">Expires %1$s</string>
    <string name="share_no_expiration_date_label">Set expiration date</string>
    <string name="share_via_link_section_title">Share link</string>
    <string name="share_via_link_send_link_label">Send link</string>
    <string name="share_password_title">Password-protected</string>
    <string name="share_no_password_title">Set password</string>
    <string name="edit_permission_label">edit</string>
    <string name="share_via_link_hide_file_listing_permission_label">Hide file listing</string>
    <string name="share_get_public_link_button">Get link</string>
    <string name="share_with_title">Share with…</string>
    <string name="share_with_edit_title">Share with %1$s</string>
    <string name="share_via_link_unset_password">Unset</string>

    <string name="share_search">Name, federated cloud ID or email address…</string>

    <string name="search_users_and_groups_hint">Search users and groups</string>
    <string name="share_group_clarification">%1$s (group)</string>
    <string name="share_remote_clarification">%1$s (remote)</string>
    <string name="share_email_clarification">%1$s (email)</string>
    <string name="share_room_clarification">%1$s (conversation)</string>
    <string name="share_known_remote_clarification">%1$s ( at %2$s )</string>

    <string name="share_privilege_unshare">Unshare</string>
    <string name="share_privilege_can_share">can share</string>
    <string name="share_privilege_can_edit">can edit</string>
    <string name="share_privilege_can_edit_create">can create</string>
    <string name="share_privilege_can_edit_change">can change</string>
    <string name="share_privilege_can_edit_delete">can delete</string>

    <string name="action_clear_failed_uploads">Clear failed uploads</string>

    <string name="action_switch_grid_view">Grid view</string>
    <string name="action_switch_list_view">List view</string>

    <string name="manage_space_title">Manage space</string>
    <string name="manage_space_description">Settings, database and server certificates from %1$s\'s data will be deleted permanently. \n\nDownloaded files will be kept untouched.\n\nThis process can take a while.</string>
    <string name="manage_space_clear_data">Clear data</string>

    <string name="permission_storage_access">Additional permissions required to upload and download files.</string>
    <string name="local_file_not_found_message">File not found in local file system</string>
    <string name="confirmation_remove_files_alert">Do you really want to delete the selected items?</string>
    <string name="confirmation_remove_folders_alert">Do you really want to delete the selected items and their contents?</string>
    <string name="maintenance_mode">Server in maintenance mode</string>
    <string name="offline_mode">No internet connection</string>

    <string name="uploads_view_upload_status_waiting_for_charging">Awaiting charge</string>
    <string name="actionbar_search">Search</string>
    <string name="files_drop_not_supported">This is a Nextcloud feature, please upgrade.</string>
    <string name="learn_more">Learn more</string>
    <string name="drawer_synced_folders">Auto upload</string>
    <string name="drawer_community">Community</string>
    <string name="community_testing_headline">Help by testing</string>
    <string name="community_testing_bug_text">Found a bug? Oddments?</string>
    <string name="community_testing_report_text">Report an issue on GitHub</string>
    <string name="community_testing_version_text">Interested in helping out by testing what will be the next version?</string>
    <string name="community_beta_headline">Test the dev version</string>
    <string name="community_beta_text">This includes all upcoming features and it is on the very bleeding edge. Bugs/errors can occur, if and when they do, please report of your findings.</string>
    <string name="community_release_candidate_headline">Release candidate</string>
    <string name="community_release_candidate_text">The release candidate (RC) is a snapshot of the upcoming release and is expected to be stable. Testing your individual setup could help ensure this. Sign up for testing on the Play store or manually look in the \"Version\" section of F-Droid.</string>
    <string name="community_contribute_headline">Actively Contribute</string>
    <string name="community_contribute_irc_text">Join the chat on IRC:</string>
    <string name="community_contribute_irc_text_link" translatable="false"> &lt;font color=\"%1$s\">&lt;a href=\"%2$s\">#nextcloud-mobile&lt;/a>&lt;/font></string>
    <string name="community_contribute_forum_text">Help others on the</string>
    <string name="community_contribute_forum_forum">forum</string>
    <string name="community_contribute_forum_text_link" translatable="false">&lt;font color=\"%1$s\">&lt;a href=\"%2$s\">%3$s&lt;/a>&lt;/font></string>
    <string name="community_contribute_translate_translate">Translate</string>
    <string name="community_contribute_translate_text">the app</string>
    <string name="community_contribute_translate_link" translatable="false">&lt;font color=\"%1$s\">&lt;a href=\"%2$s\">%3$s&lt;/a>&lt;/font></string>
    <string name="community_contribute_github_text">Review, amend and write code, see %1$s for details</string>
    <string name="community_contribute_github_text_link" translatable="false">&lt;font color=\"%1$s\">&lt;a href=\"%2$s\">CONTRIBUTING.md&lt;/a>&lt;/font></string>
    <string name="community_rc_play_store">Get release candidate from Google Play store</string>
    <string name="community_rc_fdroid">Get release candidate from F-Droid app</string>
    <string name="community_dev_fdroid">Get development release from F-Droid app</string>
    <string name="community_dev_direct_download">Download development release directly</string>
    <string name="move_to">Move to…</string>
    <string name="copy_to">Copy to…</string>
    <string name="choose_remote_folder">Choose remote folder…</string>
    <string name="choose_local_folder">Choose local folder…</string>
    <string name="synced_folders_loading_folders">Loading folders…</string>
    <string name="synced_folders_no_results">No media folders found</string>
    <string name="synced_folders_preferences">Preferences for auto uploading</string>
    <string name="synced_folders_new_info">Instant uploading has been revamped completely. Re-configure your auto upload from within the main menu.\n\nEnjoy the new and extended auto uploading.</string>
    <string name="synced_folders_preferences_folder_path">For %1$s</string>
    <string name="synced_folders_plus" translatable="false">+</string>
    <plurals name="items_selected_count">
        <!--
             As a developer, you should always supply "one" and "other"
             strings. Your translators will know which strings are actually
             needed for their language. Always include %d in "one" because
             translators will need to use %d for languages where "one"
             doesn't mean 1 (as explained above).
          -->
        <item quantity="one">%d selected</item>
        <item quantity="other">%d selected</item>
    </plurals>

    <string name="notifications_loading_activity">Loading notifications…</string>
    <string name="notifications_no_results_headline">No notifications</string>
    <string name="notifications_no_results_message">Please check back later.</string>

    <string name="upload_file_dialog_title">Input filename and filetype to upload</string>
    <string name="upload_file_dialog_filename">Filename</string>
    <string name="upload_file_dialog_filetype">Filetype</string>
    <string name="upload_file_dialog_filetype_snippet_text">Snippet text file(.txt)</string>
    <string name="upload_file_dialog_filetype_internet_shortcut">Internet shortcut file(%s)</string>
    <string name="upload_file_dialog_filetype_googlemap_shortcut">Google Maps shortcut file(%s)</string>

    <string name="storage_description_default">Default</string>

    <!-- What's new feature and texts to show -->
    <string name="whats_new_title">New in %1$s</string>
    <string name="whats_new_skip">Skip</string>

    <!-- User information -->
    <string name="user_info_email">E-mail</string>
    <string name="user_info_phone">Phone number</string>
    <string name="user_info_address">Address</string>
    <string name="user_info_website">Website</string>
    <string name="user_info_twitter">Twitter</string>

    <string name="user_information_retrieval_error">Error retrieving user information</string>

    <!-- Activities -->
    <string name="activities_no_results_headline">No activity yet</string>
    <string name="activities_no_results_message">No events like additions, changes and shares yet</string>
    <string name="prefs_category_about">About</string>

    <string name="actionbar_contacts">Back up contacts</string>
    <string name="actionbar_contacts_restore">Restore contacts</string>
    <string name="contacts_backup_button">Back up now</string>
    <string name="contacts_automatic_backup">Automatic backup</string>
    <string name="contacts_last_backup">Last backup</string>
    <string name="contacts_read_permission">Permission to read contact list needed</string>
    <string name="contaclist_restore_selected">Restore selected contacts</string>
    <string name="contactlist_account_chooser_title">Choose account to import</string>
    <string name="contactlist_no_permission">No permission given, nothing imported.</string>
    <string name="contacts_preference_choose_date">Choose date</string>
    <string name="contacts_preference_backup_never">never</string>
    <string name="contacts_preferences_no_file_found">No file found</string>
    <string name="contacts_preferences_something_strange_happened">Could not find your last backup!</string>
    <string name="contacts_preferences_backup_scheduled">Backup scheduled and will start shortly</string>
    <string name="contacts_preferences_import_scheduled">Import scheduled and will start shortly</string>

    <string name="drawer_logout">Log out</string>
    <string name="picture_set_as_no_app">No app found to set a picture with</string>
    <string name="privacy">Privacy</string>
    <string name="file_not_found">File not found</string>
    <string name="file_not_synced">File could not be synced. Showing latest available version.</string>

    <!-- Auto upload -->
    <string name="autoupload_custom_folder">Set up a custom folder</string>
    <string name="autoupload_create_new_custom_folder">Create new custom folder setup</string>
    <string name="synced_folders_configure_folders">Configure folders</string>

    <string name="empty" translatable="false" />
    <string name="test_server_button">Test server connection</string>
    <string name="info_separator" translatable="false">,</string>
    <string name="resharing_is_not_allowed">Resharing is not allowed</string>
    <string name="fallback_weblogin_back">Back</string>
    <string name="fallback_weblogin_text">Revert to old login method</string>

    <string name="foreground_service_upload">Uploading files…</string>
    <string name="foreground_service_download">Downloading files…</string>

    <string name="prefs_sourcecode">Get source code</string>
    <string name="prefs_license">License</string>
    <string name="prefs_gpl_v2">GNU General Public License, version 2</string>
    <string name="push_notifications_not_implemented">Push notifications disabled due to dependencies on proprietary Google Play services.</string>
    <string name="push_notifications_old_login">No push notifications due to outdated login session. Please consider re-adding your account.</string>
    <string name="push_notifications_temp_error">Push notifications currently not available.</string>

    <string name="sync_in_progress">Fetching most recent version of the file.</string>
    <string name="date_unknown">Unknown</string>

    <string name="resized_image_not_possible">No resized image available.</string>
    <string name="resized_image_not_possible_download">No resized image available. Download full image?</string>

    <string name="store_short_desc">The self-hosted productivity platform that keeps you in control</string>
    <string name="drawer_current_account">Current account</string>
    <string name="drawer_middle_account">Middle account</string>
    <string name="drawer_end_account">Last account</string>
    <string name="contactlist_item_icon">User icon for contact list</string>
    <string name="activity_icon">Activity</string>
    <string name="file_icon">File</string>
    <string name="user_icon">User</string>
    <string name="favorite_icon">Favorite</string>
    <string name="synced_icon">Synced</string>
    <string name="checkbox">Checkbox</string>
    <string name="shared_icon_share">share</string>
    <string name="shared_icon_shared_via_link">shared via link</string>
    <string name="shared_icon_shared">shared</string>
    <string name="overflow_menu">More menu</string>
    <string name="sort_by_name_ascending">A - Z</string>
    <string name="sort_by_modification_date_ascending">Newest first</string>
    <string name="sort_by_size_descending">Biggest first</string>
    <string name="sort_by_size_ascending">Smallest first</string>
    <string name="sort_by_name_descending">Z - A</string>
    <string name="sort_by_modification_date_descending">Oldest first</string>
    <string name="synced_folders_type">Type</string>
    <string name="sync_status_button">Sync status button</string>
    <string name="synced_folder_settings_button">Settings button</string>
    <string name="upload_item_action_button">Upload item action button</string>
    <string name="forward">Forward</string>
    <string name="what_s_new_image">What\'s new image</string>

    <string name="store_short_dev_desc">The self-hosted productivity platform that keeps you in control (dev preview version)</string>
    <string name="store_full_dev_desc">The self-hosted productivity platform that keeps you in control.\nThis is the official development version, featuring a daily sample of any new untested functionality, which may cause instability and data loss. The app is for users willing to test, and report bugs should they occur. Do not use it for your productive work!\n\nBoth the official dev and regular version are available on F-droid, and can be installed at the same time.</string>

    <string name="prefs_category_dev">Dev</string>
    <string name="dev_version_no_information_available">No info available.</string>
    <string name="dev_version_no_new_version_available">No new version available.</string>
    <string name="folder_icon">Folder icon</string>
    <string name="dev_version_new_version_available">New version available</string>
    <string name="version_dev_download">Download</string>

    <string name="send">Send</string>
    <string name="share">Share</string>
    <string name="link">Link</string>

    <string name="notification_channel_upload_name">Upload notification channel</string>
    <string name="notification_channel_download_name">Download notification channel</string>
    <string name="notification_channel_download_description">Shows download progress</string>
    <string name="notification_channel_upload_description">Shows upload progress</string>
    <string name="notification_channel_media_name">Media player</string>
    <string name="notification_channel_media_description">Music player progress</string>
    <string name="notification_channel_file_sync_name">File sync</string>
    <string name="notification_channel_file_sync_description">Shows file sync progress and results</string>
    <string name="notification_channel_file_observer_name">File observer</string>
    <string name="notification_channel_file_observer_description">Monitors files for changes</string>

    <string name="account_not_found">Account not found!</string>

    <string name="screenshot_01_gridView_heading">Protecting your data</string>
    <string name="screenshot_01_gridView_subline">self-hosted productivity</string>

    <string name="screenshot_02_listView_heading">Browse and share</string>
    <string name="screenshot_02_listView_subline">all actions at your fingertips</string>

    <string name="screenshot_03_drawer_heading">Activity, shares, …</string>
    <string name="screenshot_03_drawer_subline">everything quickly accessible</string>

    <string name="screenshot_04_accounts_heading">All your accounts</string>
    <string name="screenshot_04_accounts_subline">in one place</string>

    <string name="screenshot_05_autoUpload_heading">Automatic upload</string>
    <string name="screenshot_05_autoUpload_subline">for your photos &amp; videos</string>

<<<<<<< HEAD
    <string name="screenshot_06_davdroid_heading">Sync calendar &amp; contacts</string>
=======
    <string name="screenshot_06_davdroid_heading">Calendar &amp; contacts</string>
    <string name="screenshot_06_davdroid_subline">Sync with DAVx5</string>
>>>>>>> 6755d911

    <string name="userinfo_no_info_headline">No personal info set</string>
    <string name="userinfo_no_info_text">Add name, picture and contact details on your profile page.</string>
    <string name="drawer_header_background">Background image of drawer header</string>
    <string name="account_icon">Account icon</string>

    <string name="end_to_end_encryption_folder_not_empty">This folder is not empty.</string>
    <string name="end_to_end_encryption_wrong_password">Error while decrypting. Wrong password?</string>
    <string name="end_to_end_encryption_decrypting">Decrypting…</string>
    <string name="end_to_end_encryption_retrieving_keys">Retrieving keys…</string>
    <string name="end_to_end_encryption_enter_password">Please enter password to decrypt private key.</string>
    <string name="end_to_end_encryption_generating_keys">Generating new keys…</string>
    <string name="end_to_end_encryption_keywords_description">All 12 words together make a very strong password, letting only you view and make use of your encrypted files. Please write it down and keep it somewhere safe.</string>
    <string name="end_to_end_encryption_title">Set up encryption</string>
    <string name="end_to_end_encryption_passphrase_title">Make note of your 12 word encryption password</string>
    <string name="end_to_end_encryption_not_supported">Encryption only works on KitKat(4.4) and beyond.</string>
    <string name="end_to_end_encryption_not_enabled">End-to-end encryption disabled on server.</string>
    <string name="end_to_end_encryption_confirm_button">Set up encryption</string>
    <string name="end_to_end_encryption_password">Password…</string>
    <string name="end_to_end_encryption_unsuccessful">Could not save keys, please try again.</string>
    <string name="end_to_end_encryption_dialog_close">Close</string>
    <string name="end_to_end_encryption_storing_keys">Storing keys</string>
    <string name="copy_move_to_encrypted_folder_not_supported">Copy/move into encrypted folder currently not supported.</string>
    <string name="untrusted_domain">Access through untrusted domain. Please see documentation for further info.</string>
    <string name="notification_channel_push_name">Push notifications</string>
    <string name="notification_channel_push_description">Show push notifications sent by the server: Mentions in comments, reception of new remote shares, announcements posted by an admin etc.</string>
    <string name="sendbutton_description">Send button icon</string>

    <string name="hidden_character" translatable="false">*</string>
    <string name="hint_name">Name</string>
    <string name="hint_password">Password</string>
    <string name="add_to_cloud">Add to %1$s</string>
    <string name="upload_files">Upload files</string>
    <string name="upload_direct_camera_upload">Upload from camera</string>
    <string name="upload_content_from_other_apps">Upload content from other apps</string>
    <string name="create_new_folder">Create new folder</string>
    <string name="uploads_view_upload_status_virus_detected">Virus detected. Upload cannot be completed!</string>
    <string name="tags">Tags</string>
    <string name="sharee_add_failed">Adding sharee failed</string>
    <string name="unsharing_failed">Unsharing failed</string>
    <string name="updating_share_failed">Updating share failed</string>
    <string name="prefs_e2e_mnemonic">E2E mnemonic</string>
    <string name="prefs_e2e_no_device_credentials">To show mnemonic please enable device credentials.</string>
    <string name="login">Log in</string>
    <string name="signup_with_provider">Sign up with provider</string>
    <string name="host_your_own_server">Host your own server</string>
    <string name="first_run_1_text">Keep your data secure and under your control</string>
    <string name="first_run_2_text">Secure collaboration &amp; file exchange</string>
    <string name="first_run_3_text">Easy-to-use web mail, calendering &amp; contacts</string>
    <string name="first_run_4_text">Screensharing, online meetings &amp; web conferences</string>
    <string name="restore_button_description">Restore deleted file</string>
    <string name="restore">Restore file</string>
    <string name="new_version_was_created">New version was created</string>
    <string name="new_comment">New comment…</string>
    <string name="error_comment_file">Error commenting file</string>
    <string name="file_version_restored_successfully">Successfully restored file version.</string>
    <string name="file_version_restored_error">Error restoring file version!</string>
    <string name="notification_channel_general_name">General notifications</string>
    <string name="notification_channel_general_description">Show notifications for new media folders and similar</string>
    <string name="new_media_folder_detected">New %1$s media folder detected.</string>
    <string name="configure_new_media_folder_detection_notifications">Configure</string>
    <string name="disable_new_media_folder_detection_notifications">Disable</string>
    <string name="new_media_folder_photos">photo</string>
    <string name="new_media_folder_videos">video</string>
    <string name="outdated_server">The server has reached end of life, please upgrade!</string>
    <string name="dismiss">Dismiss</string>
    <string name="drawer_item_trashbin">Deleted files</string>
    <string name="trashbin_activity_title">Deleted files</string>
    <string name="action_empty_trashbin">Empty trashbin</string>
    <string name="trashbin_loading_failed">Loading trashbin failed!</string>
    <string name="trashbin_file_not_deleted">File %1$s could not be deleted!</string>
    <string name="trashbin_file_not_restored">File %1$s could not be restored!</string>
    <string name="trashbin_not_emptied">Files could not be deleted permanently!</string>
    <string name="stream">Stream with…</string>
    <string name="stream_not_possible_headline">Internal streaming not possible</string>
    <string name="stream_not_possible_message">Please download media instead or use external app.</string>
    <string name="folder_already_exists">Folder already exists</string>
    <string name="actionbar_open_as_richdocument_parameter">Open with %1$s</string>
    <string name="notification_icon">Notification icon</string>
    <string name="folder_confirm_create">Create</string>
    <string name="file_delete">Delete</string>
    <string name="file_keep">Keep</string>
    <string name="file_rename">Rename</string>
    <string name="fab_label">Add or upload</string>
    <string name="account_creation_failed">Account creation failed</string>
    <string name="single_sign_on_request_token" formatted="true">Allow %1$s to access your Nextcloud account %2$s?</string>
    <string name="permission_deny">Deny</string>
    <string name="permission_allow">Allow</string>
    <string name="share_send_note">Note to recipient</string>
    <string name="note_confirm">Send</string>
    <string name="send_note">Send note to recipient</string>
    <string name="note_could_not_sent">Could not send note</string>
    <string name="hint_note">Note</string>
    <string name="no_browser_available">No app available to handle links</string>
    <string name="no_pdf_app_available">No App available to handle PDF</string>
    <string name="share_via_link_hide_download">Hide download</string>
    <string name="unread_comments">Unread comments exist</string>
    <string name="richdocuments_failed_to_load_document">Failed to load document!</string>
    <string name="create_new_document">Create new document</string>
    <string name="create_new_spreadsheet">Create new spreadsheet</string>
    <string name="create_new_presentation">Create new presentation</string>
    <string name="select_template">Select template</string>
    <string name="filename_hint">Filename</string>
    <string name="thumbnail">Thumbnail</string>
    <string name="enter_filename">Please enter a filename</string>
    <string name="create_file_from_template">Creating file from template…</string>
    <string name="error_retrieving_templates">Error retrieving templates</string>
    <string name="battery_optimization_title">Battery optimization</string>
    <string name="battery_optimization_message">Your device may have battery optimization enabled. AutoUpload works only properly if you exclude this app from it.</string>
    <string name="battery_optimization_disable">Disable</string>
    <string name="battery_optimization_close">Close</string>
    <string name="battery_optimization_no_setting">Unable to start battery settings directly. Please adjust manually in settings.</string>
    <string name="file_details_no_content">Failed to load details</string>
    <string name="error_starting_direct_camera_upload">Error starting camera</string>
    <string name="uploader_upload_files_behaviour_not_writable">source folder is read-only; file will only be uploaded</string>
    <string name="auto_upload_file_behaviour_kept_in_folder">kept in original folder, as it is readonly</string>
    <string name="scanQR_description">Login via QR code</string>
    <string name="upload_unknown_error">Unknown error</string>
    <string name="upload_lock_failed">Locking folder failed</string>
    <string name="upload_local_storage_full">Local storage full</string>
    <string name="upload_old_android"><![CDATA[Encryption is only possible with >= Android 5.0]]></string>
    <string name="upload_sync_conflict">Sync conflict, please resolve manually</string>
    <string name="upload_cannot_create_file">Cannot create local file</string>
    <string name="upload_local_storage_not_copied">File could not be copied to local storage</string>
    <string name="host_not_available">Server not available</string>
    <string name="delete_entries">Delete entries</string>
    <string name="dismiss_notification_description">Dismiss notification</string>
    <string name="action_empty_notifications">Clear all notifications</string>
    <string name="timeout_richDocuments">Loading takes very long…</string>
    <string name="clear_notifications_failed">Failed to clear notifications.</string>
    <string name="remove_notification_failed">Failed to remove notification.</string>
    <string name="notification_action_failed">Failed to execute action.</string>
    <string name="remove_push_notification">Remove</string>
    <string name="new_notification">New Notification</string>
    <string name="storage_choose_location">Choose storage location</string>
    <string name="storage_internal_storage">Internal storage</string>
    <string name="storage_camera">Camera</string>
    <string name="storage_pictures">Pictures</string>
    <string name="storage_movies">Movies</string>
    <string name="storage_music">Music</string>
    <string name="storage_documents">Documents</string>
    <string name="storage_downloads">Downloads</string>
    <string name="io_error">IO error</string>
    <string name="operation_canceled">Operation has been canceled</string>
    <string name="authentication_exception">Authentication Exception</string>
    <string name="shared_avatar_desc">Avatar from shared user</string>
    <string name="shared_with_you_by">Shared with you by %1$s</string>
    <string name="reshare_not_allowed">Resharing is not allowed</string>
    <string name="retrieving_file">Retrieving file…</string>
    <string name="associated_account_not_found">Associated account not found!</string>
    <string name="error_retrieving_file">Error retrieving file</string>
    <string name="could_not_retrieve_url">Could not retrieve url</string>
    <string name="failed_to_download">Failed to pass file to download manager</string>
    <string name="failed_to_print">Failed to print file</string>
    <string name="autoupload_disable_power_save_check">Disable power save check</string>
    <string name="power_save_check_dialog_message">Disabling power save check might result in uploading files when in low battery state!</string>
    <string name="etm_title">Engineering Test Mode</string>
    <string name="etm_preferences">Preferences</string>

    <string name="copy_internal_link">Copy internal link</string>
    <string name="copy_internal_link_subline">Works only for users with an access to this folder</string>

    <string name="logs_status_loading">Loading…</string>
    <string name="logs_status_filtered">Logs: %1$d kB, query matched %2$d / %3$d in %4$d ms</string>
    <string name="logs_status_not_filtered">Logs: %1$d kB, no filter</string>
    <string name="logs_menu_search">Search logs</string>

    <string name="error_report_issue_text">Report issue to tracker? (requires a Github account)</string>
    <string name="error_report_issue_action">Report</string>
    <string name="error_crash_title">%1$s crashed</string>
    <string name="copied_to_clipboard">Copied to clipboard</string>
    <string name="download_latest_dev_version">Download latest dev version</string>
    <string name="changelog_dev_version">Changelog dev version</string>
    <string name="could_not_download_image">Could not download full image</string>
    <string name="file_detail_activity_error">Error retrieving activities for file</string>
    <string name="no_mutliple_accounts_allowed">Only one account allowed</string>
    <string name="remote_file_fetch_failed">Failed to find file!</string>
    <string name="share_internal_link_text">Only works for users with access to this %1$s</string>
    <string name="folder">folder</string>
    <string name="file">file</string>
    <string name="share_internal_link">Share internal link</string>
</resources><|MERGE_RESOLUTION|>--- conflicted
+++ resolved
@@ -720,12 +720,8 @@
     <string name="screenshot_05_autoUpload_heading">Automatic upload</string>
     <string name="screenshot_05_autoUpload_subline">for your photos &amp; videos</string>
 
-<<<<<<< HEAD
-    <string name="screenshot_06_davdroid_heading">Sync calendar &amp; contacts</string>
-=======
     <string name="screenshot_06_davdroid_heading">Calendar &amp; contacts</string>
-    <string name="screenshot_06_davdroid_subline">Sync with DAVx5</string>
->>>>>>> 6755d911
+    <string name="screenshot_06_davdroid_subline">Sync with kSync</string>
 
     <string name="userinfo_no_info_headline">No personal info set</string>
     <string name="userinfo_no_info_text">Add name, picture and contact details on your profile page.</string>
