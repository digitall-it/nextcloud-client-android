<?xml version="1.0" encoding="utf-8"?>
<!--
  ownCloud Android client application

  Copyright (C) 2014 ownCloud Inc.

  This program is free software: you can redistribute it and/or modify
  it under the terms of the GNU General Public License version 2,
  as published by the Free Software Foundation.

  This program is distributed in the hope that it will be useful,
  but WITHOUT ANY WARRANTY; without even the implied warranty of
  MERCHANTABILITY or FITNESS FOR A PARTICULAR PURPOSE. See the
  GNU General Public License for more details.

  You should have received a copy of the GNU General Public License
  along with this program.  If not, see <http://www.gnu.org/licenses/>.
-->
<resources>
    <!-- Default screen margins, per the Android Design guidelines. -->
    <dimen name="nav_drawer_header_height">140dp</dimen>
    <dimen name="nav_drawer_header_avatar">56dp</dimen>
    <!-- avatar radius needs to 1/2 of the avatar dp value -->
    <dimen name="nav_drawer_header_avatar_radius">28dp</dimen>
    <dimen name="nav_drawer_header_avatar_other_accounts_size">40dp</dimen>
    <dimen name="nav_drawer_header_avatar_other_accounts_radius">20dp</dimen>
    <!-- margin must be nav_drawer_header_avatar_other_accounts_size+16dp -->
    <dimen name="nav_drawer_header_avatar_second_account_margin">56dp</dimen>
    <dimen name="nav_drawer_menu_avatar_radius">12sp</dimen>
    <dimen name="list_item_avatar_icon_radius">20dp</dimen>
    <dimen name="file_icon_size">32dp</dimen>
    <dimen name="file_icon_size_grid">128dp</dimen>
    <dimen name="file_avatar_size">128dp</dimen>
    <dimen name="standard_padding">16dp</dimen>
    <dimen name="standard_double_padding">32dp</dimen>
    <dimen name="standard_half_padding">8dp</dimen>
    <dimen name="standard_quarter_padding">4dp</dimen>
    <dimen name="standard_margin">16dp</dimen>
    <dimen name="standard_icon_list_horizontal_margin">24dp</dimen>
    <dimen name="standard_double_margin">32dp</dimen>
    <dimen name="standard_half_margin">8dp</dimen>
    <dimen name="standard_quarter_margin">4dp</dimen>
    <dimen name="standard_eighth_margin">2dp</dimen>
    <dimen name="standard_eighth_margin_negative">-2dp</dimen>
    <dimen name="min_list_item_size">56dp</dimen>
    <dimen name="standard_list_item_size">72dp</dimen>
    <dimen name="two_line_primary_text_size">16sp</dimen>
    <dimen name="two_line_secondary_text_size">14sp</dimen>
    <dimen name="list_item_avatar_icon_margin">20dp</dimen>
    <dimen name="list_item_avatar_text_margin">20dp</dimen>
    <dimen name="account_action_layout_height">72dp</dimen>
    <dimen name="zero">0dp</dimen>
    <dimen name="account_item_layout_height">72dp</dimen>
    <dimen name="user_icon_size">40dp</dimen>
    <dimen name="alternate_margin">10dp</dimen>
    <dimen name="alternate_half_margin">5dp</dimen>
    <dimen name="alternate_padding">10dp</dimen>
    <dimen name="alternate_half_padding">5dp</dimen>
    <dimen name="alternate_padding_right">55dp</dimen>
    <dimen name="display_text_min_height">32dp</dimen>
    <dimen name="divider_height_independent">1dip</dimen>
    <dimen name="alternate_padding_independent">10dip</dimen>
    <dimen name="alternate_half_padding_independent">5dip</dimen>
    <dimen name="standard_padding_independent">16dip</dimen>
    <dimen name="standard_half_padding_independent">8dip</dimen>
    <dimen name="activity_row_layout_min_width_independent">196dip</dimen>
    <dimen name="user_icon_size_independent">40dip</dimen>
    <dimen name="drawer_header_text">14sp</dimen>
    <dimen name="drawer_header_subtext">12sp</dimen>
    <dimen name="edit_share_layout_view_height">2dp</dimen>
    <dimen name="fragment_margin">12dp</dimen>
    <dimen name="file_download_fragment_layout_padding">20dp</dimen>
    <dimen name="alternate_fragment_margin">15dp</dimen>
    <dimen name="file_download_fragment_display_text_margin">40dp</dimen>
    <dimen name="drawer_width">240dp</dimen>
    <dimen name="grid_item_text_size">16dip</dimen>
    <dimen name="list_fragment_column_width">100dp</dimen>
    <dimen name="list_fragment_spacing">2dp</dimen>
    <dimen name="listrow_group_text_size">16dp</dimen>
<<<<<<< HEAD
    <dimen name="log_item_text_size">22sp</dimen>
=======
>>>>>>> 08076d3b
    <dimen name="seek_bar_height">32dp</dimen>
    <dimen name="notification_with_progress_bar_layout">12dp</dimen>
    <dimen name="notification_with_progress_bar_layout_height">64dp</dimen>
    <dimen name="search_users_groups_layout_width">200dp</dimen>
    <dimen name="search_users_groups_layout_list_view_margin">20dp</dimen>
    <dimen name="share_file_layout_text_size">12sp</dimen>
    <dimen name="unshare_icon_size">36dp</dimen>
    <dimen name="simple_dialog_list_item_layout_size">48dp</dimen>
    <dimen name="ssl_untrusted_cert_layout_padding">20dp</dimen>
    <dimen name="scroll_view_height">180dp</dimen>
    <dimen name="upload_list_item_frame_layout_width">60dp</dimen>
    <dimen name="upload_list_item_text_size">12sp</dimen>
    <dimen name="upload_list_item_text_size_independent">12dip</dimen>
    <dimen name="upload_list_item_image_size">35dp</dimen>
    <dimen name="uploader_list_item_layout_image_margin">12dp</dimen>
    <dimen name="media_grid_spacing">2dp</dimen>
    <integer name="media_grid_width">4</integer>
</resources><|MERGE_RESOLUTION|>--- conflicted
+++ resolved
@@ -77,10 +77,7 @@
     <dimen name="list_fragment_column_width">100dp</dimen>
     <dimen name="list_fragment_spacing">2dp</dimen>
     <dimen name="listrow_group_text_size">16dp</dimen>
-<<<<<<< HEAD
     <dimen name="log_item_text_size">22sp</dimen>
-=======
->>>>>>> 08076d3b
     <dimen name="seek_bar_height">32dp</dimen>
     <dimen name="notification_with_progress_bar_layout">12dp</dimen>
     <dimen name="notification_with_progress_bar_layout_height">64dp</dimen>
