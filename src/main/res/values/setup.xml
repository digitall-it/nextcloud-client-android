<?xml version="1.0" encoding="utf-8"?>
<resources>
    <!-- Beta indicator -->
    <bool name="is_beta">false</bool>
    <bool name="dev_version_direct_download_enabled">false</bool>

    <!-- App name  and other strings-->
    <string name="app_name">kDrive</string>
    <string name="account_type">com.infomaniak.drive</string>     <!-- better if was a domain name; but changing it now would require migrate accounts when the app is updated -->
    <string name="authority">com.infomaniak</string>    <!-- better if was the app package with ".provider" appended ; it identifies the provider -->
    <string name="users_and_groups_search_authority">com.infomaniak.drive.android.providers.UsersAndGroupsSearchProvider</string>
    <string name="users_and_groups_share_with">com.infomaniak.drive.android.providers.UsersAndGroupsSearchProvider.action.SHARE_WITH</string>
    <string name="document_provider_authority">com.infomaniak.drive.documents</string>
    <string name="file_provider_authority">com.infomaniak.drive.files</string>
    <string name="image_cache_provider_authority">com.infomaniak.drive.imageCache.provider</string>
    <string name="db_file">kdrive.db</string>
    <string name="db_name">kdrive</string>
    <string name="data_folder">kdrive</string>
    <string name="default_display_name_for_root_folder">Infomaniak Drive</string>
    <string name="nextcloud_user_agent">Mozilla/5.0 (Android) kdrive-android/%1$s</string>
    <string name="only_office_user_agent">Mozilla/5.0 (Android %1$s) Mobile kdrive-android/%2$s</string>

    <!-- URLs and flags related -->
    <string name="server_url">https://connect.drive.infomaniak.com</string>
    <bool name="show_server_url_input">false</bool>
    <bool name="show_provider_or_own_installation">false</bool>
    <bool name="show_first_run_slider">true</bool>
    <bool name="show_use_old_connection_snackbar">false</bool>

    <string name="provider_registration_server">https://shop.infomaniak.com/signup</string>

    <!-- Flags to enable/disable some features -->
    <string name="send_files_to_other_apps">on</string>
    <bool name="share_via_link_feature">false</bool>
    <bool name="share_with_users_feature">false</bool>
    <bool name="show_external_links">false</bool>
    <bool name="show_outdated_server_warning">false</bool>

    <!-- Contacts backup -->
    <bool name="contacts_backup">false</bool>
    <string name="contacts_backup_folder">/.Contacts-Backup</string>
    <integer name="contacts_backup_expire">-1</integer>

    <!-- What's new -->
    <bool name="show_whats_new">false</bool>
    <!-- To fill if you want to show webviews instead of regular welcome views -->
    <array name="whatsnew_urls"></array>

    <!-- Colors -->
    <color name="primary">#0098FF</color>
    <color name="primary_dark">#007ED3</color>
    <color name="color_accent">#1AA2FF</color>
    <color name="login_text_color">#333333</color>
    <color name="login_text_hint_color">#666666</color>

    <!-- Multiaccount support -->
    <bool name="multiaccount_support">true</bool>

    <!-- Drawer options -->
    <bool name="recently_added_enabled">false</bool>
    <bool name="recently_modified_enabled">false</bool>
    <bool name="shared_enabled">false</bool>
    <bool name="videos_enabled">false</bool>
    <bool name="show_drawer_logout">true</bool>
    <bool name="show_drawer_contacts_backup">false</bool> <!-- if false it will shown in settings -->

    <!-- Various other options -->
    <bool name="allow_profile_click">true</bool>

    <!-- Help, imprint and feedback, and other things -->
    <bool name="passcode_enabled">true</bool>
    <bool name="device_credentials_enabled">true</bool>
    <bool name="show_hidden_files_enabled">true</bool>
    <bool name="davdroid_integration_enabled">true</bool>
    <bool name="help_enabled">false</bool>
    <string name="url_help">https://help.nextcloud.com/c/feature</string>
    <bool name="privacy_enabled">true</bool>
    <string name="privacy_url">https://www.infomaniak.com/fr/cgv/politique-de-confidentialite</string>
    <bool name="imprint_enabled">false</bool>
    <bool name="recommend_enabled">true</bool>
    <bool name="logger_enabled">false</bool>
    <bool name="sourcecode_enabled">true</bool>
    <string name="sourcecode_url" translatable="false">https://github.com/Infomaniak/android-infomaniak-drive</string>
    <bool name="license_enabled">true</bool>
    <string name="license_url" translatable="false">https://www.gnu.org/licenses/gpl-2.0.html</string>
    <string name="url_imprint"></string>
    <string name="mail_feedback">support@infomaniak.com</string>
    <string name="url_app_download">"https://play.google.com/store/apps/details?id=com.infomaniak.drive"</string>
    <string name="url_server_install">https://nextcloud.com/install</string>

    <!-- synced folder light; if enabled: move to setting & global upload settings -->
    <bool name="syncedFolder_light">false</bool>
    <string name="syncedFolder_remote_folder">@string/auto_upload_path</string>
    <bool name="syncedFolder_light_on_charging">false</bool>
    <bool name="syncedFolder_light_use_subfolders">false</bool>
    <string name="syncedFolder_light_upload_behaviour">FileUploader.LOCAL_BEHAVIOUR_FORGET</string>

    <!--Destination mail for sending log files -->
    <string name="mail_logger">support@infomaniak.com</string>

    <!-- Determine is participate enabled -->
    <bool name="participate_enabled">false</bool>
    <!-- Participate links -->
    <string name="fdroid_beta_link" translatable="false">https://f-droid.org/repository/browse/?fdid=com.nextcloud.android.beta</string>
    <string name="beta_apk_link" translatable="false">https://download.nextcloud.com/android/dev/latest.apk</string>
    <string name="play_store_register_beta" translatable="false">https://play.google.com/apps/testing/com.nextcloud.client</string>
    <string name="fdroid_link" translatable="false">https://f-droid.org/repository/browse/?fdid=com.infomaniak.drive</string>
    <string name="irc_weblink" translatable="false">http://webchat.freenode.net?channels=nextcloud-mobile</string>
    <string name="help_link" translatable="false">https://help.nextcloud.com/c/clients/android</string>
    <string name="translation_link" translatable="false">https://www.transifex.com/nextcloud/nextcloud/android/</string>
    <string name="contributing_link" translatable="false">https://github.com/Infomaniak/ios-infomaniak-drive/blob/master/CONTRIBUTING.md</string>
    <string name="report_issue_link" translatable="false">https://github.com/Infomaniak/ios-infomaniak-drive/issues/new/choose</string>

    <!-- login data links -->
    <string name="login_data_own_scheme" translatable="false">nc</string>
    <!-- url for webview login, with the protocol prefix and with full url (normally /index.php/login/flow)
    If set, will replace all other login methods available -->
<<<<<<< HEAD
    <string name="webview_login_url" translatable="false">https://connect.drive.infomaniak.com/index.php/login/flow</string>
=======
    <string name="webview_login_url" translatable="false"></string>
>>>>>>> c91bff17
    <bool name="show_old_login">false</bool>

    <!-- Files becomes Home -->
    <bool name="use_home">false</bool>

    <!-- Determine if notifications are enabled in Drawer -->
    <bool name="notifications_enabled">false</bool>
    <!-- Push server url -->
    <string name="push_server_url" translatable="false"></string>

    <!-- Dev settings -->
    <string name="dev_link">https://download.nextcloud.com/android/dev/nextcloud-dev-</string>
    <string name="dev_latest">https://download.nextcloud.com/android/dev/latest</string>
    <string name="dev_changelog">https://github.com/Infomaniak/ios-infomaniak-drive/raw/dev/CHANGELOG.md</string>

    <string name="buildNumber" translatable="false"></string>
</resources>

<|MERGE_RESOLUTION|>--- conflicted
+++ resolved
@@ -24,9 +24,6 @@
     <string name="server_url">https://connect.drive.infomaniak.com</string>
     <bool name="show_server_url_input">false</bool>
     <bool name="show_provider_or_own_installation">false</bool>
-    <bool name="show_first_run_slider">true</bool>
-    <bool name="show_use_old_connection_snackbar">false</bool>
-
     <string name="provider_registration_server">https://shop.infomaniak.com/signup</string>
 
     <!-- Flags to enable/disable some features -->
@@ -84,7 +81,6 @@
     <bool name="license_enabled">true</bool>
     <string name="license_url" translatable="false">https://www.gnu.org/licenses/gpl-2.0.html</string>
     <string name="url_imprint"></string>
-    <string name="mail_feedback">support@infomaniak.com</string>
     <string name="url_app_download">"https://play.google.com/store/apps/details?id=com.infomaniak.drive"</string>
     <string name="url_server_install">https://nextcloud.com/install</string>
 
@@ -108,33 +104,31 @@
     <string name="irc_weblink" translatable="false">http://webchat.freenode.net?channels=nextcloud-mobile</string>
     <string name="help_link" translatable="false">https://help.nextcloud.com/c/clients/android</string>
     <string name="translation_link" translatable="false">https://www.transifex.com/nextcloud/nextcloud/android/</string>
-    <string name="contributing_link" translatable="false">https://github.com/Infomaniak/ios-infomaniak-drive/blob/master/CONTRIBUTING.md</string>
-    <string name="report_issue_link" translatable="false">https://github.com/Infomaniak/ios-infomaniak-drive/issues/new/choose</string>
+    <string name="contributing_link" translatable="false">https://github.com/nextcloud/android/blob/master/CONTRIBUTING.md</string>
+    <string name="report_issue_link" translatable="false">https://github.com/nextcloud/android/issues/new/choose</string>
 
     <!-- login data links -->
     <string name="login_data_own_scheme" translatable="false">nc</string>
     <!-- url for webview login, with the protocol prefix and with full url (normally /index.php/login/flow)
     If set, will replace all other login methods available -->
-<<<<<<< HEAD
     <string name="webview_login_url" translatable="false">https://connect.drive.infomaniak.com/index.php/login/flow</string>
-=======
-    <string name="webview_login_url" translatable="false"></string>
->>>>>>> c91bff17
     <bool name="show_old_login">false</bool>
 
     <!-- Files becomes Home -->
     <bool name="use_home">false</bool>
 
-    <!-- Determine if notifications are enabled in Drawer -->
-    <bool name="notifications_enabled">false</bool>
     <!-- Push server url -->
     <string name="push_server_url" translatable="false"></string>
 
     <!-- Dev settings -->
     <string name="dev_link">https://download.nextcloud.com/android/dev/nextcloud-dev-</string>
     <string name="dev_latest">https://download.nextcloud.com/android/dev/latest</string>
-    <string name="dev_changelog">https://github.com/Infomaniak/ios-infomaniak-drive/raw/dev/CHANGELOG.md</string>
+    <string name="dev_changelog">https://github.com/nextcloud/android/raw/dev/CHANGELOG.md</string>
 
     <string name="buildNumber" translatable="false"></string>
+
+    <!-- kDrive -->
+    <bool name="notifications_enabled">false</bool>
+    <bool name="show_first_run_slider">true</bool>
 </resources>
 
