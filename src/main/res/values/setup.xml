--- conflicted
+++ resolved
@@ -20,7 +20,6 @@
     <string name="nextcloud_user_agent">Mozilla/5.0 (Android) Nextcloud-android/%1$s</string>
 
     <!-- URLs and flags related -->
-<<<<<<< HEAD
     <string name="server_url">https://connect.drive.infomaniak.com</string>
     <bool name="show_server_url_input">false</bool>
     <bool name="show_provider_or_own_installation">false</bool>
@@ -28,12 +27,6 @@
     <bool name="show_use_old_connection_snackbar">false</bool>
 
     <string name="provider_registration_server">https://shop.infomaniak.com/signup</string>
-=======
-    <string name="server_url"></string>
-    <bool name="show_server_url_input">true</bool>
-    <bool name="show_provider_or_own_installation">true</bool>
-    <string name="provider_registration_server">https://www.nextcloud.com/register</string>
->>>>>>> b9d4d4ca
 
     <!-- Flags to enable/disable some features -->
     <string name="send_files_to_other_apps">on</string>
@@ -104,12 +97,8 @@
     <bool name="license_enabled">true</bool>
     <string name="license_url" translatable="false">https://www.gnu.org/licenses/gpl-2.0.html</string>
     <string name="url_imprint"></string>
-<<<<<<< HEAD
     <string name="mail_feedback">support@infomaniak.com</string>
     <string name="url_app_download">"https://play.google.com/store/apps/details?id=com.infomaniak.drive"</string>
-=======
-    <string name="url_app_download">"https://play.google.com/store/apps/details?id=com.nextcloud.client"</string>
->>>>>>> b9d4d4ca
     <string name="url_server_install">https://nextcloud.com/install</string>
 
     <!-- synced folder light; if enabled: move to setting & global upload settings -->
