--- conflicted
+++ resolved
@@ -396,10 +396,7 @@
     <string name="synced_folder_settings_button">Nút thiết đặt</string>
     <string name="synced_folders_configure_folders">Cấu hình thư mục</string>
     <string name="synced_folders_loading_folders">Đang tải thư mục</string>
-<<<<<<< HEAD
-=======
     <string name="synced_folders_type">Loại</string>
->>>>>>> 5d84052e
     <string name="synced_icon">Đã đồng bộ</string>
     <string name="tags">Thẻ</string>
     <string name="test_server_button">Kiểm tra kết nối máy chủ</string>
