<?xml version="1.0" encoding="utf-8"?>
<!--
  ownCloud Android client application

  Copyright (C) 2015 ownCloud Inc.

  This program is free software: you can redistribute it and/or modify
  it under the terms of the GNU General Public License version 2,
  as published by the Free Software Foundation.

  This program is distributed in the hope that it will be useful,
  but WITHOUT ANY WARRANTY; without even the implied warranty of
  MERCHANTABILITY or FITNESS FOR A PARTICULAR PURPOSE. See the
  GNU General Public License for more details.

  You should have received a copy of the GNU General Public License
  along with this program.  If not, see <http://www.gnu.org/licenses/>.
-->
<LinearLayout xmlns:android="http://schemas.android.com/apk/res/android"
    android:id="@+id/loadingLayout"
    android:layout_width="match_parent"
    android:layout_height="wrap_content"
    android:orientation="horizontal"
    android:padding="@dimen/standard_padding">

    <ProgressBar
        android:id="@+id/loadingBar"
        style="?android:attr/progressBarStyle"
        android:layout_width="wrap_content"
        android:layout_height="wrap_content"
        android:layout_gravity="center_vertical"
        android:indeterminate="true"
        android:indeterminateOnly="false"/>

    <TextView
        android:id="@+id/loadingText"
        android:layout_width="wrap_content"
        android:layout_height="wrap_content"
        android:layout_gravity="center_vertical"
        android:layout_marginLeft="@dimen/standard_margin"
<<<<<<< HEAD
        android:text="@string/common_loading" />
=======
        android:text="@string/common_loading"/>
>>>>>>> 801b576c

</LinearLayout><|MERGE_RESOLUTION|>--- conflicted
+++ resolved
@@ -38,10 +38,6 @@
         android:layout_height="wrap_content"
         android:layout_gravity="center_vertical"
         android:layout_marginLeft="@dimen/standard_margin"
-<<<<<<< HEAD
-        android:text="@string/common_loading" />
-=======
         android:text="@string/common_loading"/>
->>>>>>> 801b576c
 
 </LinearLayout>