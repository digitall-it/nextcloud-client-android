--- conflicted
+++ resolved
@@ -49,12 +49,7 @@
         android:gravity="center"
         android:text=""
         android:textAppearance="@style/NextcloudTextAppearanceHeadline"
-<<<<<<< HEAD
-        android:textColor="@color/white"/>
-=======
-        android:textColor="@color/text_color_inverse"
-        android:textStyle="bold"/>
->>>>>>> 5d84052e
+        android:textColor="@color/text_color_inverse"/>
 
     <LinearLayout
         android:id="@+id/whatsNewTextLayout"
