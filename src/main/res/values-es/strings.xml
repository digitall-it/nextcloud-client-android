--- conflicted
+++ resolved
@@ -660,9 +660,5 @@
 
     <string name="folder_sync_folders">Configurar carpetas</string>
 
-<<<<<<< HEAD
-  <string name="test_server_button">Probar conexión con servidor</string>
-=======
     <string name="test_server_button">Probar conexión con servidor</string>
->>>>>>> 801b576c
 </resources>