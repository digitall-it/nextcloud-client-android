--- conflicted
+++ resolved
@@ -660,9 +660,5 @@
 
     <string name="folder_sync_folders">Configurar pastas</string>
 
-<<<<<<< HEAD
-  <string name="test_server_button">Teste de conexão ao servidor</string>
-=======
     <string name="test_server_button">Teste de conexão ao servidor</string>
->>>>>>> 801b576c
 </resources>