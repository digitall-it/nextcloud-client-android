--- conflicted
+++ resolved
@@ -22,21 +22,14 @@
 
     <color name="text_color">#E3E3E3</color>
     <color name="text_color_inverse">#000000</color>
-<<<<<<< HEAD
     <color name="secondary_text_color">#A5A5A5</color>
-=======
     <color name="list_divider_background">#222222</color>
->>>>>>> bba0b355
 
     <!-- Colors -->
     <color name="bg_default">#121212</color>
     <color name="fg_contrast">#717171</color>
     <color name="primary_button_text_color">#000000</color>
-<<<<<<< HEAD
-    <color name="uploader_list_separator_color">#2a2a2a</color>
-=======
     <color name="bg_elevation_one">#2D2D2D</color>
->>>>>>> bba0b355
 
     <!-- Multiselect backgrounds -->
     <color name="action_mode_status_bar_background">#ECECEC</color>
