<?xml version="1.0" encoding="utf-8"?>
<resources>
    <string name="about_android">%1$s Android app</string>
    <string name="about_version">version %1$s</string>
    <string name="actionbar_sync">Refresh account</string>
    <string name="actionbar_upload">Upload</string>
    <string name="actionbar_upload_from_apps">Content from other apps</string>
    <string name="actionbar_upload_files">Files</string>
    <string name="actionbar_open_with">Open with</string>
    <string name="actionbar_mkdir">New folder</string>
    <string name="actionbar_settings">Settings</string>
    <string name="actionbar_see_details">Details</string>
    <string name="actionbar_send_file">Send</string>
    <string name="actionbar_sort">Sort</string>
    <string name="actionbar_sort_title">Sort by</string>
    <string name="sort_by">Sort by</string>
    <string name="menu_item_sort_by_name_a_z">A - Z</string>
    <string name="menu_item_sort_by_name_z_a">Z - A</string>
    <string name="menu_item_sort_by_date_newest_first">Newest first</string>
    <string name="menu_item_sort_by_date_oldest_first">Oldest first</string>
    <string name="menu_item_sort_by_size_biggest_first">Biggest first</string>
    <string name="menu_item_sort_by_size_smallest_first">Smallest first</string>

    <string name="drawer_item_all_files">All files</string>
    <string name="drawer_item_files">Files</string>
    <string name="drawer_item_home">Home</string>
    <string name="drawer_item_favorites">Favourites</string>
    <string name="drawer_item_photos">Photos</string>
    <string name="drawer_item_on_device">On device</string>
    <string name="drawer_item_recently_added">Recently added</string>
    <string name="drawer_item_recently_modified">Recently modified</string>
    <string name="drawer_item_shared">Shared</string>
    <string name="drawer_item_videos">Videos</string>
    <string name="drawer_item_settings">Settings</string>
    <string name="drawer_item_uploads_list">Uploads</string>
    <string name="drawer_item_activities">Activities</string>
    <string name="drawer_item_notifications">Notifications</string>
    <string name="drawer_quota">%1$s of %2$s used</string>
	<string name="drawer_close">Close</string>
    <string name="drawer_open">Open</string>
    <string name="prefs_category_general">General</string>
    <string name="prefs_category_more">More</string>
    <string name="prefs_accounts">Accounts</string>
    <string name="prefs_manage_accounts">Manage accounts</string>
    <string name="prefs_passcode">Passcode lock</string>
    <string name="prefs_fingerprint">Fingerprint lock</string>
    <string name="prefs_fingerprint_notsetup">No fingerprints have been set up.</string>
    <string name="prefs_show_hidden_files">Show hidden files</string>
    <string name="prefs_instant_upload">Instant uploading of pictures</string>
    <string name="prefs_instant_upload_summary">Upload pictures taken by camera instantly</string>
    <string name="prefs_instant_video_upload">Instant uploading of video</string>
    <string name="prefs_instant_video_upload_summary">Upload videos recorded by camera instantly</string>
    <string name="prefs_log_title">Enable logging</string>
    <string name="prefs_log_summary">This is used to log problems</string>
    <string name="prefs_log_title_history">Logging history</string>
    <string name="prefs_log_summary_history">This shows the recorded logs</string>
    <string name="prefs_log_delete_history_button">Delete history</string>
    <string name="prefs_calendar_contacts">Sync calendar &amp; contacts</string>
    <string name="prefs_calendar_contacts_summary">Set up DAVdroid (v1.3.0+) for current account</string>
    <string name="prefs_calendar_contacts_address_resolve_error">Server address for account could not be resolved for DAVdroid</string>
    <string name="prefs_calendar_contacts_no_store_error">Neither F-droid nor Google Play is installed</string>
    <string name="prefs_calendar_contacts_sync_setup_successful">Calendar &amp; contacts sync set up</string>
    <string name="prefs_help">Help</string>
    <string name="prefs_recommend">Recommend to friend</string>
    <string name="prefs_feedback">Feedback</string>
    <string name="prefs_imprint">Imprint</string>
    <string name="prefs_remember_last_share_location">Remember location of share</string>
    <string name="prefs_remember_last_upload_location_summary">Remember location of share most recently used</string>

	<string name="recommend_subject">Try %1$s on your smartphone!</string>
	<string name="recommend_text">I want to invite you to use %1$s on your smartphone.\nDownload here: %2$s</string>

    <string name="auth_check_server">Check server</string>
    <string name="auth_host_url">Server address https://…</string>
    <string name="auth_username">Username</string>
    <string name="auth_password">Password</string>
    <string name="auth_register">Do you not have a server yet?\nClick here to get one from a provider</string>
    <string name="sync_string_files">Files</string>
    <string name="setup_btn_connect">Connect</string>
    <string name="uploader_btn_upload_text">Upload</string>
    <string name="uploader_top_message">Choose upload folder</string>
    <string name="uploader_wrn_no_account_title">No account found</string>
    <string name="uploader_wrn_no_account_text">There are no %1$s accounts on your device. Please set up an account first.</string>
    <string name="uploader_wrn_no_account_setup_btn_text">Setup</string>
    <string name="uploader_wrn_no_account_quit_btn_text">Quit</string>
    <string name="uploader_error_title_no_file_to_upload">No file to upload</string>
    <string name="uploader_error_message_received_piece_of_text">%1$s cannot upload a piece of text as a file.</string>
    <string name="uploader_error_message_no_file_to_upload">Received data did not include a valid file.</string>
    <string name="uploader_error_title_file_cannot_be_uploaded">This file can not be uploaded</string>
    <string name="uploader_error_message_read_permission_not_granted">%1$s is not allowed to read a received file</string>
    <string name="uploader_error_message_source_file_not_found">File selected for upload not found. Please check whether the file exists.</string>
    <string name="uploader_error_message_source_file_not_copied">Could not copy file to a temporary folder. Try to resend it.</string>
    <string name="uploader_upload_files_behaviour">Upload option:</string>
    <string name="uploader_upload_files_behaviour_move_to_nextcloud_folder">Move file to Nextcloud folder</string>
    <string name="uploader_upload_files_behaviour_only_upload">Keep file in source folder</string>
    <string name="uploader_upload_files_behaviour_upload_and_delete_from_source">Delete file from source folder</string>
    <string name="file_list_seconds_ago">seconds ago</string>
    <string name="file_list_empty_headline">No files here</string>
    <string name="file_list_empty">Upload some content or sync with your devices.</string>
    <string name="file_list_empty_favorites">Favorite some files or sync with your devices.</string>
    <string name="file_list_empty_favorites_filter_list">Files and folders you mark as favorites will show up here</string>
    <string name="file_list_empty_favorites_filter">Your search returned no favorited files.</string>
    <string name="file_list_loading">Loading&#8230;</string>
    <string name="file_list_no_app_for_file_type">No app set up to handle this file type.</string>
    <string name="local_file_list_empty">There are no files in this folder.</string>
    <string name="file_list_empty_headline_search">No results in this folder</string>
    <string name="file_list_empty_headline_server_search">No results</string>
    <string name="file_list_empty_favorite_headline">Nothing favorited yet</string>
    <string name="file_list_empty_shared_headline">Nothing shared yet</string>
    <string name="file_list_empty_shared">Files and folders you share will show up here</string>
    <string name="file_list_empty_headline_server_search_videos">No videos</string>
    <string name="file_list_empty_headline_server_search_photos">No photos</string>
    <string name="file_list_empty_search">Maybe it is in a different folder?</string>
    <string name="file_list_empty_recently_modified">Found no files modified during the last 7 days</string>
    <string name="file_list_empty_recently_modified_filter">Search returned no files modified the last 7 days.</string>
    <string name="file_list_empty_recently_added">Found no recently added files</string>
    <string name="file_list_empty_recently_added_filter">Your search returned no recently added files.</string>
    <string name="file_list_empty_text_photos">Upload some photos or activate auto upload.</string>
    <string name="file_list_empty_text_photos_filter">Your search returned no photos.</string>
    <string name="file_list_empty_text_videos">Upload some videos or activate auto upload.</string>
    <string name="file_list_empty_text_videos_filter">Your search returned no videos.</string>
    <string name="upload_list_empty_headline">No uploads available</string>
    <string name="upload_list_empty_text">Upload some content or activate instant uploading.</string>
    <string name="upload_list_empty_text_auto_upload">Upload some content or activate auto upload.</string>
    <string name="file_list_folder">folder</string>
    <string name="file_list_folders">folders</string>
    <string name="file_list_file">file</string>
    <string name="file_list_files">file</string>
    <string name="filedetails_select_file">Tap on a file to display additional information.</string>
    <string name="filedetails_size">Size:</string>
    <string name="filedetails_type">Type:</string>
    <string name="filedetails_created">Created:</string>
    <string name="filedetails_modified">Modified:</string>
    <string name="filedetails_download">Download</string>
    <string name="filedetails_sync_file">Synchronise</string>
    <string name="filedetails_renamed_in_upload_msg">File renamed to %1$s during upload</string>
    <string name="list_layout">Listed layout</string>
    <string name="action_share">Share</string>
    <string name="common_yes">Yes</string>
    <string name="common_no">No</string>
    <string name="common_ok">OK</string>
    <string name="common_remove_upload">Remove upload</string>
    <string name="common_retry_upload">Retry uploading</string>
    <string name="common_cancel_sync">Cancel sync</string>
    <string name="common_cancel">Cancel</string>
    <string name="common_back">Back</string>
    <string name="common_save">Save</string>
    <string name="common_save_exit">Save &amp; exit</string>
    <string name="common_error">Error</string>
    <string name="common_loading">Loading &#8230;</string>
    <string name="common_unknown">unknown</string>
    <string name="common_error_unknown">Unknown error</string>
    <string name="common_pending">Pending</string>
    <string name="about_title">About</string>
    <string name="change_password">Change password</string>
    <string name="delete_account">Remove account</string>
    <string name="delete_account_warning">Delete account %s with all local files?\n\nDeleting cannot be undone.</string>
    <string name="create_account">Create account</string>
    <string name="upload_chooser_title">Upload from &#8230;</string>
    <string name="uploader_info_dirname">Folder name</string>
    <string name="uploader_upload_in_progress_ticker">Uploading &#8230;</string>
    <string name="uploader_upload_in_progress_content">%1$d%% Uploading %2$s</string>
    <string name="uploader_upload_succeeded_ticker">Uploaded</string>
    <string name="uploader_upload_succeeded_content_single">%1$s uploaded</string>
    <string name="uploader_upload_failed_ticker">Upload failed</string>
    <string name="uploader_upload_failed_content_single">Could not upload %1$s</string>
    <string name="uploader_upload_failed_credentials_error">Upload failed, you need to log in again</string>
    <string name="uploads_view_title">Uploads</string>
    <string name="uploads_view_group_current_uploads">Current</string>
    <string name="uploads_view_group_failed_uploads">Failed (tap to retry)</string>
    <string name="uploads_view_group_finished_uploads">Uploaded</string>
    <string name="uploads_view_upload_status_succeeded">Completed</string>
    <string name="uploads_view_upload_status_cancelled">Cancelled</string>
    <string name="uploads_view_upload_status_paused">Paused</string>
    <string name="uploads_view_upload_status_failed_connection_error">Connection error</string>
    <string name="uploads_view_upload_status_failed_retry">Upload will be retried shortly</string>
    <string name="uploads_view_upload_status_failed_credentials_error">Credentials error</string>
    <string name="uploads_view_upload_status_failed_folder_error">Folder error</string>
    <string name="uploads_view_upload_status_failed_file_error">File error</string>
    <string name="uploads_view_upload_status_failed_localfile_error">Local file not found</string>
    <string name="uploads_view_upload_status_failed_permission_error">Permission error</string>
    <string name="uploads_view_upload_status_conflict">Conflict</string>
    <string name="uploads_view_upload_status_service_interrupted">App terminated</string>
    <string name="uploads_view_upload_status_unknown_fail">Unknown error</string>
    <string name="uploads_view_upload_status_waiting_for_wifi">Waiting for Wi-Fi connectivity</string>
    <string name="uploads_view_later_waiting_to_upload">Waiting to upload</string>
    <string name="downloader_download_in_progress_ticker">Downloading &#8230;</string>
    <string name="downloader_download_in_progress_content">%1$d%% Downloading %2$s</string>
    <string name="downloader_download_succeeded_ticker">Downloaded</string>
    <string name="downloader_download_succeeded_content">%1$s downloaded</string>
    <string name="downloader_download_failed_ticker">Download failed</string>
    <string name="downloader_download_failed_content">Could not download %1$s</string>
    <string name="downloader_not_downloaded_yet">Not downloaded yet</string>
    <string name="downloader_download_failed_credentials_error">Download failed, you need to log in again</string>
    <string name="common_choose_account">Choose account</string>
    <string name="sync_fail_ticker">Sync failed</string>
    <string name="sync_fail_ticker_unauthorized">Sync failed, you need to log in again</string>
    <string name="sync_fail_content">Could not complete sync of %1$s</string>
    <string name="sync_fail_content_unauthorized">Wrong password for %1$s</string>
    <string name="sync_conflicts_in_favourites_ticker">Conflicts found</string>
    <string name="sync_conflicts_in_favourites_content">%1$d kept-in-sync files could not be synced</string>
    <string name="sync_fail_in_favourites_ticker">Kept-in-sync files failed</string>
    <string name="sync_fail_in_favourites_content">Contents of %1$d files could not be synced (%2$d conflicts)</string>
    <string name="sync_foreign_files_forgotten_ticker">Some local files were forgotten</string>
    <string name="sync_foreign_files_forgotten_content">%1$d files out of the %2$s folder could not be copied into</string>
    <string name="sync_foreign_files_forgotten_explanation">As of version 1.3.16, files uploaded from this device are copied into the local %1$s folder to prevent data loss when a single file is synced with multiple accounts.\n\nDue to this change, all files uploaded with earlier versions of this app were copied into the %2$s folder. However, an error prevented the completion of this operation during account synchronization. You may either leave the file(s) as is and remove the link to %3$s, or move the file(s) into the %1$s folder and retain the link to %4$s.\n\nListed below are the local file(s), and the remote file(s) in %5$s they were linked to.</string>
    <string name="sync_current_folder_was_removed">The folder %1$s does not exist anymore</string>
    <string name="foreign_files_move">Move all</string>
    <string name="foreign_files_success">All files were moved</string>
    <string name="foreign_files_fail">Some files could not be moved</string>
    <string name="foreign_files_local_text">Local: %1$s</string>
    <string name="foreign_files_remote_text">Remote: %1$s</string>
    <string name="upload_query_move_foreign_files">Insufficient space prevents copying the selected files into the %1$s folder. Would you like to move them there instead?</string>
    <string name="pass_code_enter_pass_code">Please enter your passcode</string>
    
    <string name="pass_code_configure_your_pass_code">Enter your passcode</string>
    <string name="pass_code_configure_your_pass_code_explanation">The passcode will be requested every time the app is started</string>
    <string name="pass_code_reenter_your_pass_code">Please reenter your passcode</string>
    <string name="pass_code_remove_your_pass_code">Remove your passcode</string>
    <string name="pass_code_mismatch">The passcodes are not the same</string>
    <string name="pass_code_wrong">Incorrect passcode</string>
    <string name="pass_code_removed">Passcode removed</string>
    <string name="pass_code_stored">Passcode stored</string>
    
    <string name="media_notif_ticker">%1$s music player</string>
    <string name="media_state_playing">%1$s (playing)</string>
    <string name="media_state_loading">%1$s (loading)</string>
    <string name="media_event_done">%1$s playback finished</string>
    <string name="media_err_nothing_to_play">No media file found</string>
    <string name="media_err_no_account">No account provided</string>
    <string name="media_err_not_in_owncloud">The file is not in a valid account</string>
    <string name="media_err_unsupported">Unsupported media codec</string>
    <string name="media_err_io">Could not read the media file</string>
    <string name="media_err_malformed">The media file has incorrect encoding</string>
    <string name="media_err_timeout">Attempt to play file timed out</string>
    <string name="media_err_invalid_progressive_playback">The media file can not be streamed</string>
    <string name="media_err_unknown">The stock media player is unable to play the media file</string>
    <string name="media_err_security_ex">A security error was encountered trying to play %1$s</string>
    <string name="media_err_io_ex">Input error while trying to play %1$s</string>
    <string name="media_err_unexpected">Unexpected error while trying to play %1$s</string>
    <string name="media_rewind_description">Rewind button</string>
    <string name="media_play_pause_description">Play or pause button</string>
    <string name="media_forward_description">Fast-forward button</string>

	<string name="auth_getting_authorization">Getting authorisation &#8230;</string>
	<string name="auth_trying_to_login">Trying to log in &#8230;</string>
	<string name="auth_no_net_conn_title">No network connection</string>
	<string name="auth_nossl_plain_ok_title">Secure connection unavailable.</string>
	<string name="auth_connection_established">Connection established</string>
	<string name="auth_testing_connection">Testing connection</string>
	<string name="auth_not_configured_title">Malformed server configuration</string>
	<string name="auth_account_not_new">An account for the same user and server already exists on the device</string>
	<string name="auth_account_not_the_same">The entered user does not match the user of this account</string>
	<string name="auth_unknown_error_title">Unknown error occurred!</string>
	<string name="auth_unknown_host_title">Could not find host</string>
	<string name="auth_incorrect_path_title">Server not found</string>
	<string name="auth_timeout_title">The server took too long to respond</string>
	<string name="auth_incorrect_address_title">Wrong address format for server</string>
	<string name="auth_ssl_general_error_title">SSL initialisation failed</string>
	<string name="auth_ssl_unverified_server_title">Could not verify the identity of the SSL server</string>
	<string name="auth_bad_oc_version_title">Unrecognised server version</string>
	<string name="auth_wrong_connection_title">Could not establish connection</string>
	<string name="auth_secure_connection">Secure connection established</string>
	<string name="auth_unauthorized">Wrong username or password</string>
	<string name="auth_oauth_error">Unsuccessful authorisation</string>
	<string name="auth_oauth_error_access_denied">Access denied by authorisation server</string>
	<string name="auth_wtf_reenter_URL">Unexpected state, please enter the server address again</string>
	<string name="auth_expired_oauth_token_toast">Your authorisation expired. Please, authorise again</string>
	<string name="auth_expired_basic_auth_toast">Please enter the current password</string>
	<string name="auth_expired_saml_sso_token_toast">Your session expired. Please connect again</string>
	<string name="auth_connecting_auth_server">Connecting to authentication server…</string>
	<string name="auth_unsupported_auth_method">The server does not support this authentication method</string>
	<string name="auth_unsupported_multiaccount">%1$s does not support multiple accounts</string>
	<string name="auth_fail_get_user_name">Your server is not returning a correct user ID, please contact an administrator</string>
	<string name="auth_can_not_auth_against_server">Cannot authenticate to this server</string>
    <string name="auth_account_does_not_exist">Account does not exist on the device yet</string>


    <string name="favorite">Set as available offline</string>
    <string name="unfavorite">Unset as available offline</string>
    <string name="favorite_real">Set as favourite</string>
    <string name="unset_favorite_real">Unset favourite</string>
    <string name="common_rename">Rename</string>
    <string name="common_remove">Remove</string>
    <string name="confirmation_remove_file_alert">Do you really want to remove %1$s?</string>
    <string name="confirmation_remove_folder_alert">"Do you really want to remove %1$s and the contents thereof?"</string>
    <string name="confirmation_remove_local">Local only</string>
    <string name="remove_success_msg">Removed</string>
    <string name="remove_fail_msg">Removal failed</string>
    <string name="rename_dialog_title">Enter a new name</string>
    <string name="rename_local_fail_msg">Local copy could not be renamed, try a different name</string>
    <string name="rename_server_fail_msg">Could not give server new name</string>
    <string name="sync_file_fail_msg">Could not check remote file</string>
    <string name="sync_file_nothing_to_do_msg">File contents already synchronised</string>
    <string name="create_dir_fail_msg">Could not create folder</string>
    <string name="filename_forbidden_characters">Forbidden characters: / \\ &lt; &gt; : \" | ? *</string>
    <string name="filename_forbidden_charaters_from_server">File name contains at least one invalid character</string>
    <string name="filename_empty">File name cannot be empty</string>
    <string name="wait_a_moment">Wait a moment…</string>
    <string name="wait_checking_credentials">Checking stored credentials</string>
    <string name="filedisplay_unexpected_bad_get_content">Unexpected problem, please select the file from a different app</string>
    <string name="filedisplay_no_file_selected">No file selected</string>
    <string name="activity_chooser_title">Send link to &#8230;</string>
    <string name="wait_for_tmp_copy_from_private_storage">Copying file from private storage</string>

    <string name="oauth_check_onoff">Log in with OAuth 2.0</string>
    <string name="oauth_login_connection">Connecting to OAuth 2.0 server…</string>

    <string name="ssl_validator_header">The identity of the site could not be verified</string>
    <string name="ssl_validator_reason_cert_not_trusted">- The server certificate is not trusted</string>
    <string name="ssl_validator_reason_cert_expired">- The server certificate expired</string>
    <string name="ssl_validator_reason_cert_not_yet_valid">- The server certificate valid dates are in the future</string>
    <string name="ssl_validator_reason_hostname_not_verified">- The URL does not match the hostname in the certificate</string>
    <string name="ssl_validator_question">Do you want to trust this certificate anyway?</string>
    <string name="ssl_validator_not_saved">Could not save certificate</string>
    <string name="ssl_validator_btn_details_see">Details</string>
    <string name="ssl_validator_btn_details_hide">Hide</string>
    <string name="ssl_validator_label_subject">Issued to:</string>
    <string name="ssl_validator_label_issuer">Issued by:</string>
    <string name="ssl_validator_label_CN">Common name:</string>
    <string name="ssl_validator_label_O">Organisation:</string>
    <string name="ssl_validator_label_OU">Organisational unit:</string>
    <string name="ssl_validator_label_C">Country:</string>
    <string name="ssl_validator_label_ST">State:</string>
    <string name="ssl_validator_label_L">Location:</string>
    <string name="ssl_validator_label_validity">Validity:</string>
    <string name="ssl_validator_label_validity_from">From:</string>
    <string name="ssl_validator_label_validity_to">To:</string>
    <string name="ssl_validator_label_signature">Signature:</string>
    <string name="ssl_validator_label_signature_algorithm">Algorithm:</string>
    <string name="digest_algorithm_not_available">This digest algorithm is not available on your phone.</string>
    <string name="ssl_validator_label_certificate_fingerprint">Fingerprint:</string>
    <string name="certificate_load_problem">There is a problem loading the certificate.</string>
    <string name="ssl_validator_null_cert">The certificate could not be shown.</string>
    <string name="ssl_validator_no_info_about_error">- No information about the error</string>

    <string name="placeholder_sentence">This is a placeholder</string>
    <string name="placeholder_filename">placeholder.txt</string>
    <string name="placeholder_filetype">PNG image</string>
    <string name="placeholder_filesize">389 KB</string>
    <string name="placeholder_timestamp">2012/05/18 12:23 PM</string>
    <string name="placeholder_media_time">12:23:45</string>

    <string name="auto_upload_on_wifi">Only upload on Wi-Fi</string>
    <string name="instant_upload_on_wifi">Only upload pictures on Wi-Fi</string>
    <string name="instant_video_upload_on_wifi">Only upload videos on Wi-Fi</string>
    <string name="instant_video_upload_on_charging">Only upload when charging</string>
    <string name="instant_upload_on_charging">Only upload when charging</string>
    <string name="instant_upload_path">/InstantUpload</string>
    <string name="auto_upload_path">/AutoUpload</string>
    <string name="conflict_title">File conflict</string>
    <string name="conflict_message">Which files do you want to keep? If you select both versions, the local file will have a number appended to its name.</string>
    <string name="conflict_keep_both">Keep both</string>
    <string name="conflict_use_local_version">local version</string>
    <string name="conflict_use_server_version">server version</string>

    <string name="preview_sorry">Sorry.</string>
    <string name="preview_image_description">Image preview</string>
    <string name="preview_image_error_unknown_format">Unable to show image</string>

    <string name="error__upload__local_file_not_copied">%1$s could not be copied to %2$s local folder</string>
    <string name="prefs_instant_upload_path_title">Instant upload folder</string>
    <string name="prefs_folder_sync_local_path_title">Local folder</string>
    <string name="prefs_folder_sync_remote_path_title">Remote folder</string>
    <string name="prefs_instant_upload_path_use_subfolders_title">Use subfolders</string>
    <string name="prefs_instant_upload_path_use_subfolders_summary">Store in subfolders based on year and month</string>

	<string name="share_link_no_support_share_api">Sharing is not enabled on your server. Please contact your administrator.</string>
	<string name="share_link_file_no_exist">Unable to share. Please check whether the file exists</string>
	<string name="share_link_file_error">An error occurred while trying to share this file or folder</string>
	<string name="unshare_link_file_no_exist">Unable to unshare. Please check whether the file exists</string>
	<string name="unshare_link_file_error">An error occurred while trying to unshare this file or folder</string>
    <string name="update_link_file_no_exist">Unable to update. Please check whether the file exists</string>
    <string name="update_link_file_error">An error occurred while trying to update the share</string>
    <string name="share_link_password_title">Enter a password</string>
    <string name="share_link_empty_password">You must enter a password</string>

    <string name="activity_chooser_send_file_title">Send</string>

    <string name="copy_link">Copy link</string>
    <string name="clipboard_text_copied">Copied to clipboard</string>
    <string name="clipboard_no_text_to_copy">Received no text to copy to clipboard</string>
    <string name="clipboard_uxexpected_error">Unexpected error while copying to clipboard</string>
    <string name="clipboard_label">Text copied from %1$s</string>

    <string name="error_cant_bind_to_operations_service">Critical error: Unable to perform operations</string>

    <string name="network_error_socket_exception">An error occurred during connection to the server.</string>
    <string name="network_error_socket_timeout_exception">An error occurred while waiting for the server. Could not complete operation.</string>
    <string name="network_error_connect_timeout_exception">An error occurred while waiting for the server. Could not complete operation.</string>
    <string name="network_host_not_available">Could not complete operation. Server unavailable</string>

    <string name="forbidden_permissions">You are not permitted %s</string>
    <string name="forbidden_permissions_rename">to rename this file</string>
    <string name="forbidden_permissions_delete">to delete this file</string>
    <string name="share_link_forbidden_permissions">to share this file</string>
    <string name="unshare_link_forbidden_permissions">to unshare this file</string>
    <string name="update_link_forbidden_permissions">to update this share</string>
    <string name="forbidden_permissions_create">to create this file</string>
    <string name="uploader_upload_forbidden_permissions">to upload to this folder</string>
    <string name="downloader_download_file_not_found">The file is no longer available on the server</string>

    <string name="file_migration_dialog_title">Updating storage path</string>
    <string name="file_migration_finish_button">Finish</string>
    <string name="file_migration_preparing">Preparing migration&#8230;</string>
    <string name="file_migration_checking_destination">Checking destination&#8230;</string>
    <string name="file_migration_saving_accounts_configuration">Saving configuration of accounts&#8230;</string>
    <string name="file_migration_waiting_for_unfinished_sync">Waiting for all synchronizations to finish&#8230;</string>
    <string name="file_migration_migrating">Moving data&#8230;</string>
    <string name="file_migration_updating_index">Updating index&#8230;</string>
    <string name="file_migration_cleaning">Cleaning&#8230;</string>
    <string name="file_migration_restoring_accounts_configuration">Restoring configuration of accounts&#8230;</string>
    <string name="file_migration_ok_finished">Finished</string>
    <string name="file_migration_failed_not_enough_space">ERROR: Insufficient space</string>
    <string name="file_migration_failed_not_writable">ERROR: Destination file not writable</string>
    <string name="file_migration_failed_not_readable">ERROR: Source file not readable</string>
    <string name="file_migration_failed_dir_already_exists">ERROR: Nextcloud directory already exists</string>
    <string name="file_migration_failed_while_coping">ERROR: Failed during migration</string>
    <string name="file_migration_failed_while_updating_index">ERROR: Failed to updating index</string>

    <string name="file_migration_directory_already_exists">Data folder exists already. Choose one of the following:</string>
    <string name="file_migration_override_data_folder">Replace</string>
    <string name="file_migration_use_data_folder">Use</string>

    <string name="file_migration_source_not_readable_title">Source directory not readable!</string>
    <string name="file_migration_source_not_readable">Do you still want to change the storage path to %1$s?\n\nNote: All data will have to be downloaded again.</string>

    <string name="prefs_category_accounts">Accounts</string>
    <string name="prefs_add_account">Add account</string>
    <string name="drawer_manage_accounts">Manage accounts</string>
    <string name="auth_redirect_non_secure_connection_title">Secure connection redirected through an unsecured route.</string>

	<string name="actionbar_logger">Logs</string>
	<string name="log_send_history_button">Send history</string>
	<string name="log_send_no_mail_app">No app for sending logs found. Please install an e-mail client.</string>
	<string name="log_send_mail_subject">%1$s Android app logs</string>
	<string name="log_progress_dialog_text">Loading data &#8230;</string>

	<string name="saml_authentication_required_text">Authentication required</string>
	<string name="saml_authentication_wrong_pass">Incorrect password</string>
	<string name="actionbar_move">Move</string>
    <string name="actionbar_copy">Copy</string>
	<string name="file_list_empty_moving">Nothing in here. You can add a folder.</string>
	<string name="folder_picker_choose_button_text">Choose</string>

    <string name="move_file_not_found">Unable to move file. Please check whether it exists</string>
    <string name="move_file_invalid_into_descendent">It is not possible to move a folder into one of its own underlying folders</string>
    <string name="move_file_invalid_overwrite">The file is already present in the destination folder</string>
    <string name="move_file_error">An error occurred whilst trying to move this file or folder</string>
    <string name="forbidden_permissions_move">to move this file</string>


    <string name="copy_file_not_found">Unable to copy. Please check whether the file exists</string>
    <string name="copy_file_invalid_into_descendent">It is not possible to copy a folder into one of its own underlying folders</string>
    <string name="copy_file_invalid_overwrite">The file is already present in the destination folder</string>
    <string name="copy_file_error">An error occurred while trying to copy this file or folder</string>
    <string name="forbidden_permissions_copy">to copy this file</string>

    <string name="prefs_category_instant_uploading">Instant uploads</string>
    <string name="prefs_category_details">Details</string>

	<string name="prefs_instant_video_upload_path_title">Video folder for instant uploads</string>
    <string name="sync_folder_failed_content">Synchronisation of %1$s folder could not be completed</string>

	<string name="shared_subject_header">shared</string>
	<string name="with_you_subject_header">with you</string>
    
	<string name="subject_user_shared_with_you">%1$s shared \"%2$s\" with you</string>
    <string name="subject_shared_with_you">\"%1$s\" has been shared with you</string>

    <string name="auth_refresh_button">Refresh connection</string>
    <string name="auth_host_address">Server address</string>
    <string name="common_error_out_memory">Not enough memory</string>

    <string name="username">Username</string>

    <string name="file_list__footer__folder">1 folder</string>
    <string name="file_list__footer__folders">%1$d folders</string>
    <string name="file_list__footer__file">1 file</string>
    <string name="file_list__footer__file_and_folder">1 file, 1 folder</string>
    <string name="file_list__footer__file_and_folders">1 file, %1$d folders</string>
    <string name="file_list__footer__files">%1$d files</string>
    <string name="file_list__footer__files_and_folder">%1$d files, 1 folder</string>
    <string name="file_list__footer__files_and_folders">%1$d files, %2$d folders</string>
    <string name="set_picture_as">Use picture as</string>
    <string name="set_as">Set As</string>

    <string name="prefs_instant_behaviour_dialogTitle">Original file will be&#8230;</string>
    <string name="prefs_instant_behaviour_title">Original file will be&#8230;</string>
    <string name="upload_copy_files">Copy file</string>
    <string name="upload_move_files">Move file</string>
    <string name="select_all">Select all</string>

    <string name="pref_behaviour_entries_keep_file">kept in original folder</string>
    <string name="pref_behaviour_entries_move">moved to app folder</string>
    <string name="pref_behaviour_entries_delete_file">deleted</string>
    <string name="prefs_storage_path">Storage path</string>
    <string name="prefs_common">Common</string>

    <string name="share_dialog_title">Sharing</string>
    <string name="share_file">Share %1$s</string>
    <string name="share_with_user_section_title">Share with users and groups</string>
    <string name="share_no_users">No data shared with users yet</string>
    <string name="share_add_user_or_group">Add user or group</string>
    <string name="share_via_link_section_title">Share link</string>
    <string name="share_via_link_expiration_date_label">Set expiration date</string>
    <string name="share_via_link_password_label">Protect with password</string>
    <string name="share_via_link_password_title">Secured</string>
    <string name="share_via_link_edit_permission_label">Allow editing</string>
    <string name="share_via_link_hide_file_listing_permission_label">Hide file listing</string>
    <string name="share_get_public_link_button">Get link</string>
    <string name="share_with_title">Share with &#8230;</string>
    <string name="share_with_edit_title">Share with %1$s</string>

    <string name="share_search">Search</string>

    <string name="search_users_and_groups_hint">Search users and groups</string>
    <string name="share_group_clarification">%1$s (group)</string>
    <string name="share_remote_clarification">%1$s (remote)</string>
    <string name="share_email_clarification">%1$s (email)</string>
    <string name="share_known_remote_clarification">%1$s ( at %2$s )</string>

    <string name="share_sharee_unavailable">Upgrade the server version to allow sharing between users from within their clients.\nPlease contact your administrator</string>
    <string name="share_privilege_can_share">can share</string>
    <string name="share_privilege_can_edit">can edit</string>
    <string name="share_privilege_can_edit_create">create</string>
    <string name="share_privilege_can_edit_change">change</string>
    <string name="share_privilege_can_edit_delete">delete</string>
    <string name="edit_share_unshare">Stop sharing</string>
    <string name="edit_share_done">done</string>

    <string name="action_retry_uploads">New attempt failed</string>
    <string name="action_clear_failed_uploads">Clear failed</string>
    <string name="action_clear_successful_uploads">Cleared</string>
    <string name="action_clear_finished_uploads">Clear finished uploads</string>

    <string name="action_switch_grid_view">Grid view</string>
    <string name="action_switch_list_view">List view</string>

    <string name="manage_space_title">Manage space</string>
    <string name="manage_space_description">Settings, database and server certificates from %1$s\'s data will be deleted permanently. \n\nDownloaded files will be kept untouched.\n\nThis process can take a while.</string>
    <string name="manage_space_clear_data">Clear data</string>
    <string name="manage_space_error">Some files could not be deleted.</string>

    <string name="permission_storage_access">Additional permissions required to upload and download files.</string>
    <string name="local_file_not_found_toast">File not found in local file system</string>
    <string name="confirmation_remove_files_alert">Do you really want to remove the selected items?</string>
    <string name="confirmation_remove_folders_alert">Do you really want to remove the selected items and their contents?</string>
    <string name="maintenance_mode">Server in maintenance mode</string>

    <string name="uploads_view_upload_status_waiting_for_charging">Awaiting charge</string>
    <string name="actionbar_search">Search</string>
    <string name="files_drop_not_supported">This is a Nextcloud feature, please update.</string>
    <string name="learn_more">Learn more</string>
    <string name="drawer_folder_sync">Auto upload</string>
    <string name="drawer_participate">Participate</string>
    <string name="participate_testing_headline">Help by testing</string>
    <string name="participate_testing_bug_text">Found a bug? Oddments?</string>
    <string name="participate_testing_report_text">Report an issue on Github</string>
    <string name="participate_testing_version_text">Interested in helping out by testing the next version?</string>
    <string name="participate_beta_headline">Test the dev version</string>
    <string name="participate_beta_text">This includes all upcoming features and it is on the very bleeding edge. Bugs/errors can occur, if and when they do, please report of your findings.</string>
    <string name="participate_release_candidate_headline">Release candidate</string>
    <string name="participate_release_candidate_text">The release candidate (RC) is a snapshot of the upcoming release and is expected to be stable. Testing your individual setup could help ensure this. Sign up for testing on the Play store or manually look in the \"Version\" section of F-Droid.</string>
    <string name="participate_contribute_headline">Actively Contribute</string>
    <string name="participate_contribute_irc_text">Join the chat on IRC: &lt;font color=\"%1$s\">&lt;a href=\"%2$s\">#nextcloud-mobile&lt;/a>&lt;/font></string>
    <string name="participate_contribute_forum_text">Help others on the &lt;font color=\"%1$s\">&lt;a href=\"%2$s\">forum&lt;/a>&lt;/font></string>
    <string name="participate_contribute_translate_text">&lt;font color=\"%1$s\">&lt;a href=\"%2$s\">Translate&lt;/a>&lt;/font> the app</string>
    <string name="participate_contribute_github_text">Review, amend and write code, see &lt;font color=\"%1$s\">&lt;a href=\"%2$s\">CONTRIBUTING.md&lt;/a>&lt;/font> for details</string>
    <string name="move_to">Move to&#8230;</string>
    <string name="copy_to">Copy to&#8230;</string>
    <string name="choose_remote_folder">Choose folder&#8230;</string>
    <string name="folder_sync_loading_folders">Loading folders&#8230;</string>
    <string name="folder_sync_no_results">No media folders found.</string>
    <string name="folder_sync_preferences">Preferences for auto uploading</string>
    <string name="folder_sync_settings">Settings</string>
    <string name="folder_sync_new_info">Instant uploading has been revamped completely. Re-configure your auto upload from within the main menu.\n\nEnjoy the new and extended auto uploading.</string>
    <string name="folder_sync_preferences_folder_path">For %1$s</string>
    <plurals name="items_selected_count">
        <item quantity="one">%d selected</item>
        <item quantity="other">%d selected</item>
    </plurals>

    <string name="activity_list_loading_activity">Loading activities&#8230;</string>
    <string name="activity_list_no_results">No activities found.</string>

    <string name="notifications_loading_activity">Loading notifications&#8230;</string>
    <string name="notifications_no_results_headline">No notifications</string>
    <string name="notifications_no_results_message">Please check back later.</string>

    <string name="upload_file_dialog_title">Input filename and filetype to upload</string>
    <string name="upload_file_dialog_filename">Filename</string>
    <string name="upload_file_dialog_filetype">Filetype</string>
    <string name="upload_file_dialog_filetype_snippet_text">Snippet text file(.txt)</string>
    <string name="upload_file_dialog_filetype_internet_shortcut">Internet shortcut file(%s)</string>
    <string name="upload_file_dialog_filetype_googlemap_shortcut">Google Maps shortcut file(%s)</string>

    <string name="storage_description_default">Default</string>
    <string name="storage_description_sd_no">SD card %1$d</string>
    <string name="storage_description_unknown">Unknown</string>

    <!-- What's new feature and texts to show -->
    <string name="whats_new_title">What\'s new in Nextcloud</string>

    <!-- Welcome to Nc intro features -->
    <string name="welcome_feature_1_title">A safe home for all your data</string>
    <string name="welcome_feature_1_text">Access, share and protect your files at home and at work</string>

    <string name="welcome_feature_2_title">Multi account</string>
    <string name="welcome_feature_2_text">Connect to all your clouds</string>

    <string name="welcome_feature_3_title">Instant upload</string>
    <string name="welcome_feature_3_text">Keep your photos safe</string>

    <string name="whats_new_skip">Skip</string>

    <string name="fingerprint_scan_finger">Please scan your finger</string>
    <string name="fingerprint_unknown">Finger not recognized</string>

    <!-- User information -->
    <string name="user_info_full_name">Full name</string>
    <string name="user_info_email">E-mail</string>
    <string name="user_info_phone">Phone number</string>
    <string name="user_info_address">Address</string>
    <string name="user_info_website">Website</string>
    <string name="user_info_twitter">Twitter</string>

    <string name="user_information_description">User information</string>

    <!-- Activities -->
    <string name="activities_no_results_headline">No activity yet</string>
    <string name="activities_no_results_message">This stream will show events like\nadditions, changes and shares</string>
    <string name="webview_error">Error occurred</string>
    <string name="prefs_category_about">About</string>

    <string name="actionbar_contacts">Back up contacts</string>
    <string name="actionbar_contacts_restore">Restore contacts</string>
    <string name="contacts_backup_button">Back up now</string>
    <string name="contacts_automatic_backup">Automatic backup</string>
    <string name="contacts_last_backup">Last backup</string>
    <string name="contacts_read_permission">Permission to read contact list needed</string>
    <string name="contacts_write_permission">Permission to change contact list needed</string>
    <string name="contactlist_title">Restore contacts</string>
    <string name="contaclist_restore_selected">Restore selected contacts</string>
    <string name="contactlist_account_chooser_title">Choose account to import</string>
    <string name="contactlist_no_permission">No permission given, nothing imported!</string>
    <string name="contacts_preference_choose_date">Choose date</string>
    <string name="contacts_preference_backup_never">never</string>
    <string name="contacts_preferences_no_file_found">No file found</string>
    <string name="contacts_preferences_something_strange_happened">We can\'t find your last backup!</string>
    <string name="contacts_preferences_backup_scheduled">Backup scheduled and will start shortly</string>
    <string name="contacts_preferences_import_scheduled">Import scheduled and will start shortly</string>

    <!-- Notifications -->
    <string name="new_notification_received">New notification received</string>
    <string name="drawer_logout">Logout</string>
    <string name="picture_set_as_no_app">No app found to set a picture with!</string>
    <string name="privacy">Privacy</string>
    <string name="file_not_found">File not found!</string>

    <string name="folder_sync_folders">Configure folders</string>

<<<<<<< HEAD
  <string name="test_server_button">Test server connection</string>
=======
    <string name="test_server_button">Test server connection</string>
>>>>>>> 801b576c
</resources><|MERGE_RESOLUTION|>--- conflicted
+++ resolved
@@ -660,9 +660,5 @@
 
     <string name="folder_sync_folders">Configure folders</string>
 
-<<<<<<< HEAD
-  <string name="test_server_button">Test server connection</string>
-=======
     <string name="test_server_button">Test server connection</string>
->>>>>>> 801b576c
 </resources>