<?xml version="1.0" encoding="utf-8"?>
<!--
  Nextcloud Android client application

  Copyright (C) 2012  Bartek Przybylski
  Copyright (C) 2012-2016 ownCloud Inc.
  Copyright (C) 2016 Nextcloud

  This program is free software: you can redistribute it and/or modify
  it under the terms of the GNU General Public License version 2,
  as published by the Free Software Foundation.

  This program is distributed in the hope that it will be useful,
  but WITHOUT ANY WARRANTY; without even the implied warranty of
  MERCHANTABILITY or FITNESS FOR A PARTICULAR PURPOSE. See the
  GNU General Public License for more details.

  You should have received a copy of the GNU General Public License
  along with this program.  If not, see <http://www.gnu.org/licenses/>.
-->
<manifest xmlns:android="http://schemas.android.com/apk/res/android"
<<<<<<< HEAD
    package="com.owncloud.android"
    android:versionCode="20170419"
    android:versionName="20170419">
=======
          xmlns:tools="http://schemas.android.com/tools"
          package="com.owncloud.android"
          android:versionCode="10040299"
          android:versionName="1.4.2">
>>>>>>> 601c0aee

    <uses-sdk
        android:minSdkVersion="14"
        android:targetSdkVersion="25" />

    <!-- GET_ACCOUNTS is needed for API < 23.
        For API >= 23 results in the addition of CONTACTS group to the list of permissions that may be
        dynamically disabled or enabled by the user after installation; but it is not important,
        since GET_ACCOUNTS is an special case, the permission is not really needed to access accounts
        owned by the app, our use case.
        See note in http://developer.android.com/intl/es/reference/android/Manifest.permission.html#GET_ACCOUNTS -->
    <uses-permission android:name="android.permission.GET_ACCOUNTS" />

    <uses-permission android:name="android.permission.READ_CONTACTS" />
    <uses-permission android:name="android.permission.WRITE_CONTACTS" />

    <!-- USE_CREDENTIALS, MANAGE_ACCOUNTS and AUTHENTICATE_ACCOUNTS are needed for API < 23.
        In API >= 23 the do not exist anymore -->
    <uses-permission android:name="android.permission.USE_CREDENTIALS" />
    <uses-permission android:name="android.permission.MANAGE_ACCOUNTS" />
    <uses-permission android:name="android.permission.AUTHENTICATE_ACCOUNTS" />

    <!-- WRITE_EXTERNAL_STORAGE may be enabled or disabled by the user after installation in
        API >= 23; the app needs to handle this -->
    <uses-permission android:name="android.permission.WRITE_EXTERNAL_STORAGE" />

    <!-- Next permissions are always approved in installation time,
        the apps needs to do nothing special in runtime -->
    <uses-permission android:name="android.permission.INTERNET" />
    <uses-permission android:name="android.permission.READ_SYNC_STATS" />
    <uses-permission android:name="android.permission.READ_SYNC_SETTINGS" />
    <uses-permission android:name="android.permission.WRITE_SYNC_SETTINGS" />
    <uses-permission android:name="android.permission.BROADCAST_STICKY" />
    <uses-permission android:name="android.permission.ACCESS_NETWORK_STATE" />
    <uses-permission android:name="android.permission.RECEIVE_BOOT_COMPLETED" />
    <uses-permission android:name="android.permission.WAKE_LOCK" />
    <uses-permission android:name="android.permission.USE_FINGERPRINT" />


    <application
        android:name=".MainApp"
        android:icon="@mipmap/ic_launcher"
        android:label="@string/app_name"
        android:fullBackupContent="@xml/backup_config"
        android:theme="@style/Theme.ownCloud.Toolbar"
        android:manageSpaceActivity="com.owncloud.android.ui.activity.ManageSpaceActivity">
        <activity
            android:name=".ui.activity.FileDisplayActivity"
            android:label="@string/app_name"
            android:theme="@style/Theme.ownCloud.Toolbar.Drawer">
            <intent-filter>
                <action android:name="android.intent.action.MAIN" />

                <category android:name="android.intent.category.LAUNCHER" />
            </intent-filter>
        </activity>
        <activity android:name=".ui.activity.ManageAccountsActivity" />
        <activity android:name=".ui.activity.UserInfoActivity" />
        <activity android:name=".ui.activity.NotificationsActivity"/>
        <activity android:name=".ui.activity.ParticipateActivity" />
        <activity android:name=".ui.activity.ActivitiesListActivity"/>
        <activity android:name=".ui.activity.FolderSyncActivity" />
        <activity android:name=".ui.activity.UploadFilesActivity" />
        <activity android:name=".ui.activity.ExternalSiteWebView"
                  android:configChanges="orientation|screenSize|keyboardHidden" />
        <activity android:name=".ui.activity.ContactsPreferenceActivity" />
        <activity android:name=".ui.activity.ReceiveExternalFilesActivity"
                  
                  android:taskAffinity=""
                  android:excludeFromRecents="true"
                  android:theme="@style/Theme.ownCloud.NoActionBar">
            <intent-filter>
                <action android:name="android.intent.action.SEND" />
                <category android:name="android.intent.category.DEFAULT" />
                <data android:mimeType="*/*" />
            </intent-filter>
            <intent-filter>
                <action android:name="android.intent.action.SEND_MULTIPLE" />
                <category android:name="android.intent.category.DEFAULT" />
                <data android:mimeType="*/*" />
            </intent-filter>
        </activity>
        <activity
            android:name=".ui.activity.Preferences"
            android:theme="@style/Theme.ownCloud" >
        </activity>
        <activity
            android:name=".ui.preview.PreviewImageActivity"
            android:theme="@style/Theme.ownCloud.Overlay" />
        <activity
            android:name=".ui.preview.PreviewVideoActivity"
            android:label="@string/app_name"
            android:theme="@style/Theme.ownCloud.Fullscreen" />

        <service
            android:name=".authentication.AccountAuthenticatorService"
            android:exported="true" >
            <intent-filter android:priority="100" >
                <action android:name="android.accounts.AccountAuthenticator" />
            </intent-filter>

            <meta-data
                android:name="android.accounts.AccountAuthenticator"
                android:resource="@xml/authenticator" />
        </service>
        <service android:name=".services.observer.SyncedFolderObserverService"/>
        <service
            android:name=".syncadapter.FileSyncService"
            android:exported="true" >
            <intent-filter>
                <action android:name="android.content.SyncAdapter" />
            </intent-filter>

            <meta-data
                android:name="android.content.SyncAdapter"
                android:resource="@xml/syncadapter_files" />
        </service>

        <provider
            android:name=".providers.FileContentProvider"
            android:authorities="@string/authority"
            android:enabled="true"
            android:exported="true"
            android:label="@string/sync_string_files"
            android:syncable="true" />

        <provider
            android:name=".providers.UsersAndGroupsSearchProvider"
            android:authorities="@string/users_and_groups_search_authority"
            android:enabled="true"
            android:exported="false"
            android:label="@string/search_users_and_groups_hint" />

        <provider
            android:name="org.nextcloud.providers.DocumentsStorageProvider"
            android:authorities="@string/document_provider_authority"
            android:exported="true"
            android:grantUriPermissions="true"
            android:permission="android.permission.MANAGE_DOCUMENTS"
            android:enabled="@bool/atLeastKitKat">
            <intent-filter>
                <action android:name="android.content.action.DOCUMENTS_PROVIDER" />
            </intent-filter>
        </provider>

        <!-- new provider used to generate URIs without file:// scheme (forbidden from Android 7) -->
        <provider
            android:name="android.support.v4.content.FileProvider"
            android:authorities="@string/file_provider_authority"
            android:grantUriPermissions="true"
            android:exported="false">
            <meta-data
                android:name="android.support.FILE_PROVIDER_PATHS"
                android:resource="@xml/exposed_filepaths" />
        </provider>

        <activity
            android:name=".authentication.AuthenticatorActivity"
            android:exported="true"
            android:launchMode="singleTask"
            android:theme="@style/Theme.ownCloud.noActionBar.Login">
            <intent-filter>
                <action android:name="android.intent.action.VIEW" />

                <category android:name="android.intent.category.DEFAULT" />
                <category android:name="android.intent.category.BROWSABLE" />

                <data android:scheme="@string/oauth2_redirect_scheme" />
            </intent-filter>
            <intent-filter>
                <action android:name="com.owncloud.android.workaround.accounts.CREATE" />

                <category android:name="android.intent.category.DEFAULT" />
            </intent-filter>
            <intent-filter>
                <action android:name="android.intent.action.VIEW" />
                <category android:name="android.intent.category.DEFAULT" />
                <category android:name="android.intent.category.BROWSABLE" />
                <data android:scheme="@string/login_data_own_scheme" android:host="login"/>
            </intent-filter>
        </activity>

        <service android:name=".services.OperationsService" />
        <service android:name=".files.services.FileDownloader" />
        <service android:name=".files.services.FileUploader" />
        <service android:name=".media.MediaService" />

        <activity android:name=".ui.activity.PassCodeActivity" />
        <activity android:name=".ui.activity.FingerprintActivity"/>
        <activity android:name=".ui.activity.ConflictsResolveActivity"/>
        <activity android:name=".ui.activity.GenericExplanationActivity"/>
        <activity android:name=".ui.activity.ErrorsWhileCopyingHandlerActivity"/>
        
        <activity android:name=".ui.activity.LogHistoryActivity"/>

        <activity android:name=".ui.errorhandling.ErrorShowActivity" />
        <activity android:name=".ui.activity.UploadListActivity" />
        <activity android:name=".ui.activity.WhatsNewActivity"
                  android:theme="@style/Theme.ownCloud.noActionBar.Login" />
        
        <receiver android:name=".files.services.ConnectivityActionReceiver"
		    android:enabled="true" android:label="ConnectivityActionReceiver">
		    <intent-filter>
		        <!--action android:name="android.net.conn.CONNECTIVITY_CHANGE"/-->
		        <action android:name="android.net.wifi.STATE_CHANGE"/>
                <action android:name="android.intent.action.ACTION_POWER_CONNECTED"/>
                <action android:name="android.intent.action.ACTION_POWER_DISCONNECTED"/>
		    </intent-filter>
		</receiver>
		<receiver android:name=".files.InstantUploadBroadcastReceiver">
            <intent-filter>

                <!-- unofficially supported by many Android phones but not by HTC devices: -->
                <action android:name="com.android.camera.NEW_PICTURE" />
                <!-- officially supported since Android 4.0 (SDK 14, works even for HTC devices): -->
                <action android:name="android.hardware.action.NEW_PICTURE" />

                <data android:mimeType="image/*" />
            </intent-filter>
            <intent-filter>
                <action android:name="android.hardware.action.NEW_VIDEO" />

                <data android:mimeType="video/*" />
            </intent-filter>
        </receiver>
        <receiver android:name=".files.BootupBroadcastReceiver" >
            <intent-filter>
                <action android:name="android.intent.action.BOOT_COMPLETED" />
            </intent-filter>
        </receiver>
        <receiver android:name=".services.ShutdownReceiver">
            <intent-filter>
                <action android:name="android.intent.action.ACTION_SHUTDOWN" />
                <action android:name="android.intent.action.QUICKBOOT_POWEROFF" />
            </intent-filter>
        </receiver>


        <service android:name=".services.observer.FileObserverService" />

        <service android:name="com.evernote.android.job.gcm.PlatformGcmService" tools:node="remove"/>

        <activity
            android:name=".ui.activity.CopyToClipboardActivity"
            android:icon="@drawable/copy_link"
            android:label="@string/copy_link" />
        <activity
            android:name=".ui.activity.FolderPickerActivity"
            android:label="@string/app_name" />
        <activity
            android:name=".ui.activity.UploadPathActivity"
            android:label="@string/app_name" />
        <activity
            android:name=".ui.activity.ShareActivity"
            android:label="@string/share_dialog_title"
            android:theme="@style/Theme.ownCloud.Dialog.NoTitle"
            android:launchMode="singleTop"
            android:windowSoftInputMode="adjustResize" >
            <intent-filter>
                <action android:name="android.intent.action.SEARCH" />
            </intent-filter>
            <meta-data android:name="android.app.searchable"
                       android:resource="@xml/users_and_groups_searchable"/>
        </activity>
        <activity android:name=".ui.activity.ManageSpaceActivity"
                  android:label="@string/manage_space_title"
                  android:theme="@style/Theme.ownCloud" />
    </application>

</manifest><|MERGE_RESOLUTION|>--- conflicted
+++ resolved
@@ -19,16 +19,10 @@
   along with this program.  If not, see <http://www.gnu.org/licenses/>.
 -->
 <manifest xmlns:android="http://schemas.android.com/apk/res/android"
-<<<<<<< HEAD
-    package="com.owncloud.android"
-    android:versionCode="20170419"
-    android:versionName="20170419">
-=======
           xmlns:tools="http://schemas.android.com/tools"
           package="com.owncloud.android"
-          android:versionCode="10040299"
-          android:versionName="1.4.2">
->>>>>>> 601c0aee
+          android:versionCode="20170419"
+          android:versionName="20170419">
 
     <uses-sdk
         android:minSdkVersion="14"
