Produktivitets platformen der giver dig fuld kontrol.
Features:
* Simpelt, moderne interface skræddersyet efter dit server tema.
* Upload filer til din Nextcloud server
* Del dem med andre
* Få dine favorit filer og mapper synkroniseret
* Søg på tværs af alle dine mapper på din server
* Auto upload fotos og videoer taget med din device
* Vær up to date med notifikationer
* Supporterer flere konti
* Sikker adgang til dine data med fingeraftryk eller PIN
<<<<<<< HEAD
* Integration med kSync (tidligere DAVdroid) for nem opsætning af kalender &Synkronisering af kontaker
=======
* Integration med DAVx5 (tidligere DAVdroid) for nem opsætning af kalender &Synkronisering af kontaker
>>>>>>> b9d4d4ca

Venligst rapporter alle fejl og mangler på https://github.com/nextcloud/android/issues og deltag i debat om denne app på https://help.nextcloud.com/c/clients/android

Første gang du prøver Nextcloud? Nextcloud er en privat fil synkroniserings- &, dele- og kommunikationsserver. Det er fri software, og du kan være din egen vært eller betale et firma for at være vært for dig. På den måde har du kontrol over dine photos, din kalender og kontakt data, dine dokumenter og alt det andet.

 Tjek Nextcloud på https://nextcloud.com<|MERGE_RESOLUTION|>--- conflicted
+++ resolved
@@ -9,11 +9,7 @@
 * Vær up to date med notifikationer
 * Supporterer flere konti
 * Sikker adgang til dine data med fingeraftryk eller PIN
-<<<<<<< HEAD
-* Integration med kSync (tidligere DAVdroid) for nem opsætning af kalender &Synkronisering af kontaker
-=======
 * Integration med DAVx5 (tidligere DAVdroid) for nem opsætning af kalender &Synkronisering af kontaker
->>>>>>> b9d4d4ca
 
 Venligst rapporter alle fejl og mangler på https://github.com/nextcloud/android/issues og deltag i debat om denne app på https://help.nextcloud.com/c/clients/android
 
