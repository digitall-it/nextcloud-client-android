--- conflicted
+++ resolved
@@ -15,11 +15,7 @@
 * Bleiben Sie auf dem Laufenden durch Benachrichtigungen
 * Mehrere Konten gleichzeitig
 * Geschützter Zugriff durch Fingerabdruck oder PIN
-<<<<<<< HEAD
-* Integration mit kSync (ehemals DAVdroid) für einfaches Konfigurieren der Kalender- & Kontakte-Synchronisation
-=======
-* Integration mit DAVx5 (ehemals DAVdroid) für einfaches Konfigurieren der Kalender- & Kontakte-Synchronisierung
->>>>>>> c4e053b2
+* Integration mit kSync für einfaches Konfigurieren der Kalender- & Kontakte-Synchronisierung
 
 Bitte melden Sie alle Probleme unter https://github.com/nextcloud/android/issues oder diskutieren Sie über die App auf https://help.nextcloud.com/c/clients/android
 
