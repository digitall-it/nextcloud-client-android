Платформа продуктивности на вашем серверу и под вашом контролом.
Особине:
* Лако и модерно сучеље, усклађено са темом на серверу
* Отпремање фајлова на Некстклауд сервер
* Дељење фајлова са другима
* Синхронизација омиљених фајлова и фасцикли
* Претрага кроз све фасцикле на серверу
* Аутоматско отпремање слика и видео записа са уређаја
* Обавештења са сервера
* Подршка за више налога
* Безбедан приступ свим подацима преко отиска прста или пина
<<<<<<< HEAD
* Интеграција са kSync-ом (раније знаном и као ДАВдроид) за брзо подешавање синхронизације календара & контаката
=======
* Интеграција са DAVx5 (раније знаном као ДАВдроид) за лако подешавање синхронизације календара и контаката
>>>>>>> c4e053b2

Све проблеме можете да пријавите на https://github.com/nextcloud/android/issues а о апликацији дискутујте на https://help.nextcloud.com/c/clients/android

Нови сте на Некстклауду? Некстклауд је лични сервер за синхронизацију, дељење фајлова и комуникацију. То је слободан софтвер и можете га сами поставити на свој сервер или платити компанији да то учини уместо вас. На тај начин, сами контролишете своје слике, календаре, контакте, документа и све остало.

Погледајте Некстклауд на https://nextcloud.com<|MERGE_RESOLUTION|>--- conflicted
+++ resolved
@@ -9,11 +9,7 @@
 * Обавештења са сервера
 * Подршка за више налога
 * Безбедан приступ свим подацима преко отиска прста или пина
-<<<<<<< HEAD
-* Интеграција са kSync-ом (раније знаном и као ДАВдроид) за брзо подешавање синхронизације календара & контаката
-=======
-* Интеграција са DAVx5 (раније знаном као ДАВдроид) за лако подешавање синхронизације календара и контаката
->>>>>>> c4e053b2
+* Интеграција са kSync (раније знаном као ДАВдроид) за лако подешавање синхронизације календара и контаката
 
 Све проблеме можете да пријавите на https://github.com/nextcloud/android/issues а о апликацији дискутујте на https://help.nextcloud.com/c/clients/android
 
