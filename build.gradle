import com.github.spotbugs.snom.SpotBugsTask
import org.gradle.internal.jvm.Jvm

// Gradle build file
//
// This project was started in Eclipse and later moved to Android Studio. In the transition, both IDEs were supported.
// Due to this, the files layout is not the usual in new projects created with Android Studio / gradle. This file
// merges declarations usually split in two separates build.gradle file, one for global settings of the project in
// its root folder, another one for the app module in subfolder of root.

buildscript {
    ext.kotlin_version = '1.4.32'
    repositories {
        google()
        maven {
            url 'https://plugins.gradle.org/m2/'
        }
        mavenCentral()
    }
    dependencies {
        classpath 'com.android.tools.build:gradle:4.2.2'
        classpath 'com.hiya:jacoco-android:0.2'
        classpath 'gradle.plugin.com.github.spotbugs.snom:spotbugs-gradle-plugin:4.7.3'
        classpath "org.jetbrains.kotlin:kotlin-gradle-plugin:$kotlin_version"
        classpath "io.gitlab.arturbosch.detekt:detekt-gradle-plugin:1.18.1"
        classpath "commons-httpclient:commons-httpclient:3.1@jar" // remove after entire switch to lib v2
        classpath 'com.karumi:shot:5.11.2'
    }
}

apply plugin: 'com.android.application'

apply plugin: 'kotlin-android'
apply plugin: 'kotlin-kapt'
apply plugin: 'checkstyle'
apply plugin: 'pmd'
apply plugin: 'com.hiya.jacoco-android'
apply plugin: 'com.github.spotbugs'
apply plugin: 'io.gitlab.arturbosch.detekt'
apply plugin: 'shot'

println "Gradle uses Java ${Jvm.current()}"

configurations {
    ktlint

    all {
        exclude group: 'org.jetbrains', module: 'annotations-java5' // via prism4j, already using annotations explicitly

        // check for updates every build
        resolutionStrategy {
            cacheChangingModulesFor 0, 'seconds'
            exclude group: "org.jetbrains.kotlinx", module: "kotlinx-coroutines-debug"
        }
    }
}

ext {
    androidxTestVersion = "1.4.0"
	daggerVersion = "2.38.1"
    markwonVersion =  "4.6.2"
    prismVersion = "2.0.0"
<<<<<<< HEAD
    androidLibraryVersion ="b89ecd38531c22ac73297647ed9715c4ed0fb27a"
    mockitoVersion = "3.11.2"
=======
    androidLibraryVersion = "master-SNAPSHOT"
    mockitoVersion = "3.12.4"
>>>>>>> 0d90e0a9
    mockkVersion = "1.10.4"
    powermockVersion = "2.0.9"
    byteBuddyVersion = "1.11.15"
    espressoVersion = "3.4.0"
    workRuntime = "2.5.0"
    fidoVersion = "4.1.0"

    ciBuild = System.getenv("CI") == "true"

    // allows for -D pre-dex=false to be set
    preDexEnabled = "true" == System.getProperty("pre-dex", "true")
}

repositories {
    google()
    maven { url "https://jitpack.io" }
    mavenCentral()
    maven {
        url 'https://plugins.gradle.org/m2/'
    }
}

// semantic versioning for version code
def versionMajor = 3
def versionMinor = 18
def versionPatch = 0
def versionBuild = 0 // 0-50=Alpha / 51-98=RC / 90-99=stable

for (TaskExecutionRequest tr : getGradle().getStartParameter().getTaskRequests()) {
    for (String arg : tr.args) {
        // any gplay, but only exact "build", as e.g. buildGeneric shall not apply gplay.grade
        if (arg.contains("Gplay") || arg.contains("lint") || arg.contains("ExecuteScreenshot") || arg == "build") {
            apply from: 'gplay.gradle'
            System.console().println("Applying gplay.gradle")
        }
    }
}



android {
    lintOptions {
        checkGeneratedSources = true
        abortOnError false
        htmlReport true
        htmlOutput file("$project.buildDir/reports/lint/lint.html")
        disable 'MissingTranslation',
            'GradleDependency',
            'VectorPath',
            'IconMissingDensityFolder',
            'IconDensities',
            'GoogleAppIndexingWarning',
            'MissingDefaultResource',
            'InvalidPeriodicWorkRequestInterval' // crashes due to a bug in lint itself
    }

    dexOptions {
        javaMaxHeapSize "4g"
    }

    compileSdkVersion 29

    defaultConfig {
        minSdkVersion 22
        targetSdkVersion 29

        // arguments to be passed to functional tests
        testInstrumentationRunner "com.nextcloud.client.ScreenshotTestRunner"
        testInstrumentationRunnerArgument "TEST_SERVER_URL", "${NC_TEST_SERVER_BASEURL}"
        testInstrumentationRunnerArgument "TEST_SERVER_USERNAME", "${NC_TEST_SERVER_USERNAME}"
        testInstrumentationRunnerArgument "TEST_SERVER_PASSWORD", "${NC_TEST_SERVER_PASSWORD}"
        testInstrumentationRunnerArguments disableAnalytics: 'true'

        multiDexEnabled true

        versionCode versionMajor * 10000000 + versionMinor * 10000 + versionPatch * 100 + versionBuild

        if (versionBuild > 89) {
            versionName "${versionMajor}.${versionMinor}.${versionPatch}"
        } else if (versionBuild > 50) {
            versionName "${versionMajor}.${versionMinor}.${versionPatch} RC" + (versionBuild - 50)
        } else {
            versionName "${versionMajor}.${versionMinor}.${versionPatch} Alpha" + (versionBuild + 1)
        }

        // adapt structure from Eclipse to Gradle/Android Studio expectations;
        // see http://tools.android.com/tech-docs/new-build-system/user-guide#TOC-Configuring-the-Structure

        flavorDimensions "default"

        buildTypes {
            debug {
                testCoverageEnabled (project.hasProperty('coverage'))
            }
        }

        productFlavors {
            // used for f-droid
            generic {
                applicationId 'com.nextcloud.client'
                dimension "default"
            }

            gplay {
                applicationId 'com.nextcloud.client'
                dimension "default"
            }

            versionDev {
                applicationId "com.nextcloud.android.beta"
                dimension "default"
                versionCode 20210906
                versionName "20210906"
            }

            qa {
                applicationId "com.nextcloud.android.qa"
                dimension "default"
                versionCode 1
                versionName "1"
            }
        }

        testOptions {
            unitTests.returnDefaultValues = true
            animationsDisabled true
        }
    }

    // adapt structure from Eclipse to Gradle/Android Studio expectations;
    // see http://tools.android.com/tech-docs/new-build-system/user-guide#TOC-Configuring-the-Structure

    dexOptions {
        // Skip pre-dexing when running on CI or when disabled via -D pre-dex=false.
        preDexLibraries = preDexEnabled && !ciBuild
    }

    packagingOptions {
        exclude 'META-INF/LICENSE.txt'
        exclude 'META-INF/LICENSE'
    }

    tasks.register("checkstyle", Checkstyle) {
        configFile = file("${rootProject.projectDir}/checkstyle.xml")
        configProperties.checkstyleSuppressionsPath = file("${project.rootDir}/config/quality/checkstyle/suppressions.xml").absolutePath
        source 'src'
        include '**/*.java'
        exclude '**/gen/**'
        classpath = files()
    }

    tasks.register("pmd", Pmd) {
        ruleSetFiles = files("${project.rootDir}/ruleset.xml")
        ignoreFailures = true // should continue checking
        ruleSets = []

        source 'src'
        include '**/*.java'
        exclude '**/gen/**'

        reports {
            xml.enabled = false
            html.enabled = true
            xml {
                destination = file("$project.buildDir/reports/pmd/pmd.xml")
            }
            html {
                destination = file("$project.buildDir/reports/pmd/pmd.html")
            }
        }
    }

    android.applicationVariants.all { variant ->
        String variantName = variant.name
        String capVariantName = variantName.substring(0, 1).toUpperCase() + variantName.substring(1)
        tasks.register("spotbugs${capVariantName}Report", SpotBugsTask) {
            ignoreFailures = true // should continue checking
            effort = "max"
            reportLevel = "medium"
            classes = fileTree("$project.buildDir/intermediates/javac/${variantName}/classes/")
            excludeFilter = file("${project.rootDir}/spotbugs-filter.xml")

            reports {
                xml.enabled = false
                html {
                    enabled = true
                    destination = file("$project.buildDir/reports/spotbugs/spotbugs.html")
                }
            }
        }
    }

    check.dependsOn 'checkstyle', 'spotbugsGplayDebugReport', 'pmd', 'lint', 'ktlint', 'detekt'

    buildFeatures {
        dataBinding true
        viewBinding true
    }
}

dependencies {
    // dependencies for app building
    implementation 'androidx.multidex:multidex:2.0.1'
//    implementation project('nextcloud-android-library')
    implementation ("com.github.nextcloud:android-library:$androidLibraryVersion") {
        exclude group: 'org.ogce', module: 'xpp3' // unused in Android and brings wrong Junit version
    }

    compileOnly 'org.jbundle.util.osgi.wrapped:org.jbundle.util.osgi.wrapped.org.apache.http.client:4.1.2' // remove after entire switch to lib v2
    implementation "commons-httpclient:commons-httpclient:3.1@jar" // remove after entire switch to lib v2
    implementation 'org.apache.jackrabbit:jackrabbit-webdav:2.13.1' // remove after entire switch to lib v2
    implementation 'androidx.constraintlayout:constraintlayout:2.1.0'
    implementation 'androidx.legacy:legacy-support-v4:1.0.0'
    implementation 'com.google.android.material:material:1.4.0'
    implementation 'com.jakewharton:disklrucache:2.0.2'
    implementation 'androidx.appcompat:appcompat:1.3.1'
    implementation 'androidx.webkit:webkit:1.4.0'
    implementation 'androidx.cardview:cardview:1.0.0'
    implementation 'androidx.exifinterface:exifinterface:1.3.3'
    implementation "androidx.lifecycle:lifecycle-viewmodel-ktx:2.3.1"
    implementation "androidx.work:work-runtime:$workRuntime"
    implementation "androidx.work:work-runtime-ktx:$workRuntime"
    implementation "androidx.fragment:fragment-ktx:1.3.6"
    implementation 'com.github.albfernandez:juniversalchardet:2.0.3' // need this version for Android <7
    compileOnly 'com.google.code.findbugs:annotations:3.0.1u2'
    implementation 'commons-io:commons-io:2.11.0'
    implementation 'org.greenrobot:eventbus:3.2.0'
    implementation 'com.googlecode.ez-vcard:ez-vcard:0.11.2'
    implementation 'org.lukhnos:nnio:0.2'
    implementation 'org.bouncycastle:bcpkix-jdk15to18:1.69'
    implementation 'com.google.code.gson:gson:2.8.8'
    implementation 'com.afollestad:sectioned-recyclerview:0.5.0'
    implementation 'com.github.chrisbanes:PhotoView:2.3.0'
    implementation 'pl.droidsonroids.gif:android-gif-drawable:1.2.21'
    implementation 'com.github.tobiaskaminsky:qrcodescanner:0.1.2.2' // 'com.github.blikoon:QRCodeScanner:0.1.2'
    implementation 'com.google.android:flexbox:2.0.1'
    implementation 'org.parceler:parceler-api:1.1.13'
    kapt 'org.parceler:parceler:1.1.13'
    implementation('com.github.bumptech.glide:glide:3.8.0') {
        exclude group: "com.android.support"
    }
    implementation 'com.caverock:androidsvg:1.4'
    implementation 'androidx.annotation:annotation:1.2.0'
    implementation 'com.vanniktech:emoji-google:0.7.0'

    implementation "com.github.cotechde.hwsecurity:hwsecurity-fido:$fidoVersion"
    implementation "com.github.cotechde.hwsecurity:hwsecurity-fido2:$fidoVersion"

    spotbugsPlugins 'com.h3xstream.findsecbugs:findsecbugs-plugin:1.11.0'
    spotbugsPlugins 'com.mebigfatguy.fb-contrib:fb-contrib:7.4.7'

    implementation "com.google.dagger:dagger:$daggerVersion"
    implementation "com.google.dagger:dagger-android:$daggerVersion"
    implementation "com.google.dagger:dagger-android-support:$daggerVersion"
    kapt "com.google.dagger:dagger-compiler:$daggerVersion"
    kapt "com.google.dagger:dagger-android-processor:$daggerVersion"

    ktlint "com.pinterest:ktlint:0.42.1"
    implementation 'org.conscrypt:conscrypt-android:2.5.2'

    implementation 'com.google.android.exoplayer:exoplayer:2.14.2'

    // Shimmer animation
    implementation 'com.elyeproj.libraries:loaderviewlibrary:2.0.0'

    // dependencies for markdown rendering
    implementation "io.noties.markwon:core:$markwonVersion"
    implementation "io.noties.markwon:ext-strikethrough:$markwonVersion"
    implementation "io.noties.markwon:ext-tables:$markwonVersion"
    implementation "io.noties.markwon:ext-tasklist:$markwonVersion"
    implementation "io.noties.markwon:html:$markwonVersion"

    implementation "io.noties.markwon:syntax-highlight:$markwonVersion"
    implementation "io.noties:prism4j:$prismVersion"
    kapt "io.noties:prism4j-bundler:$prismVersion"

    // dependencies for local unit tests
    testImplementation 'junit:junit:4.13.2'
    testImplementation "org.mockito:mockito-core:$mockitoVersion"
    testImplementation "androidx.test:core:$androidxTestVersion"
    testImplementation "org.powermock:powermock-core:$powermockVersion"
    testImplementation "org.powermock:powermock-module-junit4:$powermockVersion"
    testImplementation "org.powermock:powermock-api-mockito2:$powermockVersion"
    testImplementation 'org.json:json:20210307'
    testImplementation "com.nhaarman.mockitokotlin2:mockito-kotlin:2.2.0"
    testImplementation 'androidx.arch.core:core-testing:2.1.0'
    testImplementation "io.mockk:mockk:$mockkVersion"
    testImplementation "io.mockk:mockk-android:$mockkVersion"

    // dependencies for instrumented tests
    // JUnit4 Rules
    androidTestImplementation 'androidx.test.ext:junit:1.1.3'
    androidTestImplementation "androidx.test:rules:$androidxTestVersion"
    // Android JUnit Runner
    androidTestImplementation "androidx.test:runner:$androidxTestVersion"
    androidTestUtil "androidx.test:orchestrator:$androidxTestVersion"

    // Espresso core
    androidTestImplementation "androidx.test.espresso:espresso-core:$espressoVersion"
    androidTestImplementation "androidx.test.espresso:espresso-contrib:$espressoVersion"
    androidTestImplementation "androidx.test.espresso:espresso-web:$espressoVersion"
    androidTestImplementation "androidx.test.espresso:espresso-accessibility:$espressoVersion"

    // Mocking support
    androidTestImplementation 'com.github.tmurakami:dexopener:2.0.5' // required to allow mocking on API 27 and older
    androidTestImplementation "com.nhaarman.mockitokotlin2:mockito-kotlin:2.2.0"
    androidTestImplementation "org.mockito:mockito-core:$mockitoVersion"
    androidTestImplementation("org.mockito:mockito-android:$mockitoVersion") {
        exclude group: "net.bytebuddy", module: "byte-buddy-android"
    }
    androidTestImplementation "net.bytebuddy:byte-buddy:$byteBuddyVersion"
    androidTestImplementation "net.bytebuddy:byte-buddy-android:$byteBuddyVersion"
    androidTestImplementation "io.mockk:mockk-android:1.10.4"
    androidTestImplementation 'androidx.arch.core:core-testing:2.0.1'
    androidTestImplementation "com.facebook.testing.screenshot:core:0.13.0"

    // UIAutomator - for cross-app UI tests, and to grant screen is turned on in Espresso tests
    // androidTestImplementation 'androidx.test.uiautomator:uiautomator:2.2.0'
    // fix conflict in dependencies; see http://g.co/androidstudio/app-test-app-conflict for details
    //androidTestImplementation "com.android.support:support-annotations:${supportLibraryVersion}"
    androidTestImplementation 'tools.fastlane:screengrab:2.1.0'
    implementation "org.jetbrains.kotlin:kotlin-stdlib:$kotlin_version"
    androidTestImplementation('com.android.support.test.espresso:espresso-intents:3.0.2')

    implementation "com.github.stateless4j:stateless4j:2.6.0"
}

configurations.all {
    resolutionStrategy{
        cacheChangingModulesFor 0, 'seconds'
        force 'org.objenesis:objenesis:2.6'
    }

}

tasks.withType(Test) {
    // increased logging for tests
    testLogging {
        events "passed", "skipped", "failed"
    }
}

android.applicationVariants.all { variant ->
    variant.outputs.all { output ->
        outputFileName = "${output.baseName}-${variant.versionCode}.apk"
    }
}

tasks.register("combinedTestReport", JacocoReport) {

    reports {
        xml.enabled true
        html.enabled true
        csv.enabled false
    }

    additionalSourceDirs.setFrom files(subprojects.sourceSets.main.allSource.srcDirs)
    sourceDirectories.setFrom files(subprojects.sourceSets.main.allSource.srcDirs)
    classDirectories.setFrom files(subprojects.sourceSets.main.output)
    executionData.setFrom project.fileTree(dir: project.buildDir, includes: [
        'jacoco/testGplayDebugUnitTest.exec', 'outputs/code-coverage/connected/flavors/GPLAY/*coverage.ec'
    ])
}

task ktlint(type: JavaExec, group: "verification") {
    description = "Check Kotlin code style."
    main = "com.pinterest.ktlint.Main"
    classpath = configurations.ktlint
    args "--reporter=plain", "--reporter=plain,output=${buildDir}/ktlint.txt,src/**/*.kt"
}

task ktlintFormat(type: JavaExec, group: "formatting") {
    description = "Fix Kotlin code style deviations."
    main = "com.pinterest.ktlint.Main"
    classpath = configurations.ktlint
    args "-F", "src/**/*.kt"
}

detekt {
    reports {
        xml {
            enabled = false
        }
    }
    config = files("detekt.yml")
    input = files("src/")
}

shot {
    showOnlyFailingTestsInReports = ciBuild
}<|MERGE_RESOLUTION|>--- conflicted
+++ resolved
@@ -60,13 +60,8 @@
 	daggerVersion = "2.38.1"
     markwonVersion =  "4.6.2"
     prismVersion = "2.0.0"
-<<<<<<< HEAD
-    androidLibraryVersion ="b89ecd38531c22ac73297647ed9715c4ed0fb27a"
-    mockitoVersion = "3.11.2"
-=======
     androidLibraryVersion = "master-SNAPSHOT"
     mockitoVersion = "3.12.4"
->>>>>>> 0d90e0a9
     mockkVersion = "1.10.4"
     powermockVersion = "2.0.9"
     byteBuddyVersion = "1.11.15"
