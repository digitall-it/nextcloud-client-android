// Gradle build file
//
// This project was started in Eclipse and later moved to Android Studio. In the transition, both IDEs were supported.
// Due to this, the files layout is not the usual in new projects created with Android Studio / gradle. This file
// merges declarations usually split in two separates build.gradle file, one for global settings of the project in
// its root folder, another one for the app module in subfolder of root.

buildscript {
    repositories {
        jcenter()
        maven {
            url 'https://oss.sonatype.org/content/repositories/snapshots/'
        }
    }
    dependencies {
        classpath 'com.android.tools.build:gradle:2.3.1'
        classpath 'com.google.gms:google-services:3.0.0'
    }
}

apply plugin: 'com.android.application'
apply plugin: 'checkstyle'
apply plugin: 'pmd'
apply plugin: 'findbugs'

configurations.all {
    // check for updates every build
    resolutionStrategy.cacheChangingModulesFor 0, 'seconds'
}

ext {
    supportLibraryVersion = '25.0.0'

    travisBuild = System.getenv("TRAVIS") == "true"

    // allows for -Dpre-dex=false to be set
    preDexEnabled = "true".equals(System.getProperty("pre-dex", "true"))
}

repositories {
    jcenter()
    maven { url "https://jitpack.io" }
    maven {
        url 'https://oss.sonatype.org/content/repositories/snapshots/'
    }

    flatDir {
        dirs 'libs'
    }
}

android {
    lintOptions {
        abortOnError true
        lintConfig file("${project.rootDir}/lint.xml")
        htmlReport true
        htmlOutput file("$project.buildDir/reports/lint/lint.html")
    }

    dexOptions {
        javaMaxHeapSize "4g"
    }

    compileSdkVersion 25
    buildToolsVersion '25.0.0'

    defaultConfig {
        testInstrumentationRunner "android.support.test.runner.AndroidJUnitRunner"

        // arguments to be passed to functional tests
        testInstrumentationRunnerArgument "TEST_USER", "\"$System.env.OCTEST_APP_USERNAME\""
        testInstrumentationRunnerArgument "TEST_PASSWORD", "\"$System.env.OCTEST_APP_PASSWORD\""
        testInstrumentationRunnerArgument "TEST_SERVER_URL", "\"$System.env.OCTEST_SERVER_BASE_URL\""

        multiDexEnabled true

        applicationId "com.nextcloud.android.beta"
        versionCode 20170427
        versionName "20170427"

        // adapt structure from Eclipse to Gradle/Android Studio expectations;
        // see http://tools.android.com/tech-docs/new-build-system/user-guide#TOC-Configuring-the-Structure

        productFlavors {
            // used for f-droid
            generic {
                applicationId 'com.nextcloud.android.beta'
            }

<<<<<<< HEAD
=======
            gplay {
                applicationId 'com.nextcloud.client'
            }
>>>>>>> 28582da9

            modified {
                // structure is:
                // domain tld
                // domain name
                // .client
                applicationId 'com.custom.client'
            }
        }

        configurations {
            modifiedCompile
        }
    }


    // adapt structure from Eclipse to Gradle/Android Studio expectations;
    // see http://tools.android.com/tech-docs/new-build-system/user-guide#TOC-Configuring-the-Structure

    dexOptions {
        // Skip pre-dexing when running on Travis CI or when disabled via -Dpre-dex=false.
        preDexLibraries = preDexEnabled && !travisBuild
    }

    compileOptions {
        sourceCompatibility JavaVersion.VERSION_1_7
        targetCompatibility JavaVersion.VERSION_1_7
    }

    lintOptions {
        abortOnError false
    }

    packagingOptions {
        exclude 'META-INF/LICENSE.txt'
        exclude 'META-INF/LICENSE'
    }

    signingConfigs {
        release
    }

    task checkstyle(type: Checkstyle) {
        configFile = file("${rootProject.projectDir}/checkstyle.xml")
        configProperties.checkstyleSuppressionsPath = file("${project.rootDir}/config/quality/checkstyle/suppressions.xml").absolutePath
        source 'src'
        include '**/*.java'
        exclude '**/gen/**'
        classpath = files()
    }

    task pmd(type: Pmd) {
        ruleSetFiles = files("${project.rootDir}/pmd-ruleset.xml")
        ignoreFailures = false
        ruleSets = []

        source 'src'
        include '**/*.java'
        exclude '**/gen/**'

        reports {
            xml.enabled = false
            html.enabled = true
            xml {
                destination "$project.buildDir/reports/pmd/pmd.xml"
            }
            html {
                destination "$project.buildDir/reports/pmd/pmd.html"
            }
        }
    }

    task findbugs(type: FindBugs) {
        ignoreFailures = false
        effort = "max"
        reportLevel = "high"
        classes = files("$project.buildDir/intermediates/classes")
        excludeFilter = new File("${project.rootDir}/findbugs-filter.xml")
        source 'src'
        include '**/*.java'
        exclude '**/gen/**'

        reports {
            xml.enabled = false
            html.enabled = true
            html {
                destination "$project.buildDir/reports/findbugs/findbugs.html"
            }
        }
        classpath = files()
    }
    check.dependsOn 'checkstyle', 'findbugs', 'pmd', 'lint'

    buildTypes {
        release {
            signingConfig signingConfigs.release
        }
    }

}

if (project.hasProperty('RELEASE_STORE_FILE')) {
    android.signingConfigs.release.storeFile = file(RELEASE_STORE_FILE)
    android.signingConfigs.release.storePassword = RELEASE_STORE_PASSWORD
    android.signingConfigs.release.keyAlias = RELEASE_KEY_ALIAS
    android.signingConfigs.release.keyPassword = RELEASE_KEY_PASSWORD
}

dependencies {
    /// dependencies for app building
    compile name: 'touch-image-view'
    compile 'com.android.support:multidex:1.0.1'

    compile 'com.github.nextcloud:android-library:dev-SNAPSHOT'
    compile "com.android.support:support-v4:${supportLibraryVersion}"
    compile "com.android.support:design:${supportLibraryVersion}"
    compile 'com.jakewharton:disklrucache:2.0.2'
    compile "com.android.support:appcompat-v7:${supportLibraryVersion}"
    compile "com.android.support:cardview-v7:${supportLibraryVersion}"
    compile 'com.getbase:floatingactionbutton:1.10.1'
    compile 'com.google.code.findbugs:annotations:2.0.1'
    compile group: 'commons-io', name: 'commons-io', version: '2.4'
    compile 'com.github.evernote:android-job:v1.1.9'
    compile 'com.jakewharton:butterknife:8.4.0'
    annotationProcessor 'com.jakewharton:butterknife-compiler:8.4.0'
    compile 'org.greenrobot:eventbus:3.0.0'
    compile 'com.googlecode.ez-vcard:ez-vcard:0.10.2'

// uncomment for gplay, modified
//    compile 'com.google.android.gms:play-services:10.2.1'

    compile 'org.parceler:parceler-api:1.1.6'
    annotationProcessor 'org.parceler:parceler:1.1.6'

    compile 'com.github.bumptech.glide:glide:3.7.0'
    compile 'com.caverock:androidsvg:1.2.1'

    /// dependencies for local unit tests
    testCompile 'junit:junit:4.12'
    testCompile 'org.mockito:mockito-core:1.10.19'

    /// dependencies for instrumented tests
    // JUnit4 Rules
    androidTestCompile 'com.android.support.test:rules:0.5'

    // Android JUnit Runner
    androidTestCompile 'com.android.support.test:runner:0.5'

    // Android Annotation Support
    androidTestCompile "com.android.support:support-annotations:${supportLibraryVersion}"

    // Espresso core
    androidTestCompile 'com.android.support.test.espresso:espresso-core:2.2.2'

    // UIAutomator - for cross-app UI tests, and to grant screen is turned on in Espresso tests
    //androidTestCompile 'com.android.support.test.uiautomator:uiautomator-v18:2.1.2'
    // fix conflict in dependencies; see http://g.co/androidstudio/app-test-app-conflict for details
    //androidTestCompile "com.android.support:support-annotations:${supportLibraryVersion}"

}

configurations.all {
    resolutionStrategy.cacheChangingModulesFor 0, 'seconds'
}

tasks.withType(Test) {
    /// increased logging for tests
    testLogging {
        events "passed", "skipped", "failed"
    }
}

// uncomment for gplay, modified (must be at the bottom)
//apply plugin: 'com.google.gms.google-services'<|MERGE_RESOLUTION|>--- conflicted
+++ resolved
@@ -87,12 +87,9 @@
                 applicationId 'com.nextcloud.android.beta'
             }
 
-<<<<<<< HEAD
-=======
             gplay {
                 applicationId 'com.nextcloud.client'
             }
->>>>>>> 28582da9
 
             modified {
                 // structure is:
