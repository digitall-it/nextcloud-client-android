--- conflicted
+++ resolved
@@ -57,15 +57,10 @@
 
 ext {
     jacocoVersion = "0.8.2"
-<<<<<<< HEAD
-    daggerVersion = "2.24"
-    androidLibraryVersion = "rc-1.6.1-02"
-=======
     daggerVersion = "2.25.2"
     markwonVersion =  "4.1.2"
     prismVersion = "2.0.0"
     androidLibraryVersion = "1.7.0"
->>>>>>> b9d4d4ca
 
     travisBuild = System.getenv("TRAVIS") == "true"
 
@@ -86,15 +81,6 @@
 
 // semantic versioning for version code
 def versionMajor = 3
-<<<<<<< HEAD
-def versionMinor = 8
-def versionPatch = 1
-def versionBuild = 90 // 0-50=Alpha / 51-98=RC / 90-99=stable
-
-def taskRequest = getGradle().getStartParameter().getTaskRequests().toString()
-if (taskRequest.contains("Gplay") || taskRequest.contains("lint")) {
-    apply from: 'gplay.gradle'
-=======
 def versionMinor = 9
 def versionPatch = 0
 def versionBuild = 90 // 0-50=Alpha / 51-98=RC / 90-99=stable
@@ -108,7 +94,6 @@
             break
         }
     }
->>>>>>> b9d4d4ca
 }
 
 spotbugs {
