--- conflicted
+++ resolved
@@ -38,11 +38,7 @@
     /// dependencies for app building
     compile name: 'touch-image-view'
 
-<<<<<<< HEAD
     compile 'com.github.nextcloud:android-library:beta-SNAPSHOT'
-=======
-    compile 'com.github.nextcloud:android-library:1.0.4'
->>>>>>> f606d14b
     compile "com.android.support:support-v4:${supportLibraryVersion}"
     compile "com.android.support:design:${supportLibraryVersion}"
     compile 'com.jakewharton:disklrucache:2.0.2'
@@ -146,8 +142,6 @@
     packagingOptions {
         exclude 'META-INF/LICENSE.txt'
     }
-<<<<<<< HEAD
-
     signingConfigs {
         release
     }
@@ -164,6 +158,4 @@
     android.signingConfigs.release.storePassword = RELEASE_STORE_PASSWORD
     android.signingConfigs.release.keyAlias      = RELEASE_KEY_ALIAS
     android.signingConfigs.release.keyPassword   = RELEASE_KEY_PASSWORD
-=======
->>>>>>> f606d14b
 }