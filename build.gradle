--- conflicted
+++ resolved
@@ -63,12 +63,8 @@
     markwonVersion =  "4.5.1"
     prismVersion = "2.0.0"
     butterknifeVersion = "10.2.3"
-<<<<<<< HEAD
-    androidLibraryVersion ="0af1d083240e4a332f8e134bdcc592dd0e29b4a9"
-=======
     androidLibraryVersion = "master-SNAPSHOT"
     mockitoVersion = "3.5.10"
->>>>>>> 68efb59b
     espressoVersion = "3.3.0"
 
     travisBuild = System.getenv("TRAVIS") == "true"
