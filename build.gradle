// Gradle build file
//
// This project was started in Eclipse and later moved to Android Studio. In the transition, both IDEs were supported.
// Due to this, the files layout is not the usual in new projects created with Android Studio / gradle. This file
// merges declarations usually split in two separates build.gradle file, one for global settings of the project in
// its root folder, another one for the app module in subfolder of root.

buildscript {
    repositories {
        jcenter()
        maven {
            url 'https://oss.sonatype.org/content/repositories/snapshots/'
        }
    }
    dependencies {
        classpath 'com.android.tools.build:gradle:2.3.1'
        classpath 'com.google.gms:google-services:3.0.0'
    }
}

apply plugin: 'com.android.application'
apply plugin: 'checkstyle'
apply plugin: 'pmd'
apply plugin: 'findbugs'

configurations.all {
    // check for updates every build
    resolutionStrategy.cacheChangingModulesFor 0, 'seconds'
}

ext {
    supportLibraryVersion = '25.0.0'

    travisBuild = System.getenv("TRAVIS") == "true"

    // allows for -Dpre-dex=false to be set
    preDexEnabled = "true".equals(System.getProperty("pre-dex", "true"))
}

repositories {
    jcenter()
    maven { url "https://jitpack.io" }
    maven {
        url 'https://oss.sonatype.org/content/repositories/snapshots/'
    }

    flatDir {
        dirs 'libs'
    }
}



android {
    lintOptions {
        abortOnError false
        lintConfig file("${project.rootDir}/lint.xml")
        htmlReport true
        htmlOutput file("$project.buildDir/reports/lint/lint.html")
        disable 'MissingTranslation'
    }

    dexOptions {
        javaMaxHeapSize "4g"
    }

    compileSdkVersion 25
    buildToolsVersion '25.0.0'

    defaultConfig {
        testInstrumentationRunner "android.support.test.runner.AndroidJUnitRunner"

        // arguments to be passed to functional tests
        testInstrumentationRunnerArgument "TEST_USER", "\"$System.env.OCTEST_APP_USERNAME\""
        testInstrumentationRunnerArgument "TEST_PASSWORD", "\"$System.env.OCTEST_APP_PASSWORD\""
        testInstrumentationRunnerArgument "TEST_SERVER_URL", "\"$System.env.OCTEST_SERVER_BASE_URL\""

        multiDexEnabled true

        applicationId "com.nextcloud.android.beta"
        versionCode 20170515
        versionName "20170515"

        // adapt structure from Eclipse to Gradle/Android Studio expectations;
        // see http://tools.android.com/tech-docs/new-build-system/user-guide#TOC-Configuring-the-Structure

        productFlavors {
            // used for f-droid
            generic {
                applicationId 'com.nextcloud.android.beta'
            }

            gplay {
                applicationId 'com.nextcloud.client'
            }

            modified {
                // structure is:
                // domain tld
                // domain name
                // .client
                applicationId 'com.custom.client'
            }
        }

        configurations {
            modifiedCompile
        }
    }


    // adapt structure from Eclipse to Gradle/Android Studio expectations;
    // see http://tools.android.com/tech-docs/new-build-system/user-guide#TOC-Configuring-the-Structure

    dexOptions {
        // Skip pre-dexing when running on Travis CI or when disabled via -Dpre-dex=false.
        preDexLibraries = preDexEnabled && !travisBuild
    }

    compileOptions {
        sourceCompatibility JavaVersion.VERSION_1_7
        targetCompatibility JavaVersion.VERSION_1_7
    }

    packagingOptions {
        exclude 'META-INF/LICENSE.txt'
        exclude 'META-INF/LICENSE'
    }

    signingConfigs {
        release
    }

    task checkstyle(type: Checkstyle) {
        configFile = file("${rootProject.projectDir}/checkstyle.xml")
        configProperties.checkstyleSuppressionsPath = file("${project.rootDir}/config/quality/checkstyle/suppressions.xml").absolutePath
        source 'src'
        include '**/*.java'
        exclude '**/gen/**'
        classpath = files()
    }

    task pmd(type: Pmd) {
        ruleSetFiles = files("${project.rootDir}/pmd-ruleset.xml")
        ignoreFailures = false
        ruleSets = []

        source 'src'
        include '**/*.java'
        exclude '**/gen/**'

        reports {
            xml.enabled = false
            html.enabled = true
            xml {
                destination "$project.buildDir/reports/pmd/pmd.xml"
            }
            html {
                destination "$project.buildDir/reports/pmd/pmd.html"
            }
        }
    }

    task findbugs(type: FindBugs) {
        ignoreFailures = false
        effort = "max"
        reportLevel = "high"
        classes = files("$project.buildDir/intermediates/classes")
        excludeFilter = new File("${project.rootDir}/findbugs-filter.xml")
        source 'src'
        include '**/*.java'
        exclude '**/gen/**'

        reports {
            xml.enabled = false
            html.enabled = true
            html {
                destination "$project.buildDir/reports/findbugs/findbugs.html"
            }
        }
        classpath = files()
    }
    check.dependsOn 'checkstyle', 'findbugs', 'pmd', 'lint'

    buildTypes {
        release {
            signingConfig signingConfigs.release
        }
    }

}

if (project.hasProperty('RELEASE_STORE_FILE')) {
    android.signingConfigs.release.storeFile = file(RELEASE_STORE_FILE)
    android.signingConfigs.release.storePassword = RELEASE_STORE_PASSWORD
    android.signingConfigs.release.keyAlias = RELEASE_KEY_ALIAS
    android.signingConfigs.release.keyPassword = RELEASE_KEY_PASSWORD
}

dependencies {
    /// dependencies for app building
    compile name: 'touch-image-view'
    compile 'com.android.support:multidex:1.0.1'

<<<<<<< HEAD
    compile 'com.github.nextcloud:android-library:dev-SNAPSHOT'
=======
    compile 'com.github.nextcloud:android-library:logFolder-SNAPSHOT'
>>>>>>> aeba2338
    compile "com.android.support:support-v4:${supportLibraryVersion}"
    compile "com.android.support:design:${supportLibraryVersion}"
    compile 'com.jakewharton:disklrucache:2.0.2'
    compile "com.android.support:appcompat-v7:${supportLibraryVersion}"
    compile "com.android.support:cardview-v7:${supportLibraryVersion}"
    compile 'com.getbase:floatingactionbutton:1.10.1'
    compile 'com.google.code.findbugs:annotations:2.0.1'
    compile group: 'commons-io', name: 'commons-io', version: '2.4'
    compile 'com.github.evernote:android-job:v1.1.9'
    compile 'com.jakewharton:butterknife:8.4.0'
    annotationProcessor 'com.jakewharton:butterknife-compiler:8.4.0'
    compile 'org.greenrobot:eventbus:3.0.0'
    compile 'com.googlecode.ez-vcard:ez-vcard:0.10.2'

    // uncomment for gplay, modified
    //compile 'com.google.android.gms:play-services:10.2.4'

    compile 'org.parceler:parceler-api:1.1.6'
    annotationProcessor 'org.parceler:parceler:1.1.6'

    compile 'com.github.bumptech.glide:glide:3.7.0'
    compile 'com.caverock:androidsvg:1.2.1'

    /// dependencies for local unit tests
    testCompile 'junit:junit:4.12'
    testCompile 'org.mockito:mockito-core:1.10.19'

    /// dependencies for instrumented tests
    // JUnit4 Rules
    androidTestCompile 'com.android.support.test:rules:0.5'

    // Android JUnit Runner
    androidTestCompile 'com.android.support.test:runner:0.5'

    // Android Annotation Support
    androidTestCompile "com.android.support:support-annotations:${supportLibraryVersion}"

    // Espresso core
    androidTestCompile 'com.android.support.test.espresso:espresso-core:2.2.2'

    // UIAutomator - for cross-app UI tests, and to grant screen is turned on in Espresso tests
    //androidTestCompile 'com.android.support.test.uiautomator:uiautomator-v18:2.1.2'
    // fix conflict in dependencies; see http://g.co/androidstudio/app-test-app-conflict for details
    //androidTestCompile "com.android.support:support-annotations:${supportLibraryVersion}"

}

configurations.all {
    resolutionStrategy.cacheChangingModulesFor 0, 'seconds'
}

tasks.withType(Test) {
    /// increased logging for tests
    testLogging {
        events "passed", "skipped", "failed"
    }
}

// uncomment for gplay, modified (must be at the bottom)
//apply plugin: 'com.google.gms.google-services'<|MERGE_RESOLUTION|>--- conflicted
+++ resolved
@@ -48,8 +48,6 @@
         dirs 'libs'
     }
 }
-
-
 
 android {
     lintOptions {
@@ -202,11 +200,7 @@
     compile name: 'touch-image-view'
     compile 'com.android.support:multidex:1.0.1'
 
-<<<<<<< HEAD
     compile 'com.github.nextcloud:android-library:dev-SNAPSHOT'
-=======
-    compile 'com.github.nextcloud:android-library:logFolder-SNAPSHOT'
->>>>>>> aeba2338
     compile "com.android.support:support-v4:${supportLibraryVersion}"
     compile "com.android.support:design:${supportLibraryVersion}"
     compile 'com.jakewharton:disklrucache:2.0.2'
