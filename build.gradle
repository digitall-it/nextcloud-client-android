--- conflicted
+++ resolved
@@ -57,15 +57,9 @@
     markwonVersion =  "4.6.1"
     prismVersion = "2.0.0"
     butterknifeVersion = "10.2.3"
-<<<<<<< HEAD
-    androidLibraryVersion ="664b84a0c41b03a172c5321cc4b99f15158cb04d"
-    mockitoVersion = "3.6.28"
-    mockkVersion = "1.10.2"
-=======
     androidLibraryVersion = "master-SNAPSHOT"
     mockitoVersion = "3.7.0"
     mockkVersion = "1.10.4"
->>>>>>> 782da9fd
     powermockVersion = "2.0.9"
     byteBuddyVersion = "1.10.19"
     espressoVersion = "3.3.0"
