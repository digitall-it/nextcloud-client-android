// Gradle build file
//
// This project was started in Eclipse and later moved to Android Studio. In the transition, both IDEs were supported.
// Due to this, the files layout is not the usual in new projects created with Android Studio / gradle. This file
// merges declarations usually split in two separates build.gradle file, one for global settings of the project in
// its root folder, another one for the app module in subfolder of root.

buildscript {
    repositories {
        mavenCentral()
    }
    dependencies {
        classpath 'com.android.tools.build:gradle:2.1.0'
    }
}

apply plugin: 'com.android.application'

ext {
    supportLibraryVersion = '23.1.1'
}

repositories {
    mavenCentral()

    flatDir {
        dirs 'libs'
    }
}

dependencies {
    /// dependencies for app building
    compile name: 'touch-image-view'
    compile project(':owncloud-android-library')
    compile "com.android.support:support-v4:${supportLibraryVersion}"
    compile "com.android.support:design:${supportLibraryVersion}"
    compile 'com.jakewharton:disklrucache:2.0.2'
    compile "com.android.support:appcompat-v7:${supportLibraryVersion}"
    compile 'com.getbase:floatingactionbutton:1.10.1'


    /// dependencies for local unit tests
    testCompile 'junit:junit:4.12'
    testCompile 'org.mockito:mockito-core:1.10.19'


    /// dependencies for instrumented tests
    // JUnit4 Rules
    androidTestCompile 'com.android.support.test:rules:0.5'

    // Android JUnit Runner
    androidTestCompile 'com.android.support.test:runner:0.5'

    // Espresso core
    androidTestCompile 'com.android.support.test.espresso:espresso-core:2.2.2'

    // UIAutomator - for cross-app UI tests, and to grant screen is turned on in Espresso tests
    androidTestCompile 'com.android.support.test.uiautomator:uiautomator-v18:2.1.1'

}

tasks.withType(Test) {
    /// increased logging for tests
    testLogging {
        events "passed", "skipped", "failed"
    }
}

android {
    compileSdkVersion 23
    buildToolsVersion "23.0.3"

    defaultConfig {
<<<<<<< HEAD
        applicationId "com.owncloud.android.beta"
        versionCode 20160427
        versionName "20160427"
    }

=======
        testInstrumentationRunner "android.support.test.runner.AndroidJUnitRunner"

        // arguments to be passed to functional tests
        testInstrumentationRunnerArgument "TEST_USER", "\"$System.env.OCTEST_APP_USERNAME\""
        testInstrumentationRunnerArgument "TEST_PASSWORD", "\"$System.env.OCTEST_APP_PASSWORD\""
        testInstrumentationRunnerArgument "TEST_SERVER_URL", "\"$System.env.OCTEST_SERVER_BASE_URL\""
    }

    // adapt structure from Eclipse to Gradle/Android Studio expectations;
    // see http://tools.android.com/tech-docs/new-build-system/user-guide#TOC-Configuring-the-Structure
>>>>>>> dea553ed
    sourceSets {
        main {
            manifest.srcFile 'AndroidManifest.xml'
            java.srcDirs = ['src']
            resources.srcDirs = ['src']
            aidl.srcDirs = ['src']
            renderscript.srcDirs = ['src']
            res.srcDirs = ['res']
            assets.srcDirs = ['assets']
        }


        // move whole local unit tests structure as a whole from src/test/* to test/*
        test.setRoot('test')

        // move whole instrumented tests structure as a whole from src/androidTest/* to androidTest/*
        androidTest.setRoot('androidTest')


        // Move the build types to build-types/<type>
        // For instance, build-types/debug/java, build-types/debug/AndroidManifest.xml, ...
        // This moves them out of them default location under src/<type>/... which would
        // conflict with src/ being used by the main source set.
        // Adding new build types or product flavors should be accompanied
        // by a similar customization.
        debug.setRoot('build-types/debug')
        release.setRoot('build-types/release')
    }

    compileOptions {
        sourceCompatibility JavaVersion.VERSION_1_7
        targetCompatibility JavaVersion.VERSION_1_7
    }

    lintOptions {
        abortOnError false
    }

    packagingOptions {
        exclude 'META-INF/LICENSE.txt'
    }
<<<<<<< HEAD

    signingConfigs {
        release {
            storeFile file(RELEASE_STORE_FILE)
            storePassword RELEASE_STORE_PASSWORD
            keyAlias RELEASE_KEY_ALIAS
            keyPassword RELEASE_KEY_PASSWORD
        }
    }

     buildTypes {
        release {
            signingConfig signingConfigs.release
        }
    }
=======
>>>>>>> dea553ed

}<|MERGE_RESOLUTION|>--- conflicted
+++ resolved
@@ -71,24 +71,20 @@
     buildToolsVersion "23.0.3"
 
     defaultConfig {
-<<<<<<< HEAD
-        applicationId "com.owncloud.android.beta"
-        versionCode 20160427
-        versionName "20160427"
-    }
-
-=======
         testInstrumentationRunner "android.support.test.runner.AndroidJUnitRunner"
 
         // arguments to be passed to functional tests
         testInstrumentationRunnerArgument "TEST_USER", "\"$System.env.OCTEST_APP_USERNAME\""
         testInstrumentationRunnerArgument "TEST_PASSWORD", "\"$System.env.OCTEST_APP_PASSWORD\""
         testInstrumentationRunnerArgument "TEST_SERVER_URL", "\"$System.env.OCTEST_SERVER_BASE_URL\""
+
+        applicationId "com.owncloud.android.beta"
+        versionCode 20160427
+        versionName "20160427"
     }
 
     // adapt structure from Eclipse to Gradle/Android Studio expectations;
     // see http://tools.android.com/tech-docs/new-build-system/user-guide#TOC-Configuring-the-Structure
->>>>>>> dea553ed
     sourceSets {
         main {
             manifest.srcFile 'AndroidManifest.xml'
@@ -130,7 +126,6 @@
     packagingOptions {
         exclude 'META-INF/LICENSE.txt'
     }
-<<<<<<< HEAD
 
     signingConfigs {
         release {
@@ -146,7 +141,5 @@
             signingConfig signingConfigs.release
         }
     }
-=======
->>>>>>> dea553ed
 
 }