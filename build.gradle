--- conflicted
+++ resolved
@@ -63,13 +63,8 @@
     markwonVersion =  "4.6.0"
     prismVersion = "2.0.0"
     butterknifeVersion = "10.2.3"
-<<<<<<< HEAD
-    androidLibraryVersion ="82d05a2529b80e467cc4a8d954564001a36ea326"
-    mockitoVersion = "3.5.11"
-=======
     androidLibraryVersion = "master-SNAPSHOT"
     mockitoVersion = "3.5.13"
->>>>>>> d782da2f
     byteBuddyVersion = "1.10.16"
     espressoVersion = "3.3.0"
 
