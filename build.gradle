// Gradle build file
//
// This project was started in Eclipse and later moved to Android Studio. In the transition, both IDEs were supported.
// Due to this, the files layout is not the usual in new projects created with Android Studio / gradle. This file
// merges declarations usually split in two separates build.gradle file, one for global settings of the project in
// its root folder, another one for the app module in subfolder of root.

buildscript {
    repositories {
        jcenter()
        maven {
            url 'https://oss.sonatype.org/content/repositories/snapshots/'
        }
    }
    dependencies {
        classpath 'com.android.tools.build:gradle:2.2.3'
    }
}

apply plugin: 'com.android.application'
apply plugin: 'checkstyle'
apply plugin: 'pmd'
apply plugin: 'findbugs'

ext {
    supportLibraryVersion = '25.0.0'

    travisBuild = System.getenv("TRAVIS") == "true"

    // allows for -Dpre-dex=false to be set
    preDexEnabled = "true".equals(System.getProperty("pre-dex", "true"))
}

repositories {
    jcenter()
    maven { url "https://jitpack.io" }
    maven {
        url 'https://oss.sonatype.org/content/repositories/snapshots/'
    }

    flatDir {
        dirs 'libs'
    }
}

configurations.all {
    resolutionStrategy.cacheDynamicVersionsFor 1, 'minutes'
    resolutionStrategy.cacheChangingModulesFor 1, 'minutes'
}

dependencies {
    /// dependencies for app building
    compile name: 'touch-image-view'
    compile 'com.android.support:multidex:1.0.1'

    compile 'com.github.nextcloud:android-library:beta-SNAPSHOT'
    compile "com.android.support:support-v4:${supportLibraryVersion}"
    compile "com.android.support:design:${supportLibraryVersion}"
    compile "com.android.support:cardview-v7:${supportLibraryVersion}"
    compile 'com.jakewharton:disklrucache:2.0.2'
    compile "com.android.support:appcompat-v7:${supportLibraryVersion}"
    compile 'com.getbase:floatingactionbutton:1.10.1'
    compile 'com.google.code.findbugs:annotations:2.0.1'
    compile group: 'commons-io', name: 'commons-io', version: '2.4'
<<<<<<< HEAD
    compile 'com.jakewharton:butterknife:8.4.0'
    annotationProcessor 'com.jakewharton:butterknife-compiler:8.4.0'
    compile 'com.caverock:androidsvg:1.2.1'
=======
    compile 'com.google.android.gms:play-services:10.2.0'
    compile 'com.evernote:android-job:1.1.6'
>>>>>>> 549461da

    /// dependencies for local unit tests
    testCompile 'junit:junit:4.12'
    testCompile 'org.mockito:mockito-core:1.10.19'

    /// dependencies for instrumented tests
    // JUnit4 Rules
    androidTestCompile 'com.android.support.test:rules:0.5'

    // Android JUnit Runner
    androidTestCompile 'com.android.support.test:runner:0.5'

    // Android Annotation Support
    androidTestCompile "com.android.support:support-annotations:${supportLibraryVersion}"

    // Espresso core
    androidTestCompile 'com.android.support.test.espresso:espresso-core:2.2.2'

    // UIAutomator - for cross-app UI tests, and to grant screen is turned on in Espresso tests
    androidTestCompile 'com.android.support.test.uiautomator:uiautomator-v18:2.1.2'
    // fix conflict in dependencies; see http://g.co/androidstudio/app-test-app-conflict for details
    androidTestCompile "com.android.support:support-annotations:${supportLibraryVersion}"
}

tasks.withType(Test) {
    /// increased logging for tests
    testLogging {
        events "passed", "skipped", "failed"
    }
}

android {
    lintOptions {
        abortOnError true
        lintConfig file("${project.rootDir}/lint.xml")
        htmlReport true
        htmlOutput file("$project.buildDir/reports/lint/lint.html")
    }

    dexOptions {
        javaMaxHeapSize "4g"
    }

    compileSdkVersion 24
    buildToolsVersion "24.0.2"

    defaultConfig {
        testInstrumentationRunner "android.support.test.runner.AndroidJUnitRunner"

        // arguments to be passed to functional tests
        testInstrumentationRunnerArgument "TEST_USER", "\"$System.env.OCTEST_APP_USERNAME\""
        testInstrumentationRunnerArgument "TEST_PASSWORD", "\"$System.env.OCTEST_APP_PASSWORD\""
        testInstrumentationRunnerArgument "TEST_SERVER_URL", "\"$System.env.OCTEST_SERVER_BASE_URL\""

<<<<<<< HEAD
        applicationId "com.nextcloud.android.beta"
        versionCode 20170223
        versionName "20170223"

        // disable the experimental Jack build tools.
        jackOptions {
            enabled false
        }
=======
        multiDexEnabled true
        applicationId "com.nextcloud.client"
>>>>>>> 549461da
    }

    // adapt structure from Eclipse to Gradle/Android Studio expectations;
    // see http://tools.android.com/tech-docs/new-build-system/user-guide#TOC-Configuring-the-Structure
    sourceSets {
        main {
            manifest.srcFile 'AndroidManifest.xml'
            java.srcDirs = ['src']
            resources.srcDirs = ['src']
            aidl.srcDirs = ['src']
            renderscript.srcDirs = ['src']
            res.srcDirs = ['res']
            assets.srcDirs = ['assets']
        }


        // move whole local unit tests structure as a whole from src/test/* to test/*
        test.setRoot('test')

        // move whole instrumented tests structure as a whole from src/androidTest/* to androidTest/*
        androidTest.setRoot('androidTest')


        // Move the build types to build-types/<type>
        // For instance, build-types/debug/java, build-types/debug/AndroidManifest.xml, ...
        // This moves them out of them default location under src/<type>/... which would
        // conflict with src/ being used by the main source set.
        // Adding new build types or product flavors should be accompanied
        // by a similar customization.
        debug.setRoot('build-types/debug')
        release.setRoot('build-types/release')
    }
	
    dexOptions {
        // Skip pre-dexing when running on Travis CI or when disabled via -Dpre-dex=false.
        preDexLibraries = preDexEnabled && !travisBuild
    }

    dexOptions {
        // Skip pre-dexing when running on Travis CI or when disabled via -Dpre-dex=false.
        preDexLibraries = preDexEnabled && !travisBuild
    }

    compileOptions {
        sourceCompatibility JavaVersion.VERSION_1_7
        targetCompatibility JavaVersion.VERSION_1_7
        incremental false
    }

    lintOptions {
        abortOnError false
    }

    packagingOptions {
        exclude 'META-INF/LICENSE.txt'
    }
    signingConfigs {
        release
    }

    task checkstyle(type: Checkstyle) {
        configFile = file("${rootProject.projectDir}/checkstyle.xml")
        configProperties.checkstyleSuppressionsPath = file("${project.rootDir}/config/quality/checkstyle/suppressions.xml").absolutePath
        source 'src'
        include '**/*.java'
        exclude '**/gen/**'
        classpath = files()
    }

    task pmd(type: Pmd) {
        ruleSetFiles = files("${project.rootDir}/pmd-ruleset.xml")
        ignoreFailures = false
        ruleSets = []

        source 'src'
        include '**/*.java'
        exclude '**/gen/**'

        reports {
            xml.enabled = false
            html.enabled = true
            xml {
                destination "$project.buildDir/reports/pmd/pmd.xml"
            }
            html {
                destination "$project.buildDir/reports/pmd/pmd.html"
            }
        }
    }

    task findbugs(type: FindBugs) {
        ignoreFailures = false
        effort = "max"
        reportLevel = "high"
        classes = files("$project.buildDir/intermediates/classes")
        excludeFilter = new File("${project.rootDir}/findbugs-filter.xml")
        source 'src'
        include '**/*.java'
        exclude '**/gen/**'

        reports {
            xml.enabled = false
            html.enabled = true
            html {
                destination "$project.buildDir/reports/findbugs/findbugs.html"
            }
        }
        classpath = files()
    }
    check.dependsOn 'checkstyle', 'findbugs', 'pmd', 'lint'

    buildTypes {
        release {
            signingConfig signingConfigs.release
        }
    }
}

if (project.hasProperty('RELEASE_STORE_FILE')) {
    android.signingConfigs.release.storeFile     = file(RELEASE_STORE_FILE)
    android.signingConfigs.release.storePassword = RELEASE_STORE_PASSWORD
    android.signingConfigs.release.keyAlias      = RELEASE_KEY_ALIAS
    android.signingConfigs.release.keyPassword   = RELEASE_KEY_PASSWORD
}<|MERGE_RESOLUTION|>--- conflicted
+++ resolved
@@ -43,33 +43,21 @@
     }
 }
 
-configurations.all {
-    resolutionStrategy.cacheDynamicVersionsFor 1, 'minutes'
-    resolutionStrategy.cacheChangingModulesFor 1, 'minutes'
-}
-
 dependencies {
     /// dependencies for app building
     compile name: 'touch-image-view'
     compile 'com.android.support:multidex:1.0.1'
 
-    compile 'com.github.nextcloud:android-library:beta-SNAPSHOT'
+    compile 'com.github.nextcloud:android-library:1.0.11'
     compile "com.android.support:support-v4:${supportLibraryVersion}"
     compile "com.android.support:design:${supportLibraryVersion}"
-    compile "com.android.support:cardview-v7:${supportLibraryVersion}"
     compile 'com.jakewharton:disklrucache:2.0.2'
     compile "com.android.support:appcompat-v7:${supportLibraryVersion}"
     compile 'com.getbase:floatingactionbutton:1.10.1'
     compile 'com.google.code.findbugs:annotations:2.0.1'
     compile group: 'commons-io', name: 'commons-io', version: '2.4'
-<<<<<<< HEAD
-    compile 'com.jakewharton:butterknife:8.4.0'
-    annotationProcessor 'com.jakewharton:butterknife-compiler:8.4.0'
-    compile 'com.caverock:androidsvg:1.2.1'
-=======
     compile 'com.google.android.gms:play-services:10.2.0'
     compile 'com.evernote:android-job:1.1.6'
->>>>>>> 549461da
 
     /// dependencies for local unit tests
     testCompile 'junit:junit:4.12'
@@ -92,6 +80,8 @@
     androidTestCompile 'com.android.support.test.uiautomator:uiautomator-v18:2.1.2'
     // fix conflict in dependencies; see http://g.co/androidstudio/app-test-app-conflict for details
     androidTestCompile "com.android.support:support-annotations:${supportLibraryVersion}"
+
+
 }
 
 tasks.withType(Test) {
@@ -124,19 +114,8 @@
         testInstrumentationRunnerArgument "TEST_PASSWORD", "\"$System.env.OCTEST_APP_PASSWORD\""
         testInstrumentationRunnerArgument "TEST_SERVER_URL", "\"$System.env.OCTEST_SERVER_BASE_URL\""
 
-<<<<<<< HEAD
-        applicationId "com.nextcloud.android.beta"
-        versionCode 20170223
-        versionName "20170223"
-
-        // disable the experimental Jack build tools.
-        jackOptions {
-            enabled false
-        }
-=======
         multiDexEnabled true
         applicationId "com.nextcloud.client"
->>>>>>> 549461da
     }
 
     // adapt structure from Eclipse to Gradle/Android Studio expectations;
@@ -175,15 +154,9 @@
         preDexLibraries = preDexEnabled && !travisBuild
     }
 
-    dexOptions {
-        // Skip pre-dexing when running on Travis CI or when disabled via -Dpre-dex=false.
-        preDexLibraries = preDexEnabled && !travisBuild
-    }
-
     compileOptions {
         sourceCompatibility JavaVersion.VERSION_1_7
         targetCompatibility JavaVersion.VERSION_1_7
-        incremental false
     }
 
     lintOptions {
@@ -193,10 +166,6 @@
     packagingOptions {
         exclude 'META-INF/LICENSE.txt'
     }
-    signingConfigs {
-        release
-    }
-
     task checkstyle(type: Checkstyle) {
         configFile = file("${rootProject.projectDir}/checkstyle.xml")
         configProperties.checkstyleSuppressionsPath = file("${project.rootDir}/config/quality/checkstyle/suppressions.xml").absolutePath
@@ -248,16 +217,4 @@
     }
     check.dependsOn 'checkstyle', 'findbugs', 'pmd', 'lint'
 
-    buildTypes {
-        release {
-            signingConfig signingConfigs.release
-        }
-    }
-}
-
-if (project.hasProperty('RELEASE_STORE_FILE')) {
-    android.signingConfigs.release.storeFile     = file(RELEASE_STORE_FILE)
-    android.signingConfigs.release.storePassword = RELEASE_STORE_PASSWORD
-    android.signingConfigs.release.keyAlias      = RELEASE_KEY_ALIAS
-    android.signingConfigs.release.keyPassword   = RELEASE_KEY_PASSWORD
 }