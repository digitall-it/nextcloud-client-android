--- conflicted
+++ resolved
@@ -60,17 +60,10 @@
 
 ext {
     jacocoVersion = "0.8.2"
-<<<<<<< HEAD
-    daggerVersion = "2.25.4"
-    markwonVersion = "4.2.0"
-    prismVersion = "2.0.0"
-    androidLibraryVersion = "2.0.1"
-=======
     daggerVersion = "2.26"
     markwonVersion =  "4.2.2"
     prismVersion = "2.0.0"
     androidLibraryVersion = "rc-2.1.0-02"
->>>>>>> c91bff17
 
     travisBuild = System.getenv("TRAVIS") == "true"
 
@@ -91,15 +84,9 @@
 
 // semantic versioning for version code
 def versionMajor = 3
-<<<<<<< HEAD
-def versionMinor = 10
-def versionPatch = 1
-def versionBuild = 90 // 0-50=Alpha / 51-98=RC / 90-99=stable
-=======
 def versionMinor = 11
 def versionPatch = 0
 def versionBuild = 54 // 0-50=Alpha / 51-98=RC / 90-99=stable
->>>>>>> c91bff17
 
 for (TaskExecutionRequest tr : getGradle().getStartParameter().getTaskRequests()) {
     for (String arg : tr.args) {
@@ -117,13 +104,8 @@
 }
 
 shot {
-<<<<<<< HEAD
     appId = 'com.infomaniak.drive'
-    instrumentationTestTask = 'connectedGenericDebugAndroidTest'
-=======
-    appId = 'com.nextcloud.client'
     instrumentationTestTask = 'connectedGplayDebugAndroidTest'
->>>>>>> c91bff17
 }
 
 android {
@@ -195,13 +177,8 @@
             versionDev {
                 applicationId "com.infomaniak.drive.android.beta"
                 dimension "default"
-<<<<<<< HEAD
-                versionCode 20200108
-                versionName "20200108"
-=======
                 versionCode 20200129
                 versionName "20200129"
->>>>>>> c91bff17
             }
 
             qa {
@@ -317,15 +294,9 @@
     implementation 'androidx.appcompat:appcompat:1.2.0-alpha03'
     implementation 'androidx.cardview:cardview:1.0.0'
     implementation 'androidx.exifinterface:exifinterface:1.1.0'
-<<<<<<< HEAD
-    implementation "androidx.lifecycle:lifecycle-viewmodel-ktx:2.1.0"
-    implementation "androidx.work:work-runtime:2.2.0"
-    implementation "androidx.work:work-runtime-ktx:2.2.0"
-=======
     implementation "androidx.lifecycle:lifecycle-viewmodel-ktx:2.2.0"
     implementation "androidx.work:work-runtime:2.3.3"
     implementation "androidx.work:work-runtime-ktx:2.3.2"
->>>>>>> c91bff17
     implementation 'com.github.albfernandez:juniversalchardet:2.0.3' // need this version for Android <7
     compileOnly 'com.google.code.findbugs:annotations:2.0.1'
     implementation 'commons-io:commons-io:2.6'
@@ -341,15 +312,9 @@
     implementation 'com.github.chrisbanes:PhotoView:2.3.0'
     implementation 'pl.droidsonroids.gif:android-gif-drawable:1.2.15'
     implementation 'com.github.tobiaskaminsky:qrcodescanner:0.1.2.2' // 'com.github.blikoon:QRCodeScanner:0.1.2'
-<<<<<<< HEAD
-    implementation 'com.google.android:flexbox:2.0.0'
-    implementation 'org.parceler:parceler-api:1.1.12'
-    kapt 'org.parceler:parceler:1.1.12'
-=======
     implementation 'com.google.android:flexbox:2.0.1'
     implementation 'org.parceler:parceler-api:1.1.13'
     kapt 'org.parceler:parceler:1.1.13'
->>>>>>> c91bff17
     implementation('com.github.bumptech.glide:glide:3.8.0') {
         exclude group: "com.android.support"
     }
