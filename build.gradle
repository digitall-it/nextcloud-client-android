import com.github.spotbugs.snom.SpotBugsTask
import org.gradle.internal.jvm.Jvm

// Gradle build file
//
// This project was started in Eclipse and later moved to Android Studio. In the transition, both IDEs were supported.
// Due to this, the files layout is not the usual in new projects created with Android Studio / gradle. This file
// merges declarations usually split in two separates build.gradle file, one for global settings of the project in
// its root folder, another one for the app module in subfolder of root.

buildscript {
    ext.kotlin_version = '1.4.32'
    repositories {
        google()
        maven {
            url 'https://plugins.gradle.org/m2/'
        }
        mavenCentral()
    }
    dependencies {
        classpath 'com.android.tools.build:gradle:4.2.2'
        classpath 'com.hiya:jacoco-android:0.2'
        classpath 'gradle.plugin.com.github.spotbugs.snom:spotbugs-gradle-plugin:4.7.2'
        classpath "org.jetbrains.kotlin:kotlin-gradle-plugin:$kotlin_version"
        classpath "io.gitlab.arturbosch.detekt:detekt-gradle-plugin:1.17.1"
        classpath "commons-httpclient:commons-httpclient:3.1@jar" // remove after entire switch to lib v2
        classpath 'com.karumi:shot:5.11.2'
        classpath 'com.facebook.testing.screenshot:plugin:0.14.0'
    }
}

apply plugin: 'com.android.application'

apply plugin: 'kotlin-android'
apply plugin: 'kotlin-kapt'
apply plugin: 'checkstyle'
apply plugin: 'pmd'
apply plugin: 'com.hiya.jacoco-android'
apply plugin: 'com.github.spotbugs'
apply plugin: 'io.gitlab.arturbosch.detekt'
apply plugin: 'shot'
apply plugin: 'com.facebook.testing.screenshot'

println "Gradle uses Java ${Jvm.current()}"

configurations {
    ktlint

    all {
        exclude group: 'org.jetbrains', module: 'annotations-java5' // via prism4j, already using annotations explicitly

        // check for updates every build
        resolutionStrategy {
            cacheChangingModulesFor 0, 'seconds'
            exclude group: "org.jetbrains.kotlinx", module: "kotlinx-coroutines-debug"
        }
    }
}

ext {
    androidxTestVersion = "1.4.0"
	daggerVersion = "2.38.1"
    markwonVersion =  "4.6.2"
    prismVersion = "2.0.0"
<<<<<<< HEAD
    androidLibraryVersion ="577594fdffd1edb40f80736cadfc8671da14eed1"
    mockitoVersion = "3.11.0"
=======
    androidLibraryVersion = "master-SNAPSHOT"
    mockitoVersion = "3.11.2"
>>>>>>> cfa12f3c
    mockkVersion = "1.10.4"
    powermockVersion = "2.0.9"
    byteBuddyVersion = "1.11.12"
    espressoVersion = "3.4.0"
    workRuntime = "2.5.0"
    fidoVersion = "4.4.0"

    ciBuild = System.getenv("CI") == "true"

    // allows for -D pre-dex=false to be set
    preDexEnabled = "true" == System.getProperty("pre-dex", "true")
}

repositories {
    google()
    maven { url "https://jitpack.io" }
    mavenCentral()
    maven {
        url 'https://plugins.gradle.org/m2/'
    }
}

// semantic versioning for version code
def versionMajor = 3
def versionMinor = 18
def versionPatch = 0
def versionBuild = 0 // 0-50=Alpha / 51-98=RC / 90-99=stable

for (TaskExecutionRequest tr : getGradle().getStartParameter().getTaskRequests()) {
    for (String arg : tr.args) {
        // any gplay, but only exact "build", as e.g. buildGeneric shall not apply gplay.grade
        if (arg.contains("Gplay") || arg.contains("lint") || arg.contains("ExecuteScreenshot") || arg == "build") {
            apply from: 'gplay.gradle'
            System.console().println("Applying gplay.gradle")
        }
    }
}



android {
    lintOptions {
        checkGeneratedSources = true
        abortOnError false
        htmlReport true
        htmlOutput file("$project.buildDir/reports/lint/lint.html")
        disable 'MissingTranslation',
            'GradleDependency',
            'VectorPath',
            'IconMissingDensityFolder',
            'IconDensities',
            'GoogleAppIndexingWarning',
            'MissingDefaultResource',
            'InvalidPeriodicWorkRequestInterval' // crashes due to a bug in lint itself
    }

    dexOptions {
        javaMaxHeapSize "4g"
    }

    compileSdkVersion 29

    defaultConfig {
        minSdkVersion 22
        targetSdkVersion 29

        // arguments to be passed to functional tests
        testInstrumentationRunner "com.nextcloud.client.ScreenshotTestRunner"
        testInstrumentationRunnerArgument "TEST_SERVER_URL", "${NC_TEST_SERVER_BASEURL}"
        testInstrumentationRunnerArgument "TEST_SERVER_USERNAME", "${NC_TEST_SERVER_USERNAME}"
        testInstrumentationRunnerArgument "TEST_SERVER_PASSWORD", "${NC_TEST_SERVER_PASSWORD}"
        testInstrumentationRunnerArguments disableAnalytics: 'true'

        multiDexEnabled true

        versionCode versionMajor * 10000000 + versionMinor * 10000 + versionPatch * 100 + versionBuild

        if (versionBuild > 89) {
            versionName "${versionMajor}.${versionMinor}.${versionPatch}"
        } else if (versionBuild > 50) {
            versionName "${versionMajor}.${versionMinor}.${versionPatch} RC" + (versionBuild - 50)
        } else {
            versionName "${versionMajor}.${versionMinor}.${versionPatch} Alpha" + (versionBuild + 1)
        }

        // adapt structure from Eclipse to Gradle/Android Studio expectations;
        // see http://tools.android.com/tech-docs/new-build-system/user-guide#TOC-Configuring-the-Structure

        flavorDimensions "default"

        buildTypes {
            debug {
                testCoverageEnabled (project.hasProperty('coverage'))
            }
        }

        productFlavors {
            // used for f-droid
            generic {
                applicationId 'com.nextcloud.client'
                dimension "default"
            }

            gplay {
                applicationId 'com.nextcloud.client'
                dimension "default"
            }

            versionDev {
                applicationId "com.nextcloud.android.beta"
                dimension "default"
                versionCode 20210806
                versionName "20210806"
            }

            qa {
                applicationId "com.nextcloud.android.qa"
                dimension "default"
                versionCode 1
                versionName "1"
            }
        }

        testOptions {
            unitTests.returnDefaultValues = true
            animationsDisabled true
        }
    }

    // adapt structure from Eclipse to Gradle/Android Studio expectations;
    // see http://tools.android.com/tech-docs/new-build-system/user-guide#TOC-Configuring-the-Structure

    dexOptions {
        // Skip pre-dexing when running on CI or when disabled via -D pre-dex=false.
        preDexLibraries = preDexEnabled && !ciBuild
    }

    packagingOptions {
        exclude 'META-INF/LICENSE.txt'
        exclude 'META-INF/LICENSE'
    }

    tasks.register("checkstyle", Checkstyle) {
        configFile = file("${rootProject.projectDir}/checkstyle.xml")
        configProperties.checkstyleSuppressionsPath = file("${project.rootDir}/config/quality/checkstyle/suppressions.xml").absolutePath
        source 'src'
        include '**/*.java'
        exclude '**/gen/**'
        classpath = files()
    }

    tasks.register("pmd", Pmd) {
        ruleSetFiles = files("${project.rootDir}/ruleset.xml")
        ignoreFailures = true // should continue checking
        ruleSets = []

        source 'src'
        include '**/*.java'
        exclude '**/gen/**'

        reports {
            xml.enabled = false
            html.enabled = true
            xml {
                destination = file("$project.buildDir/reports/pmd/pmd.xml")
            }
            html {
                destination = file("$project.buildDir/reports/pmd/pmd.html")
            }
        }
    }

    android.applicationVariants.all { variant ->
        String variantName = variant.name
        String capVariantName = variantName.substring(0, 1).toUpperCase() + variantName.substring(1)
        tasks.register("spotbugs${capVariantName}Report", SpotBugsTask) {
            ignoreFailures = true // should continue checking
            effort = "max"
            reportLevel = "medium"
            classes = fileTree("$project.buildDir/intermediates/javac/${variantName}/classes/")
            excludeFilter = file("${project.rootDir}/spotbugs-filter.xml")

            reports {
                xml.enabled = false
                html {
                    enabled = true
                    destination = file("$project.buildDir/reports/spotbugs/spotbugs.html")
                }
            }
        }
    }

    check.dependsOn 'checkstyle', 'spotbugsGplayDebugReport', 'pmd', 'lint', 'ktlint', 'detekt'

    buildFeatures {
        dataBinding true
        viewBinding true
    }
}

dependencies {
    // dependencies for app building
    implementation 'androidx.multidex:multidex:2.0.1'
//    implementation project('nextcloud-android-library')
    genericImplementation "com.github.nextcloud:android-library:$androidLibraryVersion"
    gplayImplementation "com.github.nextcloud:android-library:$androidLibraryVersion"
    versionDevImplementation "com.github.nextcloud:android-library:$androidLibraryVersion"
    qaImplementation "com.github.nextcloud:android-library:$androidLibraryVersion"

    compileOnly 'org.jbundle.util.osgi.wrapped:org.jbundle.util.osgi.wrapped.org.apache.http.client:4.1.2' // remove after entire switch to lib v2
    implementation "commons-httpclient:commons-httpclient:3.1@jar" // remove after entire switch to lib v2
    implementation 'org.apache.jackrabbit:jackrabbit-webdav:2.13.1' // remove after entire switch to lib v2
    implementation 'androidx.constraintlayout:constraintlayout:2.1.0'
    implementation 'androidx.legacy:legacy-support-v4:1.0.0'
    implementation 'com.google.android.material:material:1.4.0'
    implementation 'com.jakewharton:disklrucache:2.0.2'
    implementation 'androidx.appcompat:appcompat:1.3.1'
    implementation 'androidx.webkit:webkit:1.4.0'
    implementation 'androidx.cardview:cardview:1.0.0'
    implementation 'androidx.exifinterface:exifinterface:1.3.3'
    implementation "androidx.lifecycle:lifecycle-viewmodel-ktx:2.3.1"
    implementation "androidx.work:work-runtime:$workRuntime"
    implementation "androidx.work:work-runtime-ktx:$workRuntime"
    implementation "androidx.fragment:fragment-ktx:1.3.6"
    implementation 'com.github.albfernandez:juniversalchardet:2.0.3' // need this version for Android <7
    compileOnly 'com.google.code.findbugs:annotations:3.0.1u2'
    implementation 'commons-io:commons-io:2.11.0'
    implementation 'org.greenrobot:eventbus:3.2.0'
    implementation 'com.googlecode.ez-vcard:ez-vcard:0.11.2'
    implementation 'org.lukhnos:nnio:0.2'
    implementation 'org.bouncycastle:bcpkix-jdk15to18:1.69'
    implementation 'com.google.code.gson:gson:2.8.7'
    implementation 'com.afollestad:sectioned-recyclerview:0.5.0'
    implementation 'com.github.chrisbanes:PhotoView:2.3.0'
    implementation 'pl.droidsonroids.gif:android-gif-drawable:1.2.21'
    implementation 'com.github.tobiaskaminsky:qrcodescanner:0.1.2.2' // 'com.github.blikoon:QRCodeScanner:0.1.2'
    implementation 'com.google.android:flexbox:2.0.1'
    implementation 'org.parceler:parceler-api:1.1.13'
    kapt 'org.parceler:parceler:1.1.13'
    implementation('com.github.bumptech.glide:glide:3.8.0') {
        exclude group: "com.android.support"
    }
    implementation 'com.caverock:androidsvg:1.4'
    implementation 'androidx.annotation:annotation:1.2.0'
    implementation 'com.vanniktech:emoji-google:0.7.0'

    implementation "com.github.cotechde.hwsecurity:hwsecurity-fido:$fidoVersion"
    implementation "com.github.cotechde.hwsecurity:hwsecurity-fido2:$fidoVersion"

    spotbugsPlugins 'com.h3xstream.findsecbugs:findsecbugs-plugin:1.11.0'
    spotbugsPlugins 'com.mebigfatguy.fb-contrib:fb-contrib:7.4.7'

    implementation "com.google.dagger:dagger:$daggerVersion"
    implementation "com.google.dagger:dagger-android:$daggerVersion"
    implementation "com.google.dagger:dagger-android-support:$daggerVersion"
    kapt "com.google.dagger:dagger-compiler:$daggerVersion"
    kapt "com.google.dagger:dagger-android-processor:$daggerVersion"

    ktlint "com.pinterest:ktlint:0.42.0"
    implementation 'org.conscrypt:conscrypt-android:2.5.2'

    implementation 'com.google.android.exoplayer:exoplayer:2.14.2'

    // Shimmer animation
    implementation 'com.elyeproj.libraries:loaderviewlibrary:2.0.0'

    // dependencies for markdown rendering
    implementation "io.noties.markwon:core:$markwonVersion"
    implementation "io.noties.markwon:ext-strikethrough:$markwonVersion"
    implementation "io.noties.markwon:ext-tables:$markwonVersion"
    implementation "io.noties.markwon:ext-tasklist:$markwonVersion"
    implementation "io.noties.markwon:html:$markwonVersion"

    implementation "io.noties.markwon:syntax-highlight:$markwonVersion"
    implementation "io.noties:prism4j:$prismVersion"
    kapt "io.noties:prism4j-bundler:$prismVersion"

    // dependencies for local unit tests
    testImplementation 'junit:junit:4.13.2'
    testImplementation "org.mockito:mockito-core:$mockitoVersion"
    testImplementation "androidx.test:core:$androidxTestVersion"
    testImplementation "org.powermock:powermock-core:$powermockVersion"
    testImplementation "org.powermock:powermock-module-junit4:$powermockVersion"
    testImplementation "org.powermock:powermock-api-mockito2:$powermockVersion"
    testImplementation 'org.json:json:20210307'
    testImplementation "com.nhaarman.mockitokotlin2:mockito-kotlin:2.2.0"
    testImplementation 'androidx.arch.core:core-testing:2.1.0'
    testImplementation "io.mockk:mockk:$mockkVersion"
    testImplementation "io.mockk:mockk-android:$mockkVersion"

    // dependencies for instrumented tests
    // JUnit4 Rules
    androidTestImplementation 'androidx.test.ext:junit:1.1.3'
    androidTestImplementation "androidx.test:rules:$androidxTestVersion"
    // Android JUnit Runner
    androidTestImplementation "androidx.test:runner:$androidxTestVersion"
    androidTestUtil "androidx.test:orchestrator:$androidxTestVersion"

    // Espresso core
    androidTestImplementation "androidx.test.espresso:espresso-core:$espressoVersion"
    androidTestImplementation "androidx.test.espresso:espresso-contrib:$espressoVersion"
    androidTestImplementation "androidx.test.espresso:espresso-web:$espressoVersion"
    androidTestImplementation "androidx.test.espresso:espresso-accessibility:$espressoVersion"

    // Mocking support
    androidTestImplementation 'com.github.tmurakami:dexopener:2.0.5' // required to allow mocking on API 27 and older
    androidTestImplementation "com.nhaarman.mockitokotlin2:mockito-kotlin:2.2.0"
    androidTestImplementation "org.mockito:mockito-core:$mockitoVersion"
    androidTestImplementation("org.mockito:mockito-android:$mockitoVersion") {
        exclude group: "net.bytebuddy", module: "byte-buddy-android"
    }
    androidTestImplementation "net.bytebuddy:byte-buddy:$byteBuddyVersion"
    androidTestImplementation "net.bytebuddy:byte-buddy-android:$byteBuddyVersion"
    androidTestImplementation "io.mockk:mockk-android:1.10.4"
    androidTestImplementation 'androidx.arch.core:core-testing:2.0.1'

    // UIAutomator - for cross-app UI tests, and to grant screen is turned on in Espresso tests
    // androidTestImplementation 'androidx.test.uiautomator:uiautomator:2.2.0'
    // fix conflict in dependencies; see http://g.co/androidstudio/app-test-app-conflict for details
    //androidTestImplementation "com.android.support:support-annotations:${supportLibraryVersion}"
    androidTestImplementation 'tools.fastlane:screengrab:2.1.0'
    implementation "org.jetbrains.kotlin:kotlin-stdlib:$kotlin_version"
    androidTestImplementation('com.android.support.test.espresso:espresso-intents:3.0.2')

    implementation "com.github.stateless4j:stateless4j:2.6.0"
}

configurations.all {
    resolutionStrategy{
        cacheChangingModulesFor 0, 'seconds'
        force 'org.objenesis:objenesis:2.6'
    }

}

tasks.withType(Test) {
    // increased logging for tests
    testLogging {
        events "passed", "skipped", "failed"
    }
}

android.applicationVariants.all { variant ->
    variant.outputs.all { output ->
        outputFileName = "${output.baseName}-${variant.versionCode}.apk"
    }
}

tasks.register("combinedTestReport", JacocoReport) {

    reports {
        xml.enabled true
        html.enabled true
        csv.enabled false
    }

    additionalSourceDirs.setFrom files(subprojects.sourceSets.main.allSource.srcDirs)
    sourceDirectories.setFrom files(subprojects.sourceSets.main.allSource.srcDirs)
    classDirectories.setFrom files(subprojects.sourceSets.main.output)
    executionData.setFrom project.fileTree(dir: project.buildDir, includes: [
        'jacoco/testGplayDebugUnitTest.exec', 'outputs/code-coverage/connected/flavors/GPLAY/*coverage.ec'
    ])
}

task ktlint(type: JavaExec, group: "verification") {
    description = "Check Kotlin code style."
    main = "com.pinterest.ktlint.Main"
    classpath = configurations.ktlint
    args "--reporter=plain", "--reporter=plain,output=${buildDir}/ktlint.txt,src/**/*.kt"
}

task ktlintFormat(type: JavaExec, group: "formatting") {
    description = "Fix Kotlin code style deviations."
    main = "com.pinterest.ktlint.Main"
    classpath = configurations.ktlint
    args "-F", "src/**/*.kt"
}

detekt {
    reports {
        xml {
            enabled = false
        }
    }
    config = files("detekt.yml")
    input = files("src/")
}

shot {
    showOnlyFailingTestsInReports = ciBuild
}<|MERGE_RESOLUTION|>--- conflicted
+++ resolved
@@ -62,13 +62,8 @@
 	daggerVersion = "2.38.1"
     markwonVersion =  "4.6.2"
     prismVersion = "2.0.0"
-<<<<<<< HEAD
-    androidLibraryVersion ="577594fdffd1edb40f80736cadfc8671da14eed1"
-    mockitoVersion = "3.11.0"
-=======
     androidLibraryVersion = "master-SNAPSHOT"
     mockitoVersion = "3.11.2"
->>>>>>> cfa12f3c
     mockkVersion = "1.10.4"
     powermockVersion = "2.0.9"
     byteBuddyVersion = "1.11.12"
