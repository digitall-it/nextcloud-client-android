--- conflicted
+++ resolved
@@ -87,13 +87,8 @@
         htmlReport true
         htmlOutput file("$project.buildDir/reports/lint/lint.html")
     }
-<<<<<<< HEAD
     compileSdkVersion 24
     buildToolsVersion "24.0.2"
-=======
-    compileSdkVersion 23
-    buildToolsVersion "23.0.3"
->>>>>>> 1b1162e6
 
     defaultConfig {
         testInstrumentationRunner "android.support.test.runner.AndroidJUnitRunner"
@@ -160,13 +155,10 @@
         exclude 'META-INF/LICENSE.txt'
     }
 
-<<<<<<< HEAD
     signingConfigs {
         release
     }
 
-=======
->>>>>>> 1b1162e6
     task checkstyle(type: Checkstyle) {
         configFile = file("${rootProject.projectDir}/checkstyle.xml")
         configProperties.checkstyleSuppressionsPath = file("${project.rootDir}/config/quality/checkstyle/suppressions.xml").absolutePath
@@ -218,12 +210,6 @@
     }
     check.dependsOn 'checkstyle', 'findbugs', 'pmd', 'lint'
 
-<<<<<<< HEAD
-     buildTypes {
-        release {
-            signingConfig signingConfigs.release
-        }
-    }
 }
 
 if (project.hasProperty('RELEASE_STORE_FILE')) {
@@ -231,6 +217,4 @@
     android.signingConfigs.release.storePassword = RELEASE_STORE_PASSWORD
     android.signingConfigs.release.keyAlias      = RELEASE_KEY_ALIAS
     android.signingConfigs.release.keyPassword   = RELEASE_KEY_PASSWORD
-=======
->>>>>>> 1b1162e6
 }