--- conflicted
+++ resolved
@@ -89,21 +89,13 @@
         productFlavors {
             // used for f-droid
             generic {
-<<<<<<< HEAD
                 applicationId 'com.nextcloud.android.beta'
+                dimension "default"
             }
 
             gplay {
                 applicationId 'com.nextcloud.android.beta'
-=======
-                applicationId 'com.nextcloud.client'
                 dimension "default"
-            }
-
-            gplay {
-                applicationId 'com.nextcloud.client'
-                dimension "default"
->>>>>>> e77962d1
             }
 
 
@@ -191,7 +183,11 @@
     }
     check.dependsOn 'checkstyle', 'findbugs', 'pmd', 'lint'
 
-<<<<<<< HEAD
+    compileOptions {
+        sourceCompatibility JavaVersion.VERSION_1_8
+        targetCompatibility JavaVersion.VERSION_1_8
+    }
+
     buildTypes {
         release {
             signingConfig signingConfigs.release
@@ -205,12 +201,6 @@
     android.signingConfigs.release.storePassword = RELEASE_STORE_PASSWORD
     android.signingConfigs.release.keyAlias = RELEASE_KEY_ALIAS
     android.signingConfigs.release.keyPassword = RELEASE_KEY_PASSWORD
-=======
-    compileOptions {
-        sourceCompatibility JavaVersion.VERSION_1_8
-        targetCompatibility JavaVersion.VERSION_1_8
-    }
->>>>>>> e77962d1
 }
 
 dependencies {
