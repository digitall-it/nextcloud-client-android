--- conflicted
+++ resolved
@@ -60,13 +60,8 @@
     markwonVersion =  "4.6.2"
     prismVersion = "2.0.0"
     butterknifeVersion = "10.2.3"
-<<<<<<< HEAD
-    androidLibraryVersion ="735d3c572c459fe22b8fecee573cd912e31309bd"
-    mockitoVersion = "3.7.7"
-=======
     androidLibraryVersion = "master-SNAPSHOT"
     mockitoVersion = "3.8.0"
->>>>>>> ce4a8159
     mockkVersion = "1.10.4"
     powermockVersion = "2.0.9"
     byteBuddyVersion = "1.10.21"
