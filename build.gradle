--- conflicted
+++ resolved
@@ -60,13 +60,8 @@
     markwonVersion =  "4.6.0"
     prismVersion = "2.0.0"
     butterknifeVersion = "10.2.3"
-<<<<<<< HEAD
-    androidLibraryVersion ="952187fd194887999720290e6901fd9b1eac19cc"
-    mockitoVersion = "3.5.15"
-=======
     androidLibraryVersion = "master-SNAPSHOT"
     mockitoVersion = "3.6.0"
->>>>>>> af09ee91
     mockkVersion = "1.10.2"
     byteBuddyVersion = "1.10.17"
     espressoVersion = "3.3.0"
