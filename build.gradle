--- conflicted
+++ resolved
@@ -63,14 +63,9 @@
     markwonVersion =  "4.6.0"
     prismVersion = "2.0.0"
     butterknifeVersion = "10.2.3"
-<<<<<<< HEAD
     androidLibraryVersion = "sharingPart2-SNAPSHOT"
-    mockitoVersion = "3.5.10"
-=======
-    androidLibraryVersion = "master-SNAPSHOT"
     mockitoVersion = "3.5.11"
     byteBuddyVersion = "1.10.15"
->>>>>>> faad3883
     espressoVersion = "3.3.0"
 
     travisBuild = System.getenv("TRAVIS") == "true"
