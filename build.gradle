import com.github.spotbugs.snom.SpotBugsTask

// Gradle build file
//
// This project was started in Eclipse and later moved to Android Studio. In the transition, both IDEs were supported.
// Due to this, the files layout is not the usual in new projects created with Android Studio / gradle. This file
// merges declarations usually split in two separates build.gradle file, one for global settings of the project in
// its root folder, another one for the app module in subfolder of root.

buildscript {
    ext.kotlin_version = '1.4.0'
    repositories {
        google()
        jcenter()
        maven {
            url 'https://oss.sonatype.org/content/repositories/snapshots/'
        }
        maven {
            url 'https://plugins.gradle.org/m2/'
        }
        mavenCentral()
    }
    dependencies {
        classpath 'com.android.tools.build:gradle:4.0.1'
        classpath('com.hiya:jacoco-android:0.2')
        classpath 'gradle.plugin.com.github.spotbugs.snom:spotbugs-gradle-plugin:4.5.0'
        classpath "org.jetbrains.kotlin:kotlin-gradle-plugin:$kotlin_version"
        classpath "io.gitlab.arturbosch.detekt:detekt-gradle-plugin:1.11.0"
        classpath "commons-httpclient:commons-httpclient:3.1@jar" // remove after entire switch to lib v2
        classpath 'com.karumi:shot:4.3.0'
    }
}

apply plugin: 'com.android.application'

apply plugin: 'kotlin-android'
apply plugin: 'kotlin-android-extensions'
apply plugin: 'kotlin-kapt'
apply plugin: 'checkstyle'
apply plugin: 'pmd'
apply plugin: 'com.hiya.jacoco-android'
apply plugin: 'com.github.spotbugs'
apply plugin: 'io.gitlab.arturbosch.detekt'
apply plugin: 'shot'

configurations {
    ktlint

    all {
        exclude group: 'com.google.firebase', module: 'firebase-core'
        exclude group: 'com.google.firebase', module: 'firebase-analytics'
        exclude group: 'com.google.firebase', module: 'firebase-measurement-connector'
        exclude group: 'org.jetbrains', module: 'annotations-java5' // via prism4j, already using annotations explicitly

        // check for updates every build
        resolutionStrategy.cacheChangingModulesFor 0, 'seconds'
    }
}

ext {
    jacocoVersion = "0.8.2"
    daggerVersion = "2.28.3"
    markwonVersion =  "4.5.1"
    prismVersion = "2.0.0"
<<<<<<< HEAD
    butterknifeVersion = "10.2.2"
    androidLibraryVersion ="7f088fe11bb4d2ec26ee90e63e3472e37e668f20"
=======
    butterknifeVersion = "10.2.3"
    androidLibraryVersion = "master-SNAPSHOT"
>>>>>>> 9cbbc556

    travisBuild = System.getenv("TRAVIS") == "true"

    // allows for -D pre-dex=false to be set
    preDexEnabled = "true" == System.getProperty("pre-dex", "true")
}

repositories {
    google()
    jcenter()
    maven { url "https://jitpack.io" }
    maven { url 'https://oss.sonatype.org/content/repositories/snapshots/' }

    flatDir {
        dirs 'libs'
    }
}

// semantic versioning for version code
def versionMajor = 3
def versionMinor = 13
def versionPatch = 0
def versionBuild = 0 // 0-50=Alpha / 51-98=RC / 90-99=stable

for (TaskExecutionRequest tr : getGradle().getStartParameter().getTaskRequests()) {
    for (String arg : tr.args) {
        // any gplay, but only exact "build", as e.g. buildGeneric shall not apply gplay.grade
        if (arg.contains("Gplay") || arg.contains("lint") || arg.contains("ExecuteScreenshot") || arg == "build") {
            apply from: 'gplay.gradle'
            System.console().println("Applying gplay.gradle")
            break
        }
    }
}



android {
    lintOptions {
        checkGeneratedSources = true
        abortOnError false
        htmlReport true
        htmlOutput file("$project.buildDir/reports/lint/lint.html")
        disable 'MissingTranslation',
            'GradleDependency',
            'VectorPath',
            'IconMissingDensityFolder',
            'IconDensities',
            'GoogleAppIndexingWarning',
            'MissingDefaultResource',
            'InvalidPeriodicWorkRequestInterval' // crashes due to a bug in lint itself
    }

    dexOptions {
        javaMaxHeapSize "4g"
    }

    compileSdkVersion 29

    defaultConfig {
        minSdkVersion 18
        targetSdkVersion 29

        // arguments to be passed to functional tests
        testInstrumentationRunner "com.nextcloud.client.ScreenshotTestRunner"
        testInstrumentationRunnerArgument "TEST_SERVER_URL", "${NC_TEST_SERVER_BASEURL}"
        testInstrumentationRunnerArgument "TEST_SERVER_USERNAME", "${NC_TEST_SERVER_USERNAME}"
        testInstrumentationRunnerArgument "TEST_SERVER_PASSWORD", "${NC_TEST_SERVER_PASSWORD}"
        testInstrumentationRunnerArguments disableAnalytics: 'true'

        multiDexEnabled true

        versionCode versionMajor * 10000000 + versionMinor * 10000 + versionPatch * 100 + versionBuild

        if (versionBuild > 89) {
            versionName "${versionMajor}.${versionMinor}.${versionPatch}"
        } else if (versionBuild > 50) {
            versionName "${versionMajor}.${versionMinor}.${versionPatch} RC" + (versionBuild - 50)
        } else {
            versionName "${versionMajor}.${versionMinor}.${versionPatch} Alpha" + (versionBuild + 1)
        }

        // adapt structure from Eclipse to Gradle/Android Studio expectations;
        // see http://tools.android.com/tech-docs/new-build-system/user-guide#TOC-Configuring-the-Structure

        flavorDimensions "default"

        buildTypes {
            debug {
                testCoverageEnabled (project.hasProperty('coverage'))
            }
        }

        productFlavors {
            // used for f-droid
            generic {
                applicationId 'com.nextcloud.client'
                dimension "default"
            }

            gplay {
                applicationId 'com.nextcloud.client'
                dimension "default"
            }

            versionDev {
                applicationId "com.nextcloud.android.beta"
                dimension "default"
                versionCode 20200809
                versionName "20200809"
            }

            qa {
                applicationId "com.nextcloud.android.qa"
                dimension "default"
                versionCode 1
                versionName "1"
            }
        }

        testOptions {
            unitTests.returnDefaultValues = true
            animationsDisabled true
        }
    }

    // adapt structure from Eclipse to Gradle/Android Studio expectations;
    // see http://tools.android.com/tech-docs/new-build-system/user-guide#TOC-Configuring-the-Structure

    dexOptions {
        // Skip pre-dexing when running on Travis CI or when disabled via -D pre-dex=false.
        preDexLibraries = preDexEnabled && !travisBuild
    }

    packagingOptions {
        exclude 'META-INF/LICENSE.txt'
        exclude 'META-INF/LICENSE'
    }

    tasks.register("checkstyle", Checkstyle) {
        configFile = file("${rootProject.projectDir}/checkstyle.xml")
        configProperties.checkstyleSuppressionsPath = file("${project.rootDir}/config/quality/checkstyle/suppressions.xml").absolutePath
        source 'src'
        include '**/*.java'
        exclude '**/gen/**'
        classpath = files()
    }

    tasks.register("pmd", Pmd) {
        ruleSetFiles = files("${project.rootDir}/ruleset.xml")
        ignoreFailures = true // should continue checking
        ruleSets = []

        source 'src'
        include '**/*.java'
        exclude '**/gen/**'

        reports {
            xml.enabled = false
            html.enabled = true
            xml {
                destination = file("$project.buildDir/reports/pmd/pmd.xml")
            }
            html {
                destination = file("$project.buildDir/reports/pmd/pmd.html")
            }
        }
    }

    android.applicationVariants.all { variant ->
        String variantName = variant.name
        String capVariantName = variantName.substring(0, 1).toUpperCase() + variantName.substring(1)
        tasks.register("spotbugs${capVariantName}Report", SpotBugsTask) {
            ignoreFailures = true // should continue checking
            effort = "max"
            reportLevel = "medium"
            classes = fileTree("$project.buildDir/intermediates/javac/${variantName}/classes/")
            excludeFilter = file("${project.rootDir}/spotbugs-filter.xml")

            reports {
                xml.enabled = false
                html {
                    enabled = true
                    destination = file("$project.buildDir/reports/spotbugs/spotbugs.html")
                }
            }
        }
    }

    check.dependsOn 'checkstyle', 'spotbugsGplayDebugReport', 'pmd', 'lint', 'ktlint', 'detekt'

    compileOptions {
        sourceCompatibility JavaVersion.VERSION_1_8
        targetCompatibility JavaVersion.VERSION_1_8
    }

    buildFeatures {
        dataBinding true
        viewBinding true
    }
}

dependencies {
    // dependencies for app building
    implementation 'androidx.multidex:multidex:2.0.1'
//    implementation project('nextcloud-android-library')
    genericImplementation "com.github.nextcloud:android-library:$androidLibraryVersion"
    gplayImplementation "com.github.nextcloud:android-library:$androidLibraryVersion"
    versionDevImplementation "com.github.nextcloud:android-library:$androidLibraryVersion"
    qaImplementation "com.github.nextcloud:android-library:$androidLibraryVersion"

    kapt 'javax.xml.bind:jaxb-api:2.3.1'
    kapt 'org.glassfish.jaxb:jaxb-core:2.3.0.1'
    kapt 'org.glassfish.jaxb:jaxb-runtime:2.3.3'

    annotationProcessor 'javax.xml.bind:jaxb-api:2.3.1'
    annotationProcessor 'org.glassfish.jaxb:jaxb-core:2.3.0.1'
    annotationProcessor 'org.glassfish.jaxb:jaxb-runtime:2.3.3'

    compileOnly 'org.jbundle.util.osgi.wrapped:org.jbundle.util.osgi.wrapped.org.apache.http.client:4.1.2' // remove after entire switch to lib v2
    implementation "commons-httpclient:commons-httpclient:3.1@jar" // remove after entire switch to lib v2
    implementation 'org.apache.jackrabbit:jackrabbit-webdav:2.13.1' // remove after entire switch to lib v2
    implementation 'androidx.constraintlayout:constraintlayout:1.1.3'
    implementation 'androidx.legacy:legacy-support-v4:1.0.0'
    implementation 'com.google.android.material:material:1.2.0'
    implementation 'com.jakewharton:disklrucache:2.0.2'
    implementation 'androidx.appcompat:appcompat:1.2.0-rc01'
    implementation 'androidx.cardview:cardview:1.0.0'
    implementation 'androidx.exifinterface:exifinterface:1.2.0'
    implementation "androidx.lifecycle:lifecycle-viewmodel-ktx:2.2.0"
    implementation "androidx.work:work-runtime:2.4.0"
    implementation "androidx.work:work-runtime-ktx:2.4.0"
    implementation "androidx.fragment:fragment:1.2.5"
    implementation 'com.github.albfernandez:juniversalchardet:2.0.3' // need this version for Android <7
    compileOnly 'com.google.code.findbugs:annotations:2.0.1'
    implementation 'commons-io:commons-io:2.7'
    implementation "com.jakewharton:butterknife:$butterknifeVersion"
    kapt "com.jakewharton:butterknife-compiler:$butterknifeVersion"
    implementation 'org.greenrobot:eventbus:3.2.0'
    implementation 'com.googlecode.ez-vcard:ez-vcard:0.11.0'
    implementation 'org.lukhnos:nnio:0.2'
    implementation 'org.bouncycastle:bcpkix-jdk15on:1.65'
    implementation 'com.google.code.gson:gson:2.8.6'
    implementation 'com.afollestad:sectioned-recyclerview:0.5.0'
    implementation 'com.github.chrisbanes:PhotoView:2.3.0'
    implementation 'pl.droidsonroids.gif:android-gif-drawable:1.2.20'
    implementation 'com.github.tobiaskaminsky:qrcodescanner:0.1.2.2' // 'com.github.blikoon:QRCodeScanner:0.1.2'
    implementation 'com.google.android:flexbox:2.0.1'
    implementation 'org.parceler:parceler-api:1.1.13'
    kapt 'org.parceler:parceler:1.1.13'
    implementation('com.github.bumptech.glide:glide:3.8.0') {
        exclude group: "com.android.support"
    }
    implementation 'com.caverock:androidsvg:1.4'
    implementation 'androidx.annotation:annotation:1.1.0'
    implementation 'com.google.code.gson:gson:2.8.6'

    implementation 'com.github.cotechde.hwsecurity:hwsecurity-fido:4.1.0'
    implementation 'com.github.cotechde.hwsecurity:hwsecurity-fido2:4.1.0'

    spotbugsPlugins 'com.h3xstream.findsecbugs:findsecbugs-plugin:1.10.1'
    spotbugsPlugins 'com.mebigfatguy.fb-contrib:fb-contrib:7.4.7'

    implementation "com.google.dagger:dagger:$daggerVersion"
    implementation "com.google.dagger:dagger-android:$daggerVersion"
    implementation "com.google.dagger:dagger-android-support:$daggerVersion"
    kapt "com.google.dagger:dagger-compiler:$daggerVersion"
    kapt "com.google.dagger:dagger-android-processor:$daggerVersion"

    ktlint "com.pinterest:ktlint:0.37.2"
    implementation 'org.conscrypt:conscrypt-android:2.4.0'

    // Shimmer animation
    implementation 'com.elyeproj.libraries:loaderviewlibrary:2.0.0'

    // dependencies for markdown rendering
    implementation "io.noties.markwon:core:$markwonVersion"
    implementation "io.noties.markwon:ext-strikethrough:$markwonVersion"
    implementation "io.noties.markwon:ext-tables:$markwonVersion"
    implementation "io.noties.markwon:ext-tasklist:$markwonVersion"
    implementation "io.noties.markwon:html:$markwonVersion"

    implementation "io.noties.markwon:syntax-highlight:$markwonVersion"
    implementation "io.noties:prism4j:$prismVersion"
    kapt "io.noties:prism4j-bundler:$prismVersion"

    // dependencies for local unit tests
    testImplementation 'junit:junit:4.13'
    testImplementation 'org.mockito:mockito-core:3.4.6'
    testImplementation 'androidx.test:core:1.2.0'
    testImplementation 'org.powermock:powermock-core:2.0.7'
    testImplementation 'org.powermock:powermock-module-junit4:2.0.7'
    testImplementation 'org.powermock:powermock-api-mockito2:2.0.7'
    testImplementation 'org.json:json:20200518'
    testImplementation "com.nhaarman.mockitokotlin2:mockito-kotlin:2.2.0"
    testImplementation 'androidx.arch.core:core-testing:2.1.0'
    testImplementation 'io.mockk:mockk:1.10.0'
    testImplementation 'io.mockk:mockk-android:1.10.0'

    // dependencies for instrumented tests
    // JUnit4 Rules
    androidTestImplementation 'androidx.test.ext:junit:1.1.1'
    androidTestImplementation 'androidx.test:rules:1.2.0'
    // Android JUnit Runner
    androidTestImplementation 'androidx.test:runner:1.2.0'
    androidTestUtil 'androidx.test:orchestrator:1.2.0'

    // Espresso core
    androidTestImplementation 'androidx.test.espresso:espresso-core:3.2.0'
    androidTestImplementation 'androidx.test.espresso:espresso-contrib:3.2.0'
    androidTestImplementation 'androidx.test.espresso:espresso-web:3.2.0'

    // Mocking support
    androidTestImplementation 'com.github.tmurakami:dexopener:2.0.5' // required to allow mocking on API 27 and older
    androidTestImplementation "com.nhaarman.mockitokotlin2:mockito-kotlin:2.2.0"
    androidTestImplementation 'org.mockito:mockito-core:3.4.4'
    androidTestImplementation("org.mockito:mockito-android:3.4.6") {
        exclude group: "net.bytebuddy", module: "byte-buddy-android"
    }
    androidTestImplementation 'net.bytebuddy:byte-buddy:1.10.14'
    androidTestImplementation "net.bytebuddy:byte-buddy-android:1.10.14"
    androidTestImplementation "io.mockk:mockk-android:1.10.0"
    androidTestImplementation 'androidx.arch.core:core-testing:2.0.1'

    // UIAutomator - for cross-app UI tests, and to grant screen is turned on in Espresso tests
    // androidTestImplementation 'androidx.test.uiautomator:uiautomator:2.2.0'
    // fix conflict in dependencies; see http://g.co/androidstudio/app-test-app-conflict for details
    //androidTestImplementation "com.android.support:support-annotations:${supportLibraryVersion}"
    androidTestImplementation 'tools.fastlane:screengrab:2.0.0'
    implementation "org.jetbrains.kotlin:kotlin-stdlib-jdk7:$kotlin_version"
    androidTestImplementation('com.android.support.test.espresso:espresso-intents:3.0.2')

//    jacocoAnt "org.jacoco:org.jacoco.ant:${jacocoVersion}"
//    jacocoAgent "org.jacoco:org.jacoco.agent:${jacocoVersion}"
//    androidJacocoAgent "org.jacoco:org.jacoco.agent:${jacocoVersion}"
//    androidJacocoAnt "org.jacoco:org.jacoco.ant:${jacocoVersion}"
//    androidJacocoAnt "org.jacoco:org.jacoco.core:${jacocoVersion}"
//    androidJacocoAnt "org.jacoco:org.jacoco.report:${jacocoVersion}"
//    androidJacocoAnt "org.jacoco:org.jacoco.agent:${jacocoVersion}"

    implementation "com.github.stateless4j:stateless4j:2.6.0"
}

spotbugs {
    toolVersion = '3.1.12'
}

configurations.all {
    resolutionStrategy.cacheChangingModulesFor 0, 'seconds'
}

tasks.withType(Test) {
    // increased logging for tests
    testLogging {
        events "passed", "skipped", "failed"
    }
}

android.applicationVariants.all { variant ->
    variant.outputs.all { output ->
        outputFileName = "${output.baseName}-${variant.versionCode}.apk"
    }
}

tasks.register("combinedTestReport", JacocoReport) {

    reports {
        xml.enabled true
        html.enabled true
        csv.enabled false
    }

    additionalSourceDirs.setFrom files(subprojects.sourceSets.main.allSource.srcDirs)
    sourceDirectories.setFrom files(subprojects.sourceSets.main.allSource.srcDirs)
    classDirectories.setFrom files(subprojects.sourceSets.main.output)
    executionData.setFrom project.fileTree(dir: project.buildDir, includes: [
        'jacoco/testGplayDebugUnitTest.exec', 'outputs/code-coverage/connected/flavors/GPLAY/*coverage.ec'
    ])
}

task ktlint(type: JavaExec, group: "verification") {
    description = "Check Kotlin code style."
    main = "com.pinterest.ktlint.Main"
    classpath = configurations.ktlint
    args "--reporter=plain", "--reporter=plain,output=${buildDir}/ktlint.txt,src/**/*.kt"
}

task ktlintFormat(type: JavaExec, group: "formatting") {
    description = "Fix Kotlin code style deviations."
    main = "com.pinterest.ktlint.Main"
    classpath = configurations.ktlint
    args "-F", "src/**/*.kt"
}

detekt {
    reports {
        xml {
            enabled = false
        }
    }
    config = files("detekt.yml")
    input = files("src/")
}<|MERGE_RESOLUTION|>--- conflicted
+++ resolved
@@ -62,13 +62,8 @@
     daggerVersion = "2.28.3"
     markwonVersion =  "4.5.1"
     prismVersion = "2.0.0"
-<<<<<<< HEAD
-    butterknifeVersion = "10.2.2"
-    androidLibraryVersion ="7f088fe11bb4d2ec26ee90e63e3472e37e668f20"
-=======
     butterknifeVersion = "10.2.3"
     androidLibraryVersion = "master-SNAPSHOT"
->>>>>>> 9cbbc556
 
     travisBuild = System.getenv("TRAVIS") == "true"
 
