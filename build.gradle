--- conflicted
+++ resolved
@@ -89,12 +89,8 @@
         productFlavors {
             // used for f-droid
             generic {
-<<<<<<< HEAD
                 applicationId 'com.nextcloud.android.beta'
-=======
-                applicationId 'com.nextcloud.client'
                 dimension "default"
->>>>>>> 1ce24ea0
             }
 
             gplay {
@@ -186,7 +182,10 @@
     }
     check.dependsOn 'checkstyle', 'findbugs', 'pmd', 'lint'
 
-<<<<<<< HEAD
+    compileOptions {
+        sourceCompatibility JavaVersion.VERSION_1_8
+        targetCompatibility JavaVersion.VERSION_1_8
+    }
     buildTypes {
         release {
             signingConfig signingConfigs.release
@@ -200,24 +199,14 @@
     android.signingConfigs.release.storePassword = RELEASE_STORE_PASSWORD
     android.signingConfigs.release.keyAlias = RELEASE_KEY_ALIAS
     android.signingConfigs.release.keyPassword = RELEASE_KEY_PASSWORD
-=======
-    compileOptions {
-        sourceCompatibility JavaVersion.VERSION_1_8
-        targetCompatibility JavaVersion.VERSION_1_8
-    }
->>>>>>> 1ce24ea0
 }
 
 dependencies {
     /// dependencies for app building
     compile name: 'touch-image-view'
     compile 'com.android.support:multidex:1.0.1'
-<<<<<<< HEAD
 
     compile 'com.github.nextcloud:android-library:dev-SNAPSHOT'
-=======
-    compile 'com.github.nextcloud:android-library:1.0.23'
->>>>>>> 1ce24ea0
     compile "com.android.support:support-v4:${supportLibraryVersion}"
     compile "com.android.support:design:${supportLibraryVersion}"
     compile 'com.jakewharton:disklrucache:2.0.2'
@@ -225,17 +214,10 @@
     compile "com.android.support:cardview-v7:${supportLibraryVersion}"
     compile 'com.github.tobiasKaminsky:android-floating-action-button:1.10.2'
     compile 'com.google.code.findbugs:annotations:2.0.1'
-<<<<<<< HEAD
-    compile group: 'commons-io', name: 'commons-io', version: '2.4'
-    compile 'com.github.evernote:android-job:v1.1.10'
-    compile 'com.jakewharton:butterknife:8.4.0'
-    annotationProcessor 'com.jakewharton:butterknife-compiler:8.4.0'
-=======
     compile 'commons-io:commons-io:2.5'
     compile 'com.github.evernote:android-job:v1.1.11'
     compile 'com.jakewharton:butterknife:8.5.1'
     annotationProcessor 'com.jakewharton:butterknife-compiler:8.5.1'
->>>>>>> 1ce24ea0
     compile 'org.greenrobot:eventbus:3.0.0'
     compile 'com.googlecode.ez-vcard:ez-vcard:0.10.2'
     compile 'org.lukhnos:nnio:0.2'
