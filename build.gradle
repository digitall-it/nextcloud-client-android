import com.github.spotbugs.snom.SpotBugsTask

// Gradle build file
//
// This project was started in Eclipse and later moved to Android Studio. In the transition, both IDEs were supported.
// Due to this, the files layout is not the usual in new projects created with Android Studio / gradle. This file
// merges declarations usually split in two separates build.gradle file, one for global settings of the project in
// its root folder, another one for the app module in subfolder of root.

buildscript {
    ext.kotlin_version = '1.4.21-2'
    repositories {
        google()
        jcenter()
        maven {
            url 'https://plugins.gradle.org/m2/'
        }
        mavenCentral()
    }
    dependencies {
        classpath 'com.android.tools.build:gradle:4.1.1'
        classpath('com.hiya:jacoco-android:0.2')
        classpath 'gradle.plugin.com.github.spotbugs.snom:spotbugs-gradle-plugin:4.6.0'
        classpath "org.jetbrains.kotlin:kotlin-gradle-plugin:$kotlin_version"
        classpath "io.gitlab.arturbosch.detekt:detekt-gradle-plugin:1.15.0"
        classpath "commons-httpclient:commons-httpclient:3.1@jar" // remove after entire switch to lib v2
        classpath 'com.karumi:shot:5.3.0'
    }
}

apply plugin: 'com.android.application'

apply plugin: 'kotlin-android'
apply plugin: 'kotlin-android-extensions'
apply plugin: 'kotlin-kapt'
apply plugin: 'checkstyle'
apply plugin: 'pmd'
apply plugin: 'com.hiya.jacoco-android'
apply plugin: 'com.github.spotbugs'
apply plugin: 'io.gitlab.arturbosch.detekt'
apply plugin: 'shot'

configurations {
    ktlint

    all {
        exclude group: 'org.jetbrains', module: 'annotations-java5' // via prism4j, already using annotations explicitly

        // check for updates every build
        resolutionStrategy.cacheChangingModulesFor 0, 'seconds'
    }
}

ext {
    jacocoVersion = "0.8.2"
    daggerVersion = "2.31"
    markwonVersion =  "4.6.1"
    prismVersion = "2.0.0"
    butterknifeVersion = "10.2.3"
<<<<<<< HEAD
    androidLibraryVersion ="646e2dec34d57ecab66589bade4246658c3833b7"
    mockitoVersion = "3.7.0"
=======
    androidLibraryVersion = "master-SNAPSHOT"
    mockitoVersion = "3.7.7"
>>>>>>> 19b44902
    mockkVersion = "1.10.4"
    powermockVersion = "2.0.9"
    byteBuddyVersion = "1.10.19"
    espressoVersion = "3.3.0"

    travisBuild = System.getenv("TRAVIS") == "true"

    // allows for -D pre-dex=false to be set
    preDexEnabled = "true" == System.getProperty("pre-dex", "true")
}

repositories {
    google()
    jcenter()
    maven { url "https://jitpack.io" }

    flatDir {
        dirs 'libs'
    }
}

// semantic versioning for version code
def versionMajor = 3
def versionMinor = 16
def versionPatch = 0
def versionBuild = 0 // 0-50=Alpha / 51-98=RC / 90-99=stable

for (TaskExecutionRequest tr : getGradle().getStartParameter().getTaskRequests()) {
    for (String arg : tr.args) {
        // any gplay, but only exact "build", as e.g. buildGeneric shall not apply gplay.grade
        if (arg.contains("Gplay") || arg.contains("lint") || arg.contains("ExecuteScreenshot") || arg == "build") {
            apply from: 'gplay.gradle'
            System.console().println("Applying gplay.gradle")
        }
    }
}



android {
    lintOptions {
        checkGeneratedSources = true
        abortOnError false
        htmlReport true
        htmlOutput file("$project.buildDir/reports/lint/lint.html")
        disable 'MissingTranslation',
            'GradleDependency',
            'VectorPath',
            'IconMissingDensityFolder',
            'IconDensities',
            'GoogleAppIndexingWarning',
            'MissingDefaultResource',
            'InvalidPeriodicWorkRequestInterval' // crashes due to a bug in lint itself
    }

    dexOptions {
        javaMaxHeapSize "4g"
    }

    compileSdkVersion 29

    defaultConfig {
        minSdkVersion 21
        targetSdkVersion 29

        // arguments to be passed to functional tests
        testInstrumentationRunner "com.nextcloud.client.ScreenshotTestRunner"
        testInstrumentationRunnerArgument "TEST_SERVER_URL", "${NC_TEST_SERVER_BASEURL}"
        testInstrumentationRunnerArgument "TEST_SERVER_USERNAME", "${NC_TEST_SERVER_USERNAME}"
        testInstrumentationRunnerArgument "TEST_SERVER_PASSWORD", "${NC_TEST_SERVER_PASSWORD}"
        testInstrumentationRunnerArguments disableAnalytics: 'true'

        multiDexEnabled true

        versionCode versionMajor * 10000000 + versionMinor * 10000 + versionPatch * 100 + versionBuild

        if (versionBuild > 89) {
            versionName "${versionMajor}.${versionMinor}.${versionPatch}"
        } else if (versionBuild > 50) {
            versionName "${versionMajor}.${versionMinor}.${versionPatch} RC" + (versionBuild - 50)
        } else {
            versionName "${versionMajor}.${versionMinor}.${versionPatch} Alpha" + (versionBuild + 1)
        }

        // adapt structure from Eclipse to Gradle/Android Studio expectations;
        // see http://tools.android.com/tech-docs/new-build-system/user-guide#TOC-Configuring-the-Structure

        flavorDimensions "default"

        buildTypes {
            debug {
                testCoverageEnabled (project.hasProperty('coverage'))
            }
        }

        productFlavors {
            // used for f-droid
            generic {
                applicationId 'com.nextcloud.client'
                dimension "default"
            }

            gplay {
                applicationId 'com.nextcloud.client'
                dimension "default"
            }

            versionDev {
                applicationId "com.nextcloud.android.beta"
                dimension "default"
                versionCode 20210116
                versionName "20210116"
            }

            qa {
                applicationId "com.nextcloud.android.qa"
                dimension "default"
                versionCode 1
                versionName "1"
            }
        }

        testOptions {
            unitTests.returnDefaultValues = true
            animationsDisabled true
        }
    }

    // adapt structure from Eclipse to Gradle/Android Studio expectations;
    // see http://tools.android.com/tech-docs/new-build-system/user-guide#TOC-Configuring-the-Structure

    dexOptions {
        // Skip pre-dexing when running on Travis CI or when disabled via -D pre-dex=false.
        preDexLibraries = preDexEnabled && !travisBuild
    }

    packagingOptions {
        exclude 'META-INF/LICENSE.txt'
        exclude 'META-INF/LICENSE'
    }

    tasks.register("checkstyle", Checkstyle) {
        configFile = file("${rootProject.projectDir}/checkstyle.xml")
        configProperties.checkstyleSuppressionsPath = file("${project.rootDir}/config/quality/checkstyle/suppressions.xml").absolutePath
        source 'src'
        include '**/*.java'
        exclude '**/gen/**'
        classpath = files()
    }

    tasks.register("pmd", Pmd) {
        ruleSetFiles = files("${project.rootDir}/ruleset.xml")
        ignoreFailures = true // should continue checking
        ruleSets = []

        source 'src'
        include '**/*.java'
        exclude '**/gen/**'

        reports {
            xml.enabled = false
            html.enabled = true
            xml {
                destination = file("$project.buildDir/reports/pmd/pmd.xml")
            }
            html {
                destination = file("$project.buildDir/reports/pmd/pmd.html")
            }
        }
    }

    android.applicationVariants.all { variant ->
        String variantName = variant.name
        String capVariantName = variantName.substring(0, 1).toUpperCase() + variantName.substring(1)
        tasks.register("spotbugs${capVariantName}Report", SpotBugsTask) {
            ignoreFailures = true // should continue checking
            effort = "max"
            reportLevel = "medium"
            classes = fileTree("$project.buildDir/intermediates/javac/${variantName}/classes/")
            excludeFilter = file("${project.rootDir}/spotbugs-filter.xml")

            reports {
                xml.enabled = false
                html {
                    enabled = true
                    destination = file("$project.buildDir/reports/spotbugs/spotbugs.html")
                }
            }
        }
    }

    check.dependsOn 'checkstyle', 'spotbugsGplayDebugReport', 'pmd', 'lint', 'ktlint', 'detekt'

    compileOptions {
        sourceCompatibility JavaVersion.VERSION_1_8
        targetCompatibility JavaVersion.VERSION_1_8
    }

    buildFeatures {
        dataBinding true
        viewBinding true
    }
}

dependencies {
    // dependencies for app building
    implementation 'androidx.multidex:multidex:2.0.1'
//    implementation project('nextcloud-android-library')
    genericImplementation "com.github.nextcloud:android-library:$androidLibraryVersion"
    gplayImplementation "com.github.nextcloud:android-library:$androidLibraryVersion"
    versionDevImplementation "com.github.nextcloud:android-library:$androidLibraryVersion"
    qaImplementation "com.github.nextcloud:android-library:$androidLibraryVersion"

    kapt 'javax.xml.bind:jaxb-api:2.3.1'
    kapt 'org.glassfish.jaxb:jaxb-core:2.3.0.1'
    kapt 'org.glassfish.jaxb:jaxb-runtime:2.3.3'

    annotationProcessor 'javax.xml.bind:jaxb-api:2.3.1'
    annotationProcessor 'org.glassfish.jaxb:jaxb-core:2.3.0.1'
    annotationProcessor 'org.glassfish.jaxb:jaxb-runtime:2.3.3'

    compileOnly 'org.jbundle.util.osgi.wrapped:org.jbundle.util.osgi.wrapped.org.apache.http.client:4.1.2' // remove after entire switch to lib v2
    implementation "commons-httpclient:commons-httpclient:3.1@jar" // remove after entire switch to lib v2
    implementation 'org.apache.jackrabbit:jackrabbit-webdav:2.13.1' // remove after entire switch to lib v2
    implementation 'androidx.constraintlayout:constraintlayout:2.0.4'
    implementation 'androidx.legacy:legacy-support-v4:1.0.0'
    implementation 'com.google.android.material:material:1.2.1'
    implementation 'com.jakewharton:disklrucache:2.0.2'
    implementation 'androidx.appcompat:appcompat:1.2.0'
    implementation 'androidx.cardview:cardview:1.0.0'
    implementation 'androidx.exifinterface:exifinterface:1.3.2'
    implementation "androidx.lifecycle:lifecycle-viewmodel-ktx:2.2.0"
    implementation "androidx.work:work-runtime:2.4.0"
    implementation "androidx.work:work-runtime-ktx:2.4.0"
    implementation "androidx.fragment:fragment:1.2.5"
    implementation 'com.github.albfernandez:juniversalchardet:2.0.3' // need this version for Android <7
    compileOnly 'com.google.code.findbugs:annotations:3.0.1u2'
    implementation 'commons-io:commons-io:2.8.0'
    implementation "com.jakewharton:butterknife:$butterknifeVersion"
    kapt "com.jakewharton:butterknife-compiler:$butterknifeVersion"
    implementation 'org.greenrobot:eventbus:3.2.0'
    implementation 'com.googlecode.ez-vcard:ez-vcard:0.11.2'
    implementation 'org.lukhnos:nnio:0.2'
    implementation 'org.bouncycastle:bcpkix-jdk15to18:1.68'
    implementation 'com.google.code.gson:gson:2.8.6'
    implementation 'com.afollestad:sectioned-recyclerview:0.5.0'
    implementation 'com.github.chrisbanes:PhotoView:2.3.0'
    implementation 'pl.droidsonroids.gif:android-gif-drawable:1.2.21'
    implementation 'com.github.tobiaskaminsky:qrcodescanner:0.1.2.2' // 'com.github.blikoon:QRCodeScanner:0.1.2'
    implementation 'com.google.android:flexbox:2.0.1'
    implementation 'org.parceler:parceler-api:1.1.13'
    kapt 'org.parceler:parceler:1.1.13'
    implementation('com.github.bumptech.glide:glide:3.8.0') {
        exclude group: "com.android.support"
    }
    implementation 'com.caverock:androidsvg:1.4'
    implementation 'androidx.annotation:annotation:1.1.0'
    implementation 'com.google.code.gson:gson:2.8.6'
    implementation 'com.vanniktech:emoji-google:0.7.0'

    implementation 'com.github.cotechde.hwsecurity:hwsecurity-fido:4.1.0'
    implementation 'com.github.cotechde.hwsecurity:hwsecurity-fido2:4.1.0'

    spotbugsPlugins 'com.h3xstream.findsecbugs:findsecbugs-plugin:1.11.0'
    spotbugsPlugins 'com.mebigfatguy.fb-contrib:fb-contrib:7.4.7'

    implementation "com.google.dagger:dagger:$daggerVersion"
    implementation "com.google.dagger:dagger-android:$daggerVersion"
    implementation "com.google.dagger:dagger-android-support:$daggerVersion"
    kapt "com.google.dagger:dagger-compiler:$daggerVersion"
    kapt "com.google.dagger:dagger-android-processor:$daggerVersion"

    ktlint "com.pinterest:ktlint:0.40.0"
    implementation 'org.conscrypt:conscrypt-android:2.5.1'

    // Shimmer animation
    implementation 'com.elyeproj.libraries:loaderviewlibrary:2.0.0'

    // dependencies for markdown rendering
    implementation "io.noties.markwon:core:$markwonVersion"
    implementation "io.noties.markwon:ext-strikethrough:$markwonVersion"
    implementation "io.noties.markwon:ext-tables:$markwonVersion"
    implementation "io.noties.markwon:ext-tasklist:$markwonVersion"
    implementation "io.noties.markwon:html:$markwonVersion"

    implementation "io.noties.markwon:syntax-highlight:$markwonVersion"
    implementation "io.noties:prism4j:$prismVersion"
    kapt "io.noties:prism4j-bundler:$prismVersion"

    // dependencies for local unit tests
    testImplementation 'junit:junit:4.13.1'
    testImplementation "org.mockito:mockito-core:$mockitoVersion"
    testImplementation 'androidx.test:core:1.3.0'
    testImplementation "org.powermock:powermock-core:$powermockVersion"
    testImplementation "org.powermock:powermock-module-junit4:$powermockVersion"
    testImplementation "org.powermock:powermock-api-mockito2:$powermockVersion"
    testImplementation 'org.json:json:20201115'
    testImplementation "com.nhaarman.mockitokotlin2:mockito-kotlin:2.2.0"
    testImplementation 'androidx.arch.core:core-testing:2.1.0'
    testImplementation "io.mockk:mockk:$mockkVersion"
    testImplementation "io.mockk:mockk-android:$mockkVersion"

    // dependencies for instrumented tests
    // JUnit4 Rules
    androidTestImplementation 'androidx.test.ext:junit:1.1.2'
    androidTestImplementation 'androidx.test:rules:1.3.0'
    // Android JUnit Runner
    androidTestImplementation 'androidx.test:runner:1.3.0'
    androidTestUtil 'androidx.test:orchestrator:1.3.0'

    // Espresso core
    androidTestImplementation "androidx.test.espresso:espresso-core:$espressoVersion"
    androidTestImplementation "androidx.test.espresso:espresso-contrib:$espressoVersion"
    androidTestImplementation "androidx.test.espresso:espresso-web:$espressoVersion"
    androidTestImplementation "androidx.test.espresso:espresso-accessibility:$espressoVersion"

    // Mocking support
    androidTestImplementation 'com.github.tmurakami:dexopener:2.0.5' // required to allow mocking on API 27 and older
    androidTestImplementation "com.nhaarman.mockitokotlin2:mockito-kotlin:2.2.0"
    androidTestImplementation "org.mockito:mockito-core:$mockitoVersion"
    androidTestImplementation("org.mockito:mockito-android:$mockitoVersion") {
        exclude group: "net.bytebuddy", module: "byte-buddy-android"
    }
    androidTestImplementation "net.bytebuddy:byte-buddy:$byteBuddyVersion"
    androidTestImplementation "net.bytebuddy:byte-buddy-android:$byteBuddyVersion"
    androidTestImplementation "io.mockk:mockk-android:1.10.4"
    androidTestImplementation 'androidx.arch.core:core-testing:2.0.1'

    // UIAutomator - for cross-app UI tests, and to grant screen is turned on in Espresso tests
    // androidTestImplementation 'androidx.test.uiautomator:uiautomator:2.2.0'
    // fix conflict in dependencies; see http://g.co/androidstudio/app-test-app-conflict for details
    //androidTestImplementation "com.android.support:support-annotations:${supportLibraryVersion}"
    androidTestImplementation 'tools.fastlane:screengrab:2.0.0'
    implementation "org.jetbrains.kotlin:kotlin-stdlib-jdk7:$kotlin_version"
    androidTestImplementation('com.android.support.test.espresso:espresso-intents:3.0.2')

//    jacocoAnt "org.jacoco:org.jacoco.ant:${jacocoVersion}"
//    jacocoAgent "org.jacoco:org.jacoco.agent:${jacocoVersion}"
//    androidJacocoAgent "org.jacoco:org.jacoco.agent:${jacocoVersion}"
//    androidJacocoAnt "org.jacoco:org.jacoco.ant:${jacocoVersion}"
//    androidJacocoAnt "org.jacoco:org.jacoco.core:${jacocoVersion}"
//    androidJacocoAnt "org.jacoco:org.jacoco.report:${jacocoVersion}"
//    androidJacocoAnt "org.jacoco:org.jacoco.agent:${jacocoVersion}"

    implementation "com.github.stateless4j:stateless4j:2.6.0"
}

spotbugs {
    toolVersion = '3.1.12'
}

configurations.all {
    resolutionStrategy{
        cacheChangingModulesFor 0, 'seconds'
        force 'org.objenesis:objenesis:2.6'
    }

}

tasks.withType(Test) {
    // increased logging for tests
    testLogging {
        events "passed", "skipped", "failed"
    }
}

android.applicationVariants.all { variant ->
    variant.outputs.all { output ->
        outputFileName = "${output.baseName}-${variant.versionCode}.apk"
    }
}

tasks.register("combinedTestReport", JacocoReport) {

    reports {
        xml.enabled true
        html.enabled true
        csv.enabled false
    }

    additionalSourceDirs.setFrom files(subprojects.sourceSets.main.allSource.srcDirs)
    sourceDirectories.setFrom files(subprojects.sourceSets.main.allSource.srcDirs)
    classDirectories.setFrom files(subprojects.sourceSets.main.output)
    executionData.setFrom project.fileTree(dir: project.buildDir, includes: [
        'jacoco/testGplayDebugUnitTest.exec', 'outputs/code-coverage/connected/flavors/GPLAY/*coverage.ec'
    ])
}

task ktlint(type: JavaExec, group: "verification") {
    description = "Check Kotlin code style."
    main = "com.pinterest.ktlint.Main"
    classpath = configurations.ktlint
    args "--reporter=plain", "--reporter=plain,output=${buildDir}/ktlint.txt,src/**/*.kt"
}

task ktlintFormat(type: JavaExec, group: "formatting") {
    description = "Fix Kotlin code style deviations."
    main = "com.pinterest.ktlint.Main"
    classpath = configurations.ktlint
    args "-F", "src/**/*.kt"
}

detekt {
    reports {
        xml {
            enabled = false
        }
    }
    config = files("detekt.yml")
    input = files("src/")
}<|MERGE_RESOLUTION|>--- conflicted
+++ resolved
@@ -57,13 +57,8 @@
     markwonVersion =  "4.6.1"
     prismVersion = "2.0.0"
     butterknifeVersion = "10.2.3"
-<<<<<<< HEAD
-    androidLibraryVersion ="646e2dec34d57ecab66589bade4246658c3833b7"
-    mockitoVersion = "3.7.0"
-=======
     androidLibraryVersion = "master-SNAPSHOT"
     mockitoVersion = "3.7.7"
->>>>>>> 19b44902
     mockkVersion = "1.10.4"
     powermockVersion = "2.0.9"
     byteBuddyVersion = "1.10.19"
