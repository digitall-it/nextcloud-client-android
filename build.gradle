// Gradle build file
//
// This project was started in Eclipse and later moved to Android Studio. In the transition, both IDEs were supported.
// Due to this, the files layout is not the usual in new projects created with Android Studio / gradle. This file
// merges declarations usually split in two separates build.gradle file, one for global settings of the project in
// its root folder, another one for the app module in subfolder of root.

buildscript {
    repositories {
        jcenter()
    }
    dependencies {
        classpath 'com.android.tools.build:gradle:2.1.3'
    }
}

apply plugin: 'com.android.application'

ext {
    supportLibraryVersion = '24.2.0'

    travisBuild = System.getenv("TRAVIS") == "true"

    // allows for -Dpre-dex=false to be set
    preDexEnabled = "true".equals(System.getProperty("pre-dex", "true"))
}

repositories {
    jcenter()
    maven { url "https://jitpack.io" }

    flatDir {
        dirs 'libs'
    }
}

dependencies {
    /// dependencies for app building
    compile name: 'touch-image-view'

<<<<<<< HEAD
    compile 'com.github.nextcloud:android-library:beta-SNAPSHOT'
=======
    compile 'com.github.nextcloud:android-library:1.0.7'
>>>>>>> 65fa8c4c
    compile "com.android.support:support-v4:${supportLibraryVersion}"
    compile "com.android.support:design:${supportLibraryVersion}"
    compile 'com.jakewharton:disklrucache:2.0.2'
    compile "com.android.support:appcompat-v7:${supportLibraryVersion}"
    compile "com.android.support:cardview-v7:${supportLibraryVersion}"
    compile 'com.getbase:floatingactionbutton:1.10.1'


    /// dependencies for local unit tests
    testCompile 'junit:junit:4.12'
    testCompile 'org.mockito:mockito-core:1.10.19'


    /// dependencies for instrumented tests
    // JUnit4 Rules
    androidTestCompile 'com.android.support.test:rules:0.5'

    // Android JUnit Runner
    androidTestCompile 'com.android.support.test:runner:0.5'

    // Android Annotation Support
    androidTestCompile "com.android.support:support-annotations:${supportLibraryVersion}"

    // Espresso core
    androidTestCompile 'com.android.support.test.espresso:espresso-core:2.2.2'

    // UIAutomator - for cross-app UI tests, and to grant screen is turned on in Espresso tests
    androidTestCompile 'com.android.support.test.uiautomator:uiautomator-v18:2.1.1'

}

tasks.withType(Test) {
    /// increased logging for tests
    testLogging {
        events "passed", "skipped", "failed"
    }
}

android {
    compileSdkVersion 24
    buildToolsVersion "24.0.2"

    defaultConfig {
        testInstrumentationRunner "android.support.test.runner.AndroidJUnitRunner"

        // arguments to be passed to functional tests
        testInstrumentationRunnerArgument "TEST_USER", "\"$System.env.OCTEST_APP_USERNAME\""
        testInstrumentationRunnerArgument "TEST_PASSWORD", "\"$System.env.OCTEST_APP_PASSWORD\""
        testInstrumentationRunnerArgument "TEST_SERVER_URL", "\"$System.env.OCTEST_SERVER_BASE_URL\""

        applicationId "com.nextcloud.android.beta"
        versionCode 20160903
        versionName "20160903"
    }

    // adapt structure from Eclipse to Gradle/Android Studio expectations;
    // see http://tools.android.com/tech-docs/new-build-system/user-guide#TOC-Configuring-the-Structure
    sourceSets {
        main {
            manifest.srcFile 'AndroidManifest.xml'
            java.srcDirs = ['src']
            resources.srcDirs = ['src']
            aidl.srcDirs = ['src']
            renderscript.srcDirs = ['src']
            res.srcDirs = ['res']
            assets.srcDirs = ['assets']
        }


        // move whole local unit tests structure as a whole from src/test/* to test/*
        test.setRoot('test')

        // move whole instrumented tests structure as a whole from src/androidTest/* to androidTest/*
        androidTest.setRoot('androidTest')


        // Move the build types to build-types/<type>
        // For instance, build-types/debug/java, build-types/debug/AndroidManifest.xml, ...
        // This moves them out of them default location under src/<type>/... which would
        // conflict with src/ being used by the main source set.
        // Adding new build types or product flavors should be accompanied
        // by a similar customization.
        debug.setRoot('build-types/debug')
        release.setRoot('build-types/release')
    }

    dexOptions {
        // Skip pre-dexing when running on Travis CI or when disabled via -Dpre-dex=false.
        preDexLibraries = preDexEnabled && !travisBuild
    }

    compileOptions {
        sourceCompatibility JavaVersion.VERSION_1_7
        targetCompatibility JavaVersion.VERSION_1_7
    }

    lintOptions {
        abortOnError false
    }

    packagingOptions {
        exclude 'META-INF/LICENSE.txt'
    }
    signingConfigs {
        release
    }

     buildTypes {
        release {
            signingConfig signingConfigs.release
        }
    }
}

if (project.hasProperty('RELEASE_STORE_FILE')) {
    android.signingConfigs.release.storeFile     = file(RELEASE_STORE_FILE)
    android.signingConfigs.release.storePassword = RELEASE_STORE_PASSWORD
    android.signingConfigs.release.keyAlias      = RELEASE_KEY_ALIAS
    android.signingConfigs.release.keyPassword   = RELEASE_KEY_PASSWORD
}<|MERGE_RESOLUTION|>--- conflicted
+++ resolved
@@ -38,11 +38,8 @@
     /// dependencies for app building
     compile name: 'touch-image-view'
 
-<<<<<<< HEAD
     compile 'com.github.nextcloud:android-library:beta-SNAPSHOT'
-=======
     compile 'com.github.nextcloud:android-library:1.0.7'
->>>>>>> 65fa8c4c
     compile "com.android.support:support-v4:${supportLibraryVersion}"
     compile "com.android.support:design:${supportLibraryVersion}"
     compile 'com.jakewharton:disklrucache:2.0.2'
