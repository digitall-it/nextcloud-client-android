--- conflicted
+++ resolved
@@ -177,13 +177,8 @@
             versionDev {
                 applicationId "com.nextcloud.android.beta"
                 dimension "default"
-<<<<<<< HEAD
-                versionCode 20200124
-                versionName "20200124"
-=======
                 versionCode 20200129
                 versionName "20200129"
->>>>>>> 4a9fc087
             }
 
             qa {
