--- conflicted
+++ resolved
@@ -63,11 +63,7 @@
     daggerVersion = "2.25.4"
     markwonVersion = "4.2.0"
     prismVersion = "2.0.0"
-<<<<<<< HEAD
-    androidLibraryVersion = "1.7.0"
-=======
     androidLibraryVersion = "rc-2.0.0-02"
->>>>>>> 5d84052e
 
     travisBuild = System.getenv("TRAVIS") == "true"
 
@@ -88,15 +84,9 @@
 
 // semantic versioning for version code
 def versionMajor = 3
-<<<<<<< HEAD
-def versionMinor = 9
-def versionPatch = 2
-def versionBuild = 91 // 0-50=Alpha / 51-98=RC / 90-99=stable
-=======
 def versionMinor = 10
 def versionPatch = 0
 def versionBuild = 52 // 0-50=Alpha / 51-98=RC / 90-99=stable
->>>>>>> 5d84052e
 
 for (TaskExecutionRequest tr : getGradle().getStartParameter().getTaskRequests()) {
     for (String arg : tr.args) {
@@ -175,24 +165,24 @@
         productFlavors {
             // used for f-droid
             generic {
-                applicationId 'com.infomaniak.drive'
+                applicationId 'com.nextcloud.client'
                 dimension "default"
             }
 
             gplay {
-                applicationId 'com.infomaniak.drive'
+                applicationId 'com.nextcloud.client'
                 dimension "default"
             }
 
             versionDev {
-                applicationId "com.infomaniak.drive.android.beta"
+                applicationId "com.nextcloud.android.beta"
                 dimension "default"
                 versionCode 20200108
                 versionName "20200108"
             }
 
             qa {
-                applicationId "com.infomaniak.drive.android.qa"
+                applicationId "com.nextcloud.android.qa"
                 dimension "default"
                 versionCode 1
                 versionName "1"
