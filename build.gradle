// Gradle build file
//
// This project was started in Eclipse and later moved to Android Studio. In the transition, both IDEs were supported.
// Due to this, the files layout is not the usual in new projects created with Android Studio / gradle. This file
// merges declarations usually split in two separates build.gradle file, one for global settings of the project in
// its root folder, another one for the app module in subfolder of root.

buildscript {
    repositories {
        jcenter()
        maven {
            url 'https://oss.sonatype.org/content/repositories/snapshots/'
        }
    }
    dependencies {
        classpath 'com.android.tools.build:gradle:2.2.3'
    }
}

apply plugin: 'com.android.application'
apply plugin: 'checkstyle'
apply plugin: 'pmd'
apply plugin: 'findbugs'

configurations.all {
    resolutionStrategy.cacheChangingModulesFor 0, 'seconds'
}

ext {
    supportLibraryVersion = '25.0.0'

    travisBuild = System.getenv("TRAVIS") == "true"

    // allows for -Dpre-dex=false to be set
    preDexEnabled = "true".equals(System.getProperty("pre-dex", "true"))
}

repositories {
    jcenter()
    maven { url "https://jitpack.io" }
    maven {
        url 'https://oss.sonatype.org/content/repositories/snapshots/'
    }

    flatDir {
        dirs 'libs'
    }
}

dependencies {
    /// dependencies for app building
    compile name: 'touch-image-view'
    compile 'com.android.support:multidex:1.0.1'

    compile 'com.github.nextcloud:android-library:beta-SNAPSHOT'
    compile "com.android.support:support-v4:${supportLibraryVersion}"
    compile "com.android.support:design:${supportLibraryVersion}"
    compile "com.android.support:cardview-v7:${supportLibraryVersion}"
    compile 'com.jakewharton:disklrucache:2.0.2'
    compile "com.android.support:appcompat-v7:${supportLibraryVersion}"
    compile 'com.getbase:floatingactionbutton:1.10.1'
    compile 'com.google.code.findbugs:annotations:2.0.1'
    compile group: 'commons-io', name: 'commons-io', version: '2.4'
    compile 'com.google.android.gms:play-services:10.2.0'
    compile 'com.github.evernote:android-job:v1.1.7'
<<<<<<< HEAD
    compile "com.android.support:cardview-v7:${supportLibraryVersion}"
    compile 'com.jakewharton:butterknife:8.4.0'
    compile 'com.caverock:androidsvg:1.2.1'
=======
    compile 'com.jakewharton:butterknife:8.4.0'
    annotationProcessor 'com.jakewharton:butterknife-compiler:8.4.0'
>>>>>>> 46034a54

    /// dependencies for local unit tests
    testCompile 'junit:junit:4.12'
    testCompile 'org.mockito:mockito-core:1.10.19'

    /// dependencies for instrumented tests
    // JUnit4 Rules
    androidTestCompile 'com.android.support.test:rules:0.5'

    // Android JUnit Runner
    androidTestCompile 'com.android.support.test:runner:0.5'

    // Android Annotation Support
    androidTestCompile "com.android.support:support-annotations:${supportLibraryVersion}"

    // Espresso core
    androidTestCompile 'com.android.support.test.espresso:espresso-core:2.2.2'

    // UIAutomator - for cross-app UI tests, and to grant screen is turned on in Espresso tests
    androidTestCompile 'com.android.support.test.uiautomator:uiautomator-v18:2.1.2'
    // fix conflict in dependencies; see http://g.co/androidstudio/app-test-app-conflict for details
    //androidTestCompile "com.android.support:support-annotations:${supportLibraryVersion}"

    // Butter knife
    annotationProcessor 'com.jakewharton:butterknife-compiler:8.5.1'
}

tasks.withType(Test) {
    /// increased logging for tests
    testLogging {
        events "passed", "skipped", "failed"
    }
}

android {
    lintOptions {
        abortOnError true
        lintConfig file("${project.rootDir}/lint.xml")
        htmlReport true
        htmlOutput file("$project.buildDir/reports/lint/lint.html")
    }

    dexOptions {
        javaMaxHeapSize "4g"
    }

    compileSdkVersion 24
    buildToolsVersion "24.0.2"

    defaultConfig {
        testInstrumentationRunner "android.support.test.runner.AndroidJUnitRunner"

        // arguments to be passed to functional tests
        testInstrumentationRunnerArgument "TEST_USER", "\"$System.env.OCTEST_APP_USERNAME\""
        testInstrumentationRunnerArgument "TEST_PASSWORD", "\"$System.env.OCTEST_APP_PASSWORD\""
        testInstrumentationRunnerArgument "TEST_SERVER_URL", "\"$System.env.OCTEST_SERVER_BASE_URL\""

        multiDexEnabled true
        applicationId "com.nextcloud.android.beta"
        versionCode 20170306
        versionName "20170306"

        // disable the experimental Jack build tools.
        jackOptions {
            enabled false
        }
    }

    // adapt structure from Eclipse to Gradle/Android Studio expectations;
    // see http://tools.android.com/tech-docs/new-build-system/user-guide#TOC-Configuring-the-Structure
    sourceSets {
        main {
            manifest.srcFile 'AndroidManifest.xml'
            java.srcDirs = ['src']
            resources.srcDirs = ['src']
            aidl.srcDirs = ['src']
            renderscript.srcDirs = ['src']
            res.srcDirs = ['res']
            assets.srcDirs = ['assets']
        }


        // move whole local unit tests structure as a whole from src/test/* to test/*
        test.setRoot('test')

        // move whole instrumented tests structure as a whole from src/androidTest/* to androidTest/*
        androidTest.setRoot('androidTest')


        // Move the build types to build-types/<type>
        // For instance, build-types/debug/java, build-types/debug/AndroidManifest.xml, ...
        // This moves them out of them default location under src/<type>/... which would
        // conflict with src/ being used by the main source set.
        // Adding new build types or product flavors should be accompanied
        // by a similar customization.
        debug.setRoot('build-types/debug')
        release.setRoot('build-types/release')
    }
	
    dexOptions {
        // Skip pre-dexing when running on Travis CI or when disabled via -Dpre-dex=false.
        preDexLibraries = preDexEnabled && !travisBuild
    }

    compileOptions {
        sourceCompatibility JavaVersion.VERSION_1_7
        targetCompatibility JavaVersion.VERSION_1_7
        incremental false
    }

    lintOptions {
        abortOnError false
    }

    packagingOptions {
        exclude 'META-INF/LICENSE.txt'
    }
    signingConfigs {
        release
    }

    task checkstyle(type: Checkstyle) {
        configFile = file("${rootProject.projectDir}/checkstyle.xml")
        configProperties.checkstyleSuppressionsPath = file("${project.rootDir}/config/quality/checkstyle/suppressions.xml").absolutePath
        source 'src'
        include '**/*.java'
        exclude '**/gen/**'
        classpath = files()
    }

    task pmd(type: Pmd) {
        ruleSetFiles = files("${project.rootDir}/pmd-ruleset.xml")
        ignoreFailures = false
        ruleSets = []

        source 'src'
        include '**/*.java'
        exclude '**/gen/**'

        reports {
            xml.enabled = false
            html.enabled = true
            xml {
                destination "$project.buildDir/reports/pmd/pmd.xml"
            }
            html {
                destination "$project.buildDir/reports/pmd/pmd.html"
            }
        }
    }

    task findbugs(type: FindBugs) {
        ignoreFailures = false
        effort = "max"
        reportLevel = "high"
        classes = files("$project.buildDir/intermediates/classes")
        excludeFilter = new File("${project.rootDir}/findbugs-filter.xml")
        source 'src'
        include '**/*.java'
        exclude '**/gen/**'

        reports {
            xml.enabled = false
            html.enabled = true
            html {
                destination "$project.buildDir/reports/findbugs/findbugs.html"
            }
        }
        classpath = files()
    }
    check.dependsOn 'checkstyle', 'findbugs', 'pmd', 'lint'

    buildTypes {
        release {
            signingConfig signingConfigs.release
        }
    }
}

if (project.hasProperty('RELEASE_STORE_FILE')) {
    android.signingConfigs.release.storeFile = file(RELEASE_STORE_FILE)
    android.signingConfigs.release.storePassword = RELEASE_STORE_PASSWORD
    android.signingConfigs.release.keyAlias = RELEASE_KEY_ALIAS
    android.signingConfigs.release.keyPassword = RELEASE_KEY_PASSWORD
}<|MERGE_RESOLUTION|>--- conflicted
+++ resolved
@@ -63,14 +63,10 @@
     compile group: 'commons-io', name: 'commons-io', version: '2.4'
     compile 'com.google.android.gms:play-services:10.2.0'
     compile 'com.github.evernote:android-job:v1.1.7'
-<<<<<<< HEAD
     compile "com.android.support:cardview-v7:${supportLibraryVersion}"
     compile 'com.jakewharton:butterknife:8.4.0'
     compile 'com.caverock:androidsvg:1.2.1'
-=======
-    compile 'com.jakewharton:butterknife:8.4.0'
     annotationProcessor 'com.jakewharton:butterknife-compiler:8.4.0'
->>>>>>> 46034a54
 
     /// dependencies for local unit tests
     testCompile 'junit:junit:4.12'
