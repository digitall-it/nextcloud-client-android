// Gradle build file
//
// This project was started in Eclipse and later moved to Android Studio. In the transition, both IDEs were supported.
// Due to this, the files layout is not the usual in new projects created with Android Studio / gradle. This file
// merges declarations usually split in two separates build.gradle file, one for global settings of the project in
// its root folder, another one for the app module in subfolder of root.

buildscript {
    repositories {
        jcenter()
    }
    dependencies {
        classpath 'com.android.tools.build:gradle:2.2.1'
    }
}

apply plugin: 'com.android.application'
apply plugin: 'checkstyle'
apply plugin: 'pmd'
apply plugin: 'findbugs'

ext {
    supportLibraryVersion = '24.2.1'

    travisBuild = System.getenv("TRAVIS") == "true"

    // allows for -Dpre-dex=false to be set
    preDexEnabled = "true".equals(System.getProperty("pre-dex", "true"))
}

repositories {
    jcenter()
    maven { url "https://jitpack.io" }

    flatDir {
        dirs 'libs'
    }
}

dependencies {
    /// dependencies for app building
    compile name: 'touch-image-view'

<<<<<<< HEAD
    compile 'com.github.nextcloud:android-library:beta-SNAPSHOT'
=======
    compile 'com.github.nextcloud:android-library:1.0.8'
>>>>>>> 181cc6f1
    compile "com.android.support:support-v4:${supportLibraryVersion}"
    compile "com.android.support:design:${supportLibraryVersion}"
    compile 'com.jakewharton:disklrucache:2.0.2'
    compile "com.android.support:appcompat-v7:${supportLibraryVersion}"
    compile 'com.getbase:floatingactionbutton:1.10.1'
    compile 'com.google.code.findbugs:annotations:2.0.1'



    /// dependencies for local unit tests
    testCompile 'junit:junit:4.12'
    testCompile 'org.mockito:mockito-core:1.10.19'

    /// dependencies for instrumented tests
    // JUnit4 Rules
    androidTestCompile 'com.android.support.test:rules:0.5'

    // Android JUnit Runner
    androidTestCompile 'com.android.support.test:runner:0.5'

    // Android Annotation Support
    androidTestCompile "com.android.support:support-annotations:${supportLibraryVersion}"

    // Espresso core
    androidTestCompile 'com.android.support.test.espresso:espresso-core:2.2.2'

    // UIAutomator - for cross-app UI tests, and to grant screen is turned on in Espresso tests
    androidTestCompile 'com.android.support.test.uiautomator:uiautomator-v18:2.1.2'
    // fix conflict in dependencies; see http://g.co/androidstudio/app-test-app-conflict for details
    androidTestCompile "com.android.support:support-annotations:${supportLibraryVersion}"


}

tasks.withType(Test) {
    /// increased logging for tests
    testLogging {
        events "passed", "skipped", "failed"
    }
}

android {
    lintOptions {
        abortOnError true
        lintConfig file("${project.rootDir}/lint.xml")
        htmlReport true
        htmlOutput file("$project.buildDir/reports/lint/lint.html")
    }
    compileSdkVersion 24
    buildToolsVersion "24.0.2"

    defaultConfig {
        testInstrumentationRunner "android.support.test.runner.AndroidJUnitRunner"

        // arguments to be passed to functional tests
        testInstrumentationRunnerArgument "TEST_USER", "\"$System.env.OCTEST_APP_USERNAME\""
        testInstrumentationRunnerArgument "TEST_PASSWORD", "\"$System.env.OCTEST_APP_PASSWORD\""
        testInstrumentationRunnerArgument "TEST_SERVER_URL", "\"$System.env.OCTEST_SERVER_BASE_URL\""

        applicationId "com.nextcloud.android.beta"
        versionCode 20161102
        versionName "20161102"

        // disable the experimental Jack build tools.
        jackOptions {
            enabled false
        }
    }

    // adapt structure from Eclipse to Gradle/Android Studio expectations;
    // see http://tools.android.com/tech-docs/new-build-system/user-guide#TOC-Configuring-the-Structure
    sourceSets {
        main {
            manifest.srcFile 'AndroidManifest.xml'
            java.srcDirs = ['src']
            resources.srcDirs = ['src']
            aidl.srcDirs = ['src']
            renderscript.srcDirs = ['src']
            res.srcDirs = ['res']
            assets.srcDirs = ['assets']
        }


        // move whole local unit tests structure as a whole from src/test/* to test/*
        test.setRoot('test')

        // move whole instrumented tests structure as a whole from src/androidTest/* to androidTest/*
        androidTest.setRoot('androidTest')


        // Move the build types to build-types/<type>
        // For instance, build-types/debug/java, build-types/debug/AndroidManifest.xml, ...
        // This moves them out of them default location under src/<type>/... which would
        // conflict with src/ being used by the main source set.
        // Adding new build types or product flavors should be accompanied
        // by a similar customization.
        debug.setRoot('build-types/debug')
        release.setRoot('build-types/release')
    }
	
    dexOptions {
        // Skip pre-dexing when running on Travis CI or when disabled via -Dpre-dex=false.
        preDexLibraries = preDexEnabled && !travisBuild
    }

    dexOptions {
        // Skip pre-dexing when running on Travis CI or when disabled via -Dpre-dex=false.
        preDexLibraries = preDexEnabled && !travisBuild
    }

    compileOptions {
        sourceCompatibility JavaVersion.VERSION_1_7
        targetCompatibility JavaVersion.VERSION_1_7
        incremental false
    }

    lintOptions {
        abortOnError false
    }

    packagingOptions {
        exclude 'META-INF/LICENSE.txt'
    }
<<<<<<< HEAD
    signingConfigs {
        release
    }

=======
>>>>>>> 181cc6f1
    task checkstyle(type: Checkstyle) {
        configFile = file("${rootProject.projectDir}/checkstyle.xml")
        configProperties.checkstyleSuppressionsPath = file("${project.rootDir}/config/quality/checkstyle/suppressions.xml").absolutePath
        source 'src'
        include '**/*.java'
        exclude '**/gen/**'
        classpath = files()
    }

    task pmd(type: Pmd) {
        ruleSetFiles = files("${project.rootDir}/pmd-ruleset.xml")
        ignoreFailures = false
        ruleSets = []

        source 'src'
        include '**/*.java'
        exclude '**/gen/**'

        reports {
            xml.enabled = false
            html.enabled = true
            xml {
                destination "$project.buildDir/reports/pmd/pmd.xml"
            }
            html {
                destination "$project.buildDir/reports/pmd/pmd.html"
            }
        }
    }

    task findbugs(type: FindBugs) {
        ignoreFailures = false
        effort = "max"
        reportLevel = "high"
        classes = files("$project.buildDir/intermediates/classes")
        excludeFilter = new File("${project.rootDir}/findbugs-filter.xml")
        source 'src'
        include '**/*.java'
        exclude '**/gen/**'

        reports {
            xml.enabled = false
            html.enabled = true
            html {
                destination "$project.buildDir/reports/findbugs/findbugs.html"
            }
        }
        classpath = files()
    }
    check.dependsOn 'checkstyle', 'findbugs', 'pmd', 'lint'

    buildTypes {
        release {
            signingConfig signingConfigs.release
        }
    }

}

if (project.hasProperty('RELEASE_STORE_FILE')) {
    android.signingConfigs.release.storeFile     = file(RELEASE_STORE_FILE)
    android.signingConfigs.release.storePassword = RELEASE_STORE_PASSWORD
    android.signingConfigs.release.keyAlias      = RELEASE_KEY_ALIAS
    android.signingConfigs.release.keyPassword   = RELEASE_KEY_PASSWORD
}<|MERGE_RESOLUTION|>--- conflicted
+++ resolved
@@ -41,18 +41,13 @@
     /// dependencies for app building
     compile name: 'touch-image-view'
 
-<<<<<<< HEAD
     compile 'com.github.nextcloud:android-library:beta-SNAPSHOT'
-=======
-    compile 'com.github.nextcloud:android-library:1.0.8'
->>>>>>> 181cc6f1
     compile "com.android.support:support-v4:${supportLibraryVersion}"
     compile "com.android.support:design:${supportLibraryVersion}"
     compile 'com.jakewharton:disklrucache:2.0.2'
     compile "com.android.support:appcompat-v7:${supportLibraryVersion}"
     compile 'com.getbase:floatingactionbutton:1.10.1'
     compile 'com.google.code.findbugs:annotations:2.0.1'
-
 
 
     /// dependencies for local unit tests
@@ -169,13 +164,10 @@
     packagingOptions {
         exclude 'META-INF/LICENSE.txt'
     }
-<<<<<<< HEAD
     signingConfigs {
         release
     }
 
-=======
->>>>>>> 181cc6f1
     task checkstyle(type: Checkstyle) {
         configFile = file("${rootProject.projectDir}/checkstyle.xml")
         configProperties.checkstyleSuppressionsPath = file("${project.rootDir}/config/quality/checkstyle/suppressions.xml").absolutePath
