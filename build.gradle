// Gradle build file
//
// This project was started in Eclipse and later moved to Android Studio. In the transition, both IDEs were supported.
// Due to this, the files layout is not the usual in new projects created with Android Studio / gradle. This file
// merges declarations usually split in two separates build.gradle file, one for global settings of the project in
// its root folder, another one for the app module in subfolder of root.

buildscript {
    repositories {
        mavenCentral()
    }
    dependencies {
        classpath 'com.android.tools.build:gradle:2.1.2'
    }
}

apply plugin: 'com.android.application'

ext {
    supportLibraryVersion = '23.1.1'
}

repositories {
    mavenCentral()
    maven { url "https://jitpack.io" }

    flatDir {
        dirs 'libs'
    }
}

dependencies {
    /// dependencies for app building
    compile name: 'touch-image-view'

    compile 'com.github.nextcloud:android-library:-SNAPSHOT'
    compile "com.android.support:support-v4:${supportLibraryVersion}"
    compile "com.android.support:design:${supportLibraryVersion}"
    compile 'com.jakewharton:disklrucache:2.0.2'
    compile "com.android.support:appcompat-v7:${supportLibraryVersion}"
    compile 'com.getbase:floatingactionbutton:1.10.1'


    /// dependencies for local unit tests
    testCompile 'junit:junit:4.12'
    testCompile 'org.mockito:mockito-core:1.10.19'


    /// dependencies for instrumented tests
    // JUnit4 Rules
    androidTestCompile 'com.android.support.test:rules:0.5'

    // Android JUnit Runner
    androidTestCompile 'com.android.support.test:runner:0.5'

    // Espresso core
    androidTestCompile 'com.android.support.test.espresso:espresso-core:2.2.2'

    // UIAutomator - for cross-app UI tests, and to grant screen is turned on in Espresso tests
    androidTestCompile 'com.android.support.test.uiautomator:uiautomator-v18:2.1.1'

}

tasks.withType(Test) {
    /// increased logging for tests
    testLogging {
        events "passed", "skipped", "failed"
    }
}

android {
    compileSdkVersion 23
    buildToolsVersion "23.0.3"

    defaultConfig {
<<<<<<< HEAD
//        testInstrumentationRunner "android.support.test.runner.AndroidJUnitRunner"
//
//  //        arguments to be passed to functional tests
//        testInstrumentationRunnerArgument "TEST_USER", "\"$System.env.OCTEST_APP_USERNAME\""
//        testInstrumentationRunnerArgument "TEST_PASSWORD", "\"$System.env.OCTEST_APP_PASSWORD\""
//        testInstrumentationRunnerArgument "TEST_SERVER_URL", "\"$System.env.OCTEST_SERVER_BASE_URL\""

        applicationId "com.owncloud.android.beta"
        versionCode 20160606
        versionName "20160606"
=======
        testInstrumentationRunner "android.support.test.runner.AndroidJUnitRunner"

        // arguments to be passed to functional tests
        testInstrumentationRunnerArgument "TEST_USER", "\"$System.env.OCTEST_APP_USERNAME\""
        testInstrumentationRunnerArgument "TEST_PASSWORD", "\"$System.env.OCTEST_APP_PASSWORD\""
        testInstrumentationRunnerArgument "TEST_SERVER_URL", "\"$System.env.OCTEST_SERVER_BASE_URL\""

        applicationId "com.nextcloud.android"
>>>>>>> c9a3397a
    }

    // adapt structure from Eclipse to Gradle/Android Studio expectations;
    // see http://tools.android.com/tech-docs/new-build-system/user-guide#TOC-Configuring-the-Structure
    sourceSets {
        main {
            manifest.srcFile 'AndroidManifest.xml'
            java.srcDirs = ['src']
            resources.srcDirs = ['src']
            aidl.srcDirs = ['src']
            renderscript.srcDirs = ['src']
            res.srcDirs = ['res']
            assets.srcDirs = ['assets']
        }


        // move whole local unit tests structure as a whole from src/test/* to test/*
        test.setRoot('test')

        // move whole instrumented tests structure as a whole from src/androidTest/* to androidTest/*
        androidTest.setRoot('androidTest')


        // Move the build types to build-types/<type>
        // For instance, build-types/debug/java, build-types/debug/AndroidManifest.xml, ...
        // This moves them out of them default location under src/<type>/... which would
        // conflict with src/ being used by the main source set.
        // Adding new build types or product flavors should be accompanied
        // by a similar customization.
        debug.setRoot('build-types/debug')
        release.setRoot('build-types/release')
    }

    compileOptions {
        sourceCompatibility JavaVersion.VERSION_1_7
        targetCompatibility JavaVersion.VERSION_1_7
    }

    lintOptions {
        abortOnError false
    }

    packagingOptions {
        exclude 'META-INF/LICENSE.txt'
    }

    signingConfigs {
        release {
            storeFile file(RELEASE_STORE_FILE)
            storePassword RELEASE_STORE_PASSWORD
            keyAlias RELEASE_KEY_ALIAS
            keyPassword RELEASE_KEY_PASSWORD
        }
    }

     buildTypes {
        release {
            signingConfig signingConfigs.release
        }
    }

}<|MERGE_RESOLUTION|>--- conflicted
+++ resolved
@@ -73,7 +73,6 @@
     buildToolsVersion "23.0.3"
 
     defaultConfig {
-<<<<<<< HEAD
 //        testInstrumentationRunner "android.support.test.runner.AndroidJUnitRunner"
 //
 //  //        arguments to be passed to functional tests
@@ -81,19 +80,14 @@
 //        testInstrumentationRunnerArgument "TEST_PASSWORD", "\"$System.env.OCTEST_APP_PASSWORD\""
 //        testInstrumentationRunnerArgument "TEST_SERVER_URL", "\"$System.env.OCTEST_SERVER_BASE_URL\""
 
-        applicationId "com.owncloud.android.beta"
-        versionCode 20160606
-        versionName "20160606"
-=======
-        testInstrumentationRunner "android.support.test.runner.AndroidJUnitRunner"
-
         // arguments to be passed to functional tests
         testInstrumentationRunnerArgument "TEST_USER", "\"$System.env.OCTEST_APP_USERNAME\""
         testInstrumentationRunnerArgument "TEST_PASSWORD", "\"$System.env.OCTEST_APP_PASSWORD\""
         testInstrumentationRunnerArgument "TEST_SERVER_URL", "\"$System.env.OCTEST_SERVER_BASE_URL\""
 
-        applicationId "com.nextcloud.android"
->>>>>>> c9a3397a
+        applicationId "com.owncloud.android.beta"
+        versionCode 20160606
+        versionName "20160606"
     }
 
     // adapt structure from Eclipse to Gradle/Android Studio expectations;
