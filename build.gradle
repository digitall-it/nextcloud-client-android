--- conflicted
+++ resolved
@@ -63,11 +63,7 @@
     markwonVersion =  "4.4.0"
     prismVersion = "2.0.0"
     butterknifeVersion = "10.2.2"
-<<<<<<< HEAD
-androidLibraryVersion ="85b7f0339e5a5c8422df6bae660896f5c22d3e71"
-=======
     androidLibraryVersion = "master-SNAPSHOT"
->>>>>>> 433e1c0c
 
     travisBuild = System.getenv("TRAVIS") == "true"
 
