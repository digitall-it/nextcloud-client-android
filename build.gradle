--- conflicted
+++ resolved
@@ -60,14 +60,8 @@
 	daggerVersion = "2.36"
     markwonVersion =  "4.6.2"
     prismVersion = "2.0.0"
-<<<<<<< HEAD
-    butterknifeVersion = "10.2.3"
-    androidLibraryVersion ="4214bae1591220a55d83bde03e9c82275a9837c1"
-    mockitoVersion = "3.11.0"
-=======
     androidLibraryVersion = "master-SNAPSHOT"
     mockitoVersion = "3.11.2"
->>>>>>> cc1e1fbd
     mockkVersion = "1.10.4"
     powermockVersion = "2.0.9"
     byteBuddyVersion = "1.11.2"
