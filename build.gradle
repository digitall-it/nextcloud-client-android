--- conflicted
+++ resolved
@@ -182,15 +182,11 @@
     compile 'com.google.code.findbugs:annotations:2.0.1'
     compile group: 'commons-io', name: 'commons-io', version: '2.4'
     compile 'com.google.android.gms:play-services:10.2.0'
-<<<<<<< HEAD
-    compile 'com.github.evernote:android-job:v1.1.7'
+    compile 'com.github.evernote:android-job:v1.1.8'
     compile 'org.greenrobot:eventbus:3.0.0'
 
     compile 'org.parceler:parceler-api:1.1.6'
     annotationProcessor 'org.parceler:parceler:1.1.6'
-=======
-    compile 'com.github.evernote:android-job:v1.1.8'
->>>>>>> feddb43c
 
     /// dependencies for local unit tests
     testCompile 'junit:junit:4.12'
