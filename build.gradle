import com.github.spotbugs.snom.SpotBugsTask
import org.gradle.internal.jvm.Jvm

// Gradle build file
//
// This project was started in Eclipse and later moved to Android Studio. In the transition, both IDEs were supported.
// Due to this, the files layout is not the usual in new projects created with Android Studio / gradle. This file
// merges declarations usually split in two separates build.gradle file, one for global settings of the project in
// its root folder, another one for the app module in subfolder of root.

buildscript {
    ext.kotlin_version = '1.4.32'
    repositories {
        google()
        maven {
            url 'https://plugins.gradle.org/m2/'
        }
        mavenCentral()
    }
    dependencies {
        classpath 'com.android.tools.build:gradle:4.2.2'
        classpath 'com.hiya:jacoco-android:0.2'
        classpath 'gradle.plugin.com.github.spotbugs.snom:spotbugs-gradle-plugin:4.7.2'
        classpath "org.jetbrains.kotlin:kotlin-gradle-plugin:$kotlin_version"
        classpath "io.gitlab.arturbosch.detekt:detekt-gradle-plugin:1.17.1"
        classpath "commons-httpclient:commons-httpclient:3.1@jar" // remove after entire switch to lib v2
        classpath 'com.karumi:shot:5.10.3'
    }
}

apply plugin: 'com.android.application'

apply plugin: 'kotlin-android'
apply plugin: 'kotlin-kapt'
apply plugin: 'checkstyle'
apply plugin: 'pmd'
apply plugin: 'com.hiya.jacoco-android'
apply plugin: 'com.github.spotbugs'
apply plugin: 'io.gitlab.arturbosch.detekt'
apply plugin: 'shot'

println "Gradle uses Java ${Jvm.current()}"

configurations {
    ktlint

    all {
        exclude group: 'org.jetbrains', module: 'annotations-java5' // via prism4j, already using annotations explicitly

        // check for updates every build
        resolutionStrategy {
            cacheChangingModulesFor 0, 'seconds'
            exclude group: "org.jetbrains.kotlinx", module: "kotlinx-coroutines-debug"
        }
    }
}

ext {
    androidxTestVersion = "1.4.0"
	daggerVersion = "2.36"
    markwonVersion =  "4.6.2"
    prismVersion = "2.0.0"
<<<<<<< HEAD
    androidLibraryVersion ="35d260b3613535a7c1e78474159520d5004ae762"
    mockitoVersion = "3.11.2"
=======
    androidLibraryVersion = "master-SNAPSHOT"
    mockitoVersion = "3.11.0"
>>>>>>> 29d6edc6
    mockkVersion = "1.10.4"
    powermockVersion = "2.0.9"
    byteBuddyVersion = "1.11.2"
    espressoVersion = "3.4.0"
    workRuntime = "2.5.0"
    fidoVersion = "4.4.0"

    ciBuild = System.getenv("CI") == "true"

    // allows for -D pre-dex=false to be set
    preDexEnabled = "true" == System.getProperty("pre-dex", "true")
}

repositories {
    google()
    maven { url "https://jitpack.io" }
    mavenCentral()
    maven {
        url 'https://plugins.gradle.org/m2/'
    }
}

// semantic versioning for version code
def versionMajor = 3
def versionMinor = 18
def versionPatch = 0
def versionBuild = 0 // 0-50=Alpha / 51-98=RC / 90-99=stable

for (TaskExecutionRequest tr : getGradle().getStartParameter().getTaskRequests()) {
    for (String arg : tr.args) {
        // any gplay, but only exact "build", as e.g. buildGeneric shall not apply gplay.grade
        if (arg.contains("Gplay") || arg.contains("lint") || arg.contains("ExecuteScreenshot") || arg == "build") {
            apply from: 'gplay.gradle'
            System.console().println("Applying gplay.gradle")
        }
    }
}



android {
    lintOptions {
        checkGeneratedSources = true
        abortOnError false
        htmlReport true
        htmlOutput file("$project.buildDir/reports/lint/lint.html")
        disable 'MissingTranslation',
            'GradleDependency',
            'VectorPath',
            'IconMissingDensityFolder',
            'IconDensities',
            'GoogleAppIndexingWarning',
            'MissingDefaultResource',
            'InvalidPeriodicWorkRequestInterval' // crashes due to a bug in lint itself
    }

    dexOptions {
        javaMaxHeapSize "4g"
    }

    compileSdkVersion 29

    defaultConfig {
        minSdkVersion 22
        targetSdkVersion 29

        // arguments to be passed to functional tests
        testInstrumentationRunner "com.nextcloud.client.ScreenshotTestRunner"
        testInstrumentationRunnerArgument "TEST_SERVER_URL", "${NC_TEST_SERVER_BASEURL}"
        testInstrumentationRunnerArgument "TEST_SERVER_USERNAME", "${NC_TEST_SERVER_USERNAME}"
        testInstrumentationRunnerArgument "TEST_SERVER_PASSWORD", "${NC_TEST_SERVER_PASSWORD}"
        testInstrumentationRunnerArguments disableAnalytics: 'true'

        multiDexEnabled true

        versionCode versionMajor * 10000000 + versionMinor * 10000 + versionPatch * 100 + versionBuild

        if (versionBuild > 89) {
            versionName "${versionMajor}.${versionMinor}.${versionPatch}"
        } else if (versionBuild > 50) {
            versionName "${versionMajor}.${versionMinor}.${versionPatch} RC" + (versionBuild - 50)
        } else {
            versionName "${versionMajor}.${versionMinor}.${versionPatch} Alpha" + (versionBuild + 1)
        }

        // adapt structure from Eclipse to Gradle/Android Studio expectations;
        // see http://tools.android.com/tech-docs/new-build-system/user-guide#TOC-Configuring-the-Structure

        flavorDimensions "default"

        buildTypes {
            debug {
                testCoverageEnabled (project.hasProperty('coverage'))
            }
        }

        productFlavors {
            // used for f-droid
            generic {
                applicationId 'com.nextcloud.client'
                dimension "default"
            }

            gplay {
                applicationId 'com.nextcloud.client'
                dimension "default"
            }

            versionDev {
                applicationId "com.nextcloud.android.beta"
                dimension "default"
                versionCode 20210720
                versionName "20210720"
            }

            qa {
                applicationId "com.nextcloud.android.qa"
                dimension "default"
                versionCode 1
                versionName "1"
            }
        }

        testOptions {
            unitTests.returnDefaultValues = true
            animationsDisabled true
        }
    }

    // adapt structure from Eclipse to Gradle/Android Studio expectations;
    // see http://tools.android.com/tech-docs/new-build-system/user-guide#TOC-Configuring-the-Structure

    dexOptions {
        // Skip pre-dexing when running on CI or when disabled via -D pre-dex=false.
        preDexLibraries = preDexEnabled && !ciBuild
    }

    packagingOptions {
        exclude 'META-INF/LICENSE.txt'
        exclude 'META-INF/LICENSE'
    }

    tasks.register("checkstyle", Checkstyle) {
        configFile = file("${rootProject.projectDir}/checkstyle.xml")
        configProperties.checkstyleSuppressionsPath = file("${project.rootDir}/config/quality/checkstyle/suppressions.xml").absolutePath
        source 'src'
        include '**/*.java'
        exclude '**/gen/**'
        classpath = files()
    }

    tasks.register("pmd", Pmd) {
        ruleSetFiles = files("${project.rootDir}/ruleset.xml")
        ignoreFailures = true // should continue checking
        ruleSets = []

        source 'src'
        include '**/*.java'
        exclude '**/gen/**'

        reports {
            xml.enabled = false
            html.enabled = true
            xml {
                destination = file("$project.buildDir/reports/pmd/pmd.xml")
            }
            html {
                destination = file("$project.buildDir/reports/pmd/pmd.html")
            }
        }
    }

    android.applicationVariants.all { variant ->
        String variantName = variant.name
        String capVariantName = variantName.substring(0, 1).toUpperCase() + variantName.substring(1)
        tasks.register("spotbugs${capVariantName}Report", SpotBugsTask) {
            ignoreFailures = true // should continue checking
            effort = "max"
            reportLevel = "medium"
            classes = fileTree("$project.buildDir/intermediates/javac/${variantName}/classes/")
            excludeFilter = file("${project.rootDir}/spotbugs-filter.xml")

            reports {
                xml.enabled = false
                html {
                    enabled = true
                    destination = file("$project.buildDir/reports/spotbugs/spotbugs.html")
                }
            }
        }
    }

    check.dependsOn 'checkstyle', 'spotbugsGplayDebugReport', 'pmd', 'lint', 'ktlint', 'detekt'

    buildFeatures {
        dataBinding true
        viewBinding true
    }
}

dependencies {
    // dependencies for app building
    implementation 'androidx.multidex:multidex:2.0.1'
//    implementation project('nextcloud-android-library')
    genericImplementation "com.github.nextcloud:android-library:$androidLibraryVersion"
    gplayImplementation "com.github.nextcloud:android-library:$androidLibraryVersion"
    versionDevImplementation "com.github.nextcloud:android-library:$androidLibraryVersion"
    qaImplementation "com.github.nextcloud:android-library:$androidLibraryVersion"

    compileOnly 'org.jbundle.util.osgi.wrapped:org.jbundle.util.osgi.wrapped.org.apache.http.client:4.1.2' // remove after entire switch to lib v2
    implementation "commons-httpclient:commons-httpclient:3.1@jar" // remove after entire switch to lib v2
    implementation 'org.apache.jackrabbit:jackrabbit-webdav:2.13.1' // remove after entire switch to lib v2
    implementation 'androidx.constraintlayout:constraintlayout:2.0.4'
    implementation 'androidx.legacy:legacy-support-v4:1.0.0'
    implementation 'com.google.android.material:material:1.4.0'
    implementation 'com.jakewharton:disklrucache:2.0.2'
    implementation 'androidx.appcompat:appcompat:1.3.0'
    implementation 'androidx.webkit:webkit:1.4.0'
    implementation 'androidx.cardview:cardview:1.0.0'
    implementation 'androidx.exifinterface:exifinterface:1.3.2'
    implementation "androidx.lifecycle:lifecycle-viewmodel-ktx:2.3.1"
    implementation "androidx.work:work-runtime:$workRuntime"
    implementation "androidx.work:work-runtime-ktx:$workRuntime"
    implementation "androidx.fragment:fragment-ktx:1.3.4"
    implementation 'com.github.albfernandez:juniversalchardet:2.0.3' // need this version for Android <7
    compileOnly 'com.google.code.findbugs:annotations:3.0.1u2'
    implementation 'commons-io:commons-io:2.11.0'
    implementation 'org.greenrobot:eventbus:3.2.0'
    implementation 'com.googlecode.ez-vcard:ez-vcard:0.11.2'
    implementation 'org.lukhnos:nnio:0.2'
    implementation 'org.bouncycastle:bcpkix-jdk15to18:1.68'
    implementation 'com.google.code.gson:gson:2.8.7'
    implementation 'com.afollestad:sectioned-recyclerview:0.5.0'
    implementation 'com.github.chrisbanes:PhotoView:2.3.0'
    implementation 'pl.droidsonroids.gif:android-gif-drawable:1.2.21'
    implementation 'com.github.tobiaskaminsky:qrcodescanner:0.1.2.2' // 'com.github.blikoon:QRCodeScanner:0.1.2'
    implementation 'com.google.android:flexbox:2.0.1'
    implementation 'org.parceler:parceler-api:1.1.13'
    kapt 'org.parceler:parceler:1.1.13'
    implementation('com.github.bumptech.glide:glide:3.8.0') {
        exclude group: "com.android.support"
    }
    implementation 'com.caverock:androidsvg:1.4'
    implementation 'androidx.annotation:annotation:1.2.0'
    implementation 'com.vanniktech:emoji-google:0.7.0'

    implementation "com.github.cotechde.hwsecurity:hwsecurity-fido:$fidoVersion"
    implementation "com.github.cotechde.hwsecurity:hwsecurity-fido2:$fidoVersion"

    spotbugsPlugins 'com.h3xstream.findsecbugs:findsecbugs-plugin:1.11.0'
    spotbugsPlugins 'com.mebigfatguy.fb-contrib:fb-contrib:7.4.7'

    implementation "com.google.dagger:dagger:$daggerVersion"
    implementation "com.google.dagger:dagger-android:$daggerVersion"
    implementation "com.google.dagger:dagger-android-support:$daggerVersion"
    kapt "com.google.dagger:dagger-compiler:$daggerVersion"
    kapt "com.google.dagger:dagger-android-processor:$daggerVersion"

    ktlint "com.pinterest:ktlint:0.41.0"
    implementation 'org.conscrypt:conscrypt-android:2.5.2'

    implementation 'com.google.android.exoplayer:exoplayer:2.13.2'

    // Shimmer animation
    implementation 'com.elyeproj.libraries:loaderviewlibrary:2.0.0'

    // dependencies for markdown rendering
    implementation "io.noties.markwon:core:$markwonVersion"
    implementation "io.noties.markwon:ext-strikethrough:$markwonVersion"
    implementation "io.noties.markwon:ext-tables:$markwonVersion"
    implementation "io.noties.markwon:ext-tasklist:$markwonVersion"
    implementation "io.noties.markwon:html:$markwonVersion"

    implementation "io.noties.markwon:syntax-highlight:$markwonVersion"
    implementation "io.noties:prism4j:$prismVersion"
    kapt "io.noties:prism4j-bundler:$prismVersion"

    // dependencies for local unit tests
    testImplementation 'junit:junit:4.13.2'
    testImplementation "org.mockito:mockito-core:$mockitoVersion"
    testImplementation "androidx.test:core:$androidxTestVersion"
    testImplementation "org.powermock:powermock-core:$powermockVersion"
    testImplementation "org.powermock:powermock-module-junit4:$powermockVersion"
    testImplementation "org.powermock:powermock-api-mockito2:$powermockVersion"
    testImplementation 'org.json:json:20210307'
    testImplementation "com.nhaarman.mockitokotlin2:mockito-kotlin:2.2.0"
    testImplementation 'androidx.arch.core:core-testing:2.1.0'
    testImplementation "io.mockk:mockk:$mockkVersion"
    testImplementation "io.mockk:mockk-android:$mockkVersion"

    // dependencies for instrumented tests
    // JUnit4 Rules
    androidTestImplementation 'androidx.test.ext:junit:1.1.3'
    androidTestImplementation "androidx.test:rules:$androidxTestVersion"
    // Android JUnit Runner
    androidTestImplementation "androidx.test:runner:$androidxTestVersion"
    androidTestUtil "androidx.test:orchestrator:$androidxTestVersion"

    // Espresso core
    androidTestImplementation "androidx.test.espresso:espresso-core:$espressoVersion"
    androidTestImplementation "androidx.test.espresso:espresso-contrib:$espressoVersion"
    androidTestImplementation "androidx.test.espresso:espresso-web:$espressoVersion"
    androidTestImplementation "androidx.test.espresso:espresso-accessibility:$espressoVersion"

    // Mocking support
    androidTestImplementation 'com.github.tmurakami:dexopener:2.0.5' // required to allow mocking on API 27 and older
    androidTestImplementation "com.nhaarman.mockitokotlin2:mockito-kotlin:2.2.0"
    androidTestImplementation "org.mockito:mockito-core:$mockitoVersion"
    androidTestImplementation("org.mockito:mockito-android:$mockitoVersion") {
        exclude group: "net.bytebuddy", module: "byte-buddy-android"
    }
    androidTestImplementation "net.bytebuddy:byte-buddy:$byteBuddyVersion"
    androidTestImplementation "net.bytebuddy:byte-buddy-android:$byteBuddyVersion"
    androidTestImplementation "io.mockk:mockk-android:1.10.4"
    androidTestImplementation 'androidx.arch.core:core-testing:2.0.1'

    // UIAutomator - for cross-app UI tests, and to grant screen is turned on in Espresso tests
    // androidTestImplementation 'androidx.test.uiautomator:uiautomator:2.2.0'
    // fix conflict in dependencies; see http://g.co/androidstudio/app-test-app-conflict for details
    //androidTestImplementation "com.android.support:support-annotations:${supportLibraryVersion}"
    androidTestImplementation 'tools.fastlane:screengrab:2.0.0'
    implementation "org.jetbrains.kotlin:kotlin-stdlib:$kotlin_version"
    androidTestImplementation('com.android.support.test.espresso:espresso-intents:3.0.2')

    implementation "com.github.stateless4j:stateless4j:2.6.0"
}

configurations.all {
    resolutionStrategy{
        cacheChangingModulesFor 0, 'seconds'
        force 'org.objenesis:objenesis:2.6'
    }

}

tasks.withType(Test) {
    // increased logging for tests
    testLogging {
        events "passed", "skipped", "failed"
    }
}

android.applicationVariants.all { variant ->
    variant.outputs.all { output ->
        outputFileName = "${output.baseName}-${variant.versionCode}.apk"
    }
}

tasks.register("combinedTestReport", JacocoReport) {

    reports {
        xml.enabled true
        html.enabled true
        csv.enabled false
    }

    additionalSourceDirs.setFrom files(subprojects.sourceSets.main.allSource.srcDirs)
    sourceDirectories.setFrom files(subprojects.sourceSets.main.allSource.srcDirs)
    classDirectories.setFrom files(subprojects.sourceSets.main.output)
    executionData.setFrom project.fileTree(dir: project.buildDir, includes: [
        'jacoco/testGplayDebugUnitTest.exec', 'outputs/code-coverage/connected/flavors/GPLAY/*coverage.ec'
    ])
}

task ktlint(type: JavaExec, group: "verification") {
    description = "Check Kotlin code style."
    main = "com.pinterest.ktlint.Main"
    classpath = configurations.ktlint
    args "--reporter=plain", "--reporter=plain,output=${buildDir}/ktlint.txt,src/**/*.kt"
}

task ktlintFormat(type: JavaExec, group: "formatting") {
    description = "Fix Kotlin code style deviations."
    main = "com.pinterest.ktlint.Main"
    classpath = configurations.ktlint
    args "-F", "src/**/*.kt"
}

detekt {
    reports {
        xml {
            enabled = false
        }
    }
    config = files("detekt.yml")
    input = files("src/")
}

shot {
    showOnlyFailingTestsInReports = ciBuild
}<|MERGE_RESOLUTION|>--- conflicted
+++ resolved
@@ -60,13 +60,8 @@
 	daggerVersion = "2.36"
     markwonVersion =  "4.6.2"
     prismVersion = "2.0.0"
-<<<<<<< HEAD
-    androidLibraryVersion ="35d260b3613535a7c1e78474159520d5004ae762"
-    mockitoVersion = "3.11.2"
-=======
     androidLibraryVersion = "master-SNAPSHOT"
     mockitoVersion = "3.11.0"
->>>>>>> 29d6edc6
     mockkVersion = "1.10.4"
     powermockVersion = "2.0.9"
     byteBuddyVersion = "1.11.2"
