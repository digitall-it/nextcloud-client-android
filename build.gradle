--- conflicted
+++ resolved
@@ -54,12 +54,9 @@
     compile "com.android.support:appcompat-v7:${supportLibraryVersion}"
     compile 'com.getbase:floatingactionbutton:1.10.1'
     compile 'com.google.code.findbugs:annotations:2.0.1'
-<<<<<<< HEAD
     compile group: 'commons-io', name: 'commons-io', version: '2.4'
-=======
     compile 'com.jakewharton:butterknife:8.4.0'
     annotationProcessor 'com.jakewharton:butterknife-compiler:8.4.0'
->>>>>>> 588ae0f3
 
     /// dependencies for local unit tests
     testCompile 'junit:junit:4.12'
