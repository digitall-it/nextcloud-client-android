import com.github.spotbugs.snom.SpotBugsTask

// Gradle build file
//
// This project was started in Eclipse and later moved to Android Studio. In the transition, both IDEs were supported.
// Due to this, the files layout is not the usual in new projects created with Android Studio / gradle. This file
// merges declarations usually split in two separates build.gradle file, one for global settings of the project in
// its root folder, another one for the app module in subfolder of root.

buildscript {
    ext.kotlin_version = '1.4.10'
    repositories {
        google()
        jcenter()
        maven {
            url 'https://oss.sonatype.org/content/repositories/snapshots/'
        }
        maven {
            url 'https://plugins.gradle.org/m2/'
        }
        mavenCentral()
    }
    dependencies {
        classpath 'com.android.tools.build:gradle:4.0.1'
        classpath('com.hiya:jacoco-android:0.2')
        classpath 'gradle.plugin.com.github.spotbugs.snom:spotbugs-gradle-plugin:4.5.0'
        classpath "org.jetbrains.kotlin:kotlin-gradle-plugin:$kotlin_version"
        classpath "io.gitlab.arturbosch.detekt:detekt-gradle-plugin:1.13.1"
        classpath "commons-httpclient:commons-httpclient:3.1@jar" // remove after entire switch to lib v2
        classpath 'com.karumi:shot:4.4.0'
    }
}

apply plugin: 'com.android.application'

apply plugin: 'kotlin-android'
apply plugin: 'kotlin-android-extensions'
apply plugin: 'kotlin-kapt'
apply plugin: 'checkstyle'
apply plugin: 'pmd'
apply plugin: 'com.hiya.jacoco-android'
apply plugin: 'com.github.spotbugs'
apply plugin: 'io.gitlab.arturbosch.detekt'
apply plugin: 'shot'

configurations {
    ktlint

    all {
        exclude group: 'com.google.firebase', module: 'firebase-core'
        exclude group: 'com.google.firebase', module: 'firebase-analytics'
        exclude group: 'com.google.firebase', module: 'firebase-measurement-connector'
        exclude group: 'org.jetbrains', module: 'annotations-java5' // via prism4j, already using annotations explicitly

        // check for updates every build
        resolutionStrategy.cacheChangingModulesFor 0, 'seconds'
    }
}

ext {
    jacocoVersion = "0.8.2"
    daggerVersion = "2.29.1"
    markwonVersion =  "4.5.1"
    prismVersion = "2.0.0"
    butterknifeVersion = "10.2.3"
<<<<<<< HEAD
    androidLibraryVersion ="e447ff7839280857d44bb36b379fac609cbe4513"
    mockitoVersion = "3.5.10"
=======
    androidLibraryVersion = "master-SNAPSHOT"
    mockitoVersion = "3.5.11"
>>>>>>> 035b342b
    espressoVersion = "3.3.0"

    travisBuild = System.getenv("TRAVIS") == "true"

    // allows for -D pre-dex=false to be set
    preDexEnabled = "true" == System.getProperty("pre-dex", "true")
}

repositories {
    google()
    jcenter()
    maven { url "https://jitpack.io" }
    maven { url 'https://oss.sonatype.org/content/repositories/snapshots/' }

    flatDir {
        dirs 'libs'
    }
}

// semantic versioning for version code
def versionMajor = 3
def versionMinor = 14
def versionPatch = 0
def versionBuild = 0 // 0-50=Alpha / 51-98=RC / 90-99=stable

for (TaskExecutionRequest tr : getGradle().getStartParameter().getTaskRequests()) {
    for (String arg : tr.args) {
        // any gplay, but only exact "build", as e.g. buildGeneric shall not apply gplay.grade
        if (arg.contains("Gplay") || arg.contains("lint") || arg.contains("ExecuteScreenshot") || arg == "build") {
            apply from: 'gplay.gradle'
            System.console().println("Applying gplay.gradle")
            break
        }
    }
}



android {
    lintOptions {
        checkGeneratedSources = true
        abortOnError false
        htmlReport true
        htmlOutput file("$project.buildDir/reports/lint/lint.html")
        disable 'MissingTranslation',
            'GradleDependency',
            'VectorPath',
            'IconMissingDensityFolder',
            'IconDensities',
            'GoogleAppIndexingWarning',
            'MissingDefaultResource',
            'InvalidPeriodicWorkRequestInterval' // crashes due to a bug in lint itself
    }

    dexOptions {
        javaMaxHeapSize "4g"
    }

    compileSdkVersion 29

    defaultConfig {
        minSdkVersion 18
        targetSdkVersion 29

        // arguments to be passed to functional tests
        testInstrumentationRunner "com.nextcloud.client.ScreenshotTestRunner"
        testInstrumentationRunnerArgument "TEST_SERVER_URL", "${NC_TEST_SERVER_BASEURL}"
        testInstrumentationRunnerArgument "TEST_SERVER_USERNAME", "${NC_TEST_SERVER_USERNAME}"
        testInstrumentationRunnerArgument "TEST_SERVER_PASSWORD", "${NC_TEST_SERVER_PASSWORD}"
        testInstrumentationRunnerArguments disableAnalytics: 'true'

        multiDexEnabled true

        versionCode versionMajor * 10000000 + versionMinor * 10000 + versionPatch * 100 + versionBuild

        if (versionBuild > 89) {
            versionName "${versionMajor}.${versionMinor}.${versionPatch}"
        } else if (versionBuild > 50) {
            versionName "${versionMajor}.${versionMinor}.${versionPatch} RC" + (versionBuild - 50)
        } else {
            versionName "${versionMajor}.${versionMinor}.${versionPatch} Alpha" + (versionBuild + 1)
        }

        // adapt structure from Eclipse to Gradle/Android Studio expectations;
        // see http://tools.android.com/tech-docs/new-build-system/user-guide#TOC-Configuring-the-Structure

        flavorDimensions "default"

        buildTypes {
            debug {
                testCoverageEnabled (project.hasProperty('coverage'))
            }
        }

        productFlavors {
            // used for f-droid
            generic {
                applicationId 'com.nextcloud.client'
                dimension "default"
            }

            gplay {
                applicationId 'com.nextcloud.client'
                dimension "default"
            }

            versionDev {
                applicationId "com.nextcloud.android.beta"
                dimension "default"
                versionCode 20200918
                versionName "20200918"
            }

            qa {
                applicationId "com.nextcloud.android.qa"
                dimension "default"
                versionCode 1
                versionName "1"
            }
        }

        testOptions {
            unitTests.returnDefaultValues = true
            animationsDisabled true
        }
    }

    // adapt structure from Eclipse to Gradle/Android Studio expectations;
    // see http://tools.android.com/tech-docs/new-build-system/user-guide#TOC-Configuring-the-Structure

    dexOptions {
        // Skip pre-dexing when running on Travis CI or when disabled via -D pre-dex=false.
        preDexLibraries = preDexEnabled && !travisBuild
    }

    packagingOptions {
        exclude 'META-INF/LICENSE.txt'
        exclude 'META-INF/LICENSE'
    }

    tasks.register("checkstyle", Checkstyle) {
        configFile = file("${rootProject.projectDir}/checkstyle.xml")
        configProperties.checkstyleSuppressionsPath = file("${project.rootDir}/config/quality/checkstyle/suppressions.xml").absolutePath
        source 'src'
        include '**/*.java'
        exclude '**/gen/**'
        classpath = files()
    }

    tasks.register("pmd", Pmd) {
        ruleSetFiles = files("${project.rootDir}/ruleset.xml")
        ignoreFailures = true // should continue checking
        ruleSets = []

        source 'src'
        include '**/*.java'
        exclude '**/gen/**'

        reports {
            xml.enabled = false
            html.enabled = true
            xml {
                destination = file("$project.buildDir/reports/pmd/pmd.xml")
            }
            html {
                destination = file("$project.buildDir/reports/pmd/pmd.html")
            }
        }
    }

    android.applicationVariants.all { variant ->
        String variantName = variant.name
        String capVariantName = variantName.substring(0, 1).toUpperCase() + variantName.substring(1)
        tasks.register("spotbugs${capVariantName}Report", SpotBugsTask) {
            ignoreFailures = true // should continue checking
            effort = "max"
            reportLevel = "medium"
            classes = fileTree("$project.buildDir/intermediates/javac/${variantName}/classes/")
            excludeFilter = file("${project.rootDir}/spotbugs-filter.xml")

            reports {
                xml.enabled = false
                html {
                    enabled = true
                    destination = file("$project.buildDir/reports/spotbugs/spotbugs.html")
                }
            }
        }
    }

    check.dependsOn 'checkstyle', 'spotbugsGplayDebugReport', 'pmd', 'lint', 'ktlint', 'detekt'

    compileOptions {
        sourceCompatibility JavaVersion.VERSION_1_8
        targetCompatibility JavaVersion.VERSION_1_8
    }

    buildFeatures {
        dataBinding true
        viewBinding true
    }
}

dependencies {
    // dependencies for app building
    implementation 'androidx.multidex:multidex:2.0.1'
//    implementation project('nextcloud-android-library')
    genericImplementation "com.github.nextcloud:android-library:$androidLibraryVersion"
    gplayImplementation "com.github.nextcloud:android-library:$androidLibraryVersion"
    versionDevImplementation "com.github.nextcloud:android-library:$androidLibraryVersion"
    qaImplementation "com.github.nextcloud:android-library:$androidLibraryVersion"

    kapt 'javax.xml.bind:jaxb-api:2.3.1'
    kapt 'org.glassfish.jaxb:jaxb-core:2.3.0.1'
    kapt 'org.glassfish.jaxb:jaxb-runtime:2.3.3'

    annotationProcessor 'javax.xml.bind:jaxb-api:2.3.1'
    annotationProcessor 'org.glassfish.jaxb:jaxb-core:2.3.0.1'
    annotationProcessor 'org.glassfish.jaxb:jaxb-runtime:2.3.3'

    compileOnly 'org.jbundle.util.osgi.wrapped:org.jbundle.util.osgi.wrapped.org.apache.http.client:4.1.2' // remove after entire switch to lib v2
    implementation "commons-httpclient:commons-httpclient:3.1@jar" // remove after entire switch to lib v2
    implementation 'org.apache.jackrabbit:jackrabbit-webdav:2.13.1' // remove after entire switch to lib v2
    implementation 'androidx.constraintlayout:constraintlayout:2.0.1'
    implementation 'androidx.legacy:legacy-support-v4:1.0.0'
    implementation 'com.google.android.material:material:1.2.1'
    implementation 'com.jakewharton:disklrucache:2.0.2'
    implementation 'androidx.appcompat:appcompat:1.2.0-rc01'
    implementation 'androidx.cardview:cardview:1.0.0'
    implementation 'androidx.exifinterface:exifinterface:1.3.0'
    implementation "androidx.lifecycle:lifecycle-viewmodel-ktx:2.2.0"
    implementation "androidx.work:work-runtime:2.4.0"
    implementation "androidx.work:work-runtime-ktx:2.4.0"
    implementation "androidx.fragment:fragment:1.2.5"
    implementation 'com.github.albfernandez:juniversalchardet:2.0.3' // need this version for Android <7
    compileOnly 'com.google.code.findbugs:annotations:2.0.1'
    implementation 'commons-io:commons-io:2.8.0'
    implementation "com.jakewharton:butterknife:$butterknifeVersion"
    kapt "com.jakewharton:butterknife-compiler:$butterknifeVersion"
    implementation 'org.greenrobot:eventbus:3.2.0'
    implementation 'com.googlecode.ez-vcard:ez-vcard:0.11.0'
    implementation 'org.lukhnos:nnio:0.2'
    implementation 'org.bouncycastle:bcpkix-jdk15on:1.65'
    implementation 'com.google.code.gson:gson:2.8.6'
    implementation 'com.afollestad:sectioned-recyclerview:0.5.0'
    implementation 'com.github.chrisbanes:PhotoView:2.3.0'
    implementation 'pl.droidsonroids.gif:android-gif-drawable:1.2.21'
    implementation 'com.github.tobiaskaminsky:qrcodescanner:0.1.2.2' // 'com.github.blikoon:QRCodeScanner:0.1.2'
    implementation 'com.google.android:flexbox:2.0.1'
    implementation 'org.parceler:parceler-api:1.1.13'
    kapt 'org.parceler:parceler:1.1.13'
    implementation('com.github.bumptech.glide:glide:3.8.0') {
        exclude group: "com.android.support"
    }
    implementation 'com.caverock:androidsvg:1.4'
    implementation 'androidx.annotation:annotation:1.1.0'
    implementation 'com.google.code.gson:gson:2.8.6'

    implementation 'com.github.cotechde.hwsecurity:hwsecurity-fido:4.1.0'
    implementation 'com.github.cotechde.hwsecurity:hwsecurity-fido2:4.1.0'

    spotbugsPlugins 'com.h3xstream.findsecbugs:findsecbugs-plugin:1.10.1'
    spotbugsPlugins 'com.mebigfatguy.fb-contrib:fb-contrib:7.4.7'

    implementation "com.google.dagger:dagger:$daggerVersion"
    implementation "com.google.dagger:dagger-android:$daggerVersion"
    implementation "com.google.dagger:dagger-android-support:$daggerVersion"
    kapt "com.google.dagger:dagger-compiler:$daggerVersion"
    kapt "com.google.dagger:dagger-android-processor:$daggerVersion"

    ktlint "com.pinterest:ktlint:0.39.0"
    implementation 'org.conscrypt:conscrypt-android:2.5.1'

    // Shimmer animation
    implementation 'com.elyeproj.libraries:loaderviewlibrary:2.0.0'

    // dependencies for markdown rendering
    implementation "io.noties.markwon:core:$markwonVersion"
    implementation "io.noties.markwon:ext-strikethrough:$markwonVersion"
    implementation "io.noties.markwon:ext-tables:$markwonVersion"
    implementation "io.noties.markwon:ext-tasklist:$markwonVersion"
    implementation "io.noties.markwon:html:$markwonVersion"

    implementation "io.noties.markwon:syntax-highlight:$markwonVersion"
    implementation "io.noties:prism4j:$prismVersion"
    kapt "io.noties:prism4j-bundler:$prismVersion"

    // dependencies for local unit tests
    testImplementation 'junit:junit:4.13'
    testImplementation "org.mockito:mockito-core:$mockitoVersion"
    testImplementation 'androidx.test:core:1.3.0'
    testImplementation 'org.powermock:powermock-core:2.0.7'
    testImplementation 'org.powermock:powermock-module-junit4:2.0.7'
    testImplementation 'org.powermock:powermock-api-mockito2:2.0.7'
    testImplementation 'org.json:json:20200518'
    testImplementation "com.nhaarman.mockitokotlin2:mockito-kotlin:2.2.0"
    testImplementation 'androidx.arch.core:core-testing:2.1.0'
    testImplementation 'io.mockk:mockk:1.10.0'
    testImplementation 'io.mockk:mockk-android:1.10.0'

    // dependencies for instrumented tests
    // JUnit4 Rules
    androidTestImplementation 'androidx.test.ext:junit:1.1.2'
    androidTestImplementation 'androidx.test:rules:1.3.0'
    // Android JUnit Runner
    androidTestImplementation 'androidx.test:runner:1.3.0'
    androidTestUtil 'androidx.test:orchestrator:1.3.0'

    // Espresso core
    androidTestImplementation "androidx.test.espresso:espresso-core:$espressoVersion"
    androidTestImplementation "androidx.test.espresso:espresso-contrib:$espressoVersion"
    androidTestImplementation "androidx.test.espresso:espresso-web:$espressoVersion"

    // Mocking support
    androidTestImplementation 'com.github.tmurakami:dexopener:2.0.5' // required to allow mocking on API 27 and older
    androidTestImplementation "com.nhaarman.mockitokotlin2:mockito-kotlin:2.2.0"
    androidTestImplementation "org.mockito:mockito-core:$mockitoVersion"
    androidTestImplementation("org.mockito:mockito-android:$mockitoVersion") {
        exclude group: "net.bytebuddy", module: "byte-buddy-android"
    }
    androidTestImplementation 'net.bytebuddy:byte-buddy:1.10.14'
    androidTestImplementation "net.bytebuddy:byte-buddy-android:1.10.14"
    androidTestImplementation "io.mockk:mockk-android:1.10.0"
    androidTestImplementation 'androidx.arch.core:core-testing:2.0.1'

    // UIAutomator - for cross-app UI tests, and to grant screen is turned on in Espresso tests
    // androidTestImplementation 'androidx.test.uiautomator:uiautomator:2.2.0'
    // fix conflict in dependencies; see http://g.co/androidstudio/app-test-app-conflict for details
    //androidTestImplementation "com.android.support:support-annotations:${supportLibraryVersion}"
    androidTestImplementation 'tools.fastlane:screengrab:2.0.0'
    implementation "org.jetbrains.kotlin:kotlin-stdlib-jdk7:$kotlin_version"
    androidTestImplementation('com.android.support.test.espresso:espresso-intents:3.0.2')

//    jacocoAnt "org.jacoco:org.jacoco.ant:${jacocoVersion}"
//    jacocoAgent "org.jacoco:org.jacoco.agent:${jacocoVersion}"
//    androidJacocoAgent "org.jacoco:org.jacoco.agent:${jacocoVersion}"
//    androidJacocoAnt "org.jacoco:org.jacoco.ant:${jacocoVersion}"
//    androidJacocoAnt "org.jacoco:org.jacoco.core:${jacocoVersion}"
//    androidJacocoAnt "org.jacoco:org.jacoco.report:${jacocoVersion}"
//    androidJacocoAnt "org.jacoco:org.jacoco.agent:${jacocoVersion}"

    implementation "com.github.stateless4j:stateless4j:2.6.0"
}

spotbugs {
    toolVersion = '3.1.12'
}

configurations.all {
    resolutionStrategy{
        cacheChangingModulesFor 0, 'seconds'
        force 'org.objenesis:objenesis:2.6'
    }

}

tasks.withType(Test) {
    // increased logging for tests
    testLogging {
        events "passed", "skipped", "failed"
    }
}

android.applicationVariants.all { variant ->
    variant.outputs.all { output ->
        outputFileName = "${output.baseName}-${variant.versionCode}.apk"
    }
}

tasks.register("combinedTestReport", JacocoReport) {

    reports {
        xml.enabled true
        html.enabled true
        csv.enabled false
    }

    additionalSourceDirs.setFrom files(subprojects.sourceSets.main.allSource.srcDirs)
    sourceDirectories.setFrom files(subprojects.sourceSets.main.allSource.srcDirs)
    classDirectories.setFrom files(subprojects.sourceSets.main.output)
    executionData.setFrom project.fileTree(dir: project.buildDir, includes: [
        'jacoco/testGplayDebugUnitTest.exec', 'outputs/code-coverage/connected/flavors/GPLAY/*coverage.ec'
    ])
}

task ktlint(type: JavaExec, group: "verification") {
    description = "Check Kotlin code style."
    main = "com.pinterest.ktlint.Main"
    classpath = configurations.ktlint
    args "--reporter=plain", "--reporter=plain,output=${buildDir}/ktlint.txt,src/**/*.kt"
}

task ktlintFormat(type: JavaExec, group: "formatting") {
    description = "Fix Kotlin code style deviations."
    main = "com.pinterest.ktlint.Main"
    classpath = configurations.ktlint
    args "-F", "src/**/*.kt"
}

detekt {
    reports {
        xml {
            enabled = false
        }
    }
    config = files("detekt.yml")
    input = files("src/")
}<|MERGE_RESOLUTION|>--- conflicted
+++ resolved
@@ -63,13 +63,8 @@
     markwonVersion =  "4.5.1"
     prismVersion = "2.0.0"
     butterknifeVersion = "10.2.3"
-<<<<<<< HEAD
-    androidLibraryVersion ="e447ff7839280857d44bb36b379fac609cbe4513"
-    mockitoVersion = "3.5.10"
-=======
     androidLibraryVersion = "master-SNAPSHOT"
     mockitoVersion = "3.5.11"
->>>>>>> 035b342b
     espressoVersion = "3.3.0"
 
     travisBuild = System.getenv("TRAVIS") == "true"
