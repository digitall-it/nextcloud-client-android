--- conflicted
+++ resolved
@@ -59,13 +59,8 @@
     markwonVersion =  "4.6.2"
     prismVersion = "2.0.0"
     butterknifeVersion = "10.2.3"
-<<<<<<< HEAD
-    androidLibraryVersion ="4c2b2ec9383d9a66049011559992e719a145d0ef"
-    mockitoVersion = "3.8.0"
-=======
     androidLibraryVersion = "master-SNAPSHOT"
     mockitoVersion = "3.9.0"
->>>>>>> 0cc7704d
     mockkVersion = "1.10.4"
     powermockVersion = "2.0.9"
     byteBuddyVersion = "1.10.22"
