--- conflicted
+++ resolved
@@ -10,11 +10,7 @@
         jcenter()
     }
     dependencies {
-<<<<<<< HEAD
         classpath 'com.android.tools.build:gradle:2.2.2'
-=======
-        classpath 'com.android.tools.build:gradle:2.2.1'
->>>>>>> 3c62f412
     }
 }
 
@@ -143,7 +139,7 @@
         debug.setRoot('build-types/debug')
         release.setRoot('build-types/release')
     }
-	
+
     dexOptions {
         // Skip pre-dexing when running on Travis CI or when disabled via -Dpre-dex=false.
         preDexLibraries = preDexEnabled && !travisBuild
