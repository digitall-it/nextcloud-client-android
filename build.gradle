--- conflicted
+++ resolved
@@ -89,20 +89,12 @@
         productFlavors {
             // used for f-droid
             generic {
-<<<<<<< HEAD
                 applicationId 'com.nextcloud.android.beta'
-=======
-                applicationId 'com.nextcloud.client'
->>>>>>> 08076d3b
                 dimension "default"
             }
 
             gplay {
-<<<<<<< HEAD
                 applicationId 'com.nextcloud.android.beta'
-=======
-                applicationId 'com.nextcloud.client'
->>>>>>> 08076d3b
                 dimension "default"
             }
 
@@ -194,7 +186,6 @@
         sourceCompatibility JavaVersion.VERSION_1_8
         targetCompatibility JavaVersion.VERSION_1_8
     }
-<<<<<<< HEAD
     buildTypes {
         release {
             signingConfig signingConfigs.release
@@ -208,21 +199,14 @@
     android.signingConfigs.release.storePassword = RELEASE_STORE_PASSWORD
     android.signingConfigs.release.keyAlias = RELEASE_KEY_ALIAS
     android.signingConfigs.release.keyPassword = RELEASE_KEY_PASSWORD
-=======
->>>>>>> 08076d3b
 }
 
 dependencies {
     /// dependencies for app building
     compile name: 'touch-image-view'
-<<<<<<< HEAD
-    compile 'com.android.support:multidex:1.0.1'
+    compile 'com.android.support:multidex:1.0.2'
 
     compile 'com.github.nextcloud:android-library:dev-SNAPSHOT'
-=======
-    compile 'com.android.support:multidex:1.0.2'
-    compile 'com.github.nextcloud:android-library:1.0.23'
->>>>>>> 08076d3b
     compile "com.android.support:support-v4:${supportLibraryVersion}"
     compile "com.android.support:design:${supportLibraryVersion}"
     compile 'com.jakewharton:disklrucache:2.0.2'
