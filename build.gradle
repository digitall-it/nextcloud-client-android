// Gradle build file
//
// This project was started in Eclipse and later moved to Android Studio. In the transition, both IDEs were supported.
// Due to this, the files layout is not the usual in new projects created with Android Studio / gradle. This file
// merges declarations usually split in two separates build.gradle file, one for global settings of the project in
// its root folder, another one for the app module in subfolder of root.
import com.github.spotbugs.SpotBugsTask

buildscript {
    ext.kotlin_version = '1.3.50'
    repositories {
        google()
        jcenter()
        maven {
            url 'https://oss.sonatype.org/content/repositories/snapshots/'
        }
        maven {
            url 'https://plugins.gradle.org/m2/'
        }
        mavenCentral()
    }
    dependencies {
        classpath 'com.android.tools.build:gradle:3.5.1'
        classpath('com.dicedmelon.gradle:jacoco-android:0.1.4') {
            exclude group: 'org.codehaus.groovy', module: 'groovy-all'
        }
        classpath 'gradle.plugin.com.github.spotbugs:spotbugs-gradle-plugin:1.6.6'
        classpath "org.jetbrains.kotlin:kotlin-gradle-plugin:$kotlin_version"
        classpath "io.gitlab.arturbosch.detekt:detekt-gradle-plugin:1.1.1"
    }
}

apply plugin: 'com.android.application'

apply plugin: 'kotlin-android'
apply plugin: 'kotlin-android-extensions'
apply plugin: 'kotlin-kapt'
apply plugin: 'checkstyle'
apply plugin: 'pmd'
apply plugin: 'jacoco-android'
apply plugin: "com.github.spotbugs"
apply plugin: "io.gitlab.arturbosch.detekt"

configurations {
    ktlint

    all {
        exclude group: 'com.google.firebase', module: 'firebase-core'
        exclude group: 'com.google.firebase', module: 'firebase-analytics'
        exclude group: 'com.google.firebase', module: 'firebase-measurement-connector'
        exclude group: 'org.jetbrains', module: 'annotations-java5' // via prism4j, already using annotations explicitely

        // check for updates every build
        resolutionStrategy.cacheChangingModulesFor 0, 'seconds'
    }
}

ext {
    jacocoVersion = "0.8.2"
    daggerVersion = "2.25.2"
    markwonVersion =  "4.1.2"
    prismVersion = "2.0.0"
    androidLibraryVersion = "1.7.0"

    travisBuild = System.getenv("TRAVIS") == "true"

    // allows for -Dpre-dex=false to be set
    preDexEnabled = "true".equals(System.getProperty("pre-dex", "true"))
}

repositories {
    google()
    jcenter()
    maven { url "https://jitpack.io" }
    maven { url 'https://oss.sonatype.org/content/repositories/snapshots/' }

    flatDir {
        dirs 'libs'
    }
}

// semantic versioning for version code
def versionMajor = 3
def versionMinor = 9
<<<<<<< HEAD
def versionPatch = 1
=======
def versionPatch = 2
>>>>>>> 6755d911
def versionBuild = 90 // 0-50=Alpha / 51-98=RC / 90-99=stable

for (TaskExecutionRequest tr : getGradle().getStartParameter().getTaskRequests()) {
    for (String arg : tr.args) {
        // any gplay, but only exact "build", as e.g. buildGeneric shall not apply gplay.grade
        if (arg.contains("Gplay") || arg.contains("lint") || arg == "build") {
            apply from: 'gplay.gradle'
            System.console().println("Applying gplay.gradle")
            break
        }
    }
}

spotbugs {
    toolVersion = '3.1.12'
}

android {
    lintOptions {
        abortOnError false
        htmlReport true
        htmlOutput file("$project.buildDir/reports/lint/lint.html")
        disable 'MissingTranslation',
            'GradleDependency',
            'VectorPath',
            'IconMissingDensityFolder',
            'IconDensities',
            'GoogleAppIndexingWarning',
            'MissingDefaultResource'
    }

    dexOptions {
        javaMaxHeapSize "4g"
    }

    compileSdkVersion 28

    defaultConfig {
        minSdkVersion 14
        targetSdkVersion 28

        // arguments to be passed to functional tests
        testInstrumentationRunner "androidx.test.runner.AndroidJUnitRunner"
        testInstrumentationRunnerArgument "TEST_SERVER_URL", "${NC_TEST_SERVER_BASEURL}"
        testInstrumentationRunnerArgument "TEST_SERVER_USERNAME", "${NC_TEST_SERVER_USERNAME}"
        testInstrumentationRunnerArgument "TEST_SERVER_PASSWORD", "${NC_TEST_SERVER_PASSWORD}"

        multiDexEnabled true

        versionCode versionMajor * 10000000 + versionMinor * 10000 + versionPatch * 100 + versionBuild

        if (versionBuild > 89) {
            versionName "${versionMajor}.${versionMinor}.${versionPatch}"
        } else if (versionBuild > 50) {
            versionName "${versionMajor}.${versionMinor}.${versionPatch} RC" + (versionBuild - 50)
        } else {
            versionName "${versionMajor}.${versionMinor}.${versionPatch} Alpha" + (versionBuild + 1)
        }

        // adapt structure from Eclipse to Gradle/Android Studio expectations;
        // see http://tools.android.com/tech-docs/new-build-system/user-guide#TOC-Configuring-the-Structure

        flavorDimensions "default"

        buildTypes {
            debug {
                testCoverageEnabled (project.hasProperty('coverage'))
            }
        }

        productFlavors {
            // used for f-droid
            generic {
                applicationId 'com.infomaniak.drive'
                dimension "default"
            }

            gplay {
                applicationId 'com.infomaniak.drive'
                dimension "default"
            }

            versionDev {
                applicationId "com.infomaniak.drive.android.beta"
                dimension "default"
                versionCode 20191026
                versionName "20191026"
            }

            qa {
                applicationId "com.infomaniak.drive.android.qa"
                dimension "default"
                versionCode 1
                versionName "1"
            }
        }

        testOptions {
            unitTests.returnDefaultValues = true
        }
    }

    // adapt structure from Eclipse to Gradle/Android Studio expectations;
    // see http://tools.android.com/tech-docs/new-build-system/user-guide#TOC-Configuring-the-Structure

    dexOptions {
        // Skip pre-dexing when running on Travis CI or when disabled via -Dpre-dex=false.
        preDexLibraries = preDexEnabled && !travisBuild
    }

    packagingOptions {
        exclude 'META-INF/LICENSE.txt'
        exclude 'META-INF/LICENSE'
    }

    tasks.register("checkstyle", Checkstyle) {
        configFile = file("${rootProject.projectDir}/checkstyle.xml")
        configProperties.checkstyleSuppressionsPath = file("${project.rootDir}/config/quality/checkstyle/suppressions.xml").absolutePath
        source 'src'
        include '**/*.java'
        exclude '**/gen/**'
        classpath = files()
    }

    tasks.register("pmd", Pmd) {
        ruleSetFiles = files("${project.rootDir}/ruleset.xml")
        ignoreFailures = true // should continue checking
        ruleSets = []

        source 'src'
        include '**/*.java'
        exclude '**/gen/**'

        reports {
            xml.enabled = false
            html.enabled = true
            xml {
                destination = file("$project.buildDir/reports/pmd/pmd.xml")
            }
            html {
                destination = file("$project.buildDir/reports/pmd/pmd.html")
            }
        }
    }

    android.applicationVariants.all { variant ->
        String variantName = variant.name
        String capVariantName = variantName.substring(0, 1).toUpperCase() + variantName.substring(1)
        tasks.register("spotbugs${capVariantName}", SpotBugsTask) {
            ignoreFailures = true // should continue checking
            effort = "max"
            reportLevel = "medium"
            classes = fileTree("$project.buildDir/intermediates/javac/${variantName}/classes/")
            excludeFilter = file("${project.rootDir}/spotbugs-filter.xml")
            pluginClasspath = project.configurations.spotbugsPlugins
            source = fileTree('src/main/java')
            classpath = files()
            include '**/*.java'
            exclude '**/gen/**'

            reports {
                xml.enabled = false
                html.enabled = true
                html {
                    destination = file("$project.buildDir/reports/spotbugs/spotbugs.html")
                }
            }
        }
    }

    check.dependsOn 'checkstyle', 'spotbugsGplayDebug', 'pmd', 'lint', 'ktlint', 'detekt'

    compileOptions {
        sourceCompatibility JavaVersion.VERSION_1_8
        targetCompatibility JavaVersion.VERSION_1_8
    }

    dataBinding {
        enabled true
    }
}

dependencies {
    // dependencies for app building
    implementation 'androidx.multidex:multidex:2.0.1'
//    implementation project('nextcloud-android-library')
    genericImplementation "com.github.nextcloud:android-library:$androidLibraryVersion"
    gplayImplementation "com.github.nextcloud:android-library:$androidLibraryVersion"
    versionDevImplementation "com.github.nextcloud:android-library:$androidLibraryVersion"
    qaImplementation "com.github.nextcloud:android-library:$androidLibraryVersion"
    implementation 'androidx.constraintlayout:constraintlayout:1.1.3'
    implementation 'androidx.legacy:legacy-support-v4:1.0.0'
    implementation 'com.google.android.material:material:1.0.0'
    implementation 'com.jakewharton:disklrucache:2.0.2'
    implementation 'androidx.appcompat:appcompat:1.1.0'
    implementation 'androidx.cardview:cardview:1.0.0'
    implementation 'androidx.exifinterface:exifinterface:1.0.0'
    implementation "androidx.lifecycle:lifecycle-viewmodel-ktx:2.1.0"
    implementation "androidx.work:work-runtime:2.2.0"
    implementation "androidx.work:work-runtime-ktx:2.2.0"
    implementation 'com.github.albfernandez:juniversalchardet:2.0.3' // need this version for Android <7
    implementation 'com.google.code.findbugs:annotations:2.0.1'
    implementation 'commons-io:commons-io:2.6'
    implementation 'com.github.tobiaskaminsky:android-job:v1.2.6.1' // 'com.github.evernote:android-job:v1.2.5'
    implementation 'com.jakewharton:butterknife:10.2.0'
    kapt 'com.jakewharton:butterknife-compiler:10.2.0'
    implementation 'org.greenrobot:eventbus:3.1.1'
    implementation 'com.googlecode.ez-vcard:ez-vcard:0.10.5'
    implementation 'org.lukhnos:nnio:0.2'
    implementation 'com.madgag.spongycastle:pkix:1.54.0.0'
    implementation 'com.google.code.gson:gson:2.8.6'
    implementation 'com.afollestad:sectioned-recyclerview:0.5.0'
    implementation 'com.github.chrisbanes:PhotoView:2.3.0'
    implementation 'pl.droidsonroids.gif:android-gif-drawable:1.2.15'
    implementation 'com.github.tobiaskaminsky:qrcodescanner:0.1.2.2' // 'com.github.blikoon:QRCodeScanner:0.1.2'
    implementation 'com.google.android:flexbox:1.1.1'
    implementation 'org.parceler:parceler-api:1.1.12'
    kapt 'org.parceler:parceler:1.1.12'
    implementation('com.github.bumptech.glide:glide:3.8.0') {
        exclude group: "com.android.support"
    }
    implementation 'com.caverock:androidsvg:1.4'
    implementation 'androidx.annotation:annotation:1.1.0'
    implementation 'com.google.code.gson:gson:2.8.6'
    implementation 'org.jetbrains:annotations:17.0.0'

    implementation 'com.github.cotechde.hwsecurity:hwsecurity-fido:2.5.1'

    spotbugsPlugins 'com.h3xstream.findsecbugs:findsecbugs-plugin:1.10.0'
    spotbugsPlugins 'com.mebigfatguy.fb-contrib:fb-contrib:7.4.7'

    implementation "com.google.dagger:dagger:$daggerVersion"
    implementation "com.google.dagger:dagger-android:$daggerVersion"
    implementation "com.google.dagger:dagger-android-support:$daggerVersion"
    kapt "com.google.dagger:dagger-compiler:$daggerVersion"
    kapt "com.google.dagger:dagger-android-processor:$daggerVersion"

    compileOnly "org.projectlombok:lombok:1.18.10"
    annotationProcessor "org.projectlombok:lombok:1.18.10"

    ktlint "com.pinterest:ktlint:0.35.0"
    implementation 'org.conscrypt:conscrypt-android:2.2.1'

    // dependencies for markdown rendering
    implementation "io.noties.markwon:core:$markwonVersion"
    implementation "io.noties.markwon:ext-strikethrough:$markwonVersion"
    implementation "io.noties.markwon:ext-tables:$markwonVersion"
    implementation "io.noties.markwon:ext-tasklist:$markwonVersion"
    implementation "io.noties.markwon:html:$markwonVersion"

    implementation "io.noties.markwon:syntax-highlight:$markwonVersion"
    implementation "io.noties:prism4j:$prismVersion"
    kapt "io.noties:prism4j-bundler:$prismVersion"

    // dependencies for local unit tests
    testImplementation 'junit:junit:4.12'
    testImplementation 'org.mockito:mockito-core:3.1.0'
    testImplementation 'androidx.test:core:1.2.0'
    testImplementation 'org.powermock:powermock-core:2.0.4'
    testImplementation 'org.powermock:powermock-module-junit4:2.0.4'
    testImplementation 'org.powermock:powermock-api-mockito2:2.0.4'
    testImplementation 'org.json:json:20190722'
    testImplementation "com.nhaarman.mockitokotlin2:mockito-kotlin:2.2.0"
    testImplementation "androidx.arch.core:core-testing:2.1.0"

    // dependencies for instrumented tests
    // JUnit4 Rules
    androidTestImplementation 'androidx.test.ext:junit:1.1.1'
    androidTestImplementation 'androidx.test:rules:1.2.0'
    // Android JUnit Runner
    androidTestImplementation 'androidx.test:runner:1.2.0'

    // Espresso core
    androidTestImplementation 'androidx.test.espresso:espresso-core:3.2.0'
    androidTestImplementation 'androidx.test.espresso:espresso-contrib:3.2.0'
    androidTestImplementation 'org.mockito:mockito-core:3.1.0'
    // UIAutomator - for cross-app UI tests, and to grant screen is turned on in Espresso tests
    // androidTestImplementation 'androidx.test.uiautomator:uiautomator:2.2.0'
    // fix conflict in dependencies; see http://g.co/androidstudio/app-test-app-conflict for details
    //androidTestImplementation "com.android.support:support-annotations:${supportLibraryVersion}"
    androidTestImplementation 'tools.fastlane:screengrab:1.2.0'
    implementation "org.jetbrains.kotlin:kotlin-stdlib-jdk7:$kotlin_version"

//    jacocoAnt "org.jacoco:org.jacoco.ant:${jacocoVersion}"
//    jacocoAgent "org.jacoco:org.jacoco.agent:${jacocoVersion}"
//    androidJacocoAgent "org.jacoco:org.jacoco.agent:${jacocoVersion}"
//    androidJacocoAnt "org.jacoco:org.jacoco.ant:${jacocoVersion}"
//    androidJacocoAnt "org.jacoco:org.jacoco.core:${jacocoVersion}"
//    androidJacocoAnt "org.jacoco:org.jacoco.report:${jacocoVersion}"
//    androidJacocoAnt "org.jacoco:org.jacoco.agent:${jacocoVersion}"

    implementation "com.github.stateless4j:stateless4j:2.6.0"
}

configurations.all {
    resolutionStrategy.cacheChangingModulesFor 0, 'seconds'
}

tasks.withType(Test) {
    // increased logging for tests
    testLogging {
        events "passed", "skipped", "failed"
    }
}

android.applicationVariants.all { variant ->
    variant.outputs.all { output ->
        outputFileName = "${output.baseName}-${variant.versionCode}.apk"
    }
}

tasks.register("combinedTestReport", JacocoReport) {

    reports {
        xml.enabled = true
        html.enabled = true
    }

    def fileFilter = ['**/R.class', '**/R$*.class', '**/BuildConfig.*', '**/Manifest*.*', '**/*Test*.*', 'android/**/*.*']
    def debugTree = fileTree(dir: "$project.buildDir/intermediates/classes/gplay/debug", excludes: fileFilter)
    def mainSrc = "$project.projectDir/src/main/java"

    sourceDirectories = files([mainSrc])
    classDirectories = files([debugTree])
    executionData = fileTree(dir: project.buildDir, includes: [
        'jacoco/testGplayDebugUnitTest.exec', 'outputs/code-coverage/connected/flavors/GPLAY/*coverage.ec'
    ])
}

task ktlint(type: JavaExec, group: "verification") {
    description = "Check Kotlin code style."
    main = "com.pinterest.ktlint.Main"
    classpath = configurations.ktlint
    args "--reporter=plain", "--reporter=plain,output=${buildDir}/ktlint.txt,src/**/*.kt"
}

task ktlintFormat(type: JavaExec, group: "formatting") {
    description = "Fix Kotlin code style deviations."
    main = "com.pinterest.ktlint.Main"
    classpath = configurations.ktlint
    args "-F", "src/**/*.kt"
}

detekt {
    reports {
        xml {
            enabled = false
        }
    }
    config = files("detekt.yml")
    input = files("src/")
}<|MERGE_RESOLUTION|>--- conflicted
+++ resolved
@@ -82,11 +82,7 @@
 // semantic versioning for version code
 def versionMajor = 3
 def versionMinor = 9
-<<<<<<< HEAD
-def versionPatch = 1
-=======
 def versionPatch = 2
->>>>>>> 6755d911
 def versionBuild = 90 // 0-50=Alpha / 51-98=RC / 90-99=stable
 
 for (TaskExecutionRequest tr : getGradle().getStartParameter().getTaskRequests()) {
