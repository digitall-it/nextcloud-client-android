--- conflicted
+++ resolved
@@ -10,11 +10,7 @@
         jcenter()
     }
     dependencies {
-<<<<<<< HEAD
-        classpath 'com.android.tools.build:gradle:2.2.1'
-=======
         classpath 'com.android.tools.build:gradle:2.2.2'
->>>>>>> 4ca2313b
     }
 }
 
@@ -24,11 +20,7 @@
 apply plugin: 'findbugs'
 
 ext {
-<<<<<<< HEAD
-    supportLibraryVersion = '24.2.1'
-=======
     supportLibraryVersion = '25.0.0'
->>>>>>> 4ca2313b
 
     travisBuild = System.getenv("TRAVIS") == "true"
 
@@ -49,11 +41,7 @@
     /// dependencies for app building
     compile name: 'touch-image-view'
 
-<<<<<<< HEAD
     compile 'com.github.nextcloud:android-library:beta-SNAPSHOT'
-=======
-    compile 'com.github.nextcloud:android-library:build24-SNAPSHOT'
->>>>>>> 4ca2313b
     compile "com.android.support:support-v4:${supportLibraryVersion}"
     compile "com.android.support:design:${supportLibraryVersion}"
     compile 'com.jakewharton:disklrucache:2.0.2'
@@ -80,12 +68,9 @@
 
     // UIAutomator - for cross-app UI tests, and to grant screen is turned on in Espresso tests
     androidTestCompile 'com.android.support.test.uiautomator:uiautomator-v18:2.1.2'
-<<<<<<< HEAD
 
     // fix conflict in dependencies; see http://g.co/androidstudio/app-test-app-conflict for details
     androidTestCompile "com.android.support:support-annotations:${supportLibraryVersion}"
-=======
->>>>>>> 4ca2313b
 
 }
 
@@ -103,13 +88,8 @@
         htmlReport true
         htmlOutput file("$project.buildDir/reports/lint/lint.html")
     }
-<<<<<<< HEAD
     compileSdkVersion 24
     buildToolsVersion "24.0.2"
-=======
-    compileSdkVersion 25
-    buildToolsVersion "25.0.0"
->>>>>>> 4ca2313b
 
     defaultConfig {
         testInstrumentationRunner "android.support.test.runner.AndroidJUnitRunner"
@@ -187,14 +167,10 @@
     packagingOptions {
         exclude 'META-INF/LICENSE.txt'
     }
-<<<<<<< HEAD
-
     signingConfigs {
         release
     }
 
-=======
->>>>>>> 4ca2313b
     task checkstyle(type: Checkstyle) {
         configFile = file("${rootProject.projectDir}/checkstyle.xml")
         configProperties.checkstyleSuppressionsPath = file("${project.rootDir}/config/quality/checkstyle/suppressions.xml").absolutePath
