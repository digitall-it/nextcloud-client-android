<<<<<<< HEAD
=======
3.9.0 (November, 12, 2019)

- preview Markdown with syntax highlighting @AndyScherzinger
- improved DavX5 integration @bitfireAT
- AutoUpload: allow files to upload into subfolder
- new media player service @ezaquarii
- Remote wipe integration
- Print from within Collabora
- enhanced SingleSignOn
- outdated server warning set to NC14

For a full list, please see https://github.com/nextcloud/android/milestone/38

3.9.0 RC1 (October, 28, 2019)

- preview Markdown with syntax highlighting @AndyScherzinger
- improved DavX5 integration @bitfireAT
- AutoUpload: allow files to upload into subfolder
- new media player service @ezaquarii
- Remote wipe integration
- Print from within Collabora
- enhanced SingleSignOn
- outdated server warning set to NC14

For a full list, please see https://github.com/nextcloud/android/milestone/38

>>>>>>> b9d4d4ca
## 3.8.1 (October, 11, 2019)

- upload images into subfolder, if source folder also has subfolder
- Fix registration of second account on first run
- fix disappearing account list
- fix recurring synced folder notification
- fix vanishing images
- auto upload: fix relative paths
- bugfix release
- updated translations

For a full list, please see https://github.com/nextcloud/android/milestone/39

## 3.8.0 (September, 14, 2019)

- FIDO U2F support on login
- load only 60 images on photo view, then load more on demand
- do not auto upload .thumbnail files
- allow to send crash report via email
- paste clipboard into Collabora
- use Conscrypt to support TLS1.3
- show sharees in list view
- remote wipe
- same mimetype as server
- fix reloading in activity stream
- lots of bugfixes and refinements

For a full list, please see https://github.com/nextcloud/android/milestone/35

## 3.7.2 (August, 16, 2019)

- Transifex update
- bump to lib 1.5.0

For a full list, please see https://github.com/nextcloud/android/milestone/37

## 3.7.1 (July, 30, 2019)

- fix for Global Scale

For a full list, please see https://github.com/nextcloud/android/milestone/36

## 3.7.0 (July, 09, 2019)

- Collabora enhancements
- Chromebook support
- delete push notifications if read on other device (NC 18 and newer)
- open file from notification
- open file from Talk app
- minimum supported server: NC12
- end of life warning: NC13 and older
- lots of bugfixes and refinements under the hood to provide an even more stable app

For a full list, please see https://github.com/nextcloud/android/milestone/32

## 3.6.2 (May, 23, 2019)
- fix bug when creating preview
- fix crash on opening app
- fix account switch
- fix jumping to top on sync

For a full list, please see https://github.com/nextcloud/android/milestone/34

## 3.6.1 (May, 12, 2019)
- show reshares correctly
- allow open files from Talk
- collabora: hide loading delay warning if document is loaded
- correctly show idn string in drawer
- show outdated warning on NC13
- enhance pass protection system
- bugfixes

For a full list, please see https://github.com/nextcloud/android/milestone/33

## 3.6.0 (April, 09, 2019)
- remove "expert mode"
- show warning if server is unavailable
- delete notification on server
- actions in notifications
- add storage path chooser for local file picker
- show shared user
- show notes on sharing
- min supported server is NC12
- warn on outdated server: <=NC14

For a full list, please see https://github.com/nextcloud/android/milestone/30

## 3.5.1 (March, 18, 2019)
- fixed SSO dialog
- abort sync on no connection
- fix chunked upload
- fix federated share
- fix button disabled state in folder sync preferences
- add storage picker to upload local chooser
- updated translations

For a full list, please see https://github.com/nextcloud/android/milestone/31

## 3.5.0 (February, 13, 2019)
- Chunked upload: 1MB on mobile data, 10MB on Wi-Fi
- Switch to Material Design
- Option to not show notifications for new media folders
- Add support for QR codes & deep links
- Direct camera upload
- Fully working Document provider
- Detail view: Show complete date upon click
- Show correct share error message
- Use default/device font
- Sync all downloaded
- Add battery optimization warning

For a full list, please see https://github.com/nextcloud/android/milestone/28

## 3.4.2 (January, 21, 2019)
- fix sharing to group
- show correct share error messages
- fix bug when searching for user/group if Talk is disabled

For a full list, please see https://github.com/nextcloud/android/milestone/29

## 3.4.1 (December, 23, 2018)
- fix wrong detection of direct editing capability for RichDocuments

## 3.4.0 (December, 17, 2018)
- hide download when creating share links
- direct editing files with Collabora (Collabora Server >=4.0)
- sort deleted files by deletion date by default
- set/edit notes on shares
- search inside of text files
- actions on notifications
- remember last path on upload
- share file to Talk room
- show local size in "on device" view
- SSO: add request header for deck app
- bug fixes

For a full list, please see https://github.com/nextcloud/android/milestone/25

## 3.3.2 (November, 02, 2018)
- fix fingerprint not working on certain devices

For a full list, please see https://github.com/nextcloud/android/milestone/27

## 3.3.1 (October, 29, 2018)
Bugfix release
- fix crash on shared folder/file via Talk
- fix crash on Notification activity
- fixed setup DAVdroid via settings
- hide edit option on shares, if not allowed

For a full list, please see https://github.com/nextcloud/android/milestone/26

## 3.3.0 (September, 19, 2018)
- Support for Trashbin (Nc14+)
- Media streaming (Nc14+)
- New media detection for AutoUpload
- Improved TalkBack screenreader support
- Show outdated server warning for server <NC12
- Add support for device credentials
- Show offline / maintenance info
- Improved activities
- Improved file detail / sharing with comments
- Improved Share link creation via bottom sheet
- Improved Notification, supporting actions
- Minor UI/UX improvements
- Many bug fixes

## 3.2.4 (September, 04, 2018)
- Fix push notification on gplay release

## 3.2.3 (August, 21, 2018)
- Fix crash on Android 4.x

## 3.2.2 (August, 20, 2018)
- New simple signup screen

## 3.2.1 (June, 11, 2018)
- Enhanced file detail/sharing screen for mail-shares
- Fix local sorting and file selection
- Fix local filtering
- Fix back navigation on privacy screen
- Fix bug on searching
- Fix crash on sorting
- Fix wrong menu highlighting
- various bug fixes

## 3.2.0 (May, 13, 2018)
- Revamped details screen & sharing
- minor UI/UX improvements
- many bug fixes
 
## 3.1.0 (April, 22, 2018)
- enhance support for 8.x
- speed improvements
- minor UI/UX improvements
- many bug fixes

## 3.0.3 (March, 05, 2018)
- Fix creating folders in auto upload

## 3.0.2 (February, 27, 2018)
- Fix crash on old android versions
- Fix E2E
- Fix crash on old server

## 3.0.1 (February, 14, 2018)
- Bugfix E2E
- Fix SSL via PlayStore updater
- Fix push notification
- New android lib, fixing wrong user agent

## 3.0.0 (February, 08, 2018)
- End to end encryption
- Screen adapted images instead of downloading
- direct access to operations for single files
- Android 8 support 
- folder based sort order
- right to left language support
- detect walled garden
- load more activities when reaching end of stream
- quicker access to share 
- automatically update avatars
- auto upload improvements
- fix push notifications
- UI enhancements
- bug fixes

## 2.0.0 (October, 17, 2017)
- Account-wide search (Nc 12+)
- Auto upload available on Android 4+
- Separation between Image & Video for Auto upload
- Ability to define custom folders for Auto upload
- Simple contacts backup & restore
- Server-side Theming support
- Shared files view
- Notifications view and Push notifications (on Google Play-powered devices)
- Favorites, Photos and Activities
- Fingerprint locking
- SVG preview
- Set edit permissions in federated shares of folders (Nc 10+)
- New sorting dialog
- User information view
- Custom external links support
- Detect server maintainance mode
- Nicer error views for images & video preview
- Included privacy policy
- Preserve modification time of uploaded files
- Various bug fixes & improvements

## 1.4.3 (May 22, 2017)
- Hotfix: ignore oauth header for now and use basic auth to allow new logins for Nc12

## 1.4.2 (March 14, 2017)
- Auto Upload for newly taken photos/images (Android 6+)
- Auto Upload improvements and fixes
- Filtering improvements
- Fix for Android permissions (removed read phone state permission)
- Fix re-upload of files
- Avoid toggling favourite for all selected files
- Link to providers list in the setup screen
- Further bug fixes and improvements

## 1.4.1 (January 27, 2017)
- Share URLs to Nextcloud
- Improve performance of Auto Upload view
- Fix for removing files
- Proper email sharee handling
- Navigation drawer: Fix lag on older devices
- Android 7: Pending jobs in upload view
- Android 7: Auto upload: ignore ".tmp" files and folders
- Bug fixes and design improvements

## 1.4.0 (December 8, 2016)
- External SD card support
- Auto Upload (Android 7+)
- What's new start screen
- Show/hide hidden folders & files
- Upload view: switch between grid/list view
- Descend into folder after creating it in uploader
- Provisioning links to launch and prefill app with login data
- Add open URL file feature
- Sort favorite files first in list
- Account switcher optimizations
- Bugfixes and design improvements
- Update library to 1.0.9

## 1.3.1 (September 20, 2016)
- Move action hard to discover - difference between single/multi selection
- Show move/copy context in toolbar title
- Share file with dictadroid to Nextcloud
- Don't show upload failure notification for already deleted files

## 1.3.0 (September 17, 2016)
- Files drop permission in share viewe
- Display quota if configured/available in navigation drawer
- Resume chunked uploads instead of complete restarts
- Filter remote and local file lists
- Simple integration with DAVdroid for calendar and contacts sync
- Mix folders and files on sort by date
- Upload when charging option
- Revamp upload options Move/Copy/Just-Upload
- Text can be selected and shared to Nextcloud
- Respect metered wifi and block instant uploads
- Proper handling of .djvu files
- Bugfixes and design improvements

## 1.2.0 (July 29, 2016)
- Multi select capabilities
- Confirmation dialog on account removal
- Offline available filter in main menu
- Sorting capability when choosing files to be uploaded
- Video thumbnails if activated on server
- Thumbnails during upload
- Fixed user agent for file firewalling
- Showing server side folder sizes
- Text in test preview can now be selected
- Search suggestions fixed for user/group search during sharing
- Minor bugfixes

## 1.1.0 (July 6, 2016)
- New main menu to switch accounts easily
- Ability to open Nextcloud hosted files (read-only) from other apps that support the standard file chooser (requires Android 4.4 / KitKat or higher)
- "Select all files" for upload within a folder
- Optional feature to auto-create monthly folders for your instant uploads
- Revamped login screen
- Minor bugfixes

## 1.0.1 (June 20, 2016)
- Fix thumbnail preview support for new files
- Add support for animated GIFs
- Optimized uploader layout

## 1.0.0 (June 12, 2016)
- Initial release of the Nextcloud Android app<|MERGE_RESOLUTION|>--- conflicted
+++ resolved
@@ -1,5 +1,3 @@
-<<<<<<< HEAD
-=======
 3.9.0 (November, 12, 2019)
 
 - preview Markdown with syntax highlighting @AndyScherzinger
@@ -26,7 +24,6 @@
 
 For a full list, please see https://github.com/nextcloud/android/milestone/38
 
->>>>>>> b9d4d4ca
 ## 3.8.1 (October, 11, 2019)
 
 - upload images into subfolder, if source folder also has subfolder
