--- conflicted
+++ resolved
@@ -1,12 +1,9 @@
 ## 2017-02-01
-<<<<<<< HEAD
-=======
 -Beta branch was updated successfully] added
 
 -Beta branch was updated successfully] updated
 
 ## 2017-02-01
->>>>>>> 374c9966
 
 
 ## 2017-01-31
