--- conflicted
+++ resolved
@@ -1,10 +1,7 @@
-<<<<<<< HEAD
-=======
 ## 2016-09-18
 - update to latest 1.3.0 functionality
 - change caption for move and copy action #265
 
->>>>>>> d92ddc06
 ## 2016-09-15
 - update to latest 1.3.0 RC2 functionality
 - What's new #84
