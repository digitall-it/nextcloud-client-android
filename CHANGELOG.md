--- conflicted
+++ resolved
@@ -1,19 +1,3 @@
-<<<<<<< HEAD
-3.9.0 (November, 12, 2019)
-
-- preview Markdown with syntax highlighting @AndyScherzinger
-- improved DavX5 integration @bitfireAT
-- AutoUpload: allow files to upload into subfolder
-- new media player service @ezaquarii
-- Remote wipe integration
-- Print from within Collabora
-- enhanced SingleSignOn
-- outdated server warning set to NC14
-
-For a full list, please see https://github.com/nextcloud/android/milestone/38
-
-3.9.0 RC1 (October, 28, 2019)
-=======
 3.10.0 RC2 (January, 10, 2020)
 
 - Dark theme (@dan0xii, @AndyScherzinger)
@@ -54,7 +38,6 @@
 For a full list, please see https://github.com/nextcloud/android/milestone/43
 
 3.9.0 (November, 12, 2019)
->>>>>>> 5d84052e
 
 - preview Markdown with syntax highlighting @AndyScherzinger
 - improved DavX5 integration @bitfireAT
