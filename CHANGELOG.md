<<<<<<< HEAD
# 2016-04-13
- PR [#1552] (https://github.com/owncloud/android/pull/1552) " moved logs from drawer menu to the settings" merged
- PR [#1559] (https://github.com/owncloud/android/pull/1559) "Toolbar, new Drawer and new Account Manager" merged 

# 2016-03-05
- PR [#1493] (https://github.com/owncloud/android/pull/1493) "Reliable uploads - UPLOADS VIEW" merged
- update all other PR

# 2016-02-06
- check boxes fixed for multi select on dark images

# 2016-01-20
- update master
- PR: 1413_share_view_enhancement

# 2016-01-12
- PR [#1424] (https://github.com/owncloud/android/pull/1424) "semi transparent checkmark" merged
- PR [#1416] (https://github.com/owncloud/android/pull/1416) "share view enhancement" merged

# 2016-01-03
- update all PR
- PR [#1399] (https://github.com/owncloud/android/pull/399) Upload shows files

# 2015-11-28
- fix #1381
- updated PR [#1220] (https://github.com/owncloud/android/pull/1220) fixing file access on Marshmallow devices (upload/download)

# 2015-12-22
- always show log in navigation drawer

# 2015-12-20
- update all PR
- added fix_NPE_in_instant_uploads

# 2015-12-13
- update all PR

# 2015-11-28 
- update all PR
- PR [#1191] (https://github.com/owncloud/android/pull/1191) "Cancel upload on wlan exit" merged
- PR [#1220] (https://github.com/owncloud/android/pull/1220) "Move to compile target Marshmallow (Android 6 - v23)" merged

# 2015-11-21
- fix #1297
- update all PR
- try for #1278

# 2015-11-20
- PR [#1293] (https://github.com/owncloud/android/pull/1293) "External SD by przybylski" merged
- PR [#1296] (https://github.com/owncloud/android/pull/1296) "Don't allow to remove passcode without entering it. Don't allow to set incomplete passcode by przybylski" merged

# 2015-11-18
- update all PR
- fix #1259

# 2015-11-13
- update all PR

# 2015-11-10
- update master
- PR [#1277] (https://github.com/owncloud/android/pull/1277) "Optimized uploader layout and user configured sorting" merged

# 2015-11-05
- update master
- fix #1244
- add changelog
- add check for update of beta version

# 2015-11-02
- PR [#1240](https://github.com/owncloud/android/pull/1240) "Set as wallpaper" merged
- updated other PRs

# 2015-11-01
- PR [#1236](https://github.com/owncloud/android/pull/1236) "Streaming video/audio" merged
- PR [#1035](https://github.com/owncloud/android/pull/1035) "Enable video thumbnail" merged

# 2015-10-31
- updated all PR
- bugfix: #1234, #1230
- implement Crash Handler
- implement direct download of latest apk in settings -> last item on bottom

# 2015-10-30
- fixed problem with Authority

# 2015-10-29
- PR [#1099](https://github.com/owncloud/android/pull/1099) "Switch list vs grid" merged
- PR [#1100](https://github.com/owncloud/android/pull/1100) "Material FAB with speed dial implementation" merged
- PR [#1209](https://github.com/owncloud/android/pull/1209) "Material buttons - before in #1090" merged
- PR [#1205](https://github.com/owncloud/android/pull/1205) "Switch between online and offline files" merged
- PR [#1195](https://github.com/owncloud/android/pull/1195) "Resize Cache" merged
- PR [#1187](https://github.com/owncloud/android/pull/1187) "Video: Big thumbnails" merged
- PR [#1058](https://github.com/owncloud/android/pull/1058) "add sort to UploadFileActiviy" merged
- PR [#1168](https://github.com/owncloud/android/pull/1168) "Avoid duplicate files" merged
- PR [#1176](https://github.com/owncloud/android/pull/1176) "Multi select" merged


# 2015-10-26
- start of branch
- PR [#745](https://github.com/owncloud/android/pull/745) merged
- PR [#1044](https://github.com/owncloud/android/pull/1044) merged: < 8.1: GalleryPlus app needed, >= 8.2 Gallery app needed
- PR [#1111](https://github.com/owncloud/android/pull/1111) merged
=======
## 1.0.0 (June 2016)

- initial release of the Nextcloud Android app 
>>>>>>> c9a3397a
<|MERGE_RESOLUTION|>--- conflicted
+++ resolved
@@ -1,8 +1,8 @@
-<<<<<<< HEAD
 # 2016-04-13
 - PR [#1552] (https://github.com/owncloud/android/pull/1552) " moved logs from drawer menu to the settings" merged
 - PR [#1559] (https://github.com/owncloud/android/pull/1559) "Toolbar, new Drawer and new Account Manager" merged 
 
+- initial release of the Nextcloud Android app 
 # 2016-03-05
 - PR [#1493] (https://github.com/owncloud/android/pull/1493) "Reliable uploads - UPLOADS VIEW" merged
 - update all other PR
@@ -100,9 +100,4 @@
 - start of branch
 - PR [#745](https://github.com/owncloud/android/pull/745) merged
 - PR [#1044](https://github.com/owncloud/android/pull/1044) merged: < 8.1: GalleryPlus app needed, >= 8.2 Gallery app needed
-- PR [#1111](https://github.com/owncloud/android/pull/1111) merged
-=======
-## 1.0.0 (June 2016)
-
-- initial release of the Nextcloud Android app 
->>>>>>> c9a3397a
+- PR [#1111](https://github.com/owncloud/android/pull/1111) merged