<<<<<<< HEAD
3.10.1 RC1 (February, 03, 2020)

- fix crash on self-signed certificates
- fix openOffice open files with special chars

For a full list, please see https://github.com/nextcloud/android/milestone/45

3.10.0 RC3 (January, 14, 2020)

- Dark theme (@dan0xii, @AndyScherzinger)
- Rich workspace (NC18+)
- collaborative text editor (NC18+)
- links in Markdown previews clickable (@AndyScherzinger)
- Show/Hide auto upload list items (@AndyScherzinger)
- drop 4.0.x support
- outdated server warning set to NC15
- latest supported version NC13

For a full list, please see https://github.com/nextcloud/android/milestone/40

3.10.0 RC2 (January, 10, 2020)

- Dark theme (@dan0xii, @AndyScherzinger)
- Rich workspace (NC18+)
- collaborative text editor (NC18+)
- links in Markdown previews clickable (@AndyScherzinger)
- Show/Hide auto upload list items (@AndyScherzinger)
- drop 4.0.x support
- outdated server warning set to NC15
- latest supported version NC13

For a full list, please see https://github.com/nextcloud/android/milestone/40

3.10.0 RC1 (January, 08, 2020)
=======
3.11.0 RC4 (March, 23, 2020)

- not enough space dialog @Shagequi
- fix shared search
- upload existing images in auto upload @koying @ArisuOngaku
- allow deep links @Charon77
- support for circle
- last version supporting Android 4.1

For a full list, please see https://github.com/nextcloud/android/milestone/41

3.11.0 RC3 (March, 18, 2020)

- not enough space dialog @Shagequi
- fix shared search
- upload existing images in auto upload @koying @ArisuOngaku
- allow deep links @Charon77
- support for circle
- last version supporting Android 4.1

For a full list, please see https://github.com/nextcloud/android/milestone/41

3.11.0 RC2 (March, 11, 2020)

- not enough space dialog @Shagequi
- fix shared search
- upload existing images in auto upload @koying @ArisuOngaku
- allow deep links @Charon77
- last version supporting Android 4.1

For a full list, please see https://github.com/nextcloud/android/milestone/41

## 3.11.0 RC1 (March, 05, 2020)

- not enough space dialog @Shagequi
- fix shared search
- upload existing images in auto upload @koying @ArisuOngaku @AndyScherzinger
- allow deep links @Charon77

For a full list, please see https://github.com/nextcloud/android/milestone/41

## 3.10.1 (February, 05, 2020)

- fix crash on self-signed certificates
- fix openOffice open files with special chars

For a full list, please see https://github.com/nextcloud/android/milestone/45

## 3.10.0 (January, 17, 2020)
>>>>>>> c91bff17

- Dark theme (@dan0xii, @AndyScherzinger)
- Rich workspace (NC18+)
- collaborative text editor (NC18+)
- links in Markdown previews clickable (@AndyScherzinger)
- Show/Hide auto upload list items (@AndyScherzinger)
- drop 4.0.x support
- outdated server warning set to NC15
- latest supported version NC13

For a full list, please see https://github.com/nextcloud/android/milestone/40

3.9.2 (December, 05, 2019)

- HOTFIX: fix login loop
- Fix crash on opening png images
- Translation updates

3.9.1 (December, 04, 2019)

- Fix crash on opening png images
- Translation updates

For a full list, please see https://github.com/nextcloud/android/milestone/43

3.9.0 (November, 12, 2019)

- preview Markdown with syntax highlighting @AndyScherzinger
- improved DavX5 integration @bitfireAT
- AutoUpload: allow files to upload into subfolder
- new media player service @ezaquarii
- Remote wipe integration
- Print from within Collabora
- enhanced SingleSignOn
- outdated server warning set to NC14

For a full list, please see https://github.com/nextcloud/android/milestone/38

## 3.8.1 (October, 11, 2019)

- upload images into subfolder, if source folder also has subfolder
- Fix registration of second account on first run
- fix disappearing account list
- fix recurring synced folder notification
- fix vanishing images
- auto upload: fix relative paths
- bugfix release
- updated translations

For a full list, please see https://github.com/nextcloud/android/milestone/39

## 3.8.0 (September, 14, 2019)

- FIDO U2F support on login
- load only 60 images on photo view, then load more on demand
- do not auto upload .thumbnail files
- allow to send crash report via email
- paste clipboard into Collabora
- use Conscrypt to support TLS1.3
- show sharees in list view
- remote wipe
- same mimetype as server
- fix reloading in activity stream
- lots of bugfixes and refinements

For a full list, please see https://github.com/nextcloud/android/milestone/35

## 3.7.2 (August, 16, 2019)

- Transifex update
- bump to lib 1.5.0

For a full list, please see https://github.com/nextcloud/android/milestone/37

## 3.7.1 (July, 30, 2019)

- fix for Global Scale

For a full list, please see https://github.com/nextcloud/android/milestone/36

## 3.7.0 (July, 09, 2019)

- Collabora enhancements
- Chromebook support
- delete push notifications if read on other device (NC 18 and newer)
- open file from notification
- open file from Talk app
- minimum supported server: NC12
- end of life warning: NC13 and older
- lots of bugfixes and refinements under the hood to provide an even more stable app

For a full list, please see https://github.com/nextcloud/android/milestone/32

## 3.6.2 (May, 23, 2019)
- fix bug when creating preview
- fix crash on opening app
- fix account switch
- fix jumping to top on sync

For a full list, please see https://github.com/nextcloud/android/milestone/34

## 3.6.1 (May, 12, 2019)
- show reshares correctly
- allow open files from Talk
- collabora: hide loading delay warning if document is loaded
- correctly show idn string in drawer
- show outdated warning on NC13
- enhance pass protection system
- bugfixes

For a full list, please see https://github.com/nextcloud/android/milestone/33

## 3.6.0 (April, 09, 2019)
- remove "expert mode"
- show warning if server is unavailable
- delete notification on server
- actions in notifications
- add storage path chooser for local file picker
- show shared user
- show notes on sharing
- min supported server is NC12
- warn on outdated server: <=NC14

For a full list, please see https://github.com/nextcloud/android/milestone/30

## 3.5.1 (March, 18, 2019)
- fixed SSO dialog
- abort sync on no connection
- fix chunked upload
- fix federated share
- fix button disabled state in folder sync preferences
- add storage picker to upload local chooser
- updated translations

For a full list, please see https://github.com/nextcloud/android/milestone/31

## 3.5.0 (February, 13, 2019)
- Chunked upload: 1MB on mobile data, 10MB on Wi-Fi
- Switch to Material Design
- Option to not show notifications for new media folders
- Add support for QR codes & deep links
- Direct camera upload
- Fully working Document provider
- Detail view: Show complete date upon click
- Show correct share error message
- Use default/device font
- Sync all downloaded
- Add battery optimization warning

For a full list, please see https://github.com/nextcloud/android/milestone/28

## 3.4.2 (January, 21, 2019)
- fix sharing to group
- show correct share error messages
- fix bug when searching for user/group if Talk is disabled

For a full list, please see https://github.com/nextcloud/android/milestone/29

## 3.4.1 (December, 23, 2018)
- fix wrong detection of direct editing capability for RichDocuments

## 3.4.0 (December, 17, 2018)
- hide download when creating share links
- direct editing files with Collabora (Collabora Server >=4.0)
- sort deleted files by deletion date by default
- set/edit notes on shares
- search inside of text files
- actions on notifications
- remember last path on upload
- share file to Talk room
- show local size in "on device" view
- SSO: add request header for deck app
- bug fixes

For a full list, please see https://github.com/nextcloud/android/milestone/25

## 3.3.2 (November, 02, 2018)
- fix fingerprint not working on certain devices

For a full list, please see https://github.com/nextcloud/android/milestone/27

## 3.3.1 (October, 29, 2018)
Bugfix release
- fix crash on shared folder/file via Talk
- fix crash on Notification activity
- fixed setup DAVdroid via settings
- hide edit option on shares, if not allowed

For a full list, please see https://github.com/nextcloud/android/milestone/26

## 3.3.0 (September, 19, 2018)
- Support for Trashbin (Nc14+)
- Media streaming (Nc14+)
- New media detection for AutoUpload
- Improved TalkBack screenreader support
- Show outdated server warning for server <NC12
- Add support for device credentials
- Show offline / maintenance info
- Improved activities
- Improved file detail / sharing with comments
- Improved Share link creation via bottom sheet
- Improved Notification, supporting actions
- Minor UI/UX improvements
- Many bug fixes

## 3.2.4 (September, 04, 2018)
- Fix push notification on gplay release

## 3.2.3 (August, 21, 2018)
- Fix crash on Android 4.x

## 3.2.2 (August, 20, 2018)
- New simple signup screen

## 3.2.1 (June, 11, 2018)
- Enhanced file detail/sharing screen for mail-shares
- Fix local sorting and file selection
- Fix local filtering
- Fix back navigation on privacy screen
- Fix bug on searching
- Fix crash on sorting
- Fix wrong menu highlighting
- various bug fixes

## 3.2.0 (May, 13, 2018)
- Revamped details screen & sharing
- minor UI/UX improvements
- many bug fixes
 
## 3.1.0 (April, 22, 2018)
- enhance support for 8.x
- speed improvements
- minor UI/UX improvements
- many bug fixes

## 3.0.3 (March, 05, 2018)
- Fix creating folders in auto upload

## 3.0.2 (February, 27, 2018)
- Fix crash on old android versions
- Fix E2E
- Fix crash on old server

## 3.0.1 (February, 14, 2018)
- Bugfix E2E
- Fix SSL via PlayStore updater
- Fix push notification
- New android lib, fixing wrong user agent

## 3.0.0 (February, 08, 2018)
- End to end encryption
- Screen adapted images instead of downloading
- direct access to operations for single files
- Android 8 support 
- folder based sort order
- right to left language support
- detect walled garden
- load more activities when reaching end of stream
- quicker access to share 
- automatically update avatars
- auto upload improvements
- fix push notifications
- UI enhancements
- bug fixes

## 2.0.0 (October, 17, 2017)
- Account-wide search (Nc 12+)
- Auto upload available on Android 4+
- Separation between Image & Video for Auto upload
- Ability to define custom folders for Auto upload
- Simple contacts backup & restore
- Server-side Theming support
- Shared files view
- Notifications view and Push notifications (on Google Play-powered devices)
- Favorites, Photos and Activities
- Fingerprint locking
- SVG preview
- Set edit permissions in federated shares of folders (Nc 10+)
- New sorting dialog
- User information view
- Custom external links support
- Detect server maintainance mode
- Nicer error views for images & video preview
- Included privacy policy
- Preserve modification time of uploaded files
- Various bug fixes & improvements

## 1.4.3 (May 22, 2017)
- Hotfix: ignore oauth header for now and use basic auth to allow new logins for Nc12

## 1.4.2 (March 14, 2017)
- Auto Upload for newly taken photos/images (Android 6+)
- Auto Upload improvements and fixes
- Filtering improvements
- Fix for Android permissions (removed read phone state permission)
- Fix re-upload of files
- Avoid toggling favourite for all selected files
- Link to providers list in the setup screen
- Further bug fixes and improvements

## 1.4.1 (January 27, 2017)
- Share URLs to Nextcloud
- Improve performance of Auto Upload view
- Fix for removing files
- Proper email sharee handling
- Navigation drawer: Fix lag on older devices
- Android 7: Pending jobs in upload view
- Android 7: Auto upload: ignore ".tmp" files and folders
- Bug fixes and design improvements

## 1.4.0 (December 8, 2016)
- External SD card support
- Auto Upload (Android 7+)
- What's new start screen
- Show/hide hidden folders & files
- Upload view: switch between grid/list view
- Descend into folder after creating it in uploader
- Provisioning links to launch and prefill app with login data
- Add open URL file feature
- Sort favorite files first in list
- Account switcher optimizations
- Bugfixes and design improvements
- Update library to 1.0.9

## 1.3.1 (September 20, 2016)
- Move action hard to discover - difference between single/multi selection
- Show move/copy context in toolbar title
- Share file with dictadroid to Nextcloud
- Don't show upload failure notification for already deleted files

## 1.3.0 (September 17, 2016)
- Files drop permission in share viewe
- Display quota if configured/available in navigation drawer
- Resume chunked uploads instead of complete restarts
- Filter remote and local file lists
- Simple integration with DAVdroid for calendar and contacts sync
- Mix folders and files on sort by date
- Upload when charging option
- Revamp upload options Move/Copy/Just-Upload
- Text can be selected and shared to Nextcloud
- Respect metered wifi and block instant uploads
- Proper handling of .djvu files
- Bugfixes and design improvements

## 1.2.0 (July 29, 2016)
- Multi select capabilities
- Confirmation dialog on account removal
- Offline available filter in main menu
- Sorting capability when choosing files to be uploaded
- Video thumbnails if activated on server
- Thumbnails during upload
- Fixed user agent for file firewalling
- Showing server side folder sizes
- Text in test preview can now be selected
- Search suggestions fixed for user/group search during sharing
- Minor bugfixes

## 1.1.0 (July 6, 2016)
- New main menu to switch accounts easily
- Ability to open Nextcloud hosted files (read-only) from other apps that support the standard file chooser (requires Android 4.4 / KitKat or higher)
- "Select all files" for upload within a folder
- Optional feature to auto-create monthly folders for your instant uploads
- Revamped login screen
- Minor bugfixes

## 1.0.1 (June 20, 2016)
- Fix thumbnail preview support for new files
- Add support for animated GIFs
- Optimized uploader layout

## 1.0.0 (June 12, 2016)
- Initial release of the Nextcloud Android app<|MERGE_RESOLUTION|>--- conflicted
+++ resolved
@@ -1,12 +1,52 @@
-<<<<<<< HEAD
-3.10.1 RC1 (February, 03, 2020)
+3.11.0 RC4 (March, 23, 2020)
+
+- not enough space dialog @Shagequi
+- fix shared search
+- upload existing images in auto upload @koying @ArisuOngaku
+- allow deep links @Charon77
+- support for circle
+- last version supporting Android 4.1
+
+For a full list, please see https://github.com/nextcloud/android/milestone/41
+
+3.11.0 RC3 (March, 18, 2020)
+
+- not enough space dialog @Shagequi
+- fix shared search
+- upload existing images in auto upload @koying @ArisuOngaku
+- allow deep links @Charon77
+- support for circle
+- last version supporting Android 4.1
+
+For a full list, please see https://github.com/nextcloud/android/milestone/41
+
+3.11.0 RC2 (March, 11, 2020)
+
+- not enough space dialog @Shagequi
+- fix shared search
+- upload existing images in auto upload @koying @ArisuOngaku
+- allow deep links @Charon77
+- last version supporting Android 4.1
+
+For a full list, please see https://github.com/nextcloud/android/milestone/41
+
+## 3.11.0 RC1 (March, 05, 2020)
+
+- not enough space dialog @Shagequi
+- fix shared search
+- upload existing images in auto upload @koying @ArisuOngaku @AndyScherzinger
+- allow deep links @Charon77
+
+For a full list, please see https://github.com/nextcloud/android/milestone/41
+
+## 3.10.1 (February, 05, 2020)
 
 - fix crash on self-signed certificates
 - fix openOffice open files with special chars
 
 For a full list, please see https://github.com/nextcloud/android/milestone/45
 
-3.10.0 RC3 (January, 14, 2020)
+## 3.10.0 (January, 17, 2020)
 
 - Dark theme (@dan0xii, @AndyScherzinger)
 - Rich workspace (NC18+)
@@ -19,97 +59,22 @@
 
 For a full list, please see https://github.com/nextcloud/android/milestone/40
 
-3.10.0 RC2 (January, 10, 2020)
-
-- Dark theme (@dan0xii, @AndyScherzinger)
-- Rich workspace (NC18+)
-- collaborative text editor (NC18+)
-- links in Markdown previews clickable (@AndyScherzinger)
-- Show/Hide auto upload list items (@AndyScherzinger)
-- drop 4.0.x support
-- outdated server warning set to NC15
-- latest supported version NC13
-
-For a full list, please see https://github.com/nextcloud/android/milestone/40
-
-3.10.0 RC1 (January, 08, 2020)
-=======
-3.11.0 RC4 (March, 23, 2020)
-
-- not enough space dialog @Shagequi
-- fix shared search
-- upload existing images in auto upload @koying @ArisuOngaku
-- allow deep links @Charon77
-- support for circle
-- last version supporting Android 4.1
-
-For a full list, please see https://github.com/nextcloud/android/milestone/41
-
-3.11.0 RC3 (March, 18, 2020)
-
-- not enough space dialog @Shagequi
-- fix shared search
-- upload existing images in auto upload @koying @ArisuOngaku
-- allow deep links @Charon77
-- support for circle
-- last version supporting Android 4.1
-
-For a full list, please see https://github.com/nextcloud/android/milestone/41
-
-3.11.0 RC2 (March, 11, 2020)
-
-- not enough space dialog @Shagequi
-- fix shared search
-- upload existing images in auto upload @koying @ArisuOngaku
-- allow deep links @Charon77
-- last version supporting Android 4.1
-
-For a full list, please see https://github.com/nextcloud/android/milestone/41
-
-## 3.11.0 RC1 (March, 05, 2020)
-
-- not enough space dialog @Shagequi
-- fix shared search
-- upload existing images in auto upload @koying @ArisuOngaku @AndyScherzinger
-- allow deep links @Charon77
-
-For a full list, please see https://github.com/nextcloud/android/milestone/41
-
-## 3.10.1 (February, 05, 2020)
-
-- fix crash on self-signed certificates
-- fix openOffice open files with special chars
-
-For a full list, please see https://github.com/nextcloud/android/milestone/45
-
-## 3.10.0 (January, 17, 2020)
->>>>>>> c91bff17
-
-- Dark theme (@dan0xii, @AndyScherzinger)
-- Rich workspace (NC18+)
-- collaborative text editor (NC18+)
-- links in Markdown previews clickable (@AndyScherzinger)
-- Show/Hide auto upload list items (@AndyScherzinger)
-- drop 4.0.x support
-- outdated server warning set to NC15
-- latest supported version NC13
-
-For a full list, please see https://github.com/nextcloud/android/milestone/40
-
-3.9.2 (December, 05, 2019)
+## 3.9.2 (December, 05, 2019)
 
 - HOTFIX: fix login loop
 - Fix crash on opening png images
 - Translation updates
 
-3.9.1 (December, 04, 2019)
+For a full list, please see https://github.com/nextcloud/android/milestone/44
+
+## 3.9.1 (December, 04, 2019)
 
 - Fix crash on opening png images
 - Translation updates
 
 For a full list, please see https://github.com/nextcloud/android/milestone/43
 
-3.9.0 (November, 12, 2019)
+## 3.9.0 (November, 12, 2019)
 
 - preview Markdown with syntax highlighting @AndyScherzinger
 - improved DavX5 integration @bitfireAT
