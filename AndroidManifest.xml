<?xml version="1.0" encoding="utf-8"?>
<!--
  Nextcloud Android client application

  Copyright (C) 2012  Bartek Przybylski
  Copyright (C) 2012-2016 ownCloud Inc.
  Copyright (C) 2016 Nextcloud

  This program is free software: you can redistribute it and/or modify
  it under the terms of the GNU General Public License version 2,
  as published by the Free Software Foundation.

  This program is distributed in the hope that it will be useful,
  but WITHOUT ANY WARRANTY; without even the implied warranty of
  MERCHANTABILITY or FITNESS FOR A PARTICULAR PURPOSE. See the
  GNU General Public License for more details.

  You should have received a copy of the GNU General Public License
  along with this program.  If not, see <http://www.gnu.org/licenses/>.
-->
<manifest xmlns:android="http://schemas.android.com/apk/res/android"
    package="com.owncloud.android"
<<<<<<< HEAD
    android:versionCode="20161111"
    android:versionName="20161111" >
=======
    android:versionCode="10040002"
    android:versionName="1.4.0 RC2">
>>>>>>> 125197ea

    <uses-sdk
        android:minSdkVersion="14"
        android:targetSdkVersion="24" />

    <!-- GET_ACCOUNTS is needed for API < 23.
        For API >= 23 results in the addition of CONTACTS group to the list of permissions that may be
        dynamically disabled or enabled by the user after installation; but it is not important,
        since GET_ACCOUNTS is an special case, the permission is not really needed to access accounts
        owned by the app, our use case.
        See note in http://developer.android.com/intl/es/reference/android/Manifest.permission.html#GET_ACCOUNTS -->
    <uses-permission android:name="android.permission.GET_ACCOUNTS" />

    <!-- USE_CREDENTIALS, MANAGE_ACCOUNTS and AUTHENTICATE_ACCOUNTS are needed for API < 23.
        In API >= 23 the do not exist anymore -->
    <uses-permission android:name="android.permission.USE_CREDENTIALS" />
    <uses-permission android:name="android.permission.MANAGE_ACCOUNTS" />
    <uses-permission android:name="android.permission.AUTHENTICATE_ACCOUNTS" />

    <!-- WRITE_EXTERNAL_STORAGE may be enabled or disabled by the user after installation in
        API >= 23; the app needs to handle this -->
    <uses-permission android:name="android.permission.WRITE_EXTERNAL_STORAGE" />
    <uses-permission android:name="android.permission.MANAGE_DOCUMENTS" />

    <!-- Next permissions are always approved in installation time,
        the apps needs to do nothing special in runtime -->
    <uses-permission android:name="android.permission.INTERNET" />
    <uses-permission android:name="android.permission.READ_SYNC_STATS" />
    <uses-permission android:name="android.permission.READ_SYNC_SETTINGS" />
    <uses-permission android:name="android.permission.WRITE_SYNC_SETTINGS" />
    <uses-permission android:name="android.permission.BROADCAST_STICKY" />
    <uses-permission android:name="android.permission.ACCESS_NETWORK_STATE" />
    <uses-permission android:name="android.permission.RECEIVE_BOOT_COMPLETED" />
    <uses-permission android:name="android.permission.WAKE_LOCK" />

    <uses-permission android:name="android.permission.READ_PHONE_STATE" />
    <uses-permission android:name="android.permission.READ_EXTERNAL_STORAGE" />

    <application
        android:name=".MainApp"
        android:icon="@mipmap/ic_launcher"
        android:label="Nextcloud beta"
        android:theme="@style/Theme.ownCloud.Toolbar"
        android:manageSpaceActivity="com.owncloud.android.ui.activity.ManageSpaceActivity">
        <activity
            android:name=".ui.activity.FileDisplayActivity"
            android:label="Nextcloud beta"
            android:theme="@style/Theme.ownCloud.Toolbar.Drawer">
            <intent-filter>
                <action android:name="android.intent.action.MAIN" />

                <category android:name="android.intent.category.LAUNCHER" />
            </intent-filter>
        </activity>
        <activity android:name=".ui.activity.ManageAccountsActivity" />
        <activity android:name=".ui.activity.ParticipateActivity" />
        <activity android:name=".ui.activity.FolderSyncActivity" />
        <activity android:name=".ui.activity.UploadFilesActivity" />
        <activity android:name=".ui.activity.ReceiveExternalFilesActivity"
                  
                  android:taskAffinity=""
                  android:excludeFromRecents="true"
                  android:label="Nextcloud beta"
                  android:theme="@style/Theme.ownCloud.NoActionBar">
        <activity android:name=".ui.activity.LocalDirectorySelectorActivity" />
        <activity android:name=".ui.activity.StorageMigrationActivity" />
            <intent-filter>
                <action android:name="android.intent.action.SEND" />

                <category android:name="android.intent.category.DEFAULT" />

                <data android:mimeType="*/*" />
            </intent-filter>
            <intent-filter>
                <action android:name="android.intent.action.SEND_MULTIPLE" />

                <category android:name="android.intent.category.DEFAULT" />

                <data android:mimeType="*/*" />
            </intent-filter>
        </activity>
        <activity
            android:name=".ui.activity.Preferences"
            android:theme="@style/Theme.ownCloud" >
        </activity>
        <activity
            android:name=".ui.preview.PreviewImageActivity"
            android:theme="@style/Theme.ownCloud.Overlay" />
        <activity
            android:name=".ui.preview.PreviewVideoActivity"
            android:label="Nextcloud beta"
            android:theme="@style/Theme.ownCloud.Fullscreen" />

        <service
            android:name=".authentication.AccountAuthenticatorService"
            android:exported="true" >
            <intent-filter android:priority="100" >
                <action android:name="android.accounts.AccountAuthenticator" />
            </intent-filter>

            <meta-data
                android:name="android.accounts.AccountAuthenticator"
                android:resource="@xml/authenticator" />
        </service>
        <service android:name=".services.observer.SyncedFolderObserverService"/>
        <service
            android:name=".syncadapter.FileSyncService"
            android:exported="true" >
            <intent-filter>
                <action android:name="android.content.SyncAdapter" />
            </intent-filter>

            <meta-data
                android:name="android.content.SyncAdapter"
                android:resource="@xml/syncadapter_files" />
        </service>
        <service
            android:name=".services.SyncedFolderJobService"
            android:permission="android.permission.BIND_JOB_SERVICE"
            android:exported="true"/>

        <provider
            android:name=".providers.FileContentProvider"
            android:authorities="@string/authority"
            android:enabled="true"
            android:exported="true"
            android:label="@string/sync_string_files"
            android:syncable="true" />

        <provider
            android:name="org.nextcloud.providers.UsersAndGroupsSearchProvider"
            android:authorities="org.nextcloud.beta.android.providers.UsersAndGroupsSearchProvider"
            android:enabled="true"
            android:exported="false"
            android:label="@string/search_users_and_groups_hint" />

        <provider
            android:name="org.nextcloud.providers.DocumentsStorageProvider"
            android:authorities="@string/document_provider_authority"
            android:exported="true"
            android:grantUriPermissions="true"
            android:permission="android.permission.MANAGE_DOCUMENTS"
            android:enabled="@bool/atLeastKitKat">
            <intent-filter>
                <action android:name="android.content.action.DOCUMENTS_PROVIDER" />
            </intent-filter>
        </provider>

        <!-- new provider used to generate URIs without file:// scheme (forbidden from Android 7) -->
        <provider
            android:name="android.support.v4.content.FileProvider"
            android:authorities="@string/file_provider_authority"
            android:grantUriPermissions="true"
            android:exported="false">
            <meta-data
                android:name="android.support.FILE_PROVIDER_PATHS"
                android:resource="@xml/exposed_filepaths" />
        </provider>

        <provider
            android:name=".ui.adapter.DiskLruImageCacheFileProvider"
            android:authorities="@string/authorityCache"
            android:exported="true">
        </provider>

        <activity
            android:name=".authentication.AuthenticatorActivity"
            android:exported="true"
            android:launchMode="singleTask"
            android:theme="@style/Theme.ownCloud.noActionBar.Login">
            <intent-filter>
                <action android:name="android.intent.action.VIEW" />

                <category android:name="android.intent.category.DEFAULT" />
                <category android:name="android.intent.category.BROWSABLE" />

                <data android:scheme="@string/oauth2_redirect_scheme" />
            </intent-filter>
            <intent-filter>
                <action android:name="com.owncloud.android.workaround.accounts.CREATE" />

                <category android:name="android.intent.category.DEFAULT" />
            </intent-filter>
            <intent-filter>
                <action android:name="android.intent.action.VIEW" />
                <category android:name="android.intent.category.DEFAULT" />
                <category android:name="android.intent.category.BROWSABLE" />
                <data android:scheme="@string/login_data_own_scheme" android:host="login"/>
            </intent-filter>
        </activity>

        <service android:name=".services.OperationsService" />
        <service android:name=".files.services.FileDownloader" />
        <service android:name=".files.services.FileUploader" />
        <service android:name=".media.MediaService" />

        <activity android:name=".ui.activity.PassCodeActivity" />
        <activity android:name=".ui.activity.ConflictsResolveActivity"/>
        <activity android:name=".ui.activity.GenericExplanationActivity"/>
        <activity android:name=".ui.activity.ErrorsWhileCopyingHandlerActivity"/>

        <activity android:name=".ui.activity.LogHistoryActivity"/>
        <activity android:name=".ui.activity.ErrorReportActivity"/>

        <activity android:name=".ui.errorhandling.ErrorShowActivity" />
        <activity android:name=".ui.activity.UploadListActivity" />
        <activity android:name=".ui.activity.WhatsNewActivity"
                  android:theme="@style/Theme.ownCloud.noActionBar.Login" />
        
        <receiver android:name=".files.services.ConnectivityActionReceiver"
		    android:enabled="true" android:label="ConnectivityActionReceiver">
		    <intent-filter>
		        <!--action android:name="android.net.conn.CONNECTIVITY_CHANGE"/-->
		        <action android:name="android.net.wifi.STATE_CHANGE"/>
                <action android:name="android.intent.action.ACTION_POWER_CONNECTED"/>
                <action android:name="android.intent.action.ACTION_POWER_DISCONNECTED"/>
		    </intent-filter>
		</receiver>
		<receiver android:name=".files.InstantUploadBroadcastReceiver">
            <intent-filter>

                <!-- unofficially supported by many Android phones but not by HTC devices: -->
                <action android:name="com.android.camera.NEW_PICTURE" />
                <!-- officially supported since Android 4.0 (SDK 14, works even for HTC devices): -->
                <action android:name="android.hardware.action.NEW_PICTURE" />

                <data android:mimeType="image/*" />
            </intent-filter>
            <intent-filter>
                <action android:name="android.hardware.action.NEW_VIDEO" />

                <data android:mimeType="video/*" />
            </intent-filter>
        </receiver>
        <receiver android:name=".files.BootupBroadcastReceiver" >
            <intent-filter>
                <action android:name="android.intent.action.BOOT_COMPLETED" />
            </intent-filter>
        </receiver>

        <service android:name=".services.observer.FileObserverService" />

        <activity
            android:name=".ui.activity.CopyToClipboardActivity"
            android:icon="@drawable/copy_link"
            android:label="Copy link" />
        <activity
            android:name=".ui.activity.FolderPickerActivity"
            android:label="Nextcloud beta" />
        <activity
            android:name=".ui.activity.UploadPathActivity"
            android:label="Nextcloud beta" />
        <activity
            android:name=".ui.activity.ShareActivity"
            android:label="Sharing"
            android:theme="@style/Theme.ownCloud.Dialog.NoTitle"
            android:launchMode="singleTop"
            android:windowSoftInputMode="adjustResize" >
            <intent-filter>
                <action android:name="android.intent.action.SEARCH" />
            </intent-filter>
            <meta-data android:name="android.app.searchable"
                       android:resource="@xml/users_and_groups_searchable"/>
        </activity>
        <activity android:name=".ui.activity.ManageSpaceActivity"
                  android:label="Manage space"
                  android:theme="@style/Theme.ownCloud" />
    </application>

</manifest><|MERGE_RESOLUTION|>--- conflicted
+++ resolved
@@ -20,13 +20,8 @@
 -->
 <manifest xmlns:android="http://schemas.android.com/apk/res/android"
     package="com.owncloud.android"
-<<<<<<< HEAD
     android:versionCode="20161111"
     android:versionName="20161111" >
-=======
-    android:versionCode="10040002"
-    android:versionName="1.4.0 RC2">
->>>>>>> 125197ea
 
     <uses-sdk
         android:minSdkVersion="14"
@@ -235,7 +230,7 @@
         <activity android:name=".ui.activity.UploadListActivity" />
         <activity android:name=".ui.activity.WhatsNewActivity"
                   android:theme="@style/Theme.ownCloud.noActionBar.Login" />
-        
+
         <receiver android:name=".files.services.ConnectivityActionReceiver"
 		    android:enabled="true" android:label="ConnectivityActionReceiver">
 		    <intent-filter>
