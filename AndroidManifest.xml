<?xml version="1.0" encoding="utf-8"?>
<!--
  Nextcloud Android client application

  Copyright (C) 2012  Bartek Przybylski
  Copyright (C) 2012-2016 ownCloud Inc.
  Copyright (C) 2016 Nextcloud

  This program is free software: you can redistribute it and/or modify
  it under the terms of the GNU General Public License version 2,
  as published by the Free Software Foundation.

  This program is distributed in the hope that it will be useful,
  but WITHOUT ANY WARRANTY; without even the implied warranty of
  MERCHANTABILITY or FITNESS FOR A PARTICULAR PURPOSE. See the
  GNU General Public License for more details.

  You should have received a copy of the GNU General Public License
  along with this program.  If not, see <http://www.gnu.org/licenses/>.
-->
<manifest xmlns:android="http://schemas.android.com/apk/res/android"
    package="com.owncloud.android"
    android:versionCode="20160809"
    android:versionName="20160809" >

    <uses-sdk
        android:minSdkVersion="14"
        android:targetSdkVersion="24" />

    <!-- GET_ACCOUNTS is needed for API < 23.
        For API >= 23 results in the addition of CONTACTS group to the list of permissions that may be
        dynamically disabled or enabled by the user after installation; but it is not important,
        since GET_ACCOUNTS is an special case, the permission is not really needed to access accounts
        owned by the app, our use case.
        See note in http://developer.android.com/intl/es/reference/android/Manifest.permission.html#GET_ACCOUNTS -->
    <uses-permission android:name="android.permission.GET_ACCOUNTS" />

    <!-- USE_CREDENTIALS, MANAGE_ACCOUNTS and AUTHENTICATE_ACCOUNTS are needed for API < 23.
        In API >= 23 the do not exist anymore -->
    <uses-permission android:name="android.permission.USE_CREDENTIALS" />
    <uses-permission android:name="android.permission.MANAGE_ACCOUNTS" />
    <uses-permission android:name="android.permission.AUTHENTICATE_ACCOUNTS" />

    <!-- WRITE_EXTERNAL_STORAGE may be enabled or disabled by the user after installation in
        API >= 23; the app needs to handle this -->
    <uses-permission android:name="android.permission.WRITE_EXTERNAL_STORAGE" />
    <uses-permission android:name="android.permission.MANAGE_DOCUMENTS" />

    <!-- Next permissions are always approved in installation time,
        the apps needs to do nothing special in runtime -->
    <uses-permission android:name="android.permission.INTERNET" />
    <uses-permission android:name="android.permission.READ_SYNC_STATS" />
    <uses-permission android:name="android.permission.READ_SYNC_SETTINGS" />
    <uses-permission android:name="android.permission.WRITE_SYNC_SETTINGS" />
    <uses-permission android:name="android.permission.BROADCAST_STICKY" />
    <uses-permission android:name="android.permission.ACCESS_NETWORK_STATE" />
    <uses-permission android:name="android.permission.RECEIVE_BOOT_COMPLETED" />
    <uses-permission android:name="android.permission.WAKE_LOCK" />

    <uses-permission android:name="android.permission.READ_PHONE_STATE" />
    <uses-permission android:name="android.permission.READ_EXTERNAL_STORAGE" />

    <application
        android:name=".MainApp"
        android:icon="@mipmap/ic_launcher"
        android:label="Nextcloud beta"
        android:theme="@style/Theme.ownCloud.Toolbar"
        android:manageSpaceActivity="com.owncloud.android.ui.activity.ManageSpaceActivity">
        <activity
            android:name=".ui.activity.FileDisplayActivity"
            android:label="Nextcloud beta"
            android:theme="@style/Theme.ownCloud.Toolbar.Drawer">
            <intent-filter>
                <action android:name="android.intent.action.MAIN" />

                <category android:name="android.intent.category.LAUNCHER" />
            </intent-filter>
        </activity>
        <activity android:name=".ui.activity.ManageAccountsActivity" />
        <activity android:name=".ui.activity.UploadFilesActivity" />
        <activity android:name=".ui.activity.ReceiveExternalFilesActivity"
                  android:taskAffinity=""
                  android:excludeFromRecents="true"
                  android:label="Nextcloud beta"
                  android:theme="@style/Theme.ownCloud.NoActionBar">
        <activity android:name=".ui.activity.LocalDirectorySelectorActivity" />
        <activity android:name=".ui.activity.StorageMigrationActivity" />
            <intent-filter>
                <action android:name="android.intent.action.SEND" />

                <category android:name="android.intent.category.DEFAULT" />

                <data android:mimeType="*/*" />
            </intent-filter>
            <intent-filter>
                <action android:name="android.intent.action.SEND_MULTIPLE" />

                <category android:name="android.intent.category.DEFAULT" />

                <data android:mimeType="*/*" />
            </intent-filter>
        </activity>
        <activity
            android:name=".ui.activity.Preferences"
            android:theme="@style/Theme.ownCloud" >
        </activity>
        <activity
            android:name=".ui.preview.PreviewImageActivity"
            android:theme="@style/Theme.ownCloud.Overlay" />
        <activity
            android:name=".ui.preview.PreviewVideoActivity"
            android:label="Nextcloud beta"
            android:theme="@style/Theme.ownCloud.Fullscreen" />

        <service
            android:name=".authentication.AccountAuthenticatorService"
            android:exported="true" >
            <intent-filter android:priority="100" >
                <action android:name="android.accounts.AccountAuthenticator" />
            </intent-filter>

            <meta-data
                android:name="android.accounts.AccountAuthenticator"
                android:resource="@xml/authenticator" />
        </service>
        <service
            android:name=".syncadapter.FileSyncService"
            android:exported="true" >
            <intent-filter>
                <action android:name="android.content.SyncAdapter" />
            </intent-filter>

            <meta-data
                android:name="android.content.SyncAdapter"
                android:resource="@xml/syncadapter_files" />
        </service>

        <provider
            android:name=".providers.FileContentProvider"
            android:authorities="@string/authority"
            android:enabled="true"
            android:exported="true"
            android:label="@string/sync_string_files"
            android:syncable="true" />

        <provider
            android:name="org.nextcloud.providers.UsersAndGroupsSearchProvider"
            android:authorities="org.nextcloud.beta.android.providers.UsersAndGroupsSearchProvider"
            android:enabled="true"
            android:exported="false"
            android:label="@string/search_users_and_groups_hint" />

        <provider
            android:name="org.nextcloud.providers.DocumentsStorageProvider"
            android:authorities="@string/document_provider_authority"
            android:exported="true"
            android:grantUriPermissions="true"
            android:permission="android.permission.MANAGE_DOCUMENTS"
            android:enabled="@bool/atLeastKitKat">
            <intent-filter>
                <action android:name="android.content.action.DOCUMENTS_PROVIDER" />
            </intent-filter>
        </provider>

<<<<<<< HEAD
        <provider
            android:name=".ui.adapter.DiskLruImageCacheFileProvider"
            android:authorities="@string/authorityCache"
            android:exported="true">
=======
        <!-- new provider used to generate URIs without file:// scheme (forbidden from Android 7) -->
        <provider
            android:name="android.support.v4.content.FileProvider"
            android:authorities="@string/file_provider_authority"
            android:grantUriPermissions="true"
            android:exported="false">
            <meta-data
                android:name="android.support.FILE_PROVIDER_PATHS"
                android:resource="@xml/exposed_filepaths" />
>>>>>>> e73f9970
        </provider>

        <activity
            android:name=".authentication.AuthenticatorActivity"
            android:exported="true"
            android:launchMode="singleTask"
            android:theme="@style/Theme.ownCloud.noActionBar.Login" >
            <intent-filter>
                <action android:name="android.intent.action.VIEW" />

                <category android:name="android.intent.category.DEFAULT" />
                <category android:name="android.intent.category.BROWSABLE" />

                <data android:scheme="@string/oauth2_redirect_scheme" />
            </intent-filter>
            <intent-filter>
                <action android:name="com.owncloud.android.workaround.accounts.CREATE" />

                <category android:name="android.intent.category.DEFAULT" />
            </intent-filter>
        </activity>

        <service android:name=".services.OperationsService" />
        <service android:name=".files.services.FileDownloader" />
        <service android:name=".files.services.FileUploader" />
        <service android:name=".media.MediaService" />

        <activity android:name=".ui.activity.PassCodeActivity" />
        <activity android:name=".ui.activity.ConflictsResolveActivity"/>
        <activity android:name=".ui.activity.GenericExplanationActivity"/>
        <activity android:name=".ui.activity.ErrorsWhileCopyingHandlerActivity"/>

        <activity android:name=".ui.activity.LogHistoryActivity"/>
        <activity android:name=".ui.activity.ErrorReportActivity"/>

        <activity android:name=".ui.errorhandling.ErrorShowActivity" />
        <activity android:name=".ui.activity.UploadListActivity" />

        <receiver android:name=".files.services.ConnectivityActionReceiver"
		    android:enabled="true" android:label="ConnectivityActionReceiver">
		    <intent-filter>
		        <!--action android:name="android.net.conn.CONNECTIVITY_CHANGE"/-->
		        <action android:name="android.net.wifi.STATE_CHANGE"/>
                <action android:name="android.intent.action.ACTION_POWER_CONNECTED"/>
                <action android:name="android.intent.action.ACTION_POWER_DISCONNECTED"/>
		    </intent-filter>
		</receiver>
		<receiver android:name=".files.InstantUploadBroadcastReceiver">
            <intent-filter>

                <!-- unofficially supported by many Android phones but not by HTC devices: -->
                <action android:name="com.android.camera.NEW_PICTURE" />
                <!-- officially supported since Android 4.0 (SDK 14, works even for HTC devices): -->
                <action android:name="android.hardware.action.NEW_PICTURE" />

                <data android:mimeType="image/*" />
            </intent-filter>
            <intent-filter>
                <action android:name="android.hardware.action.NEW_VIDEO" />

                <data android:mimeType="video/*" />
            </intent-filter>
        </receiver>
        <receiver android:name=".files.BootupBroadcastReceiver" >
            <intent-filter>
                <action android:name="android.intent.action.BOOT_COMPLETED" />
            </intent-filter>
        </receiver>

        <service android:name=".services.observer.FileObserverService" />

        <activity
            android:name=".ui.activity.CopyToClipboardActivity"
            android:icon="@drawable/copy_link"
            android:label="Copy link" />
        <activity
            android:name=".ui.activity.FolderPickerActivity"
            android:label="Nextcloud beta" />
        <activity
            android:name=".ui.activity.UploadPathActivity"
            android:label="Nextcloud beta" />
        <activity
            android:name=".ui.activity.ShareActivity"
            android:label="Sharing"
            android:theme="@style/Theme.ownCloud.Dialog.NoTitle"
            android:launchMode="singleTop"
            android:windowSoftInputMode="adjustResize" >
            <intent-filter>
                <action android:name="android.intent.action.SEARCH" />
            </intent-filter>
            <meta-data android:name="android.app.searchable"
                       android:resource="@xml/users_and_groups_searchable"/>
        </activity>
        <activity android:name=".ui.activity.ManageSpaceActivity"
                  android:label="Manage space"
                  android:theme="@style/Theme.ownCloud" />
    </application>

</manifest><|MERGE_RESOLUTION|>--- conflicted
+++ resolved
@@ -162,12 +162,12 @@
             </intent-filter>
         </provider>
 
-<<<<<<< HEAD
         <provider
             android:name=".ui.adapter.DiskLruImageCacheFileProvider"
             android:authorities="@string/authorityCache"
             android:exported="true">
-=======
+        </provider>
+
         <!-- new provider used to generate URIs without file:// scheme (forbidden from Android 7) -->
         <provider
             android:name="android.support.v4.content.FileProvider"
@@ -177,7 +177,6 @@
             <meta-data
                 android:name="android.support.FILE_PROVIDER_PATHS"
                 android:resource="@xml/exposed_filepaths" />
->>>>>>> e73f9970
         </provider>
 
         <activity
