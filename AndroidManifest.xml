<?xml version="1.0" encoding="utf-8"?>
<!--
  Nextcloud Android client application

  Copyright (C) 2012  Bartek Przybylski
  Copyright (C) 2012-2016 ownCloud Inc.
  Copyright (C) 2016 Nextcloud

  This program is free software: you can redistribute it and/or modify
  it under the terms of the GNU General Public License version 2,
  as published by the Free Software Foundation.

  This program is distributed in the hope that it will be useful,
  but WITHOUT ANY WARRANTY; without even the implied warranty of
  MERCHANTABILITY or FITNESS FOR A PARTICULAR PURPOSE. See the
  GNU General Public License for more details.

  You should have received a copy of the GNU General Public License
  along with this program.  If not, see <http://www.gnu.org/licenses/>.
-->
<manifest xmlns:android="http://schemas.android.com/apk/res/android"
    package="com.owncloud.android"
    android:versionCode="20170228"
    android:versionName="20170228">

    <uses-sdk
        android:minSdkVersion="14"
        android:targetSdkVersion="25" />

    <!-- GET_ACCOUNTS is needed for API < 23.
        For API >= 23 results in the addition of CONTACTS group to the list of permissions that may be
        dynamically disabled or enabled by the user after installation; but it is not important,
        since GET_ACCOUNTS is an special case, the permission is not really needed to access accounts
        owned by the app, our use case.
        See note in http://developer.android.com/intl/es/reference/android/Manifest.permission.html#GET_ACCOUNTS -->
    <uses-permission android:name="android.permission.GET_ACCOUNTS" />

    <!-- USE_CREDENTIALS, MANAGE_ACCOUNTS and AUTHENTICATE_ACCOUNTS are needed for API < 23.
        In API >= 23 the do not exist anymore -->
    <uses-permission android:name="android.permission.USE_CREDENTIALS" />
    <uses-permission android:name="android.permission.MANAGE_ACCOUNTS" />
    <uses-permission android:name="android.permission.AUTHENTICATE_ACCOUNTS" />

    <!-- WRITE_EXTERNAL_STORAGE may be enabled or disabled by the user after installation in
        API >= 23; the app needs to handle this -->
    <uses-permission android:name="android.permission.WRITE_EXTERNAL_STORAGE" />

    <!-- Next permissions are always approved in installation time,
        the apps needs to do nothing special in runtime -->
    <uses-permission android:name="android.permission.INTERNET" />
    <uses-permission android:name="android.permission.READ_SYNC_STATS" />
    <uses-permission android:name="android.permission.READ_SYNC_SETTINGS" />
    <uses-permission android:name="android.permission.WRITE_SYNC_SETTINGS" />
    <uses-permission android:name="android.permission.BROADCAST_STICKY" />
    <uses-permission android:name="android.permission.ACCESS_NETWORK_STATE" />
    <uses-permission android:name="android.permission.RECEIVE_BOOT_COMPLETED" />
    <uses-permission android:name="android.permission.WAKE_LOCK" />


    <application
        android:name=".MainApp"
        android:icon="@mipmap/ic_launcher"
<<<<<<< HEAD
        android:label="Nextcloud nightly"
=======
        android:label="@string/app_name"
>>>>>>> 6c0e356d
        android:fullBackupContent="@xml/backup_config"
        android:theme="@style/Theme.ownCloud.Toolbar"
        android:manageSpaceActivity="com.owncloud.android.ui.activity.ManageSpaceActivity">
        <activity
            android:name=".ui.activity.FileDisplayActivity"
            android:label="Nextcloud nightly"
            android:theme="@style/Theme.ownCloud.Toolbar.Drawer">
            <intent-filter>
                <action android:name="android.intent.action.MAIN" />

                <category android:name="android.intent.category.LAUNCHER" />
            </intent-filter>
        </activity>
        <activity android:name=".ui.activity.ManageAccountsActivity" />
        <activity android:name=".ui.activity.ParticipateActivity" />
        <activity android:name=".ui.activity.FolderSyncActivity" />
        <activity android:name=".ui.activity.UploadFilesActivity" />
        <activity android:name=".ui.activity.ReceiveExternalFilesActivity"
                  
                  android:taskAffinity=""
                  android:excludeFromRecents="true"
                  android:theme="@style/Theme.ownCloud.NoActionBar">
            <intent-filter>
                <action android:name="android.intent.action.SEND" />
                <category android:name="android.intent.category.DEFAULT" />
                <data android:mimeType="*/*" />
            </intent-filter>
            <intent-filter>
                <action android:name="android.intent.action.SEND_MULTIPLE" />
                <category android:name="android.intent.category.DEFAULT" />
                <data android:mimeType="*/*" />
            </intent-filter>
        </activity>
        <activity
            android:name=".ui.activity.Preferences"
            android:theme="@style/Theme.ownCloud" >
        </activity>
        <activity
            android:name=".ui.preview.PreviewImageActivity"
            android:theme="@style/Theme.ownCloud.Overlay" />
        <activity
            android:name=".ui.preview.PreviewVideoActivity"
            android:label="Nextcloud nightly"
            android:theme="@style/Theme.ownCloud.Fullscreen" />

        <service
            android:name=".authentication.AccountAuthenticatorService"
            android:exported="true" >
            <intent-filter android:priority="100" >
                <action android:name="android.accounts.AccountAuthenticator" />
            </intent-filter>

            <meta-data
                android:name="android.accounts.AccountAuthenticator"
                android:resource="@xml/authenticator" />
        </service>
        <service android:name=".services.observer.SyncedFolderObserverService"/>
        <service
            android:name=".syncadapter.FileSyncService"
            android:exported="true" >
            <intent-filter>
                <action android:name="android.content.SyncAdapter" />
            </intent-filter>

            <meta-data
                android:name="android.content.SyncAdapter"
                android:resource="@xml/syncadapter_files" />
        </service>

        <provider
            android:name=".providers.FileContentProvider"
            android:authorities="@string/authority"
            android:enabled="true"
            android:exported="true"
            android:label="@string/sync_string_files"
            android:syncable="true" />

        <provider
            android:name="org.nextcloud.providers.UsersAndGroupsSearchProvider"
            android:authorities="org.nextcloud.beta.android.providers.UsersAndGroupsSearchProvider"
            android:enabled="true"
            android:exported="false"
            android:label="@string/search_users_and_groups_hint" />

        <provider
            android:name="org.nextcloud.providers.DocumentsStorageProvider"
            android:authorities="@string/document_provider_authority"
            android:exported="true"
            android:grantUriPermissions="true"
            android:permission="android.permission.MANAGE_DOCUMENTS"
            android:enabled="@bool/atLeastKitKat">
            <intent-filter>
                <action android:name="android.content.action.DOCUMENTS_PROVIDER" />
            </intent-filter>
        </provider>

        <!-- new provider used to generate URIs without file:// scheme (forbidden from Android 7) -->
        <provider
            android:name="android.support.v4.content.FileProvider"
            android:authorities="@string/file_provider_authority"
            android:grantUriPermissions="true"
            android:exported="false">
            <meta-data
                android:name="android.support.FILE_PROVIDER_PATHS"
                android:resource="@xml/exposed_filepaths" />
        </provider>

        <activity
            android:name=".authentication.AuthenticatorActivity"
            android:exported="true"
            android:launchMode="singleTask"
            android:theme="@style/Theme.ownCloud.noActionBar.Login">
            <intent-filter>
                <action android:name="android.intent.action.VIEW" />

                <category android:name="android.intent.category.DEFAULT" />
                <category android:name="android.intent.category.BROWSABLE" />

                <data android:scheme="@string/oauth2_redirect_scheme" />
            </intent-filter>
            <intent-filter>
                <action android:name="com.owncloud.android.workaround.accounts.CREATE" />

                <category android:name="android.intent.category.DEFAULT" />
            </intent-filter>
            <intent-filter>
                <action android:name="android.intent.action.VIEW" />
                <category android:name="android.intent.category.DEFAULT" />
                <category android:name="android.intent.category.BROWSABLE" />
                <data android:scheme="@string/login_data_own_scheme" android:host="login"/>
            </intent-filter>
        </activity>

        <service android:name=".services.OperationsService" />
        <service android:name=".files.services.FileDownloader" />
        <service android:name=".files.services.FileUploader" />
        <service android:name=".media.MediaService" />

        <activity android:name=".ui.activity.PassCodeActivity" />
        <activity android:name=".ui.activity.ConflictsResolveActivity"/>
        <activity android:name=".ui.activity.GenericExplanationActivity"/>
        <activity android:name=".ui.activity.ErrorsWhileCopyingHandlerActivity"/>
        
        <activity android:name=".ui.activity.LogHistoryActivity"/>

        <activity android:name=".ui.errorhandling.ErrorShowActivity" />
        <activity android:name=".ui.activity.UploadListActivity" />
        <activity android:name=".ui.activity.WhatsNewActivity"
                  android:theme="@style/Theme.ownCloud.noActionBar.Login" />
        
        <receiver android:name=".files.services.ConnectivityActionReceiver"
		    android:enabled="true" android:label="ConnectivityActionReceiver">
		    <intent-filter>
		        <!--action android:name="android.net.conn.CONNECTIVITY_CHANGE"/-->
		        <action android:name="android.net.wifi.STATE_CHANGE"/>
                <action android:name="android.intent.action.ACTION_POWER_CONNECTED"/>
                <action android:name="android.intent.action.ACTION_POWER_DISCONNECTED"/>
		    </intent-filter>
		</receiver>
		<receiver android:name=".files.InstantUploadBroadcastReceiver">
            <intent-filter>

                <!-- unofficially supported by many Android phones but not by HTC devices: -->
                <action android:name="com.android.camera.NEW_PICTURE" />
                <!-- officially supported since Android 4.0 (SDK 14, works even for HTC devices): -->
                <action android:name="android.hardware.action.NEW_PICTURE" />

                <data android:mimeType="image/*" />
            </intent-filter>
            <intent-filter>
                <action android:name="android.hardware.action.NEW_VIDEO" />

                <data android:mimeType="video/*" />
            </intent-filter>
        </receiver>
        <receiver android:name=".files.BootupBroadcastReceiver" >
            <intent-filter>
                <action android:name="android.intent.action.BOOT_COMPLETED" />
            </intent-filter>
        </receiver>
        <receiver android:name=".services.ShutdownReceiver">
            <intent-filter>
                <action android:name="android.intent.action.ACTION_SHUTDOWN" />
                <action android:name="android.intent.action.QUICKBOOT_POWEROFF" />
            </intent-filter>
        </receiver>


        <service android:name=".services.observer.FileObserverService" />

        <activity
            android:name=".ui.activity.CopyToClipboardActivity"
            android:icon="@drawable/copy_link"
            android:label="Copy link" />
        <activity
            android:name=".ui.activity.FolderPickerActivity"
            android:label="Nextcloud nightly"/>
        <activity
            android:name=".ui.activity.UploadPathActivity"
            android:label="Nextcloud nightly"/>
        <activity
            android:name=".ui.activity.ShareActivity"
            android:label="Sharing"
            android:theme="@style/Theme.ownCloud.Dialog.NoTitle"
            android:launchMode="singleTop"
            android:windowSoftInputMode="adjustResize" >
            <intent-filter>
                <action android:name="android.intent.action.SEARCH" />
            </intent-filter>
            <meta-data android:name="android.app.searchable"
                       android:resource="@xml/users_and_groups_searchable"/>
        </activity>
        <activity android:name=".ui.activity.ManageSpaceActivity"
                  android:label="Manage space"
                  android:theme="@style/Theme.ownCloud" />
    </application>

</manifest><|MERGE_RESOLUTION|>--- conflicted
+++ resolved
@@ -60,11 +60,7 @@
     <application
         android:name=".MainApp"
         android:icon="@mipmap/ic_launcher"
-<<<<<<< HEAD
-        android:label="Nextcloud nightly"
-=======
         android:label="@string/app_name"
->>>>>>> 6c0e356d
         android:fullBackupContent="@xml/backup_config"
         android:theme="@style/Theme.ownCloud.Toolbar"
         android:manageSpaceActivity="com.owncloud.android.ui.activity.ManageSpaceActivity">
