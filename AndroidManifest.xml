<?xml version="1.0" encoding="utf-8"?>
<!--
  ownCloud Android client application

  Copyright (C) 2012  Bartek Przybylski
  Copyright (C) 2012-2015 ownCloud Inc.

  This program is free software: you can redistribute it and/or modify
  it under the terms of the GNU General Public License version 2,
  as published by the Free Software Foundation.

  This program is distributed in the hope that it will be useful,
  but WITHOUT ANY WARRANTY; without even the implied warranty of
  MERCHANTABILITY or FITNESS FOR A PARTICULAR PURPOSE. See the
  GNU General Public License for more details.

  You should have received a copy of the GNU General Public License
  along with this program.  If not, see <http://www.gnu.org/licenses/>.
 -->
<manifest package="com.owncloud.android"
    android:versionCode="20160410"
    android:versionName="20160410"
    xmlns:android="http://schemas.android.com/apk/res/android">

    <uses-sdk
        android:minSdkVersion="14"
        android:targetSdkVersion="23" />

    <!-- GET_ACCOUNTS is needed for API < 23.
        For API >= 23 results in the addition of CONTACTS group to the list of permissions that may be
        dynamically disabled or enabled by the user after installation; but it is not important,
        since GET_ACCOUNTS is an special case, the permission is not really needed to access accounts
        owned by the app, our use case.
        See note in http://developer.android.com/intl/es/reference/android/Manifest.permission.html#GET_ACCOUNTS -->
    <uses-permission android:name="android.permission.GET_ACCOUNTS" />

    <!-- USE_CREDENTIALS, MANAGE_ACCOUNTS and AUTHENTICATE_ACCOUNTS are needed for API < 23.
        In API >= 23 the do not exist anymore -->
    <uses-permission android:name="android.permission.USE_CREDENTIALS" />
    <uses-permission android:name="android.permission.MANAGE_ACCOUNTS" />
    <uses-permission android:name="android.permission.AUTHENTICATE_ACCOUNTS" />

    <!-- WRITE_EXTERNAL_STORAGE may be enabled or disabled by the user after installation in
        API >= 23; the app needs to handle this -->
    <uses-permission android:name="android.permission.WRITE_EXTERNAL_STORAGE" />
    <uses-permission android:name="android.permission.MANAGE_DOCUMENTS" />

    <!-- Next permissions are always approved in installation time,
        the apps needs to do nothing special in runtime -->
    <uses-permission android:name="android.permission.INTERNET" />
    <uses-permission android:name="android.permission.READ_SYNC_STATS" />
    <uses-permission android:name="android.permission.READ_SYNC_SETTINGS" />
    <uses-permission android:name="android.permission.WRITE_SYNC_SETTINGS" />
    <uses-permission android:name="android.permission.BROADCAST_STICKY" />
    <uses-permission android:name="android.permission.ACCESS_NETWORK_STATE" />
    <uses-permission android:name="android.permission.RECEIVE_BOOT_COMPLETED" />
    <uses-permission android:name="android.permission.WAKE_LOCK" />
    <uses-permission android:name="android.permission.WRITE_EXTERNAL_STORAGE" />
    <uses-permission android:name="android.permission.READ_PHONE_STATE" />
    <uses-permission android:name="android.permission.READ_EXTERNAL_STORAGE" />

    <application
        android:name=".MainApp"
        android:icon="@drawable/icon"
<<<<<<< HEAD
        android:label="ownCloud beta"
        android:theme="@style/Theme.ownCloud"
        android:manageSpaceActivity=".ui.activity.ManageSpaceActivity">
        <activity
            android:name=".ui.activity.FileDisplayActivity"
            android:label="ownCloud beta" >
=======
        android:label="@string/app_name"
        android:theme="@style/Theme.ownCloud.Toolbar"
        android:manageSpaceActivity=".ui.activity.ManageSpaceActivity">
        <activity
            android:name=".ui.activity.FileDisplayActivity"
            android:label="@string/app_name"
            android:theme="@style/Theme.ownCloud.Toolbar.Drawer">
>>>>>>> 07117ce9
            <intent-filter>
                <action android:name="android.intent.action.MAIN" />

                <category android:name="android.intent.category.LAUNCHER" />
            </intent-filter>
        </activity>
        <activity android:name=".ui.activity.ManageAccountsActivity" />
        <activity android:name=".ui.activity.UploadFilesActivity" />
        <activity android:name=".ui.activity.LocalDirectorySelectorActivity" />
        <activity android:name=".ui.activity.Uploader"
            android:label="ownCloud beta"
            android:theme="@style/Theme.ownCloud">
            <intent-filter>
                <action android:name="android.intent.action.SEND" />

                <category android:name="android.intent.category.DEFAULT" />

                <data android:mimeType="*/*" />
            </intent-filter>
            <intent-filter>
                <action android:name="android.intent.action.SEND_MULTIPLE" />

                <category android:name="android.intent.category.DEFAULT" />

                <data android:mimeType="*/*" />
            </intent-filter>
        </activity>
        <activity
            android:name=".ui.activity.Preferences"
            android:theme="@style/Theme.ownCloud" >
        </activity>
        <activity
            android:name=".ui.preview.PreviewImageActivity"
            android:theme="@style/Theme.ownCloud.Overlay" />
        <activity
            android:name=".ui.preview.PreviewVideoActivity"
            android:label="ownCloud beta"
            android:theme="@style/Theme.ownCloud.Fullscreen" />

        <service
            android:name=".authentication.AccountAuthenticatorService"
            android:exported="true" >
            <intent-filter android:priority="100" >
                <action android:name="android.accounts.AccountAuthenticator" />
            </intent-filter>

            <meta-data
                android:name="android.accounts.AccountAuthenticator"
                android:resource="@xml/authenticator" />
        </service>
        <service
            android:name=".syncadapter.FileSyncService"
            android:exported="true" >
            <intent-filter>
                <action android:name="android.content.SyncAdapter" />
            </intent-filter>

            <meta-data
                android:name="android.content.SyncAdapter"
                android:resource="@xml/syncadapter_files" />
        </service>

        <provider
            android:name=".providers.FileContentProvider"
            android:authorities="@string/authority"
            android:enabled="true"
            android:exported="true"
            android:label="@string/sync_string_files"
            android:syncable="true" />

        <provider
            android:name=".providers.UsersAndGroupsSearchProvider"
            android:authorities="@string/authoritySearch"
            android:enabled="true"
            android:exported="false"
            android:label="@string/search_users_and_groups_hint" />

        <provider
            android:authorities="@string/document_provider_authority"
            android:name=".providers.DocumentsStorageProvider"
            android:exported="true"
            android:grantUriPermissions="true"
            android:permission="android.permission.MANAGE_DOCUMENTS"
            android:enabled="@bool/atLeastKitKat">
            <intent-filter>
                <action android:name="android.content.action.DOCUMENTS_PROVIDER" />
            </intent-filter>
        </provider>

        <provider
            android:name=".ui.adapter.DiskLruImageCacheFileProvider"
            android:authorities="@string/authorityCache"
            android:exported="true">
        </provider>

        <activity
            android:name=".authentication.AuthenticatorActivity"
            android:exported="true"
            android:launchMode="singleTask"
            android:theme="@style/Theme.ownCloud.Toolbar" >
            <intent-filter>
                <action android:name="android.intent.action.VIEW" />

                <category android:name="android.intent.category.DEFAULT" />
                <category android:name="android.intent.category.BROWSABLE" />

                <data android:scheme="@string/oauth2_redirect_scheme" />
            </intent-filter>
            <intent-filter>
                <action android:name="com.owncloud.android.workaround.accounts.CREATE" />

                <category android:name="android.intent.category.DEFAULT" />
            </intent-filter>
        </activity>

        <service android:name=".services.OperationsService" />
        <service android:name=".files.services.FileDownloader" />
        <service android:name=".files.services.FileUploader" />
        <service android:name=".media.MediaService" />

        <activity android:name=".ui.activity.PassCodeActivity" />
        <activity android:name=".ui.activity.ConflictsResolveActivity"/>
        <activity android:name=".ui.activity.GenericExplanationActivity"/>
        <activity android:name=".ui.activity.ErrorsWhileCopyingHandlerActivity"/>
<<<<<<< HEAD

        <activity android:name=".ui.activity.LogHistoryActivity"/>
        <activity android:name=".ui.activity.ErrorReportActivity"/>

        <activity android:name=".ui.errorhandling.ErrorShowActivity" />
        <activity android:name=".ui.activity.UploadListActivity" />

=======
        
        <activity android:name=".ui.activity.LogHistoryActivity"/>

        <activity android:name=".ui.errorhandling.ErrorShowActivity" />
        <activity android:name=".ui.activity.UploadListActivity" />
        
>>>>>>> 07117ce9
        <receiver android:name=".files.services.ConnectivityActionReceiver"
		    android:enabled="true" android:label="ConnectivityActionReceiver">
		    <intent-filter>
		        <!--action android:name="android.net.conn.CONNECTIVITY_CHANGE"/-->
		        <action android:name="android.net.wifi.STATE_CHANGE"/>
		    </intent-filter>
		</receiver>
		<receiver android:name=".files.InstantUploadBroadcastReceiver">
            <intent-filter>

                <!-- unofficially supported by many Android phones but not by HTC devices: -->
                <action android:name="com.android.camera.NEW_PICTURE" />
                <!-- officially supported since Android 4.0 (SDK 14, works even for HTC devices): -->
                <action android:name="android.hardware.action.NEW_PICTURE" />

                <data android:mimeType="image/*" />
            </intent-filter>
            <intent-filter>
                <action android:name="android.hardware.action.NEW_VIDEO" />

                <data android:mimeType="video/*" />
            </intent-filter>
<<<<<<< HEAD
            <intent-filter>
				<action android:name="android.intent.action.ACTION_POWER_CONNECTED"/>
			    <action android:name="android.intent.action.ACTION_POWER_DISCONNECTED"/>
			</intent-filter>
=======
>>>>>>> 07117ce9
        </receiver>
        <receiver android:name=".files.BootupBroadcastReceiver" >
            <intent-filter>
                <action android:name="android.intent.action.BOOT_COMPLETED" />
            </intent-filter>
        </receiver>

        <service android:name=".services.observer.FileObserverService" />

        <activity
            android:name=".ui.activity.CopyToClipboardActivity"
            android:icon="@drawable/copy_link"
            android:label="Copy link" />
        <activity
            android:name=".ui.activity.FolderPickerActivity"
            android:label="ownCloud beta" />
        <activity
            android:name=".ui.activity.UploadPathActivity"
            android:label="ownCloud beta" />
        <activity
            android:name=".ui.activity.ShareActivity"
<<<<<<< HEAD
            android:label="Sharing"
=======
            android:label="@string/share_dialog_title"
>>>>>>> 07117ce9
            android:theme="@style/Theme.ownCloud.Dialog.NoTitle"
            android:launchMode="singleTop"
            android:windowSoftInputMode="adjustResize" >
            <intent-filter>
                <action android:name="android.intent.action.SEARCH" />
            </intent-filter>
            <meta-data android:name="android.app.searchable"
                       android:resource="@xml/users_and_groups_searchable"/>
        </activity>
        <activity android:name=".ui.activity.ManageSpaceActivity"
                  android:label="Manage space"
                  android:theme="@style/Theme.ownCloud" />
    </application>

</manifest><|MERGE_RESOLUTION|>--- conflicted
+++ resolved
@@ -62,22 +62,13 @@
     <application
         android:name=".MainApp"
         android:icon="@drawable/icon"
-<<<<<<< HEAD
         android:label="ownCloud beta"
-        android:theme="@style/Theme.ownCloud"
+        android:theme="@style/Theme.ownCloud.Toolbar"
         android:manageSpaceActivity=".ui.activity.ManageSpaceActivity">
         <activity
             android:name=".ui.activity.FileDisplayActivity"
             android:label="ownCloud beta" >
-=======
-        android:label="@string/app_name"
-        android:theme="@style/Theme.ownCloud.Toolbar"
-        android:manageSpaceActivity=".ui.activity.ManageSpaceActivity">
-        <activity
-            android:name=".ui.activity.FileDisplayActivity"
-            android:label="@string/app_name"
             android:theme="@style/Theme.ownCloud.Toolbar.Drawer">
->>>>>>> 07117ce9
             <intent-filter>
                 <action android:name="android.intent.action.MAIN" />
 
@@ -202,7 +193,6 @@
         <activity android:name=".ui.activity.ConflictsResolveActivity"/>
         <activity android:name=".ui.activity.GenericExplanationActivity"/>
         <activity android:name=".ui.activity.ErrorsWhileCopyingHandlerActivity"/>
-<<<<<<< HEAD
 
         <activity android:name=".ui.activity.LogHistoryActivity"/>
         <activity android:name=".ui.activity.ErrorReportActivity"/>
@@ -210,14 +200,6 @@
         <activity android:name=".ui.errorhandling.ErrorShowActivity" />
         <activity android:name=".ui.activity.UploadListActivity" />
 
-=======
-        
-        <activity android:name=".ui.activity.LogHistoryActivity"/>
-
-        <activity android:name=".ui.errorhandling.ErrorShowActivity" />
-        <activity android:name=".ui.activity.UploadListActivity" />
-        
->>>>>>> 07117ce9
         <receiver android:name=".files.services.ConnectivityActionReceiver"
 		    android:enabled="true" android:label="ConnectivityActionReceiver">
 		    <intent-filter>
@@ -240,13 +222,10 @@
 
                 <data android:mimeType="video/*" />
             </intent-filter>
-<<<<<<< HEAD
             <intent-filter>
 				<action android:name="android.intent.action.ACTION_POWER_CONNECTED"/>
 			    <action android:name="android.intent.action.ACTION_POWER_DISCONNECTED"/>
 			</intent-filter>
-=======
->>>>>>> 07117ce9
         </receiver>
         <receiver android:name=".files.BootupBroadcastReceiver" >
             <intent-filter>
@@ -268,11 +247,7 @@
             android:label="ownCloud beta" />
         <activity
             android:name=".ui.activity.ShareActivity"
-<<<<<<< HEAD
-            android:label="Sharing"
-=======
             android:label="@string/share_dialog_title"
->>>>>>> 07117ce9
             android:theme="@style/Theme.ownCloud.Dialog.NoTitle"
             android:launchMode="singleTop"
             android:windowSoftInputMode="adjustResize" >
