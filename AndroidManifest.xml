<?xml version="1.0" encoding="utf-8"?>
<!--
  ownCloud Android client application

  Copyright (C) 2012  Bartek Przybylski
  Copyright (C) 2012-2015 ownCloud Inc.

  This program is free software: you can redistribute it and/or modify
  it under the terms of the GNU General Public License version 2,
  as published by the Free Software Foundation.

  This program is distributed in the hope that it will be useful,
  but WITHOUT ANY WARRANTY; without even the implied warranty of
  MERCHANTABILITY or FITNESS FOR A PARTICULAR PURPOSE. See the
  GNU General Public License for more details.

  You should have received a copy of the GNU General Public License
  along with this program.  If not, see <http://www.gnu.org/licenses/>.
-->
<manifest xmlns:android="http://schemas.android.com/apk/res/android"
    package="com.owncloud.android"
    android:versionCode="20160427"
    android:versionName="20160427" >

    <uses-sdk
        android:minSdkVersion="14"
        android:targetSdkVersion="23" />

    <!-- GET_ACCOUNTS is needed for API < 23.
        For API >= 23 results in the addition of CONTACTS group to the list of permissions that may be
        dynamically disabled or enabled by the user after installation; but it is not important,
        since GET_ACCOUNTS is an special case, the permission is not really needed to access accounts
        owned by the app, our use case.
        See note in http://developer.android.com/intl/es/reference/android/Manifest.permission.html#GET_ACCOUNTS -->
    <uses-permission android:name="android.permission.GET_ACCOUNTS" />

    <!-- USE_CREDENTIALS, MANAGE_ACCOUNTS and AUTHENTICATE_ACCOUNTS are needed for API < 23.
        In API >= 23 the do not exist anymore -->
    <uses-permission android:name="android.permission.USE_CREDENTIALS" />
    <uses-permission android:name="android.permission.MANAGE_ACCOUNTS" />
    <uses-permission android:name="android.permission.AUTHENTICATE_ACCOUNTS" />

    <!-- WRITE_EXTERNAL_STORAGE may be enabled or disabled by the user after installation in
        API >= 23; the app needs to handle this -->
    <uses-permission android:name="android.permission.WRITE_EXTERNAL_STORAGE" />
    <uses-permission android:name="android.permission.MANAGE_DOCUMENTS" />

    <!-- Next permissions are always approved in installation time,
        the apps needs to do nothing special in runtime -->
    <uses-permission android:name="android.permission.INTERNET" />
    <uses-permission android:name="android.permission.READ_SYNC_STATS" />
    <uses-permission android:name="android.permission.READ_SYNC_SETTINGS" />
    <uses-permission android:name="android.permission.WRITE_SYNC_SETTINGS" />
    <uses-permission android:name="android.permission.BROADCAST_STICKY" />
    <uses-permission android:name="android.permission.ACCESS_NETWORK_STATE" />
    <uses-permission android:name="android.permission.RECEIVE_BOOT_COMPLETED" />
    <uses-permission android:name="android.permission.WAKE_LOCK" />
    <uses-permission android:name="android.permission.WRITE_EXTERNAL_STORAGE" />
    <uses-permission android:name="android.permission.READ_PHONE_STATE" />
    <uses-permission android:name="android.permission.READ_EXTERNAL_STORAGE" />

    <application
        android:name=".MainApp"
        android:icon="@drawable/icon"
        android:label="ownCloud beta"
        android:theme="@style/Theme.ownCloud.Toolbar"
        android:manageSpaceActivity="com.owncloud.android.ui.activity.ManageSpaceActivity">
        <activity
            android:name=".ui.activity.FileDisplayActivity"
            android:label="ownCloud beta" >
            android:theme="@style/Theme.ownCloud.Toolbar.Drawer">
            <intent-filter>
                <action android:name="android.intent.action.MAIN" />

                <category android:name="android.intent.category.LAUNCHER" />
            </intent-filter>
        </activity>
        <activity android:name=".ui.activity.ManageAccountsActivity" />
        <activity android:name=".ui.activity.UploadFilesActivity" />
<<<<<<< HEAD
        <activity android:name=".ui.activity.LocalDirectorySelectorActivity" />
        <activity android:name=".ui.activity.Uploader"
=======
        <activity android:name=".ui.activity.ReceiveExternalFilesActivity"
>>>>>>> dea553ed
                  android:taskAffinity=""
                  android:excludeFromRecents="true"
                  android:label="ownCloud beta">
            <intent-filter>
                <action android:name="android.intent.action.SEND" />

                <category android:name="android.intent.category.DEFAULT" />

                <data android:mimeType="*/*" />
            </intent-filter>
            <intent-filter>
                <action android:name="android.intent.action.SEND_MULTIPLE" />

                <category android:name="android.intent.category.DEFAULT" />

                <data android:mimeType="*/*" />
            </intent-filter>
        </activity>
        <activity
            android:name=".ui.activity.Preferences"
            android:theme="@style/Theme.ownCloud" >
        </activity>
        <activity
            android:name=".ui.preview.PreviewImageActivity"
            android:theme="@style/Theme.ownCloud.Overlay" />
        <activity
            android:name=".ui.preview.PreviewVideoActivity"
            android:label="ownCloud beta"
            android:theme="@style/Theme.ownCloud.Fullscreen" />

        <service
            android:name=".authentication.AccountAuthenticatorService"
            android:exported="true" >
            <intent-filter android:priority="100" >
                <action android:name="android.accounts.AccountAuthenticator" />
            </intent-filter>

            <meta-data
                android:name="android.accounts.AccountAuthenticator"
                android:resource="@xml/authenticator" />
        </service>
        <service
            android:name=".syncadapter.FileSyncService"
            android:exported="true" >
            <intent-filter>
                <action android:name="android.content.SyncAdapter" />
            </intent-filter>

            <meta-data
                android:name="android.content.SyncAdapter"
                android:resource="@xml/syncadapter_files" />
        </service>

        <provider
            android:name=".providers.FileContentProvider"
            android:authorities="@string/authority"
            android:enabled="true"
            android:exported="true"
            android:label="@string/sync_string_files"
            android:syncable="true" />

        <provider
            android:name=".providers.UsersAndGroupsSearchProvider"
            android:authorities="@string/authoritySearch"
            android:enabled="true"
            android:exported="false"
            android:label="@string/search_users_and_groups_hint" />

        <provider
            android:authorities="@string/document_provider_authority"
            android:name=".providers.DocumentsStorageProvider"
            android:exported="true"
            android:grantUriPermissions="true"
            android:permission="android.permission.MANAGE_DOCUMENTS"
            android:enabled="@bool/atLeastKitKat">
            <intent-filter>
                <action android:name="android.content.action.DOCUMENTS_PROVIDER" />
            </intent-filter>
        </provider>

        <provider
            android:name=".ui.adapter.DiskLruImageCacheFileProvider"
            android:authorities="@string/authorityCache"
            android:exported="true">
        </provider>

        <activity
            android:name=".authentication.AuthenticatorActivity"
            android:exported="true"
            android:launchMode="singleTask"
            android:theme="@style/Theme.ownCloud.Toolbar" >
            <intent-filter>
                <action android:name="android.intent.action.VIEW" />

                <category android:name="android.intent.category.DEFAULT" />
                <category android:name="android.intent.category.BROWSABLE" />

                <data android:scheme="@string/oauth2_redirect_scheme" />
            </intent-filter>
            <intent-filter>
                <action android:name="com.owncloud.android.workaround.accounts.CREATE" />

                <category android:name="android.intent.category.DEFAULT" />
            </intent-filter>
        </activity>

        <service android:name=".services.OperationsService" />
        <service android:name=".files.services.FileDownloader" />
        <service android:name=".files.services.FileUploader" />
        <service android:name=".media.MediaService" />

        <activity android:name=".ui.activity.PassCodeActivity" />
        <activity android:name=".ui.activity.ConflictsResolveActivity"/>
        <activity android:name=".ui.activity.GenericExplanationActivity"/>
        <activity android:name=".ui.activity.ErrorsWhileCopyingHandlerActivity"/>
        
        <activity android:name=".ui.activity.LogHistoryActivity"/>
        <activity android:name=".ui.activity.ErrorReportActivity"/>

        <activity android:name=".ui.errorhandling.ErrorShowActivity" />
        <activity android:name=".ui.activity.UploadListActivity" />
        
        <receiver android:name=".files.services.ConnectivityActionReceiver"
		    android:enabled="true" android:label="ConnectivityActionReceiver">
		    <intent-filter>
		        <!--action android:name="android.net.conn.CONNECTIVITY_CHANGE"/-->
		        <action android:name="android.net.wifi.STATE_CHANGE"/>
		    </intent-filter>
		</receiver>
		<receiver android:name=".files.InstantUploadBroadcastReceiver">
            <intent-filter>

                <!-- unofficially supported by many Android phones but not by HTC devices: -->
                <action android:name="com.android.camera.NEW_PICTURE" />
                <!-- officially supported since Android 4.0 (SDK 14, works even for HTC devices): -->
                <action android:name="android.hardware.action.NEW_PICTURE" />

                <data android:mimeType="image/*" />
            </intent-filter>
            <intent-filter>
                <action android:name="android.hardware.action.NEW_VIDEO" />

                <data android:mimeType="video/*" />
            </intent-filter>
        </receiver>
        <receiver android:name=".files.BootupBroadcastReceiver" >
            <intent-filter>
                <action android:name="android.intent.action.BOOT_COMPLETED" />
            </intent-filter>
        </receiver>

        <service android:name=".services.observer.FileObserverService" />

        <activity
            android:name=".ui.activity.CopyToClipboardActivity"
            android:icon="@drawable/copy_link"
            android:label="Copy link" />
        <activity
            android:name=".ui.activity.FolderPickerActivity"
            android:label="ownCloud beta" />
        <activity
            android:name=".ui.activity.UploadPathActivity"
            android:label="ownCloud beta" />
        <activity
            android:name=".ui.activity.ShareActivity"
            android:label="Sharing"
            android:theme="@style/Theme.ownCloud.Dialog.NoTitle"
            android:launchMode="singleTop"
            android:windowSoftInputMode="adjustResize" >
            <intent-filter>
                <action android:name="android.intent.action.SEARCH" />
            </intent-filter>
            <meta-data android:name="android.app.searchable"
                       android:resource="@xml/users_and_groups_searchable"/>
        </activity>
        <activity android:name=".ui.activity.ManageSpaceActivity"
                  android:label="Manage space"
                  android:theme="@style/Theme.ownCloud" />
    </application>

</manifest><|MERGE_RESOLUTION|>--- conflicted
+++ resolved
@@ -77,12 +77,9 @@
         </activity>
         <activity android:name=".ui.activity.ManageAccountsActivity" />
         <activity android:name=".ui.activity.UploadFilesActivity" />
-<<<<<<< HEAD
+        <activity android:name=".ui.activity.ReceiveExternalFilesActivity" />
         <activity android:name=".ui.activity.LocalDirectorySelectorActivity" />
         <activity android:name=".ui.activity.Uploader"
-=======
-        <activity android:name=".ui.activity.ReceiveExternalFilesActivity"
->>>>>>> dea553ed
                   android:taskAffinity=""
                   android:excludeFromRecents="true"
                   android:label="ownCloud beta">
