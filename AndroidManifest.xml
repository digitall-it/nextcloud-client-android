--- conflicted
+++ resolved
@@ -177,11 +177,7 @@
 
         <provider
             android:name=".ui.adapter.DiskLruImageCacheFileProvider"
-<<<<<<< HEAD
-            android:authorities="@string/authorityCache"
-=======
             android:authorities="com.owncloud.imageCache.provider"
->>>>>>> e8a92a00
             android:exported="true">
         </provider>
 
@@ -228,7 +224,7 @@
         <activity android:name=".ui.activity.UploadListActivity" />
         <activity android:name=".ui.activity.WhatsNewActivity"
                   android:theme="@style/Theme.ownCloud.noActionBar.Login" />
-        
+
         <receiver android:name=".files.services.ConnectivityActionReceiver"
 		    android:enabled="true" android:label="ConnectivityActionReceiver">
 		    <intent-filter>
