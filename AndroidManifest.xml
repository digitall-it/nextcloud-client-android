<?xml version="1.0" encoding="utf-8"?>
<!--
  Nextcloud Android client application

  Copyright (C) 2012  Bartek Przybylski
  Copyright (C) 2012-2016 ownCloud Inc.
  Copyright (C) 2016 Nextcloud

  This program is free software: you can redistribute it and/or modify
  it under the terms of the GNU General Public License version 2,
  as published by the Free Software Foundation.

  This program is distributed in the hope that it will be useful,
  but WITHOUT ANY WARRANTY; without even the implied warranty of
  MERCHANTABILITY or FITNESS FOR A PARTICULAR PURPOSE. See the
  GNU General Public License for more details.

  You should have received a copy of the GNU General Public License
  along with this program.  If not, see <http://www.gnu.org/licenses/>.
-->
<manifest xmlns:android="http://schemas.android.com/apk/res/android"
    package="com.owncloud.android"
<<<<<<< HEAD
    android:versionCode="20160907"
    android:versionName="20160907" >
=======
    android:versionCode="10030099"
    android:versionName="1.3.0">
>>>>>>> 9725fcd3

    <uses-sdk
        android:minSdkVersion="14"
        android:targetSdkVersion="24" />

    <!-- GET_ACCOUNTS is needed for API < 23.
        For API >= 23 results in the addition of CONTACTS group to the list of permissions that may be
        dynamically disabled or enabled by the user after installation; but it is not important,
        since GET_ACCOUNTS is an special case, the permission is not really needed to access accounts
        owned by the app, our use case.
        See note in http://developer.android.com/intl/es/reference/android/Manifest.permission.html#GET_ACCOUNTS -->
    <uses-permission android:name="android.permission.GET_ACCOUNTS" />

    <!-- USE_CREDENTIALS, MANAGE_ACCOUNTS and AUTHENTICATE_ACCOUNTS are needed for API < 23.
        In API >= 23 the do not exist anymore -->
    <uses-permission android:name="android.permission.USE_CREDENTIALS" />
    <uses-permission android:name="android.permission.MANAGE_ACCOUNTS" />
    <uses-permission android:name="android.permission.AUTHENTICATE_ACCOUNTS" />

    <!-- WRITE_EXTERNAL_STORAGE may be enabled or disabled by the user after installation in
        API >= 23; the app needs to handle this -->
    <uses-permission android:name="android.permission.WRITE_EXTERNAL_STORAGE" />
    <uses-permission android:name="android.permission.MANAGE_DOCUMENTS" />

    <!-- Next permissions are always approved in installation time,
        the apps needs to do nothing special in runtime -->
    <uses-permission android:name="android.permission.INTERNET" />
    <uses-permission android:name="android.permission.READ_SYNC_STATS" />
    <uses-permission android:name="android.permission.READ_SYNC_SETTINGS" />
    <uses-permission android:name="android.permission.WRITE_SYNC_SETTINGS" />
    <uses-permission android:name="android.permission.BROADCAST_STICKY" />
    <uses-permission android:name="android.permission.ACCESS_NETWORK_STATE" />
    <uses-permission android:name="android.permission.RECEIVE_BOOT_COMPLETED" />
    <uses-permission android:name="android.permission.WAKE_LOCK" />

    <uses-permission android:name="android.permission.READ_PHONE_STATE" />
    <uses-permission android:name="android.permission.READ_EXTERNAL_STORAGE" />

    <application
        android:name=".MainApp"
        android:icon="@mipmap/ic_launcher"
        android:label="Nextcloud beta"
        android:theme="@style/Theme.ownCloud.Toolbar"
        android:manageSpaceActivity="com.owncloud.android.ui.activity.ManageSpaceActivity">
        <activity
            android:name=".ui.activity.FileDisplayActivity"
            android:label="Nextcloud beta"
            android:theme="@style/Theme.ownCloud.Toolbar.Drawer">
            <intent-filter>
                <action android:name="android.intent.action.MAIN" />

                <category android:name="android.intent.category.LAUNCHER" />
            </intent-filter>
        </activity>
        <activity android:name=".ui.activity.ManageAccountsActivity" />
        <activity android:name=".ui.activity.ParticipateActivity" />
        <activity android:name=".ui.activity.UploadFilesActivity" />
        <activity android:name=".ui.activity.ReceiveExternalFilesActivity"
                  android:taskAffinity=""
                  android:excludeFromRecents="true"
                  android:label="Nextcloud beta"
                  android:theme="@style/Theme.ownCloud.NoActionBar">
        <activity android:name=".ui.activity.LocalDirectorySelectorActivity" />
        <activity android:name=".ui.activity.StorageMigrationActivity" />
            <intent-filter>
                <action android:name="android.intent.action.SEND" />

                <category android:name="android.intent.category.DEFAULT" />

                <data android:mimeType="*/*" />
            </intent-filter>
            <intent-filter>
                <action android:name="android.intent.action.SEND_MULTIPLE" />

                <category android:name="android.intent.category.DEFAULT" />

                <data android:mimeType="*/*" />
            </intent-filter>
        </activity>
        <activity
            android:name=".ui.activity.Preferences"
            android:theme="@style/Theme.ownCloud" >
        </activity>
        <activity
            android:name=".ui.preview.PreviewImageActivity"
            android:theme="@style/Theme.ownCloud.Overlay" />
        <activity
            android:name=".ui.preview.PreviewVideoActivity"
            android:label="Nextcloud beta"
            android:theme="@style/Theme.ownCloud.Fullscreen" />

        <service
            android:name=".authentication.AccountAuthenticatorService"
            android:exported="true" >
            <intent-filter android:priority="100" >
                <action android:name="android.accounts.AccountAuthenticator" />
            </intent-filter>

            <meta-data
                android:name="android.accounts.AccountAuthenticator"
                android:resource="@xml/authenticator" />
        </service>
        <service
            android:name=".syncadapter.FileSyncService"
            android:exported="true" >
            <intent-filter>
                <action android:name="android.content.SyncAdapter" />
            </intent-filter>

            <meta-data
                android:name="android.content.SyncAdapter"
                android:resource="@xml/syncadapter_files" />
        </service>

        <provider
            android:name=".providers.FileContentProvider"
            android:authorities="@string/authority"
            android:enabled="true"
            android:exported="true"
            android:label="@string/sync_string_files"
            android:syncable="true" />

        <provider
            android:name="org.nextcloud.providers.UsersAndGroupsSearchProvider"
            android:authorities="org.nextcloud.beta.android.providers.UsersAndGroupsSearchProvider"
            android:enabled="true"
            android:exported="false"
            android:label="@string/search_users_and_groups_hint" />

        <provider
            android:name="org.nextcloud.providers.DocumentsStorageProvider"
            android:authorities="@string/document_provider_authority"
            android:exported="true"
            android:grantUriPermissions="true"
            android:permission="android.permission.MANAGE_DOCUMENTS"
            android:enabled="@bool/atLeastKitKat">
            <intent-filter>
                <action android:name="android.content.action.DOCUMENTS_PROVIDER" />
            </intent-filter>
        </provider>

        <provider
            android:name=".ui.adapter.DiskLruImageCacheFileProvider"
            android:authorities="@string/authorityCache"
            android:exported="true">
        </provider>

        <!-- new provider used to generate URIs without file:// scheme (forbidden from Android 7) -->
        <provider
            android:name="android.support.v4.content.FileProvider"
            android:authorities="@string/file_provider_authority"
            android:grantUriPermissions="true"
            android:exported="false">
            <meta-data
                android:name="android.support.FILE_PROVIDER_PATHS"
                android:resource="@xml/exposed_filepaths" />
        </provider>

        <activity
            android:name=".authentication.AuthenticatorActivity"
            android:exported="true"
            android:launchMode="singleTask"
            android:theme="@style/Theme.ownCloud.noActionBar.Login" >
            <intent-filter>
                <action android:name="android.intent.action.VIEW" />

                <category android:name="android.intent.category.DEFAULT" />
                <category android:name="android.intent.category.BROWSABLE" />

                <data android:scheme="@string/oauth2_redirect_scheme" />
            </intent-filter>
            <intent-filter>
                <action android:name="com.owncloud.android.workaround.accounts.CREATE" />

                <category android:name="android.intent.category.DEFAULT" />
            </intent-filter>
        </activity>

        <service android:name=".services.OperationsService" />
        <service android:name=".files.services.FileDownloader" />
        <service android:name=".files.services.FileUploader" />
        <service android:name=".media.MediaService" />

        <activity android:name=".ui.activity.PassCodeActivity" />
        <activity android:name=".ui.activity.ConflictsResolveActivity"/>
        <activity android:name=".ui.activity.GenericExplanationActivity"/>
        <activity android:name=".ui.activity.ErrorsWhileCopyingHandlerActivity"/>

        <activity android:name=".ui.activity.LogHistoryActivity"/>
        <activity android:name=".ui.activity.ErrorReportActivity"/>

        <activity android:name=".ui.errorhandling.ErrorShowActivity" />
        <activity android:name=".ui.activity.UploadListActivity" />
        <activity android:name=".ui.activity.WhatsNewActivity" />
        
        <receiver android:name=".files.services.ConnectivityActionReceiver"
		    android:enabled="true" android:label="ConnectivityActionReceiver">
		    <intent-filter>
		        <!--action android:name="android.net.conn.CONNECTIVITY_CHANGE"/-->
		        <action android:name="android.net.wifi.STATE_CHANGE"/>
                <action android:name="android.intent.action.ACTION_POWER_CONNECTED"/>
                <action android:name="android.intent.action.ACTION_POWER_DISCONNECTED"/>
		    </intent-filter>
		</receiver>
		<receiver android:name=".files.InstantUploadBroadcastReceiver">
            <intent-filter>

                <!-- unofficially supported by many Android phones but not by HTC devices: -->
                <action android:name="com.android.camera.NEW_PICTURE" />
                <!-- officially supported since Android 4.0 (SDK 14, works even for HTC devices): -->
                <action android:name="android.hardware.action.NEW_PICTURE" />

                <data android:mimeType="image/*" />
            </intent-filter>
            <intent-filter>
                <action android:name="android.hardware.action.NEW_VIDEO" />

                <data android:mimeType="video/*" />
            </intent-filter>
        </receiver>
        <receiver android:name=".files.BootupBroadcastReceiver" >
            <intent-filter>
                <action android:name="android.intent.action.BOOT_COMPLETED" />
            </intent-filter>
        </receiver>

        <service android:name=".services.observer.FileObserverService" />

        <activity
            android:name=".ui.activity.CopyToClipboardActivity"
            android:icon="@drawable/copy_link"
            android:label="Copy link" />
        <activity
            android:name=".ui.activity.FolderPickerActivity"
            android:label="Nextcloud beta" />
        <activity
            android:name=".ui.activity.UploadPathActivity"
            android:label="Nextcloud beta" />
        <activity
            android:name=".ui.activity.ShareActivity"
            android:label="Sharing"
            android:theme="@style/Theme.ownCloud.Dialog.NoTitle"
            android:launchMode="singleTop"
            android:windowSoftInputMode="adjustResize" >
            <intent-filter>
                <action android:name="android.intent.action.SEARCH" />
            </intent-filter>
            <meta-data android:name="android.app.searchable"
                       android:resource="@xml/users_and_groups_searchable"/>
        </activity>
        <activity android:name=".ui.activity.ManageSpaceActivity"
                  android:label="Manage space"
                  android:theme="@style/Theme.ownCloud" />
    </application>

</manifest><|MERGE_RESOLUTION|>--- conflicted
+++ resolved
@@ -20,13 +20,8 @@
 -->
 <manifest xmlns:android="http://schemas.android.com/apk/res/android"
     package="com.owncloud.android"
-<<<<<<< HEAD
     android:versionCode="20160907"
     android:versionName="20160907" >
-=======
-    android:versionCode="10030099"
-    android:versionName="1.3.0">
->>>>>>> 9725fcd3
 
     <uses-sdk
         android:minSdkVersion="14"
@@ -221,7 +216,7 @@
         <activity android:name=".ui.errorhandling.ErrorShowActivity" />
         <activity android:name=".ui.activity.UploadListActivity" />
         <activity android:name=".ui.activity.WhatsNewActivity" />
-        
+
         <receiver android:name=".files.services.ConnectivityActionReceiver"
 		    android:enabled="true" android:label="ConnectivityActionReceiver">
 		    <intent-filter>
