--- conflicted
+++ resolved
@@ -216,11 +216,7 @@
         <activity android:name=".ui.errorhandling.ErrorShowActivity" />
         <activity android:name=".ui.activity.UploadListActivity" />
         <activity android:name=".ui.activity.WhatsNewActivity" />
-<<<<<<< HEAD
-
-=======
         
->>>>>>> 8bdb9d72
         <receiver android:name=".files.services.ConnectivityActionReceiver"
 		    android:enabled="true" android:label="ConnectivityActionReceiver">
 		    <intent-filter>
