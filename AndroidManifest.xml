--- conflicted
+++ resolved
@@ -20,13 +20,8 @@
 -->
 <manifest xmlns:android="http://schemas.android.com/apk/res/android"
     package="com.owncloud.android"
-<<<<<<< HEAD
-    android:versionCode="20160907"
-    android:versionName="20160907" >
-=======
     android:versionCode="20160921"
     android:versionName="20160921" >
->>>>>>> 08b4e9c7
 
     <uses-sdk
         android:minSdkVersion="14"
