<?xml version="1.0" encoding="utf-8"?>
<!--
  Nextcloud Android client application

  Copyright (C) 2012  Bartek Przybylski
  Copyright (C) 2012-2016 ownCloud Inc.
  Copyright (C) 2016 Nextcloud

  This program is free software: you can redistribute it and/or modify
  it under the terms of the GNU General Public License version 2,
  as published by the Free Software Foundation.

  This program is distributed in the hope that it will be useful,
  but WITHOUT ANY WARRANTY; without even the implied warranty of
  MERCHANTABILITY or FITNESS FOR A PARTICULAR PURPOSE. See the
  GNU General Public License for more details.

  You should have received a copy of the GNU General Public License
  along with this program.  If not, see <http://www.gnu.org/licenses/>.
-->
<manifest xmlns:android="http://schemas.android.com/apk/res/android"
    package="com.owncloud.android"
    android:versionCode="20161019"
    android:versionName="20161019" >

    <uses-sdk
        android:minSdkVersion="14"
        android:targetSdkVersion="24" />

    <!-- GET_ACCOUNTS is needed for API < 23.
        For API >= 23 results in the addition of CONTACTS group to the list of permissions that may be
        dynamically disabled or enabled by the user after installation; but it is not important,
        since GET_ACCOUNTS is an special case, the permission is not really needed to access accounts
        owned by the app, our use case.
        See note in http://developer.android.com/intl/es/reference/android/Manifest.permission.html#GET_ACCOUNTS -->
    <uses-permission android:name="android.permission.GET_ACCOUNTS" />

    <!-- USE_CREDENTIALS, MANAGE_ACCOUNTS and AUTHENTICATE_ACCOUNTS are needed for API < 23.
        In API >= 23 the do not exist anymore -->
    <uses-permission android:name="android.permission.USE_CREDENTIALS" />
    <uses-permission android:name="android.permission.MANAGE_ACCOUNTS" />
    <uses-permission android:name="android.permission.AUTHENTICATE_ACCOUNTS" />

    <!-- WRITE_EXTERNAL_STORAGE may be enabled or disabled by the user after installation in
        API >= 23; the app needs to handle this -->
    <uses-permission android:name="android.permission.WRITE_EXTERNAL_STORAGE" />
    <uses-permission android:name="android.permission.MANAGE_DOCUMENTS" />

    <!-- Next permissions are always approved in installation time,
        the apps needs to do nothing special in runtime -->
    <uses-permission android:name="android.permission.INTERNET" />
    <uses-permission android:name="android.permission.READ_SYNC_STATS" />
    <uses-permission android:name="android.permission.READ_SYNC_SETTINGS" />
    <uses-permission android:name="android.permission.WRITE_SYNC_SETTINGS" />
    <uses-permission android:name="android.permission.BROADCAST_STICKY" />
    <uses-permission android:name="android.permission.ACCESS_NETWORK_STATE" />
    <uses-permission android:name="android.permission.RECEIVE_BOOT_COMPLETED" />
    <uses-permission android:name="android.permission.WAKE_LOCK" />

    <uses-permission android:name="android.permission.READ_PHONE_STATE" />
    <uses-permission android:name="android.permission.READ_EXTERNAL_STORAGE" />

    <application
        android:name=".MainApp"
        android:icon="@mipmap/ic_launcher"
        android:label="Nextcloud beta"
        android:theme="@style/Theme.ownCloud.Toolbar"
        android:manageSpaceActivity="com.owncloud.android.ui.activity.ManageSpaceActivity">
        <activity
            android:name=".ui.activity.FileDisplayActivity"
            android:label="Nextcloud beta"
            android:theme="@style/Theme.ownCloud.Toolbar.Drawer">
            <intent-filter>
                <action android:name="android.intent.action.MAIN" />

                <category android:name="android.intent.category.LAUNCHER" />
            </intent-filter>
        </activity>
        <activity android:name=".ui.activity.ManageAccountsActivity" />
        <activity android:name=".ui.activity.ParticipateActivity" />
        <activity android:name=".ui.activity.UploadFilesActivity" />
        <activity android:name=".ui.activity.ReceiveExternalFilesActivity"
                  android:taskAffinity=""
                  android:excludeFromRecents="true"
                  android:label="Nextcloud beta"
                  android:theme="@style/Theme.ownCloud.NoActionBar">
        <activity android:name=".ui.activity.LocalDirectorySelectorActivity" />
        <activity android:name=".ui.activity.StorageMigrationActivity" />
            <intent-filter>
                <action android:name="android.intent.action.SEND" />

                <category android:name="android.intent.category.DEFAULT" />

                <data android:mimeType="*/*" />
            </intent-filter>
            <intent-filter>
                <action android:name="android.intent.action.SEND_MULTIPLE" />

                <category android:name="android.intent.category.DEFAULT" />

                <data android:mimeType="*/*" />
            </intent-filter>
        </activity>
        <activity
            android:name=".ui.activity.Preferences"
            android:theme="@style/Theme.ownCloud" >
        </activity>
        <activity
            android:name=".ui.preview.PreviewImageActivity"
            android:theme="@style/Theme.ownCloud.Overlay" />
        <activity
            android:name=".ui.preview.PreviewVideoActivity"
            android:label="Nextcloud beta"
            android:theme="@style/Theme.ownCloud.Fullscreen" />

        <service
            android:name=".authentication.AccountAuthenticatorService"
            android:exported="true" >
            <intent-filter android:priority="100" >
                <action android:name="android.accounts.AccountAuthenticator" />
            </intent-filter>

            <meta-data
                android:name="android.accounts.AccountAuthenticator"
                android:resource="@xml/authenticator" />
        </service>
        <service
            android:name=".syncadapter.FileSyncService"
            android:exported="true" >
            <intent-filter>
                <action android:name="android.content.SyncAdapter" />
            </intent-filter>

            <meta-data
                android:name="android.content.SyncAdapter"
                android:resource="@xml/syncadapter_files" />
        </service>

        <provider
            android:name=".providers.FileContentProvider"
            android:authorities="@string/authority"
            android:enabled="true"
            android:exported="true"
            android:label="@string/sync_string_files"
            android:syncable="true" />

        <provider
            android:name="org.nextcloud.providers.UsersAndGroupsSearchProvider"
            android:authorities="org.nextcloud.beta.android.providers.UsersAndGroupsSearchProvider"
            android:enabled="true"
            android:exported="false"
            android:label="@string/search_users_and_groups_hint" />

        <provider
            android:name="org.nextcloud.providers.DocumentsStorageProvider"
            android:authorities="@string/document_provider_authority"
            android:exported="true"
            android:grantUriPermissions="true"
            android:permission="android.permission.MANAGE_DOCUMENTS"
            android:enabled="@bool/atLeastKitKat">
            <intent-filter>
                <action android:name="android.content.action.DOCUMENTS_PROVIDER" />
            </intent-filter>
        </provider>

        <!-- new provider used to generate URIs without file:// scheme (forbidden from Android 7) -->
        <provider
            android:name="android.support.v4.content.FileProvider"
            android:authorities="@string/file_provider_authority"
            android:grantUriPermissions="true"
            android:exported="false">
            <meta-data
                android:name="android.support.FILE_PROVIDER_PATHS"
                android:resource="@xml/exposed_filepaths" />
        </provider>

<<<<<<< HEAD
        <provider
            android:name=".ui.adapter.DiskLruImageCacheFileProvider"
            android:authorities="@string/authorityCache"
            android:exported="true">
        </provider>

        <!-- new provider used to generate URIs without file:// scheme (forbidden from Android 7) -->
        <provider
            android:name="android.support.v4.content.FileProvider"
            android:authorities="@string/file_provider_authority"
            android:grantUriPermissions="true"
            android:exported="false">
            <meta-data
                android:name="android.support.FILE_PROVIDER_PATHS"
                android:resource="@xml/exposed_filepaths" />
        </provider>

=======
>>>>>>> 4ca2313b
        <activity
            android:name=".authentication.AuthenticatorActivity"
            android:exported="true"
            android:launchMode="singleTask"
            android:theme="@style/Theme.ownCloud.noActionBar.Login" >
            <intent-filter>
                <action android:name="android.intent.action.VIEW" />

                <category android:name="android.intent.category.DEFAULT" />
                <category android:name="android.intent.category.BROWSABLE" />

                <data android:scheme="@string/oauth2_redirect_scheme" />
            </intent-filter>
            <intent-filter>
                <action android:name="com.owncloud.android.workaround.accounts.CREATE" />

                <category android:name="android.intent.category.DEFAULT" />
            </intent-filter>
            <intent-filter>
                <action android:name="android.intent.action.VIEW" />
                <category android:name="android.intent.category.DEFAULT" />
                <category android:name="android.intent.category.BROWSABLE" />
                <data android:scheme="@string/login_data_own_scheme" android:host="login"/>
            </intent-filter>
        </activity>

        <service android:name=".services.OperationsService" />
        <service android:name=".files.services.FileDownloader" />
        <service android:name=".files.services.FileUploader" />
        <service android:name=".media.MediaService" />

        <activity android:name=".ui.activity.PassCodeActivity" />
        <activity android:name=".ui.activity.ConflictsResolveActivity"/>
        <activity android:name=".ui.activity.GenericExplanationActivity"/>
        <activity android:name=".ui.activity.ErrorsWhileCopyingHandlerActivity"/>

        <activity android:name=".ui.activity.LogHistoryActivity"/>
        <activity android:name=".ui.activity.ErrorReportActivity"/>

        <activity android:name=".ui.errorhandling.ErrorShowActivity" />
        <activity android:name=".ui.activity.UploadListActivity" />
        <activity android:name=".ui.activity.WhatsNewActivity" />

        <receiver android:name=".files.services.ConnectivityActionReceiver"
		    android:enabled="true" android:label="ConnectivityActionReceiver">
		    <intent-filter>
		        <!--action android:name="android.net.conn.CONNECTIVITY_CHANGE"/-->
		        <action android:name="android.net.wifi.STATE_CHANGE"/>
                <action android:name="android.intent.action.ACTION_POWER_CONNECTED"/>
                <action android:name="android.intent.action.ACTION_POWER_DISCONNECTED"/>
		    </intent-filter>
		</receiver>
		<receiver android:name=".files.InstantUploadBroadcastReceiver">
            <intent-filter>

                <!-- unofficially supported by many Android phones but not by HTC devices: -->
                <action android:name="com.android.camera.NEW_PICTURE" />
                <!-- officially supported since Android 4.0 (SDK 14, works even for HTC devices): -->
                <action android:name="android.hardware.action.NEW_PICTURE" />

                <data android:mimeType="image/*" />
            </intent-filter>
            <intent-filter>
                <action android:name="android.hardware.action.NEW_VIDEO" />

                <data android:mimeType="video/*" />
            </intent-filter>
        </receiver>
        <receiver android:name=".files.BootupBroadcastReceiver" >
            <intent-filter>
                <action android:name="android.intent.action.BOOT_COMPLETED" />
            </intent-filter>
        </receiver>

        <service android:name=".services.observer.FileObserverService" />

        <activity
            android:name=".ui.activity.CopyToClipboardActivity"
            android:icon="@drawable/copy_link"
            android:label="Copy link" />
        <activity
            android:name=".ui.activity.FolderPickerActivity"
            android:label="Nextcloud beta" />
        <activity
            android:name=".ui.activity.UploadPathActivity"
            android:label="Nextcloud beta" />
        <activity
            android:name=".ui.activity.ShareActivity"
            android:label="Sharing"
            android:theme="@style/Theme.ownCloud.Dialog.NoTitle"
            android:launchMode="singleTop"
            android:windowSoftInputMode="adjustResize" >
            <intent-filter>
                <action android:name="android.intent.action.SEARCH" />
            </intent-filter>
            <meta-data android:name="android.app.searchable"
                       android:resource="@xml/users_and_groups_searchable"/>
        </activity>
        <activity android:name=".ui.activity.ManageSpaceActivity"
                  android:label="Manage space"
                  android:theme="@style/Theme.ownCloud" />
    </application>

</manifest><|MERGE_RESOLUTION|>--- conflicted
+++ resolved
@@ -174,26 +174,12 @@
                 android:resource="@xml/exposed_filepaths" />
         </provider>
 
-<<<<<<< HEAD
         <provider
             android:name=".ui.adapter.DiskLruImageCacheFileProvider"
             android:authorities="@string/authorityCache"
             android:exported="true">
         </provider>
 
-        <!-- new provider used to generate URIs without file:// scheme (forbidden from Android 7) -->
-        <provider
-            android:name="android.support.v4.content.FileProvider"
-            android:authorities="@string/file_provider_authority"
-            android:grantUriPermissions="true"
-            android:exported="false">
-            <meta-data
-                android:name="android.support.FILE_PROVIDER_PATHS"
-                android:resource="@xml/exposed_filepaths" />
-        </provider>
-
-=======
->>>>>>> 4ca2313b
         <activity
             android:name=".authentication.AuthenticatorActivity"
             android:exported="true"
