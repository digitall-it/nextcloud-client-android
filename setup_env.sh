--- conflicted
+++ resolved
@@ -18,10 +18,7 @@
 
 	#Prepare project android-support-appcompat-v7 ; JAR file is not enough, includes resources
 	android update lib-project -p libs/android-support-appcompat-v7-exploded-aar --target android-23
-<<<<<<< HEAD
-=======
 	android update lib-project -p libs/android-support-design-exploded-aar --target android-23
->>>>>>> 6bf815bc
 	android update lib-project -p libs/com-getbase-floatingactionbutton-1-10-1-exploded-aar --target android-23
 	
 	#As default it updates the ant scripts
