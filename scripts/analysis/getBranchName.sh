--- conflicted
+++ resolved
@@ -3,13 +3,7 @@
 # $1: username, $2: password/token, $3: pull request number
 
 if [ -z $3 ] ; then
-<<<<<<< HEAD
-    echo "stable-3.9";
-else
-    curl 2>/dev/null -u $1:$2 https://api.github.com/repos/nextcloud/android/pulls/$3 | grep \"ref\": | grep -v '"stable-3.9"' | cut -d"\"" -f4
-=======
     echo "stable-3.10";
 else
     curl 2>/dev/null -u $1:$2 https://api.github.com/repos/nextcloud/android/pulls/$3 | grep \"ref\": | grep -v '"stable-3.10"' | cut -d"\"" -f4
->>>>>>> 5d84052e
 fi