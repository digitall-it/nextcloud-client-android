<?xml version="1.0" encoding="utf-8"?>
<!--
  ownCloud Android client application

  Copyright (C) 2012  Bartek Przybylski
  Copyright (C) 2015 ownCloud Inc.

  This program is free software: you can redistribute it and/or modify
  it under the terms of the GNU General Public License version 2,
  as published by the Free Software Foundation.

  This program is distributed in the hope that it will be useful,
  but WITHOUT ANY WARRANTY; without even the implied warranty of
  MERCHANTABILITY or FITNESS FOR A PARTICULAR PURPOSE. See the
  GNU General Public License for more details.

  You should have received a copy of the GNU General Public License
  along with this program.  If not, see <http://www.gnu.org/licenses/>.
-->
<menu xmlns:android="http://schemas.android.com/apk/res/android"
    xmlns:app="http://schemas.android.com/apk/res-auto">

    <item
        android:id="@+id/action_create_dir"
        android:icon="@drawable/ic_action_create_dir"
        android:orderInCategory="1"
<<<<<<< HEAD
        app:showAsAction="always"
=======
        app:showAsAction="never"
>>>>>>> 080a8ab7
        android:title="@string/actionbar_mkdir"
        android:contentDescription="@string/actionbar_mkdir"/>
    <item
        android:id="@+id/action_sync_account"
        android:icon="@drawable/ic_action_refresh"
        android:orderInCategory="1"
<<<<<<< HEAD
        app:showAsAction="always"
=======
        app:showAsAction="never"
>>>>>>> 080a8ab7
        android:title="@string/actionbar_sync"
        android:contentDescription="@string/actionbar_sync"/>
	<item
        android:id="@+id/action_sort"
        android:icon="@drawable/ic_sort_variant"
        android:orderInCategory="1"
<<<<<<< HEAD
        app:showAsAction="ifRoom"
=======
        app:showAsAction="never"
>>>>>>> 080a8ab7
        android:title="@string/actionbar_sort"
        android:contentDescription="@string/actionbar_sort"/>

    <!-- <item android:id="@+id/search"
    android:title="@string/actionbar_search"
    android:icon="@drawable/ic_action_search"></item> -->

</menu><|MERGE_RESOLUTION|>--- conflicted
+++ resolved
@@ -24,33 +24,21 @@
         android:id="@+id/action_create_dir"
         android:icon="@drawable/ic_action_create_dir"
         android:orderInCategory="1"
-<<<<<<< HEAD
-        app:showAsAction="always"
-=======
         app:showAsAction="never"
->>>>>>> 080a8ab7
         android:title="@string/actionbar_mkdir"
         android:contentDescription="@string/actionbar_mkdir"/>
     <item
         android:id="@+id/action_sync_account"
         android:icon="@drawable/ic_action_refresh"
         android:orderInCategory="1"
-<<<<<<< HEAD
-        app:showAsAction="always"
-=======
         app:showAsAction="never"
->>>>>>> 080a8ab7
         android:title="@string/actionbar_sync"
         android:contentDescription="@string/actionbar_sync"/>
 	<item
         android:id="@+id/action_sort"
         android:icon="@drawable/ic_sort_variant"
         android:orderInCategory="1"
-<<<<<<< HEAD
-        app:showAsAction="ifRoom"
-=======
         app:showAsAction="never"
->>>>>>> 080a8ab7
         android:title="@string/actionbar_sort"
         android:contentDescription="@string/actionbar_sort"/>
 
