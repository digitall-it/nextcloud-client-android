--- conflicted
+++ resolved
@@ -69,11 +69,7 @@
         <item
             android:orderInCategory="3"
             android:id="@+id/nav_participate"
-<<<<<<< HEAD
-            android:icon="@drawable/file_vcard"
-=======
             android:icon="@drawable/ic_participate"
->>>>>>> a80b2216
             android:title="@string/actionbar_participate"/>
     </group>
 
