<?xml version="1.0" encoding="utf-8"?>
<resources>

    <string name="about_android">Applicazione per Android di %1$s</string>
    <string name="about_version">versione %1$s</string>
    <string name="actionbar_sync">Aggiorna account</string>
    <string name="actionbar_upload">Carica</string>
    <string name="actionbar_upload_from_apps">Contenuti da altre applicazioni</string>
    <string name="actionbar_upload_files">File</string>
    <string name="actionbar_open_with">Apri con</string>
    <string name="actionbar_mkdir">Nuova cartella</string>
    <string name="actionbar_settings">Impostazioni</string>
    <string name="actionbar_see_details">Dettagli</string>
    <string name="actionbar_send_file">Invia</string>
    <string name="actionbar_sort">Ordina</string>
    <string name="actionbar_sort_title">Ordina per</string>
    <string-array name="actionbar_sortby">
    	<item>A-Z</item>
    	<item>Più recente - Più datato</item>
    	<item>Più grande - Più piccolo</item>
    </string-array>
    <string name="drawer_item_all_files">Tutti i file</string>
    <string name="drawer_item_on_device">Su dispositivo</string>
    <string name="drawer_item_settings">Impostazioni</string>
    <string name="drawer_item_uploads_list">Caricamenti</string>
<<<<<<< HEAD
    <string name="drawer_close">Chiudi</string>
=======
    <string name="drawer_quota">%1$s di %2$s utilizzati</string>
	<string name="drawer_close">Chiudi</string>
>>>>>>> a80b2216
    <string name="drawer_open">Apri</string>
    <string name="prefs_category_general">Generale</string>
    <string name="prefs_category_more">Altro</string>
    <string name="prefs_accounts">Account</string>
    <string name="prefs_manage_accounts">Gestisci account</string>
    <string name="prefs_passcode">Blocco con codice di sicurezza</string>
    <string name="prefs_instant_upload">Caricamenti istantanei delle foto</string>
    <string name="prefs_instant_upload_summary">Carica immediatamente le foto dalla fotocamera</string>
    <string name="prefs_instant_video_upload">Caricamenti istantanei dei video</string>
    <string name="prefs_instant_video_upload_summary">Carica immediatamente i video dalla fotocamera</string>
    <string name="prefs_log_title">Abilita la registrazione</string>
    <string name="prefs_log_summary">Usato per registrare i problemi nei log</string>
    <string name="prefs_log_title_history">Cronologia di registrazione</string>
    <string name="prefs_log_summary_history">Mostra i log registrati</string>
    <string name="prefs_log_delete_history_button">Elimina cronologia</string>
    <string name="prefs_help">Aiuto</string>
    <string name="prefs_recommend">Consiglia a un amico</string>
    <string name="prefs_feedback">Segnalazioni</string>
    <string name="prefs_imprint">Imprint</string>
    <string name="prefs_remember_last_share_location">Ricorda la posizione della condivisione</string>
    <string name="prefs_remember_last_upload_location_summary">Ricorda l\'ultima posizione di caricamento della condivisione</string>

	<string name="recommend_subject">Prova %1$s sul tuo smartphone!</string>
	<string name="recommend_text">Vorrei invitarti a usare %1$s sul tuo smartphone!\nScarica qui: %2$s</string>

    <string name="auth_check_server">Controlla server</string>
    <string name="auth_host_url">Indirizzo server https://...</string>
    <string name="auth_username">Nome utente</string>
    <string name="auth_password">Password</string>
    <string name="auth_register">Prima volta su %1$s?</string>
    <string name="sync_string_files">File</string>
    <string name="setup_btn_connect">Connetti</string>
    <string name="uploader_btn_upload_text">Carica</string>
    <string name="uploader_btn_uploadTextSnippet_text">Crea file di testo</string>
    <string name="uploader_top_message">Scegli la cartella di caricamento</string>
    <string name="uploader_wrn_no_account_title">Nessun account trovato</string>
    <string name="uploader_wrn_no_account_text">Non ci sono account %1$s sul tuo dispositivo. Configura prima un account.</string>
    <string name="uploader_wrn_no_account_setup_btn_text">Configurazione</string>
    <string name="uploader_wrn_no_account_quit_btn_text">Esci</string>
    <string name="uploader_error_title_no_file_to_upload">Nessun file da caricare</string>
    <string name="uploader_error_message_received_piece_of_text">%1$s non può  caricare un pezzo di testo come un file.</string>
    <string name="uploader_error_message_no_file_to_upload">I dati ricevuti non includono alcun file valido.</string>
    <string name="uploader_error_title_file_cannot_be_uploaded">Il file non può essere caricato</string>
    <string name="uploader_error_message_read_permission_not_granted">%1$s non ha il permesso di leggere un file ricevuto</string>
    <string name="uploader_error_message_source_file_not_found">Il file da caricare non è stato trovato nella sua posizione. Controlla che il file esista.</string>
    <string name="uploader_error_message_source_file_not_copied">Si è verificato un errore durante il tentativo di copiare il file in una cartella temporanea. Prova a inviarlo ancora.</string>
    <string name="file_list_seconds_ago">secondi fa</string>
    <string name="file_list_empty">Non c\'è niente qui. Carica qualcosa!</string>
    <string name="file_list_loading">Caricamento in corso...</string>
    <string name="file_list_no_app_for_file_type">Nessuna applicazione trovata per il tipo di file!</string>
    <string name="local_file_list_empty">Non ci sono file in questa cartella.</string>
    <string name="upload_list_empty">Nessun caricamento disponibile.</string>
    <string name="file_list_folder">cartella</string>
    <string name="file_list_folders">cartelle</string>
    <string name="file_list_file">file</string>
    <string name="file_list_files">file</string>
    <string name="filedetails_select_file">Tocca un file per visualizzare informazioni aggiuntive.</string>
    <string name="filedetails_size">Dimensione:</string>
    <string name="filedetails_type">Tipo:</string>
    <string name="filedetails_created">Creato:</string>
    <string name="filedetails_modified">Modificato:</string>
    <string name="filedetails_download">Scarica</string>
    <string name="filedetails_sync_file">Sincronizza</string>
    <string name="filedetails_renamed_in_upload_msg">Il file è stato rinominato in %1$s durante il caricamento</string>
    <string name="list_layout">Disposizione elenco</string>
    <string name="action_share">Condividi</string>
    <string name="common_yes">Sì</string>
    <string name="common_no">No</string>
    <string name="common_ok">OK</string>
    <string name="common_remove_upload">Rimuovi caricamento</string>
    <string name="common_retry_upload">Riprova caricamento</string>
    <string name="common_cancel_sync">Annulla sincronizzazione</string>
    <string name="common_cancel">Annulla</string>
    <string name="common_back">Indietro</string>
    <string name="common_save_exit">Salva ed esci</string>
    <string name="common_error">Errore</string>
    <string name="common_loading">Caricamento in corso...</string>
    <string name="common_unknown">sconosciuto</string>
    <string name="common_error_unknown">Errore sconosciuto</string>
    <string name="about_title">Informazioni</string>
    <string name="change_password">Modifica la password</string>
    <string name="delete_account">Rimuovi account</string>
    <string name="delete_account_warning">Vuoi eliminare l\'account %s?\n\nL\'eliminazione non può essere annullata.</string>
    <string name="create_account">Crea account</string>
    <string name="upload_chooser_title">Carica file da...</string>
    <string name="uploader_info_dirname">Nome della cartella</string>
    <string name="uploader_upload_in_progress_ticker">Caricamento in corso...</string>
    <string name="uploader_upload_in_progress_content">%1$d%% Caricamento di %2$s</string>
    <string name="uploader_upload_succeeded_ticker">Caricamento effettuato</string>
    <string name="uploader_upload_succeeded_content_single">%1$s caricato</string>
    <string name="uploader_upload_failed_ticker">Caricamento non riuscito</string>
    <string name="uploader_upload_failed_content_single">Il caricamento di %1$s non può essere completato</string>
    <string name="uploader_upload_failed_credentials_error">Caricamento non riuscito, devi effettuare nuovamente l\'accesso</string>
    <string name="uploads_view_title">Caricamenti</string>
    <string name="uploads_view_group_current_uploads">Attuale</string>
    <string name="uploads_view_group_failed_uploads">Non riuscito (tocca per riprovare)</string>
    <string name="uploads_view_group_finished_uploads">Caricati</string>
    <string name="uploads_view_upload_status_succeeded">Completati</string>
    <string name="uploads_view_upload_status_cancelled">Annullati</string>
    <string name="uploads_view_upload_status_paused">Sospesi</string>
    <string name="uploads_view_upload_status_failed_connection_error">Errore di connessione</string>
    <string name="uploads_view_upload_status_failed_retry">Il caricamento sarà ritentato a breve</string>
    <string name="uploads_view_upload_status_failed_credentials_error">Errore di credenziali</string>
    <string name="uploads_view_upload_status_failed_folder_error">Errore di cartella</string>
    <string name="uploads_view_upload_status_failed_file_error">Errore di file</string>
    <string name="uploads_view_upload_status_failed_localfile_error">File locale non trovato</string>
    <string name="uploads_view_upload_status_failed_permission_error">Errore di permessi</string>
    <string name="uploads_view_upload_status_conflict">Conflitto</string>
    <string name="uploads_view_upload_status_service_interrupted">L\'applicazione è stata terminata</string>
    <string name="uploads_view_upload_status_unknown_fail">Errore sconosciuto</string>
    <string name="uploads_view_upload_status_waiting_for_wifi">In attesa della connettività wifi</string>
    <string name="uploads_view_later_waiting_to_upload">In attesa di caricamento</string>
    <string name="downloader_download_in_progress_ticker">Scaricamento in corso...</string>
    <string name="downloader_download_in_progress_content">%1$d%% Scaricamento di %2$s</string>
    <string name="downloader_download_succeeded_ticker">Scaricamento effettuato</string>
    <string name="downloader_download_succeeded_content">%1$s scaricato</string>
    <string name="downloader_download_failed_ticker">Scaricamento non riuscito</string>
    <string name="downloader_download_failed_content">Scaricamento di %1$s non è stato completato</string>
    <string name="downloader_not_downloaded_yet">Non ancora scaricato</string>
    <string name="downloader_download_failed_credentials_error">Scaricamento non riuscito, devi effettuare nuovamente l\'accesso</string>
    <string name="common_choose_account">Scegli account</string>
    <string name="sync_fail_ticker">Sincronizzazione non riuscita</string>
    <string name="sync_fail_ticker_unauthorized">Sincronizzazione non riuscita, devi ripetere l\'accesso</string>
    <string name="sync_fail_content">La sincronizzazione di %1$s non può essere completata</string>
    <string name="sync_fail_content_unauthorized">Password non valida per %1$s</string>
    <string name="sync_conflicts_in_favourites_ticker">Conflitti rilevati</string>
    <string name="sync_conflicts_in_favourites_content">%1$d file non possono essere sincronizzati</string>
    <string name="sync_fail_in_favourites_ticker">Sincronizzazione dei file non riuscita</string>
    <string name="sync_fail_in_favourites_content">I contenuti di %1$d file non possono essere sincronizzati (%2$d conflitti)</string>
    <string name="sync_foreign_files_forgotten_ticker">Alcuni file locali sono stati trascurati</string>
    <string name="sync_foreign_files_forgotten_content">%1$d file della cartella %2$s non possono essere copiati</string>
    <string name="sync_foreign_files_forgotten_explanation">Dalla versione 1.3.16, i file caricati da questo dispositivo sono copiati nella cartella locale %1$s per evitare perdite di dati in caso di sincronizzazione di un singolo file con più account.\n\nA causa di questa modifica, tutti i file caricati nelle versioni precedenti di questa applicazione sono copiati nella cartella %2$s. In ogni caso, un errore ha impedito il completamento di questa operazione durante la sincronizzazione dell\'account.  Puoi mantenere i file intatti e rimuovere il collegamento a %3$s o spostare i file nella cartella %1$s e mantenere il collegamento a %4$s.\n\nQui sotto sono elencati i file locali e i file remoti in %5$s ai quali sono collegati.</string>
    <string name="sync_current_folder_was_removed">La cartella %1$s non esiste più</string>
    <string name="foreign_files_move">Sposta tutto</string>
    <string name="foreign_files_success">Tutti i file sono stati spostati</string>
    <string name="foreign_files_fail">Alcuni file non possono essere spostati</string>
    <string name="foreign_files_local_text">Locale: %1$s</string>
    <string name="foreign_files_remote_text">Remoto %1$s</string>
    <string name="upload_query_move_foreign_files">Non c\'è spazio sufficiente per copiare i file selezionati nella cartella %1$s. Vuoi invece spostarli?</string>
    <string name="pass_code_enter_pass_code">Digita il tuo codice segreto</string>
    
    <string name="pass_code_configure_your_pass_code">Digita il tuo codice segreto</string>
    <string name="pass_code_configure_your_pass_code_explanation">Il codice segreto sarà richiesto ogni volta che l\'applicazione è avviata</string>
    <string name="pass_code_reenter_your_pass_code">Digita nuovamente il codice segreto</string>
    <string name="pass_code_remove_your_pass_code">Rimuovi il tuo codice segreto</string>
    <string name="pass_code_mismatch">I codici segreti non corrispondono</string>
    <string name="pass_code_wrong">Codice segreto non corretto</string>
    <string name="pass_code_removed">Codice segreto rimosso</string>
    <string name="pass_code_stored">Codice segreto memorizzato</string>
    
    <string name="media_notif_ticker">Lettore musicale %1$s</string>
    <string name="media_state_playing">%1$s (in riproduzione)</string>
    <string name="media_state_loading">%1$s (in caricamento)</string>
    <string name="media_event_done">Riproduzione di %1$s terminata</string>
    <string name="media_err_nothing_to_play">Nessun file multimediale trovato</string>
    <string name="media_err_no_account">Nessun account fornito</string>
    <string name="media_err_not_in_owncloud">Il file non è in un account valido</string>
    <string name="media_err_unsupported">Codificatore multimediale non supportato</string>
    <string name="media_err_io">Il file multimediale non può essere letto</string>
    <string name="media_err_malformed">File multimediale non codificato correttamente</string>
    <string name="media_err_timeout">La riproduzione ha richiesto troppo tempo</string>
    <string name="media_err_invalid_progressive_playback">Il file multimediale non può essere trasmesso</string>
    <string name="media_err_unknown">Il file multimediale non può essere riprodotto con il lettore integrato</string>
    <string name="media_err_security_ex">Errore di sicurezza durante il tentativo di riprodurre %1$s</string>
    <string name="media_err_io_ex">Errore di input durante il tentativo di riprodurre %1$s</string>
    <string name="media_err_unexpected">Errore inatteso durante il tentativo di riprodurre %1$s</string>
    <string name="media_rewind_description">Pulsante Riavvolgi</string>
    <string name="media_play_pause_description">Pulsante Riproduci o pausa</string>
    <string name="media_forward_description">Pulsante Avanti veloce</string>

	<string name="auth_getting_authorization">Recupero delle autorizzazioni in corso...</string>
	<string name="auth_trying_to_login">Tentativo di accesso in corso...</string>
	<string name="auth_no_net_conn_title">Nessuna connessione di rete</string>
	<string name="auth_nossl_plain_ok_title">Connessione sicura disponibile.</string>
	<string name="auth_connection_established">Connessione stabilita</string>
	<string name="auth_testing_connection">Prova di connessione</string>
	<string name="auth_not_configured_title">Configurazione non corretta di il server</string>
	<string name="auth_account_not_new">Esiste già un account su questo dispositivo per lo stesso utente e server</string>
	<string name="auth_account_not_the_same">L\'utente digitato non corrisponde all\'utente di questo account</string>
	<string name="auth_unknown_error_title">Errore sconosciuto</string>
	<string name="auth_unknown_host_title">Impossibile trovare l\'host</string>
	<string name="auth_incorrect_path_title">Istanza del server non trovata</string>
	<string name="auth_timeout_title">Il server ha richiesto troppo tempo per rispondere</string>
	<string name="auth_incorrect_address_title">Formato indirizzo del server errato</string>
	<string name="auth_ssl_general_error_title">Inizializzazione  SSL non riuscita</string>
	<string name="auth_ssl_unverified_server_title">Impossibile verificare l\'identità SSL del server</string>
	<string name="auth_bad_oc_version_title">Versione del server il server non riconosciuta</string>
	<string name="auth_wrong_connection_title">Impossibile stabilire la connessione</string>
	<string name="auth_secure_connection">Connessione sicura stabilita</string>
	<string name="auth_unauthorized">Nome utente o password errati</string>
	<string name="auth_oauth_error">Autorizzazione non riuscita</string>
	<string name="auth_oauth_error_access_denied">Accesso negato dal server di autorizzazione</string>
	<string name="auth_wtf_reenter_URL">Stato inatteso; digita nuovamente l\'indirizzo del server</string>
	<string name="auth_expired_oauth_token_toast">Autorizzazione scaduta. Richiedi l\'autorizzazione</string>
	<string name="auth_expired_basic_auth_toast">Digita la password attuale</string>
	<string name="auth_expired_saml_sso_token_toast">Sessione scaduta. Riconnettiti</string>
	<string name="auth_connecting_auth_server">Connessione al server di autenticazione in corso...</string>
	<string name="auth_unsupported_auth_method">Il server non supporta questo metodo di autenticazione</string>
	<string name="auth_unsupported_multiaccount">%1$s non supporta account multipli</string>
	<string name="auth_fail_get_user_name">Il tuo server non ha restituito un id utente corretto, contatta un amministratore
	</string>
	<string name="auth_can_not_auth_against_server">Impossibile autenticarsi a questo server</string>
    <string name="auth_account_does_not_exist">L\'account non esiste ancora sul dispositivo</string>
    
    <string name="favorite">Imposta come disponibile non in linea</string>
    <string name="unfavorite">Rimuovi come disponibile non in linea</string>
    <string name="common_rename">Rinomina</string>
    <string name="common_remove">Rimuovi</string>
    <string name="confirmation_remove_file_alert">Vuoi davvero rimuovere %1$s?</string>
    <string name="confirmation_remove_folder_alert">Vuoi davvero rimuovere %1$s e il suo contenuto?</string>
    <string name="confirmation_remove_local">Solo localmente</string>
    <string name="remove_success_msg">Rimozione effettuata con successo</string>
    <string name="remove_fail_msg">La rimozione non può essere completata</string>
    <string name="rename_dialog_title">Digita un nuovo nome</string>
    <string name="rename_local_fail_msg">La copia locale non può essere rinominata; prova un nome diverso</string>
    <string name="rename_server_fail_msg">La rinomina non può essere completata</string>
    <string name="sync_file_fail_msg">Il file remoto non può essere controllato</string>
    <string name="sync_file_nothing_to_do_msg">Contenuti del file già sincronizzati</string>
    <string name="create_dir_fail_msg">La cartella non può essere creata</string>
    <string name="filename_forbidden_characters">Caratteri proibiti: / \\ &lt; &gt; : \" | ? *</string>
    <string name="filename_forbidden_charaters_from_server">Il nome del file contiene almeno un carattere non valido</string>
    <string name="filename_empty">Il nome del file non può essere vuoto</string>
    <string name="wait_a_moment">Attendi</string>
    <string name="wait_checking_credentials">Controllo delle credenziali memorizzate</string>
    <string name="filedisplay_unexpected_bad_get_content">Problema inatteso; prova un\'altra applicazione per selezionare il file</string>
    <string name="filedisplay_no_file_selected">Non è stato selezionato alcun file</string>
    <string name="activity_chooser_title">Invia collegamento a...</string>
    <string name="wait_for_tmp_copy_from_private_storage">Copia file dall\'archiviazione privata</string>
    
    <string name="oauth_check_onoff">Accesso con oAuth2.</string> 
    <string name="oauth_login_connection">Connessione al server oAuth2 in corso...</string>    
        
    <string name="ssl_validator_header">L\'identità del sito non può essere verificata</string>
    <string name="ssl_validator_reason_cert_not_trusted">- Il certificato del server non è affidabile</string>
    <string name="ssl_validator_reason_cert_expired">- Il certificato del server è scaduto</string>
    <string name="ssl_validator_reason_cert_not_yet_valid">- Il certificato del server è troppo recente</string>
    <string name="ssl_validator_reason_hostname_not_verified">- L\'URL non corrisponde al nome host nel certificato</string>
    <string name="ssl_validator_question">Vuoi fidarti comunque di questo certificato?</string>
    <string name="ssl_validator_not_saved">Il certificato non può essere salvato</string>
    <string name="ssl_validator_btn_details_see">Dettagli</string>
    <string name="ssl_validator_btn_details_hide">Nascondi</string>
    <string name="ssl_validator_label_subject">Emesso a:</string>
    <string name="ssl_validator_label_issuer">Emesso da:</string>
    <string name="ssl_validator_label_CN">Nome comune:</string>
    <string name="ssl_validator_label_O">Organizzazione:</string>
    <string name="ssl_validator_label_OU">Unità organizzativa:</string>
    <string name="ssl_validator_label_C">Nazione:</string>
    <string name="ssl_validator_label_ST">Stato:</string>
    <string name="ssl_validator_label_L">Posizione:</string>
    <string name="ssl_validator_label_validity">Validità:</string>
    <string name="ssl_validator_label_validity_from">Da:</string>
    <string name="ssl_validator_label_validity_to">A:</string>
    <string name="ssl_validator_label_signature">Firma:</string>
    <string name="ssl_validator_label_signature_algorithm">Algoritmo:</string>
    <string name="digest_algorithm_not_available">Questo algoritmo digest non è disponibile sul tuo telefono.</string>
    <string name="ssl_validator_label_certificate_fingerprint">Impronta digitale:</string>
    <string name="certificate_load_problem">Si è verificato un problema durante il caricamento del certificato.</string>
    <string name="ssl_validator_null_cert">Il certificato non può essere mostrato.</string>
    <string name="ssl_validator_no_info_about_error">- Nessuna informazione sull\'errore</string>

    <string name="placeholder_sentence">Questo è un segnaposto</string>
    <string name="placeholder_filename">segnaposto.txt</string>
    <string name="placeholder_filetype">Immagine PNG</string>
    <string name="placeholder_filesize">389 KB</string>
    <string name="placeholder_timestamp">2012/05/18 12:23 PM</string>
    <string name="placeholder_media_time">12:23:45</string>

    <string name="instant_upload_on_wifi">Carica le immagini solo tramite wifi</string>
    <string name="instant_video_upload_on_wifi">Carica i video solo tramite wifi</string>
    <string name="instant_upload_path">/InstantUpload</string>
    <string name="conflict_title">File in conflitto</string>
    <string name="conflict_message">Quali file vuoi tenere? Se selezioni entrambi le versioni, il file locale avrà un numero aggiunto al suo nome.</string>
    <string name="conflict_keep_both">Mantieni entrambi</string>
    <string name="conflict_use_local_version">Versione locale</string>
    <string name="conflict_use_server_version">versione del server</string>
    
    <string name="preview_image_description">Anteprima dell\'immagine</string>
    <string name="preview_image_error_unknown_format">Questa immagine non può essere mostrata</string>

    <string name="error__upload__local_file_not_copied">%1$s non può essere copiato nella cartella locale %2$s</string>
    <string name="prefs_instant_upload_path_title">Cartella caricamenti istantanei</string>
    <string name="prefs_instant_upload_path_use_subfolders_title">Usa sottocartelle</string>
    <string name="prefs_instant_upload_path_use_subfolders_summary">Archivia in sottocartelle in base a anno e mese</string>

	<string name="share_link_no_support_share_api">Spiacenti, la condivisione non è abilitata sul tuo server. Contatta il tuo
		amministratore.</string>
	<string name="share_link_file_no_exist">Impossibile condividere. Assicurati che il file esista</string>
	<string name="share_link_file_error">Si è verificato un errore durante il tentativo di condivisione del file o della cartella</string>
	<string name="unshare_link_file_no_exist">Impossibile rimuovere dalla condivisione. Assicurati che il file esista</string>
	<string name="unshare_link_file_error">Si è verificato un errore durante il tentativo di rimuovere la condivisione del file o della cartella</string>
    <string name="update_link_file_no_exist">Impossibile aggiornare. Assicurati che il file esista</string>
    <string name="update_link_file_error">Si è verificato un errore durante il tentativo di aggiornare la condivisione.</string>
    <string name="share_link_password_title">Digita una password</string>
    <string name="share_link_empty_password">Devi digitare una password</string>

    <string name="activity_chooser_send_file_title">Invia</string>

    <string name="copy_link">Copia collegamento</string>
    <string name="clipboard_text_copied">Copiato negli appunti</string>
    <string name="clipboard_no_text_to_copy">Nessun testo da copiare negli appunti</string>
    <string name="clipboard_uxexpected_error">Errore inatteso durante la copia negli appunti</string>
    <string name="clipboard_label">Testo copiato da %1$s</string>

    <string name="error_cant_bind_to_operations_service">Errore grave: impossibile eseguire le operazioni</string>

    <string name="network_error_socket_exception">Si è verificato un errore durante la connessione al server.</string>
    <string name="network_error_socket_timeout_exception">Si è verificato un errore in attesa della risposta del server, l\'operazione non è stata completata</string>
    <string name="network_error_connect_timeout_exception">Si è verificato un errore in attesa della risposta del server, l\'operazione non è stata completata</string>
    <string name="network_host_not_available">L\'operazione non è stata completata, il server non è disponibile</string>
    <string name="empty" />

    <string name="forbidden_permissions">Non hai i permessi %s</string>
    <string name="forbidden_permissions_rename">per rinominare questo file</string>
    <string name="forbidden_permissions_delete">per eliminare questo file</string>
    <string name="share_link_forbidden_permissions">per condividere questo file</string>
    <string name="unshare_link_forbidden_permissions">per rimuovere la condivisione di questo file</string>
    <string name="update_link_forbidden_permissions">per aggiornare questa condivisione</string>
    <string name="forbidden_permissions_create">per creare il file</string>
    <string name="uploader_upload_forbidden_permissions">per caricare in questa cartella</string>
    <string name="downloader_download_file_not_found">Il file non è più disponibile sul server</string>

    <string name="prefs_category_accounts">Account</string>
    <string name="prefs_add_account">Aggiungi account</string>
    <string name="drawer_manage_accounts">Gestisci account</string>
    <string name="auth_redirect_non_secure_connection_title">La connessione sicura è rediretta attraverso un percorso non sicuro.</string>

	<string name="actionbar_logger">Registri</string>
	<string name="log_send_history_button">Cronologia invii</string>
	<string name="log_send_no_mail_app">Non è stata trovata alcuna applicazione per l\'invio dei log. Installa un client di posta.</string>
	<string name="log_send_mail_subject">Registri applicazione %1$s Android</string>
	<string name="log_progress_dialog_text">Caricamento dati in corso...</string>

	<string name="saml_authentication_required_text">Autenticazione richiesta</string>
	<string name="saml_authentication_wrong_pass">Password errata</string>
	<string name="actionbar_move">Sposta</string>
	<string name="file_list_empty_moving">Qui non c\'è niente. Puoi aggiungere una cartella.</string>
	<string name="folder_picker_choose_button_text">Scegli</string>

    <string name="move_file_not_found">Impossibile spostare. Assicurati che il file esista</string>
    <string name="move_file_invalid_into_descendent">Impossibile spostare una cartella in una cartella inferiore</string>
    <string name="move_file_invalid_overwrite">Il file esiste già nella cartella di destinazione</string>
    <string name="move_file_error">Si è verificato un errore durante il tentativo di spostare il file o la cartella</string>
    <string name="forbidden_permissions_move">per spostare questo file</string>


    <string name="copy_file_not_found">Impossibile copiare. Assicurati che il file esista</string>
    <string name="copy_file_invalid_into_descendent">Impossibile copiare una cartella in una cartella inferiore</string>
    <string name="copy_file_invalid_overwrite">Il file esiste già nella cartella di destinazione</string>
    <string name="copy_file_error">Si è verificato un errore durante il tentativo di copiare il file o la cartella</string>
    <string name="forbidden_permissions_copy">per copiare questo file</string>

    <string name="prefs_category_instant_uploading">Caricamenti istantanei</string>
    <string name="prefs_category_details">Dettagli</string>

	<string name="prefs_instant_video_upload_path_title">Cartella caricamenti istantanei dei video</string>
    <string name="sync_folder_failed_content">La sincronizzazione della cartella %1$s non può essere completata</string>

	<string name="shared_subject_header">condiviso</string>
	<string name="with_you_subject_header">con te</string>
    
	<string name="subject_user_shared_with_you">%1$s ha condiviso \"%2$s\" con te</string>
    <string name="subject_shared_with_you">\"%1$s\" è stato condiviso con te</string>

    <string name="auth_refresh_button">Aggiorna la connessione</string>
    <string name="auth_host_address">Indirizzo del server</string>
    <string name="common_error_out_memory">Memoria insufficiente</string>

    <string name="username">Nome utente</string>

    <string name="file_list__footer__folder">1 cartella</string>
    <string name="file_list__footer__folders">%1$d cartelle</string>
    <string name="file_list__footer__file">1 file</string>
    <string name="file_list__footer__file_and_folder">1 file, 1 cartella</string>
    <string name="file_list__footer__file_and_folders">1 file, %1$d cartelle</string>
    <string name="file_list__footer__files">%1$d file</string>
    <string name="file_list__footer__files_and_folder">%1$d file, 1 cartella</string>
    <string name="file_list__footer__files_and_folders">%1$d file, %2$d cartelle</string>
    <string name="prefs_instant_behaviour_dialogTitle">Il fil originale sarà...</string>
    <string name="prefs_instant_behaviour_title">Il fil originale sarà...</string>
    <string name="upload_copy_files">Copia file</string>
    <string name="upload_move_files">Sposta file</string>
    <string name="select_all">Seleziona tutto</string>

    <string name="pref_behaviour_entries_keep_file">lasciato nella cartella originale</string>
    <string name="pref_behaviour_entries_move">spostato nella cartella dell\'applicazione</string>

    <string name="share_dialog_title">Condivisione</string>
    <string name="share_file">Condividi %1$s</string>
    <string name="share_with_user_section_title">Condividi con utenti e gruppi</string>
    <string name="share_no_users">Ancora nessun dato condiviso con gli utenti </string>
    <string name="share_add_user_or_group">Aggiungi utente o gruppo</string>
    <string name="share_via_link_section_title">Condividi collegamento</string>
    <string name="share_via_link_expiration_date_label">Imposta data di scadenza</string>
    <string name="share_via_link_password_label">Proteggi con password</string>
    <string name="share_via_link_password_title">Protetto</string>
    <string name="share_via_link_edit_permission_label">Consenti la modifica</string>
    <string name="share_get_public_link_button">Ottieni collegamento</string>
    <string name="share_with_title">Condividi con...</string>
    <string name="share_with_edit_title">Condividi con %1$s</string>

    <string name="share_search">Cerca</string>

    <string name="search_users_and_groups_hint">Cerca utenti e gruppi</string>
    <string name="share_group_clarification">%1$s (gruppo)</string>
    <string name="share_remote_clarification">%1$s (remota)</string>
    <string name="share_known_remote_clarification">%1$s ( su %2$s )</string>

    <string name="share_sharee_unavailable">Spiacenti, la versione del tuo server non consente la condivisione con utenti dai client.
\nContatta il tuo amministratore.</string>
    <string name="share_privilege_can_share">può condividere</string>
    <string name="share_privilege_can_edit">può modificare</string>
    <string name="share_privilege_can_edit_create">crea</string>
    <string name="share_privilege_can_edit_change">cambia</string>
    <string name="share_privilege_can_edit_delete">elimina</string>
    <string name="edit_share_unshare">Interrompi la condivisione</string>
    <string name="edit_share_done">completato</string>

    <string name="action_retry_uploads">Nuovo tentativo non riuscito</string>
    <string name="action_clear_failed_uploads">Cancellazione non riuscita</string>
    <string name="action_clear_successful_uploads">Cancellazione avvenuta</string>
    <string name="action_clear_finished_uploads">Cancella tutti i completati</string>

    <string name="action_switch_grid_view">Vista Griglia</string>
    <string name="action_switch_list_view">Vista Elenco</string>

    <string name="manage_space_title">Gestisci lo spazio</string>
    <string name="manage_space_description">Impostazioni, database e certificati server dai dati di %1$s saranno eliminati definitivamente. \n\n\I file scaricati rimarranno intatti.\n\nQuesto processo può richiedere del tempo.</string>
    <string name="manage_space_clear_data">Cancella i dati</string>
    <string name="manage_space_error">Alcuni file non possono essere eliminati.</string>

    <string name="permission_storage_access">Permessi aggiuntivi sono richiesti per caricare e scaricare i file.</string>
    <string name="local_file_not_found_toast">Il file non è stato trovato nel file system locale</string>
    <string name="confirmation_remove_files_alert">Vuoi davvero rimuovere gli elementi selezionati?</string>
    <string name="confirmation_remove_folders_alert">Vuoi davvero rimuovere gli elementi selezionati e il loro contenuto?</string>
    <string name="actionbar_search">Cerca</string>
    <plurals name="items_selected_count">
        <item quantity="one">%d selezionato</item>
        <item quantity="other">%d selezionati</item>
    </plurals>

</resources><|MERGE_RESOLUTION|>--- conflicted
+++ resolved
@@ -23,12 +23,8 @@
     <string name="drawer_item_on_device">Su dispositivo</string>
     <string name="drawer_item_settings">Impostazioni</string>
     <string name="drawer_item_uploads_list">Caricamenti</string>
-<<<<<<< HEAD
-    <string name="drawer_close">Chiudi</string>
-=======
     <string name="drawer_quota">%1$s di %2$s utilizzati</string>
 	<string name="drawer_close">Chiudi</string>
->>>>>>> a80b2216
     <string name="drawer_open">Apri</string>
     <string name="prefs_category_general">Generale</string>
     <string name="prefs_category_more">Altro</string>
