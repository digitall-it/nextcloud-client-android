<?xml version="1.0" encoding="utf-8"?>
<!--
  ownCloud Android client application

  Copyright (C) 2012  Bartek Przybylski
  Copyright (C) 2012-2013 ownCloud Inc.

  This program is free software: you can redistribute it and/or modify
  it under the terms of the GNU General Public License version 2,
  as published by the Free Software Foundation.

  This program is distributed in the hope that it will be useful,
  but WITHOUT ANY WARRANTY; without even the implied warranty of
  MERCHANTABILITY or FITNESS FOR A PARTICULAR PURPOSE. See the
  GNU General Public License for more details.

  You should have received a copy of the GNU General Public License
  along with this program.  If not, see <http://www.gnu.org/licenses/>.
-->
<PreferenceScreen xmlns:android="http://schemas.android.com/apk/res/android" >
	<PreferenceCategory android:title="@string/prefs_category_general">
		<ListPreference
			android:title="@string/prefs_storage_path"
			android:key="storage_path" />
	</PreferenceCategory>
    <PreferenceCategory android:title="@string/prefs_category_accounts" android:key="accounts_category">
    </PreferenceCategory>
<<<<<<< HEAD

	<PreferenceCategory android:title="@string/prefs_category_security">
		<android.preference.CheckBoxPreference android:title="@string/prefs_passcode" android:key="set_pincode" />
	</PreferenceCategory>
=======
>>>>>>> 994dd860

    <PreferenceCategory android:title="@string/prefs_category_instant_uploading" android:key="instant_uploading_category">
		<com.owncloud.android.ui.CheckBoxPreferenceWithLongTitle android:key="instant_uploading"
	                        android:title="@string/prefs_instant_upload"
	                        android:summary="@string/prefs_instant_upload_summary"/>
         <com.owncloud.android.ui.PreferenceWithLongSummary
							android:title="@string/prefs_instant_upload_path_title"
							android:key="instant_upload_path" />
	    <com.owncloud.android.ui.CheckBoxPreferenceWithLongTitle
			android:dependency="instant_uploading"
			android:disableDependentsState="true"
	        android:title="@string/instant_upload_on_wifi"
	        android:key="instant_upload_on_wifi"/>
		<com.owncloud.android.ui.CheckBoxPreferenceWithLongTitle
			android:dependency="instant_uploading"
			android:disableDependentsState="true"
			android:title="@string/instant_upload_on_charging"
			android:key="instant_upload_on_charging"/>

		<com.owncloud.android.ui.CheckBoxPreferenceWithLongTitle
			android:key="instant_video_uploading"
	        android:title="@string/prefs_instant_video_upload"
	        android:summary="@string/prefs_instant_video_upload_summary" />
	    <com.owncloud.android.ui.PreferenceWithLongSummary
			android:dependency="instant_video_uploading"
			android:disableDependentsState="true"
			android:title="@string/prefs_instant_video_upload_path_title"
			android:key="instant_video_upload_path" />
	    <com.owncloud.android.ui.CheckBoxPreferenceWithLongTitle
			android:dependency="instant_video_uploading"
			android:disableDependentsState="true"
	        android:title="@string/instant_video_upload_on_wifi"
	        android:key="instant_video_upload_on_wifi"/>
		<com.owncloud.android.ui.CheckBoxPreferenceWithLongTitle
			android:dependency="instant_video_uploading"
			android:disableDependentsState="true"
			android:title="@string/instant_video_upload_on_charging"
			android:key="instant_video_upload_on_charging"/>
		<com.owncloud.android.ui.dialog.OwnCloudListPreference android:key="prefs_instant_behaviour"
			android:dialogTitle="@string/prefs_instant_behaviour_dialogTitle"
			android:title="@string/prefs_instant_behaviour_title"
			android:entries="@array/pref_behaviour_entries"
			android:entryValues="@array/pref_behaviour_entryValues"
			android:defaultValue="NOTHING"
			android:summary="%s"
			/>
	</PreferenceCategory>

	<PreferenceCategory android:title="@string/common_category" android:key="common_category">
		<EditTextPreference android:title="@string/pref_cache_size"
							android:key="pref_cache_size"
							android:digits="0123456789"/>
	</PreferenceCategory>

	<PreferenceCategory android:title="@string/prefs_category_more" android:key="more">
		<!-- DISABLED FOR RELEASE UNTIL FIXED
	    CheckBoxPreference android:key="log_to_file"
	                        android:title="@string/prefs_log_title"
	                        android:summary="@string/prefs_log_summary"/>
		<Preference 		android:key="log_history"
	                        android:title="@string/prefs_log_title_history"
	                        android:summary="@string/prefs_log_summary_history"/ -->
<<<<<<< HEAD
=======
                        
    </PreferenceCategory>

	<PreferenceCategory android:title="@string/prefs_category_details">
		<android.preference.CheckBoxPreference android:title="@string/prefs_passcode" android:key="set_pincode" />
	</PreferenceCategory>
	
	<PreferenceCategory android:title="@string/prefs_category_more" android:key="more">
>>>>>>> 994dd860
    <Preference android:title="@string/prefs_help" android:key="help" />
    <Preference android:title="@string/prefs_recommend" android:key="recommend" />
    <Preference android:title="@string/prefs_feedback" android:key="feedback" />
    <Preference android:title="@string/prefs_imprint" android:key="imprint" />

	<Preference 		android:id="@+id/about_app"
        				android:title="@string/about_title"
        				android:key="about_app" />

	<Preference android:id="@+id/beta_link"
				android:title="Download latest beta version"
				android:key="beta_link" />

	<Preference android:id="@+id/changelog_link"
		android:title="Changelog beta version"
		android:key="changelog_link" />

	</PreferenceCategory>
</PreferenceScreen><|MERGE_RESOLUTION|>--- conflicted
+++ resolved
@@ -25,13 +25,10 @@
 	</PreferenceCategory>
     <PreferenceCategory android:title="@string/prefs_category_accounts" android:key="accounts_category">
     </PreferenceCategory>
-<<<<<<< HEAD
 
 	<PreferenceCategory android:title="@string/prefs_category_security">
 		<android.preference.CheckBoxPreference android:title="@string/prefs_passcode" android:key="set_pincode" />
 	</PreferenceCategory>
-=======
->>>>>>> 994dd860
 
     <PreferenceCategory android:title="@string/prefs_category_instant_uploading" android:key="instant_uploading_category">
 		<com.owncloud.android.ui.CheckBoxPreferenceWithLongTitle android:key="instant_uploading"
@@ -94,17 +91,10 @@
 		<Preference 		android:key="log_history"
 	                        android:title="@string/prefs_log_title_history"
 	                        android:summary="@string/prefs_log_summary_history"/ -->
-<<<<<<< HEAD
-=======
                         
     </PreferenceCategory>
 
-	<PreferenceCategory android:title="@string/prefs_category_details">
-		<android.preference.CheckBoxPreference android:title="@string/prefs_passcode" android:key="set_pincode" />
-	</PreferenceCategory>
-	
 	<PreferenceCategory android:title="@string/prefs_category_more" android:key="more">
->>>>>>> 994dd860
     <Preference android:title="@string/prefs_help" android:key="help" />
     <Preference android:title="@string/prefs_recommend" android:key="recommend" />
     <Preference android:title="@string/prefs_feedback" android:key="feedback" />
