<?xml version="1.0" encoding="utf-8"?>
<!--
  ownCloud Android client application

  Copyright (C) 2012  Bartek Przybylski
  Copyright (C) 2015 ownCloud Inc.

  This program is free software: you can redistribute it and/or modify
  it under the terms of the GNU General Public License version 2,
  as published by the Free Software Foundation.

  This program is distributed in the hope that it will be useful,
  but WITHOUT ANY WARRANTY; without even the implied warranty of
  MERCHANTABILITY or FITNESS FOR A PARTICULAR PURPOSE. See the
  GNU General Public License for more details.

  You should have received a copy of the GNU General Public License
  along with this program.  If not, see <http://www.gnu.org/licenses/>.
-->
<PreferenceScreen xmlns:android="http://schemas.android.com/apk/res/android" >

    <PreferenceCategory android:title="@string/prefs_category_instant_uploading" android:key="instant_uploading_category">
		<com.owncloud.android.ui.CheckBoxPreferenceWithLongTitle android:key="instant_uploading"
	                        android:title="@string/prefs_instant_upload"
	                        android:summary="@string/prefs_instant_upload_summary"/>
        <com.owncloud.android.ui.PreferenceWithLongSummary
							android:title="@string/prefs_instant_upload_path_title"
							android:key="instant_upload_path" />
		<com.owncloud.android.ui.CheckBoxPreferenceWithLongTitle
							android:title="@string/prefs_instant_upload_path_use_subfolders_title"
                            android:summary="@string/prefs_instant_upload_path_use_subfolders_summary"
							android:key="instant_upload_path_use_subfolders" />
	    <com.owncloud.android.ui.CheckBoxPreferenceWithLongTitle
	        				android:title="@string/instant_upload_on_wifi"
	        				android:key="instant_upload_on_wifi"/>
	    <com.owncloud.android.ui.CheckBoxPreferenceWithLongTitle android:key="instant_video_uploading"
	                        android:title="@string/prefs_instant_video_upload"
	                        android:summary="@string/prefs_instant_video_upload_summary" />
	    <com.owncloud.android.ui.PreferenceWithLongSummary
							android:title="@string/prefs_instant_video_upload_path_title"
							android:key="instant_video_upload_path" />
		<com.owncloud.android.ui.CheckBoxPreferenceWithLongTitle
			android:title="@string/prefs_instant_upload_path_use_subfolders_title"
			android:summary="@string/prefs_instant_upload_path_use_subfolders_summary"
			android:key="instant_video_upload_path_use_subfolders" />
	    <com.owncloud.android.ui.CheckBoxPreferenceWithLongTitle
	        				android:title="@string/instant_video_upload_on_wifi"
	        				android:key="instant_video_upload_on_wifi"/>
		<com.owncloud.android.ui.dialog.OwnCloudListPreference android:key="prefs_instant_behaviour"
			android:dialogTitle="@string/prefs_instant_behaviour_dialogTitle"
			android:title="@string/prefs_instant_behaviour_title"
			android:entries="@array/pref_behaviour_entries"
			android:entryValues="@array/pref_behaviour_entryValues"
			android:defaultValue="NOTHING"
			android:summary="%s"
			/>
	    <!-- DISABLED FOR RELEASE UNTIL FIXED
	    CheckBoxPreference android:key="log_to_file"
	                        android:title="@string/prefs_log_title"
	                        android:summary="@string/prefs_log_summary"/>
		<Preference 		android:key="log_history"
	                        android:title="@string/prefs_log_title_history"
	                        android:summary="@string/prefs_log_summary_history"/ -->
                        
    </PreferenceCategory>

<<<<<<< HEAD
	<PreferenceCategory android:title="@string/common_category" android:key="common_category">
		<EditTextPreference android:title="@string/pref_cache_size"
							android:key="pref_cache_size"
							android:digits="0123456789"/>
	</PreferenceCategory>

=======
	<PreferenceCategory android:title="@string/prefs_category_details">
		<android.preference.CheckBoxPreference android:title="@string/prefs_passcode" android:key="set_pincode" />
	</PreferenceCategory>
	
>>>>>>> 655bb633
	<PreferenceCategory android:title="@string/prefs_category_more" android:key="more">
		<Preference android:title="@string/prefs_help" android:key="help" />
		<Preference android:title="@string/prefs_recommend" android:key="recommend" />
		<Preference android:title="@string/prefs_feedback" android:key="feedback" />
		<Preference android:title="@string/actionbar_logger" android:key="logger" />
		<Preference android:title="@string/prefs_imprint" android:key="imprint" />
		<Preference android:title="@string/about_title" android:id="@+id/about_app" android:key="about_app" />
	</PreferenceCategory>
    

</PreferenceScreen><|MERGE_RESOLUTION|>--- conflicted
+++ resolved
@@ -64,19 +64,14 @@
                         
     </PreferenceCategory>
 
-<<<<<<< HEAD
-	<PreferenceCategory android:title="@string/common_category" android:key="common_category">
+	<PreferenceCategory android:title="@string/prefs_category_details">
+		<android.preference.CheckBoxPreference android:title="@string/prefs_passcode" android:key="set_pincode" />
+
 		<EditTextPreference android:title="@string/pref_cache_size"
 							android:key="pref_cache_size"
 							android:digits="0123456789"/>
 	</PreferenceCategory>
 
-=======
-	<PreferenceCategory android:title="@string/prefs_category_details">
-		<android.preference.CheckBoxPreference android:title="@string/prefs_passcode" android:key="set_pincode" />
-	</PreferenceCategory>
-	
->>>>>>> 655bb633
 	<PreferenceCategory android:title="@string/prefs_category_more" android:key="more">
 		<Preference android:title="@string/prefs_help" android:key="help" />
 		<Preference android:title="@string/prefs_recommend" android:key="recommend" />
