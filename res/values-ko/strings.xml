<?xml version="1.0" encoding="utf-8"?>
<resources>
<<<<<<< HEAD
  <string name="about_version">버전 %1$s</string>
  <string name="actionbar_sync">계정 새로 고침</string>
  <string name="actionbar_upload">업로드</string>
  <string name="actionbar_upload_from_apps">다른 앱의 콘텐츠</string>
  <string name="actionbar_upload_files">파일</string>
  <string name="actionbar_open_with">다음으로 열기</string>
  <string name="actionbar_mkdir">새 폴더</string>
  <string name="actionbar_settings">설정</string>
  <string name="actionbar_see_details">자세한 정보</string>
  <string name="actionbar_send_file">보내기</string>
  <string name="actionbar_sort">정렬</string>
  <string name="actionbar_sort_title">정렬 순서</string>
  <string-array name="actionbar_sortby">
    <item>가나다</item>
    <item>최신 - 이전</item>
  </string-array>
  <!--TODO re-enable when server-side folder size calculation is available   
    	<item>Biggest - Smallest</item>-->
  <!--TODO re-enable when "Accounts" is available in Navigation Drawer-->
  <!--<string name="drawer_item_accounts">Accounts</string>-->
  <string name="drawer_item_all_files">모든 파일</string>
  <!--TODO re-enable when "On Device" is available
    <string name="drawer_item_on_device">On device</string>-->
  <string name="drawer_item_settings">설정</string>
  <string name="drawer_item_uploads_list">업로드</string>
  <string name="drawer_close">닫기</string>
  <string name="drawer_open">열기</string>
  <string name="prefs_category_general">일반</string>
  <string name="prefs_category_more">더 보기</string>
  <string name="prefs_accounts">계정</string>
  <string name="prefs_passcode">암호 잠금</string>
  <string name="prefs_instant_upload">사진 즉시 업로드</string>
  <string name="prefs_instant_upload_summary">카메라로 찍은 사진 즉시 업로드</string>
  <string name="prefs_instant_video_upload">동영상 즉시 업로드</string>
  <string name="prefs_instant_video_upload_summary">카메라로 찍은 동영상 즉시 업로드</string>
  <string name="prefs_log_summary">문제점을 기록하는 데 사용됩니다</string>
  <string name="prefs_log_summary_history">여기서 기록된 로그를 보여줍니다</string>
  <string name="prefs_help">도움말</string>
  <string name="prefs_recommend">친구에게 추천하기</string>
  <string name="prefs_feedback">피드백</string>
  <string name="prefs_imprint">법적 고지</string>
  <string name="prefs_remember_last_share_location">공유 위치 기억하기</string>
  <string name="prefs_remember_last_upload_location_summary">마지막 공유 업로드 위치 기억하기</string>
  <string name="recommend_subject">%1$s을(를) 스마트폰에서 사용해 보세요!</string>
  <string name="recommend_text">%1$s을(를) 스마트폰에서 사용해 보는 것을 추천합니다!\n다운로드 링크: %2$s</string>
  <string name="auth_host_url">서버 주소 https://…</string>
  <string name="auth_username">사용자 이름</string>
  <string name="auth_password">암호</string>
  <string name="auth_register">%1$s의 새로운 사용자입니까?</string>
  <string name="sync_string_files">파일</string>
  <string name="setup_btn_connect">접속</string>
  <string name="uploader_btn_upload_text">업로드</string>
  <string name="uploader_wrn_no_account_title">계정 없음</string>
  <string name="uploader_wrn_no_account_setup_btn_text">설정</string>
  <string name="uploader_wrn_no_account_quit_btn_text">끝내기</string>
  <string name="file_list_seconds_ago">초 지남</string>
  <string name="file_list_empty">내용이 없습니다. 업로드할 수 있습니다!</string>
  <string name="file_list_loading">불러오는 중...</string>
  <string name="local_file_list_empty">이 폴더에 파일이 없습니다.</string>
  <string name="file_list_folder">폴더</string>
  <string name="file_list_folders">폴더</string>
  <string name="file_list_file">파일</string>
  <string name="file_list_files">파일</string>
  <string name="filedetails_select_file">파일을 누르면 추가 정보가 표시됩니다.</string>
  <string name="filedetails_size">크기:</string>
  <string name="filedetails_type">종류:</string>
  <string name="filedetails_created">만든 날짜:</string>
  <string name="filedetails_modified">수정한 날짜:</string>
  <string name="filedetails_download">다운로드</string>
  <string name="filedetails_sync_file">동기화</string>
  <string name="filedetails_renamed_in_upload_msg">업로드 중 파일 이름을 %1$s(으)로 변경하였습니다</string>
  <string name="action_share">공유</string>
  <string name="common_yes">예</string>
  <string name="common_no">아니요</string>
  <string name="common_ok">확인</string>
  <string name="common_cancel">취소</string>
  <string name="common_back">뒤로</string>
  <string name="common_error">오류</string>
  <string name="common_loading">불러오는 중...</string>
  <string name="common_error_unknown">알 수 없는 오류</string>
  <string name="about_title">정보</string>
  <string name="change_password">암호 변경</string>
  <string name="create_account">계정 만들기</string>
  <string name="upload_chooser_title">다음에서 업로드...</string>
  <string name="uploader_info_dirname">폴더 이름</string>
  <string name="uploader_upload_in_progress_ticker">업로드 중...</string>
  <string name="uploader_upload_in_progress_content">%1$d%% %2$s 업로드 중</string>
  <string name="uploader_upload_succeeded_ticker">업로드 성공</string>
  <string name="uploader_upload_failed_ticker">업로드 실패</string>
  <string name="uploader_upload_failed_content_single">%1$s을(를) 업로드할 수 없습니다</string>
  <string name="uploads_view_title">업로드</string>
  <string name="uploads_view_group_current_uploads">현재</string>
  <string name="uploads_view_group_finished_uploads">업로드됨</string>
  <string name="uploads_view_upload_status_succeeded">완료됨</string>
  <string name="uploads_view_upload_status_failed_credentials_error">인증 오류</string>
  <string name="uploads_view_upload_status_failed_folder_error">폴더 오류</string>
  <string name="uploads_view_upload_status_failed_file_error">파일 오류</string>
  <string name="uploads_view_upload_status_failed_permission_error">권한 오류</string>
  <string name="uploads_view_upload_status_unknown_fail">알 수 없는 오류</string>
  <string name="uploads_view_later_waiting_to_upload">업로드 대기 중</string>
  <string name="downloader_download_in_progress_ticker">다운로드 중...</string>
  <string name="downloader_download_in_progress_content">%1$d%% %2$s 다운로드 중</string>
  <string name="downloader_download_succeeded_ticker">다운로드 성공</string>
  <string name="downloader_download_failed_ticker">다운로드 실패</string>
  <string name="downloader_download_failed_content">%1$s을(를) 다운로드할 수 없습니다</string>
  <string name="downloader_not_downloaded_yet">아직 다운로드 되지 않았습니다</string>
  <string name="common_choose_account">계정 선택</string>
  <string name="sync_fail_content_unauthorized">%1$s의 암호가 올바르지 않습니다</string>
  <string name="sync_conflicts_in_favourites_ticker">충돌하는 항목 발견됨</string>
  <string name="sync_conflicts_in_favourites_content">동기화된 파일 중 %1$d개를 동기화할 수 없습니다</string>
  <string name="sync_fail_in_favourites_ticker">파일을 동기화할 수 없었습니다</string>
  <string name="sync_fail_in_favourites_content">파일 %1$d개의 내용을 동기화할 수 없습니다 (충돌 %2$d개)</string>
  <string name="sync_foreign_files_forgotten_ticker">일부 로컬 파일이 사라졌습니다.</string>
  <string name="sync_foreign_files_forgotten_content">폴더 %2$s의 파일 중 %1$d개를 복사할 수 없습니다</string>
  <string name="sync_foreign_files_forgotten_explanation">버전 1.3.16부터는 하나의 파일이 여러 계정과 동기화될 때 데이터 손실을 막기 위해서 이 장치에서 업로드된 파일은 로컬 폴더 %1$s(으)로 복사됩니다.\n\n이 변경 사항 때문에 이 앱의 이전 버전에서 업로드된 모든 파일은 폴더 %2$s(으)로 복사되었습니다. 계정 동기화 중 오류가 발생하여 이 작업이 중단되었습니다. 파일을 그대로 둔 다음 %3$s(으)로 향한 링크를 삭제하거나, 파일을 직접 폴더 %1$s(으)로 이동한 다음 %4$s(으)로 향한 링크를 그대로 두십시오.\n\n아래 목록은 로컬 파일과 링크가 걸려 있는 %5$s에 있는 원격 파일입니다.</string>
  <string name="sync_current_folder_was_removed">폴더 %1$s이(가) 더 이상 존재하지 않습니다.</string>
  <string name="foreign_files_move">모두 이동</string>
  <string name="foreign_files_success">모든 파일 이동됨</string>
  <string name="foreign_files_fail">몇몇 파일을 이동할 수 없음</string>
  <string name="foreign_files_local_text">로컬: %1$s</string>
  <string name="foreign_files_remote_text">원격: %1$s</string>
  <string name="pass_code_configure_your_pass_code">암호를 입력하십시오</string>
  <string name="pass_code_configure_your_pass_code_explanation">앱을 시작할 때마다 암호를 물어봅니다</string>
  <string name="pass_code_remove_your_pass_code">내 암호 삭제</string>
  <string name="pass_code_mismatch">암호가 일치하지 않습니다</string>
  <string name="pass_code_wrong">암호가 잘못됨</string>
  <string name="pass_code_removed">암호 삭제됨</string>
  <string name="pass_code_stored">암호 저장됨</string>
  <string name="media_notif_ticker">%1$s 음악 재생기</string>
  <string name="media_state_playing">%1$s (재생 중)</string>
  <string name="media_state_loading">%1$s (불러오는 중)</string>
  <string name="media_event_done">%1$s 재생 완료됨</string>
  <string name="media_err_nothing_to_play">미디어 파일을 찾을 수 음</string>
  <string name="media_err_no_account">준비된 계정이 없습니다</string>
  <string name="media_err_not_in_owncloud">유효한 계정의 파일이 아닙니다</string>
  <string name="media_err_unsupported">지원하지 않는 미디어 코덱</string>
  <string name="media_err_io">미디어 파일을 읽을 수 없음</string>
  <string name="media_err_malformed">미디어 파일이 제대로 인코드 되지 않았습니다</string>
  <string name="media_err_timeout">재생 시도 중 시간이 초과됨</string>
  <string name="media_err_invalid_progressive_playback">미디어 파일을 스트리밍 할 수 없습니다</string>
  <string name="media_err_unknown">내장된 미디어 플레이어에서 이 미디어 파일을 재생할 수 없습니다</string>
  <string name="media_err_security_ex">%1$s을(를) 재생하는 중 보안 오류가 발생함</string>
  <string name="media_err_io_ex">%1$s을(를) 재생하는 중 입력 오류가 발생함</string>
  <string name="media_err_unexpected">%1$s을(를) 재생하는 중 알 수 없는 오류가 발생함</string>
  <string name="media_rewind_description">되감기 단추</string>
  <string name="media_play_pause_description">재생 혹은 일시 정지 단추</string>
  <string name="media_forward_description">빨리감기 단추</string>
  <string name="auth_no_net_conn_title">네트워크에 연결할 수 없습니다</string>
  <string name="auth_nossl_plain_ok_title">암호화된 연결을 사용할 수 없습니다.</string>
  <string name="auth_connection_established">연결됨</string>
  <string name="auth_testing_connection">연결 테스트 중</string>
  <string name="auth_not_configured_title">서버 설정이 잘못됨</string>
  <string name="auth_account_not_new">같은 사용자와 서버에 대한 계정이 이미 존재합니다</string>
  <string name="auth_account_not_the_same">입력된 사용자가 이 계정의 사용자와 일치하지 않습니다</string>
  <string name="auth_unknown_error_title">알 수 없는 오류가 발생하였습니다!</string>
  <string name="auth_unknown_host_title">호스트를 찾을 수 없음</string>
  <string name="auth_incorrect_path_title">서버 인스턴스를 찾을 수 없음</string>
  <string name="auth_timeout_title">서버 응답 시간이 초과됨</string>
  <string name="auth_ssl_general_error_title">SSL 초기화 오류</string>
  <string name="auth_ssl_unverified_server_title">SSL 서버의 신원을 확인할수 없습니다</string>
  <string name="auth_bad_oc_version_title">확인할 수 없는 서버 버전</string>
  <string name="auth_wrong_connection_title">연결을 수립할 수 없음</string>
  <string name="auth_secure_connection">암호화된 연결 사용 중</string>
  <string name="auth_unauthorized">잘못된 사용자 이름 및 암호</string>
  <string name="auth_oauth_error">인증 실패</string>
  <string name="auth_oauth_error_access_denied">인증 서버 접근 거부됨</string>
  <string name="auth_expired_oauth_token_toast">인증이 만료되었습니다. 다시 인증해 주십시오</string>
  <string name="auth_expired_saml_sso_token_toast">세션이 만료되었습니다. 다시 접속해 주십시오</string>
  <string name="auth_unsupported_auth_method">서버에서 이 인증 방법을 지원하지 않습니다.</string>
  <string name="auth_unsupported_multiaccount">%1$s에서 다중 계정을 지원하지 않습니다</string>
  <string name="auth_fail_get_user_name">서버에서 올바른 사용자 ID를 반환하지 않았습니다. 관리자에게 연락하십시오
=======

    <string name="about_version">버전 %1$s</string>
    <string name="actionbar_sync">계정 새로 고침</string>
    <string name="actionbar_upload">업로드</string>
    <string name="actionbar_upload_from_apps">다른 앱의 콘텐츠</string>
    <string name="actionbar_upload_files">파일</string>
    <string name="actionbar_open_with">다음으로 열기</string>
    <string name="actionbar_mkdir">새 폴더</string>
    <string name="actionbar_settings">설정</string>
    <string name="actionbar_see_details">자세한 정보</string>
    <string name="actionbar_send_file">보내기</string>
    <string name="actionbar_sort">정렬</string>
    <string name="actionbar_sort_title">정렬 순서</string>
    <string-array name="actionbar_sortby">
    	<item>가나다</item>
    	<item>최신 - 이전</item>
    </string-array>
    <string name="drawer_item_all_files">모든 파일</string>
    <string name="drawer_item_settings">설정</string>
    <string name="drawer_item_uploads_list">업로드</string>
	<string name="drawer_close">닫기</string>
    <string name="drawer_open">열기</string>
    <string name="prefs_category_general">일반</string>
    <string name="prefs_category_more">더 보기</string>
    <string name="prefs_accounts">계정</string>
    <string name="prefs_passcode">암호 잠금</string>
    <string name="prefs_instant_upload">사진 즉시 업로드</string>
    <string name="prefs_instant_upload_summary">카메라로 찍은 사진 즉시 업로드</string>
    <string name="prefs_instant_video_upload">동영상 즉시 업로드</string>
    <string name="prefs_instant_video_upload_summary">카메라로 찍은 동영상 즉시 업로드</string>
    <string name="prefs_log_summary">문제점을 기록하는 데 사용됩니다</string>
    <string name="prefs_log_summary_history">여기서 기록된 로그를 보여줍니다</string>
    <string name="prefs_help">도움말</string>
    <string name="prefs_recommend">친구에게 추천하기</string>
    <string name="prefs_feedback">피드백</string>
    <string name="prefs_imprint">법적 고지</string>
    <string name="prefs_remember_last_share_location">공유 위치 기억하기</string>
    <string name="prefs_remember_last_upload_location_summary">마지막 공유 업로드 위치 기억하기</string>

	<string name="recommend_subject">%1$s을(를) 스마트폰에서 사용해 보세요!</string>
	<string name="recommend_text">%1$s을(를) 스마트폰에서 사용해 보는 것을 추천합니다!\n다운로드 링크: %2$s</string>

    <string name="auth_host_url">서버 주소 https://…</string>
    <string name="auth_username">사용자 이름</string>
    <string name="auth_password">암호</string>
    <string name="auth_register">%1$s의 새로운 사용자입니까?</string>
    <string name="sync_string_files">파일</string>
    <string name="setup_btn_connect">접속</string>
    <string name="uploader_btn_upload_text">업로드</string>
    <string name="uploader_wrn_no_account_title">계정 없음</string>
    <string name="uploader_wrn_no_account_setup_btn_text">설정</string>
    <string name="uploader_wrn_no_account_quit_btn_text">끝내기</string>
    <string name="file_list_seconds_ago">초 지남</string>
    <string name="file_list_empty">내용이 없습니다. 업로드할 수 있습니다!</string>
    <string name="file_list_loading">불러오는 중...</string>
    <string name="local_file_list_empty">이 폴더에 파일이 없습니다.</string>
    <string name="file_list_folder">폴더</string>
    <string name="file_list_folders">폴더</string>
    <string name="file_list_file">파일</string>
    <string name="file_list_files">파일</string>
    <string name="filedetails_select_file">파일을 누르면 추가 정보가 표시됩니다.</string>
    <string name="filedetails_size">크기:</string>
    <string name="filedetails_type">종류:</string>
    <string name="filedetails_created">만든 날짜:</string>
    <string name="filedetails_modified">수정한 날짜:</string>
    <string name="filedetails_download">다운로드</string>
    <string name="filedetails_sync_file">동기화</string>
    <string name="filedetails_renamed_in_upload_msg">업로드 중 파일 이름을 %1$s(으)로 변경하였습니다</string>
    <string name="action_share">공유</string>
    <string name="common_yes">예</string>
    <string name="common_no">아니요</string>
    <string name="common_ok">확인</string>
    <string name="common_cancel">취소</string>
    <string name="common_back">뒤로</string>
    <string name="common_error">오류</string>
    <string name="common_loading">불러오는 중...</string>
    <string name="common_error_unknown">알 수 없는 오류</string>
    <string name="about_title">정보</string>
    <string name="change_password">암호 변경</string>
    <string name="create_account">계정 만들기</string>
    <string name="upload_chooser_title">다음에서 업로드...</string>
    <string name="uploader_info_dirname">폴더 이름</string>
    <string name="uploader_upload_in_progress_ticker">업로드 중...</string>
    <string name="uploader_upload_in_progress_content">%1$d%% %2$s 업로드 중</string>
    <string name="uploader_upload_succeeded_ticker">업로드 성공</string>
    <string name="uploader_upload_failed_ticker">업로드 실패</string>
    <string name="uploader_upload_failed_content_single">%1$s을(를) 업로드할 수 없습니다</string>
    <string name="uploads_view_title">업로드</string>
    <string name="uploads_view_group_current_uploads">현재</string>
    <string name="uploads_view_group_finished_uploads">업로드됨</string>
    <string name="uploads_view_upload_status_succeeded">완료됨</string>
    <string name="uploads_view_upload_status_failed_credentials_error">인증 오류</string>
    <string name="uploads_view_upload_status_failed_folder_error">폴더 오류</string>
    <string name="uploads_view_upload_status_failed_file_error">파일 오류</string>
    <string name="uploads_view_upload_status_failed_permission_error">권한 오류</string>
    <string name="uploads_view_upload_status_unknown_fail">알 수 없는 오류</string>
    <string name="uploads_view_later_waiting_to_upload">업로드 대기 중</string>
    <string name="downloader_download_in_progress_ticker">다운로드 중...</string>
    <string name="downloader_download_in_progress_content">%1$d%% %2$s 다운로드 중</string>
    <string name="downloader_download_succeeded_ticker">다운로드 성공</string>
    <string name="downloader_download_failed_ticker">다운로드 실패</string>
    <string name="downloader_download_failed_content">%1$s을(를) 다운로드할 수 없습니다</string>
    <string name="downloader_not_downloaded_yet">아직 다운로드 되지 않았습니다</string>
    <string name="common_choose_account">계정 선택</string>
    <string name="sync_fail_content_unauthorized">%1$s의 암호가 올바르지 않습니다</string>
    <string name="sync_conflicts_in_favourites_ticker">충돌하는 항목 발견됨</string>
    <string name="sync_conflicts_in_favourites_content">동기화된 파일 중 %1$d개를 동기화할 수 없습니다</string>
    <string name="sync_fail_in_favourites_ticker">파일을 동기화할 수 없었습니다</string>
    <string name="sync_fail_in_favourites_content">파일 %1$d개의 내용을 동기화할 수 없습니다 (충돌 %2$d개)</string>
    <string name="sync_foreign_files_forgotten_ticker">일부 로컬 파일이 사라졌습니다.</string>
    <string name="sync_foreign_files_forgotten_content">폴더 %2$s의 파일 중 %1$d개를 복사할 수 없습니다</string>
    <string name="sync_foreign_files_forgotten_explanation">버전 1.3.16부터는 하나의 파일이 여러 계정과 동기화될 때 데이터 손실을 막기 위해서 이 장치에서 업로드된 파일은 로컬 폴더 %1$s(으)로 복사됩니다.\n\n이 변경 사항 때문에 이 앱의 이전 버전에서 업로드된 모든 파일은 폴더 %2$s(으)로 복사되었습니다. 계정 동기화 중 오류가 발생하여 이 작업이 중단되었습니다. 파일을 그대로 둔 다음 %3$s(으)로 향한 링크를 삭제하거나, 파일을 직접 폴더 %1$s(으)로 이동한 다음 %4$s(으)로 향한 링크를 그대로 두십시오.\n\n아래 목록은 로컬 파일과 링크가 걸려 있는 %5$s에 있는 원격 파일입니다.</string>
    <string name="sync_current_folder_was_removed">폴더 %1$s이(가) 더 이상 존재하지 않습니다.</string>
    <string name="foreign_files_move">모두 이동</string>
    <string name="foreign_files_success">모든 파일 이동됨</string>
    <string name="foreign_files_fail">몇몇 파일을 이동할 수 없음</string>
    <string name="foreign_files_local_text">로컬: %1$s</string>
    <string name="foreign_files_remote_text">원격: %1$s</string>
    <string name="pass_code_configure_your_pass_code">암호를 입력하십시오</string>
    <string name="pass_code_configure_your_pass_code_explanation">앱을 시작할 때마다 암호를 물어봅니다</string>
    <string name="pass_code_remove_your_pass_code">내 암호 삭제</string>
    <string name="pass_code_mismatch">암호가 일치하지 않습니다</string>
    <string name="pass_code_wrong">암호가 잘못됨</string>
    <string name="pass_code_removed">암호 삭제됨</string>
    <string name="pass_code_stored">암호 저장됨</string>
    
    <string name="media_notif_ticker">%1$s 음악 재생기</string>
    <string name="media_state_playing">%1$s (재생 중)</string>
    <string name="media_state_loading">%1$s (불러오는 중)</string>
    <string name="media_event_done">%1$s 재생 완료됨</string>
    <string name="media_err_nothing_to_play">미디어 파일을 찾을 수 음</string>
    <string name="media_err_no_account">준비된 계정이 없습니다</string>
    <string name="media_err_not_in_owncloud">유효한 계정의 파일이 아닙니다</string>
    <string name="media_err_unsupported">지원하지 않는 미디어 코덱</string>
    <string name="media_err_io">미디어 파일을 읽을 수 없음</string>
    <string name="media_err_malformed">미디어 파일이 제대로 인코드 되지 않았습니다</string>
    <string name="media_err_timeout">재생 시도 중 시간이 초과됨</string>
    <string name="media_err_invalid_progressive_playback">미디어 파일을 스트리밍 할 수 없습니다</string>
    <string name="media_err_unknown">내장된 미디어 플레이어에서 이 미디어 파일을 재생할 수 없습니다</string>
    <string name="media_err_security_ex">%1$s을(를) 재생하는 중 보안 오류가 발생함</string>
    <string name="media_err_io_ex">%1$s을(를) 재생하는 중 입력 오류가 발생함</string>
    <string name="media_err_unexpected">%1$s을(를) 재생하는 중 알 수 없는 오류가 발생함</string>
    <string name="media_rewind_description">되감기 단추</string>
    <string name="media_play_pause_description">재생 혹은 일시 정지 단추</string>
    <string name="media_forward_description">빨리감기 단추</string>

	<string name="auth_no_net_conn_title">네트워크에 연결할 수 없습니다</string>
	<string name="auth_nossl_plain_ok_title">암호화된 연결을 사용할 수 없습니다.</string>
	<string name="auth_connection_established">연결됨</string>
	<string name="auth_testing_connection">연결 테스트 중</string>
	<string name="auth_not_configured_title">서버 설정이 잘못됨</string>
	<string name="auth_account_not_new">같은 사용자와 서버에 대한 계정이 이미 존재합니다</string>
	<string name="auth_account_not_the_same">입력된 사용자가 이 계정의 사용자와 일치하지 않습니다</string>
	<string name="auth_unknown_error_title">알 수 없는 오류가 발생하였습니다!</string>
	<string name="auth_unknown_host_title">호스트를 찾을 수 없음</string>
	<string name="auth_incorrect_path_title">서버 인스턴스를 찾을 수 없음</string>
	<string name="auth_timeout_title">서버 응답 시간이 초과됨</string>
	<string name="auth_ssl_general_error_title">SSL 초기화 오류</string>
	<string name="auth_ssl_unverified_server_title">SSL 서버의 신원을 확인할수 없습니다</string>
	<string name="auth_bad_oc_version_title">확인할 수 없는 서버 버전</string>
	<string name="auth_wrong_connection_title">연결을 수립할 수 없음</string>
	<string name="auth_secure_connection">암호화된 연결 사용 중</string>
	<string name="auth_unauthorized">잘못된 사용자 이름 및 암호</string>
	<string name="auth_oauth_error">인증 실패</string>
	<string name="auth_oauth_error_access_denied">인증 서버 접근 거부됨</string>
	<string name="auth_expired_oauth_token_toast">인증이 만료되었습니다. 다시 인증해 주십시오</string>
	<string name="auth_expired_saml_sso_token_toast">세션이 만료되었습니다. 다시 접속해 주십시오</string>
	<string name="auth_unsupported_auth_method">서버에서 이 인증 방법을 지원하지 않습니다.</string>
	<string name="auth_unsupported_multiaccount">%1$s에서 다중 계정을 지원하지 않습니다</string>
	<string name="auth_fail_get_user_name">서버에서 올바른 사용자 ID를 반환하지 않았습니다. 관리자에게 연락하십시오
>>>>>>> 22b9ad80
	</string>
	<string name="auth_account_does_not_exist">장치에 아직 계정이 없음</string>
    
    <string name="common_rename">이름 바꾸기</string>
    <string name="common_remove">삭제</string>
    <string name="confirmation_remove_alert">%1$s을(를) 삭제하시겠습니까?</string>
    <string name="confirmation_remove_folder_alert">%1$s 및 포함된 내용을 삭제하시겠습니까?</string>
    <string name="confirmation_remove_local">로컬만</string>
    <string name="remove_success_msg">성공적으로 삭제함</string>
    <string name="remove_fail_msg">삭제할 수 없음</string>
    <string name="rename_dialog_title">새 이름 입력</string>
    <string name="rename_local_fail_msg">로컬 파일의 이름을 변경할 수 없습니다. 다른 이름을 입력하십시오</string>
    <string name="rename_server_fail_msg">이름을 변경할 수 없음</string>
    <string name="sync_file_fail_msg">원격 파일을 확인할 수 없음</string>
    <string name="sync_file_nothing_to_do_msg">파일 내용이 이미 동기화됨</string>
    <string name="create_dir_fail_msg">폴더를 만들 수 없음</string>
    <string name="filename_forbidden_characters">사용할 수 없는 문자: / \\ &lt; &gt; : \" | ? *</string>
    <string name="filename_forbidden_charaters_from_server">파일 이름에 하나 이상의 사용할 수 없는 문자가 포함되어 있음</string>
    <string name="filename_empty">파일 이름이 비어 있을 수 없음</string>
    <string name="wait_a_moment">잠시 기다려 주십시오</string>
    <string name="filedisplay_unexpected_bad_get_content">예상하지 못한 오류입니다. 다른 앱에서 파일을 선택하십시오</string>
    <string name="filedisplay_no_file_selected">선택한 파일 없음</string>
    <string name="activity_chooser_title">다음으로 링크 보내기...</string>
    <string name="wait_for_tmp_copy_from_private_storage">개인 저장소에서 파일 복사</string>
    
    <string name="oauth_check_onoff">oAuth2로 로그인하기</string> 
    <string name="oauth_login_connection">oAuth2 서버에 연결 중...</string>    
        
    <string name="ssl_validator_header">사이트 인증서를 확인할 수 없습니다</string>
    <string name="ssl_validator_reason_cert_not_trusted">- 서버 인증서를 신뢰할 수 없습니다</string>
    <string name="ssl_validator_reason_cert_expired">- 서버 인증서가 만료되었습니다</string>
    <string name="ssl_validator_reason_cert_not_yet_valid">- 서버 인증서의 유효 기간이 시작되지 않았습니다</string>
    <string name="ssl_validator_reason_hostname_not_verified">- 인증서의 URL과 입력한 URL이 일치하지 않습니다</string>
    <string name="ssl_validator_question">이 인증서를 신뢰하시겠습니까?</string>
    <string name="ssl_validator_not_saved">인증서를 저장할 수 없습니다</string>
    <string name="ssl_validator_btn_details_see">자세히</string>
    <string name="ssl_validator_btn_details_hide">숨기기</string>
    <string name="ssl_validator_label_subject">발급 대상:</string>
    <string name="ssl_validator_label_issuer">발급자:</string>
    <string name="ssl_validator_label_CN">공통 이름:</string>
    <string name="ssl_validator_label_O">조직:</string>
    <string name="ssl_validator_label_OU">조직 단위:</string>
    <string name="ssl_validator_label_C">국가:</string>
    <string name="ssl_validator_label_ST">도/광역시:</string>
    <string name="ssl_validator_label_L">위치:</string>
    <string name="ssl_validator_label_validity">유효 기간:</string>
    <string name="ssl_validator_label_validity_from">시작:</string>
    <string name="ssl_validator_label_validity_to">끝:</string>
    <string name="ssl_validator_label_signature">서명:</string>
    <string name="ssl_validator_label_signature_algorithm">알고리즘:</string>
    <string name="digest_algorithm_not_available">이 다이제스트 알고리즘은 이 기기에서 사용이 불가능합니다.</string>
    <string name="ssl_validator_label_certificate_fingerprint">지문:</string>
    <string name="certificate_load_problem">인증서를 불러오는데에 문제가 있습니다.</string>
    <string name="ssl_validator_null_cert">인증서를 표시할 수 없습니다.</string>
    <string name="ssl_validator_no_info_about_error">- 오류에 대한 정보가 없습니다</string>

    <string name="placeholder_sentence">이것은 자리 비움자입니다</string>
    <string name="placeholder_filename">placeholder.txt</string>
    <string name="placeholder_filetype">PNG 그림</string>
    <string name="placeholder_filesize">389KB</string>
    <string name="placeholder_timestamp">2012년 05월 18일 오후 12:23</string>
    <string name="placeholder_media_time">12:23:45</string>

    <string name="instant_upload_path">/InstantUpload</string>
    <string name="conflict_title">파일 충돌</string>
    <string name="conflict_message">어떤 파일을 유지하시겠습니까? 두 버전을 모두 선택하면 로컬 파일 이름 뒤에 번호가 추가됩니다.</string>
    <string name="conflict_keep_both">모두 저장</string>
    <string name="conflict_use_local_version">로컬 버전</string>
    <string name="conflict_use_server_version">서버 버전</string>
    
    <string name="preview_image_description">사진 미리 보기</string>
    <string name="preview_image_error_unknown_format">이 사진을 미리 볼 수 없습니다</string>

    <string name="error__upload__local_file_not_copied">%1$s을(를) 로컬 폴더 %2$s(으)로 복사할 수 없습니다</string>
    <string name="share_link_no_support_share_api">서버에서 공유가 비활성화되어 있습니다. 관리자에게 연락하십시오.</string>
	<string name="share_link_file_no_exist">공유할 수 없습니다. 파일이 있는지 확인하십시오</string>
	<string name="share_link_file_error">이 파일이나 폴더를 공유하는 중 오류 발생</string>
	<string name="unshare_link_file_no_exist">공유를 해제할 수 없습니다. 파일이 있는지 확인하십시오</string>
	<string name="unshare_link_file_error">이 파일이나 폴더의 공유를 해제하는 중 오류 발생</string>
    <string name="update_link_file_no_exist">업데이트에 실패하였습니다. 이미 파일이 존재하지는 않는지 확인해주세요.</string>
    <string name="share_link_password_title">암호 입력</string>
    <string name="share_link_empty_password">암호를 입력해야 합니다</string>

    <string name="activity_chooser_send_file_title">보내기</string>

    <string name="copy_link">링크 주소 복사</string>
    <string name="clipboard_text_copied">클립보드로 복사됨</string>
    <string name="error_cant_bind_to_operations_service">치명적 오류: 작업을 진행할 수 없음</string>

    <string name="network_error_socket_exception">서버에 연결하는 중 오류가 발생하였습니다.</string>
    <string name="network_error_socket_timeout_exception">서버를 기다리는 중 오류가 발생하였습니다. 작업이 진행되지 않았을 수도 있습니다</string>
    <string name="network_error_connect_timeout_exception">서버를 기다리는 중 오류가 발생하였습니다. 작업이 진행되지 않았을 수도 있습니다</string>
    <string name="network_host_not_available">서버를 사용할 수 없어서 작업을 진행할 수 없습니다</string>
    <string name="empty" />

    <string name="forbidden_permissions">%s 권한이 없습니다</string>
    <string name="forbidden_permissions_rename">이 파일의 이름을 바꿀</string>
    <string name="forbidden_permissions_delete">이 파일을 삭제할</string>
    <string name="share_link_forbidden_permissions">이 파일을 공유할</string>
    <string name="unshare_link_forbidden_permissions">이 파일의 공유를 해제할</string>
    <string name="forbidden_permissions_create">파일을 생성할</string>
    <string name="uploader_upload_forbidden_permissions">이 폴더에 업로드할</string>
    <string name="downloader_download_file_not_found">이 파일을 서버에서 더 이상 사용할 수 없습니다</string>

    <string name="prefs_category_accounts">계정</string>
    <string name="prefs_add_account">계정 추가</string>
    <string name="auth_redirect_non_secure_connection_title">보안 연결이 보안되지 않는 연결로 전환되었습니다.</string>

	<string name="actionbar_logger">로그</string>
	<string name="log_send_mail_subject">%1$s Android 앱 로그</string>
	<string name="saml_authentication_required_text">인증 필요함</string>
	<string name="saml_authentication_wrong_pass">잘못된 암호</string>
	<string name="actionbar_move">이동</string>
	<string name="file_list_empty_moving">항목이 없습니다. 폴더를 추가할 수 있습니다!</string>
	<string name="folder_picker_choose_button_text">선택</string>

    <string name="move_file_not_found">이동할 수 없습니다. 파일이 존재하는 지 확인하십시오</string>
    <string name="move_file_invalid_into_descendent">폴더를 하위 폴더 아래로 이동할 수 없습니다</string>
    <string name="move_file_invalid_overwrite">파일이 이미 대상 폴더에 존재합니다</string>
    <string name="move_file_error">이 파일이나 폴더를 이동하는 중 오류가 발생하였습니다</string>
    <string name="forbidden_permissions_move">이 파일을 이동할</string>


    <string name="copy_file_not_found">복사할 수 없습니다. 파일이 존재하는 지 확인하십시오</string>
    <string name="copy_file_invalid_into_descendent">폴더를 하위 폴더 아래로 복사할 수 없습니다</string>
    <string name="copy_file_invalid_overwrite">파일이 이미 대상 폴더에 존재합니다</string>
    <string name="copy_file_error">이 파일이나 폴더를 복사할 수 없습니다.</string>
    <string name="forbidden_permissions_copy">이 파일을 복사할</string>

    <string name="prefs_category_details">자세한 정보</string>

	<string name="sync_folder_failed_content">%1$s  폴더의 동기화를 완료할 수 없습니다</string>

	<string name="shared_subject_header">공유됨</string>
	<string name="with_you_subject_header">여러분과</string>
    
	<string name="subject_user_shared_with_you">%1$s 님이 \"%2$s\" 항목을 여러분과 공유하였습니다</string>
    <string name="subject_shared_with_you">\"%1$s\"을(를) 여러분과 공유하였습니다</string>

    <string name="auth_refresh_button">연결 새로 고침</string>
    <string name="auth_host_address">서버 주소</string>
    <string name="common_error_out_memory">메모리 부족</string>

    <string name="username">사용자 이름</string>

    <string name="file_list__footer__folder">폴더 1개</string>
    <string name="file_list__footer__folders">폴더 %1$d개</string>
    <string name="file_list__footer__file">파일 1개</string>
    <string name="file_list__footer__file_and_folder">파일 1개, 폴더 1개</string>
    <string name="file_list__footer__file_and_folders">파일 1개, 폴더 %1$d개</string>
    <string name="file_list__footer__files">파일 %1$d개</string>
    <string name="file_list__footer__files_and_folder">파일 %1$d개, 폴더 1개</string>
    <string name="file_list__footer__files_and_folders">파일 %1$d개, 폴더 %2$d개</string>
    <string name="prefs_instant_behaviour_dialogTitle">원래 파일은...</string>
    <string name="prefs_instant_behaviour_title">원래 파일은...</string>
    <string name="upload_copy_files">파일 복사</string>
    <string name="upload_move_files">파일 이동</string>
    <string name="pref_behaviour_entries_keep_file">원래 폴더에 유지</string>
    <string name="pref_behaviour_entries_move">앱 폴더로 이동되었습니다.</string>

    <string name="share_dialog_title">공유</string>
    <string name="share_with_user_section_title">유저와 그룹에 공유하기</string>
    <string name="share_no_users">No data shared with users yet</string>
    <string name="share_via_link_section_title">링크 공유</string>
    <string name="share_via_link_expiration_date_label">만료 날짜 설정</string>
    <string name="share_via_link_password_label">암호 보호</string>
    <string name="share_via_link_password_title">보호됨</string>
    <string name="share_via_link_edit_permission_label">편집 허용</string>
    <string name="share_get_public_link_button">링크 얻기</string>
    <string name="share_search">검색</string>

    <string name="search_users_and_groups_hint">유저와 그룹 검색하기</string>
    <string name="share_group_clarification">%1$s (그룹)</string>
    <string name="share_sharee_unavailable">죄송합니다. 이 버전에서는 사용자들이 클라이언트에서 공유하는 것을 허용하지 않습니다.
\n서버의 관리자에게 문의하시기 바랍니다.</string>
    <string name="share_privilege_can_share">공유 가능</string>
    <string name="share_privilege_can_edit">편집 가능</string>
    <string name="share_privilege_can_edit_create">생성</string>
    <string name="share_privilege_can_edit_change">변경</string>
    <string name="share_privilege_can_edit_delete">삭제</string>
    </resources><|MERGE_RESOLUTION|>--- conflicted
+++ resolved
@@ -1,178 +1,5 @@
 <?xml version="1.0" encoding="utf-8"?>
 <resources>
-<<<<<<< HEAD
-  <string name="about_version">버전 %1$s</string>
-  <string name="actionbar_sync">계정 새로 고침</string>
-  <string name="actionbar_upload">업로드</string>
-  <string name="actionbar_upload_from_apps">다른 앱의 콘텐츠</string>
-  <string name="actionbar_upload_files">파일</string>
-  <string name="actionbar_open_with">다음으로 열기</string>
-  <string name="actionbar_mkdir">새 폴더</string>
-  <string name="actionbar_settings">설정</string>
-  <string name="actionbar_see_details">자세한 정보</string>
-  <string name="actionbar_send_file">보내기</string>
-  <string name="actionbar_sort">정렬</string>
-  <string name="actionbar_sort_title">정렬 순서</string>
-  <string-array name="actionbar_sortby">
-    <item>가나다</item>
-    <item>최신 - 이전</item>
-  </string-array>
-  <!--TODO re-enable when server-side folder size calculation is available   
-    	<item>Biggest - Smallest</item>-->
-  <!--TODO re-enable when "Accounts" is available in Navigation Drawer-->
-  <!--<string name="drawer_item_accounts">Accounts</string>-->
-  <string name="drawer_item_all_files">모든 파일</string>
-  <!--TODO re-enable when "On Device" is available
-    <string name="drawer_item_on_device">On device</string>-->
-  <string name="drawer_item_settings">설정</string>
-  <string name="drawer_item_uploads_list">업로드</string>
-  <string name="drawer_close">닫기</string>
-  <string name="drawer_open">열기</string>
-  <string name="prefs_category_general">일반</string>
-  <string name="prefs_category_more">더 보기</string>
-  <string name="prefs_accounts">계정</string>
-  <string name="prefs_passcode">암호 잠금</string>
-  <string name="prefs_instant_upload">사진 즉시 업로드</string>
-  <string name="prefs_instant_upload_summary">카메라로 찍은 사진 즉시 업로드</string>
-  <string name="prefs_instant_video_upload">동영상 즉시 업로드</string>
-  <string name="prefs_instant_video_upload_summary">카메라로 찍은 동영상 즉시 업로드</string>
-  <string name="prefs_log_summary">문제점을 기록하는 데 사용됩니다</string>
-  <string name="prefs_log_summary_history">여기서 기록된 로그를 보여줍니다</string>
-  <string name="prefs_help">도움말</string>
-  <string name="prefs_recommend">친구에게 추천하기</string>
-  <string name="prefs_feedback">피드백</string>
-  <string name="prefs_imprint">법적 고지</string>
-  <string name="prefs_remember_last_share_location">공유 위치 기억하기</string>
-  <string name="prefs_remember_last_upload_location_summary">마지막 공유 업로드 위치 기억하기</string>
-  <string name="recommend_subject">%1$s을(를) 스마트폰에서 사용해 보세요!</string>
-  <string name="recommend_text">%1$s을(를) 스마트폰에서 사용해 보는 것을 추천합니다!\n다운로드 링크: %2$s</string>
-  <string name="auth_host_url">서버 주소 https://…</string>
-  <string name="auth_username">사용자 이름</string>
-  <string name="auth_password">암호</string>
-  <string name="auth_register">%1$s의 새로운 사용자입니까?</string>
-  <string name="sync_string_files">파일</string>
-  <string name="setup_btn_connect">접속</string>
-  <string name="uploader_btn_upload_text">업로드</string>
-  <string name="uploader_wrn_no_account_title">계정 없음</string>
-  <string name="uploader_wrn_no_account_setup_btn_text">설정</string>
-  <string name="uploader_wrn_no_account_quit_btn_text">끝내기</string>
-  <string name="file_list_seconds_ago">초 지남</string>
-  <string name="file_list_empty">내용이 없습니다. 업로드할 수 있습니다!</string>
-  <string name="file_list_loading">불러오는 중...</string>
-  <string name="local_file_list_empty">이 폴더에 파일이 없습니다.</string>
-  <string name="file_list_folder">폴더</string>
-  <string name="file_list_folders">폴더</string>
-  <string name="file_list_file">파일</string>
-  <string name="file_list_files">파일</string>
-  <string name="filedetails_select_file">파일을 누르면 추가 정보가 표시됩니다.</string>
-  <string name="filedetails_size">크기:</string>
-  <string name="filedetails_type">종류:</string>
-  <string name="filedetails_created">만든 날짜:</string>
-  <string name="filedetails_modified">수정한 날짜:</string>
-  <string name="filedetails_download">다운로드</string>
-  <string name="filedetails_sync_file">동기화</string>
-  <string name="filedetails_renamed_in_upload_msg">업로드 중 파일 이름을 %1$s(으)로 변경하였습니다</string>
-  <string name="action_share">공유</string>
-  <string name="common_yes">예</string>
-  <string name="common_no">아니요</string>
-  <string name="common_ok">확인</string>
-  <string name="common_cancel">취소</string>
-  <string name="common_back">뒤로</string>
-  <string name="common_error">오류</string>
-  <string name="common_loading">불러오는 중...</string>
-  <string name="common_error_unknown">알 수 없는 오류</string>
-  <string name="about_title">정보</string>
-  <string name="change_password">암호 변경</string>
-  <string name="create_account">계정 만들기</string>
-  <string name="upload_chooser_title">다음에서 업로드...</string>
-  <string name="uploader_info_dirname">폴더 이름</string>
-  <string name="uploader_upload_in_progress_ticker">업로드 중...</string>
-  <string name="uploader_upload_in_progress_content">%1$d%% %2$s 업로드 중</string>
-  <string name="uploader_upload_succeeded_ticker">업로드 성공</string>
-  <string name="uploader_upload_failed_ticker">업로드 실패</string>
-  <string name="uploader_upload_failed_content_single">%1$s을(를) 업로드할 수 없습니다</string>
-  <string name="uploads_view_title">업로드</string>
-  <string name="uploads_view_group_current_uploads">현재</string>
-  <string name="uploads_view_group_finished_uploads">업로드됨</string>
-  <string name="uploads_view_upload_status_succeeded">완료됨</string>
-  <string name="uploads_view_upload_status_failed_credentials_error">인증 오류</string>
-  <string name="uploads_view_upload_status_failed_folder_error">폴더 오류</string>
-  <string name="uploads_view_upload_status_failed_file_error">파일 오류</string>
-  <string name="uploads_view_upload_status_failed_permission_error">권한 오류</string>
-  <string name="uploads_view_upload_status_unknown_fail">알 수 없는 오류</string>
-  <string name="uploads_view_later_waiting_to_upload">업로드 대기 중</string>
-  <string name="downloader_download_in_progress_ticker">다운로드 중...</string>
-  <string name="downloader_download_in_progress_content">%1$d%% %2$s 다운로드 중</string>
-  <string name="downloader_download_succeeded_ticker">다운로드 성공</string>
-  <string name="downloader_download_failed_ticker">다운로드 실패</string>
-  <string name="downloader_download_failed_content">%1$s을(를) 다운로드할 수 없습니다</string>
-  <string name="downloader_not_downloaded_yet">아직 다운로드 되지 않았습니다</string>
-  <string name="common_choose_account">계정 선택</string>
-  <string name="sync_fail_content_unauthorized">%1$s의 암호가 올바르지 않습니다</string>
-  <string name="sync_conflicts_in_favourites_ticker">충돌하는 항목 발견됨</string>
-  <string name="sync_conflicts_in_favourites_content">동기화된 파일 중 %1$d개를 동기화할 수 없습니다</string>
-  <string name="sync_fail_in_favourites_ticker">파일을 동기화할 수 없었습니다</string>
-  <string name="sync_fail_in_favourites_content">파일 %1$d개의 내용을 동기화할 수 없습니다 (충돌 %2$d개)</string>
-  <string name="sync_foreign_files_forgotten_ticker">일부 로컬 파일이 사라졌습니다.</string>
-  <string name="sync_foreign_files_forgotten_content">폴더 %2$s의 파일 중 %1$d개를 복사할 수 없습니다</string>
-  <string name="sync_foreign_files_forgotten_explanation">버전 1.3.16부터는 하나의 파일이 여러 계정과 동기화될 때 데이터 손실을 막기 위해서 이 장치에서 업로드된 파일은 로컬 폴더 %1$s(으)로 복사됩니다.\n\n이 변경 사항 때문에 이 앱의 이전 버전에서 업로드된 모든 파일은 폴더 %2$s(으)로 복사되었습니다. 계정 동기화 중 오류가 발생하여 이 작업이 중단되었습니다. 파일을 그대로 둔 다음 %3$s(으)로 향한 링크를 삭제하거나, 파일을 직접 폴더 %1$s(으)로 이동한 다음 %4$s(으)로 향한 링크를 그대로 두십시오.\n\n아래 목록은 로컬 파일과 링크가 걸려 있는 %5$s에 있는 원격 파일입니다.</string>
-  <string name="sync_current_folder_was_removed">폴더 %1$s이(가) 더 이상 존재하지 않습니다.</string>
-  <string name="foreign_files_move">모두 이동</string>
-  <string name="foreign_files_success">모든 파일 이동됨</string>
-  <string name="foreign_files_fail">몇몇 파일을 이동할 수 없음</string>
-  <string name="foreign_files_local_text">로컬: %1$s</string>
-  <string name="foreign_files_remote_text">원격: %1$s</string>
-  <string name="pass_code_configure_your_pass_code">암호를 입력하십시오</string>
-  <string name="pass_code_configure_your_pass_code_explanation">앱을 시작할 때마다 암호를 물어봅니다</string>
-  <string name="pass_code_remove_your_pass_code">내 암호 삭제</string>
-  <string name="pass_code_mismatch">암호가 일치하지 않습니다</string>
-  <string name="pass_code_wrong">암호가 잘못됨</string>
-  <string name="pass_code_removed">암호 삭제됨</string>
-  <string name="pass_code_stored">암호 저장됨</string>
-  <string name="media_notif_ticker">%1$s 음악 재생기</string>
-  <string name="media_state_playing">%1$s (재생 중)</string>
-  <string name="media_state_loading">%1$s (불러오는 중)</string>
-  <string name="media_event_done">%1$s 재생 완료됨</string>
-  <string name="media_err_nothing_to_play">미디어 파일을 찾을 수 음</string>
-  <string name="media_err_no_account">준비된 계정이 없습니다</string>
-  <string name="media_err_not_in_owncloud">유효한 계정의 파일이 아닙니다</string>
-  <string name="media_err_unsupported">지원하지 않는 미디어 코덱</string>
-  <string name="media_err_io">미디어 파일을 읽을 수 없음</string>
-  <string name="media_err_malformed">미디어 파일이 제대로 인코드 되지 않았습니다</string>
-  <string name="media_err_timeout">재생 시도 중 시간이 초과됨</string>
-  <string name="media_err_invalid_progressive_playback">미디어 파일을 스트리밍 할 수 없습니다</string>
-  <string name="media_err_unknown">내장된 미디어 플레이어에서 이 미디어 파일을 재생할 수 없습니다</string>
-  <string name="media_err_security_ex">%1$s을(를) 재생하는 중 보안 오류가 발생함</string>
-  <string name="media_err_io_ex">%1$s을(를) 재생하는 중 입력 오류가 발생함</string>
-  <string name="media_err_unexpected">%1$s을(를) 재생하는 중 알 수 없는 오류가 발생함</string>
-  <string name="media_rewind_description">되감기 단추</string>
-  <string name="media_play_pause_description">재생 혹은 일시 정지 단추</string>
-  <string name="media_forward_description">빨리감기 단추</string>
-  <string name="auth_no_net_conn_title">네트워크에 연결할 수 없습니다</string>
-  <string name="auth_nossl_plain_ok_title">암호화된 연결을 사용할 수 없습니다.</string>
-  <string name="auth_connection_established">연결됨</string>
-  <string name="auth_testing_connection">연결 테스트 중</string>
-  <string name="auth_not_configured_title">서버 설정이 잘못됨</string>
-  <string name="auth_account_not_new">같은 사용자와 서버에 대한 계정이 이미 존재합니다</string>
-  <string name="auth_account_not_the_same">입력된 사용자가 이 계정의 사용자와 일치하지 않습니다</string>
-  <string name="auth_unknown_error_title">알 수 없는 오류가 발생하였습니다!</string>
-  <string name="auth_unknown_host_title">호스트를 찾을 수 없음</string>
-  <string name="auth_incorrect_path_title">서버 인스턴스를 찾을 수 없음</string>
-  <string name="auth_timeout_title">서버 응답 시간이 초과됨</string>
-  <string name="auth_ssl_general_error_title">SSL 초기화 오류</string>
-  <string name="auth_ssl_unverified_server_title">SSL 서버의 신원을 확인할수 없습니다</string>
-  <string name="auth_bad_oc_version_title">확인할 수 없는 서버 버전</string>
-  <string name="auth_wrong_connection_title">연결을 수립할 수 없음</string>
-  <string name="auth_secure_connection">암호화된 연결 사용 중</string>
-  <string name="auth_unauthorized">잘못된 사용자 이름 및 암호</string>
-  <string name="auth_oauth_error">인증 실패</string>
-  <string name="auth_oauth_error_access_denied">인증 서버 접근 거부됨</string>
-  <string name="auth_expired_oauth_token_toast">인증이 만료되었습니다. 다시 인증해 주십시오</string>
-  <string name="auth_expired_saml_sso_token_toast">세션이 만료되었습니다. 다시 접속해 주십시오</string>
-  <string name="auth_unsupported_auth_method">서버에서 이 인증 방법을 지원하지 않습니다.</string>
-  <string name="auth_unsupported_multiaccount">%1$s에서 다중 계정을 지원하지 않습니다</string>
-  <string name="auth_fail_get_user_name">서버에서 올바른 사용자 ID를 반환하지 않았습니다. 관리자에게 연락하십시오
-=======
 
     <string name="about_version">버전 %1$s</string>
     <string name="actionbar_sync">계정 새로 고침</string>
@@ -343,7 +170,6 @@
 	<string name="auth_unsupported_auth_method">서버에서 이 인증 방법을 지원하지 않습니다.</string>
 	<string name="auth_unsupported_multiaccount">%1$s에서 다중 계정을 지원하지 않습니다</string>
 	<string name="auth_fail_get_user_name">서버에서 올바른 사용자 ID를 반환하지 않았습니다. 관리자에게 연락하십시오
->>>>>>> 22b9ad80
 	</string>
 	<string name="auth_account_does_not_exist">장치에 아직 계정이 없음</string>
     
