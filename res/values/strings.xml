<?xml version="1.0" encoding="utf-8"?>
<resources>

    <string name="about_android">%1$s Android app</string>
    <string name="about_version">version %1$s</string>
    <string name="actionbar_sync">Refresh account</string>
    <string name="actionbar_upload">Upload</string>
    <string name="actionbar_upload_from_apps">Content from other apps</string>
    <string name="actionbar_upload_files">Files</string>
    <string name="actionbar_open_with">Open with</string>
    <string name="actionbar_mkdir">New folder</string>
    <string name="actionbar_settings">Settings</string>
    <string name="actionbar_see_details">Details</string>
    <string name="actionbar_send_file">Send</string>
    <string name="actionbar_sort">Sort</string>
    <string name="actionbar_sort_title">Sort by</string>
    <string-array name="actionbar_sortby">
    	<item>A-Z</item>
    	<item>Newest - Oldest</item>
    	<!-- TODO re-enable when server-side folder size calculation is available   
    	<item>Biggest - Smallest</item>  -->
    </string-array>
    <!-- TODO re-enable when "Accounts" is available in Navigation Drawer -->
    <!--<string name="drawer_item_accounts">Accounts</string>-->
    <string name="drawer_item_all_files">All files</string>
    <string name="drawer_item_on_device">On device</string>
    <string name="drawer_item_settings">Settings</string>
    <string name="drawer_item_logs">Logs</string>
	<string name="drawer_close">Close</string>
    <string name="drawer_open">Open</string>
    <string name="prefs_category_general">General</string>
    <string name="prefs_category_more">More</string>
    <string name="prefs_accounts">Accounts</string>
    <string name="prefs_manage_accounts">Manage accounts</string>
    <string name="prefs_passcode">Passcode lock</string>
    <string name="prefs_instant_upload">Instant picture uploads</string>
    <string name="prefs_instant_upload_summary">Instantly upload pictures taken by camera</string>
    <string name="prefs_instant_video_upload">Instant video uploads</string>
    <string name="prefs_instant_video_upload_summary">Instantly upload videos recorded by camera</string>
    <string name="prefs_log_title">Enable logging</string>
    <string name="prefs_log_summary">This is used to log problems</string>
    <string name="prefs_log_title_history">Logging history</string>
    <string name="prefs_log_summary_history">This shows the recorded logs</string>
    <string name="prefs_log_delete_history_button">Delete history</string>
    <string name="prefs_help">Help</string>
    <string name="prefs_recommend">Recommend to a friend</string>
    <string name="prefs_feedback">Feedback</string>
    <string name="prefs_imprint">Imprint</string>
    <string name="prefs_remember_last_share_location">Remember share location</string>
    <string name="prefs_remember_last_upload_location_summary">Remember last share upload location</string>

	<string name="recommend_subject">"Try %1$s on your smartphone!"</string>
	<string name="recommend_text">"I want to invite you to use %1$s on your smartphone!\nDownload here: %2$s"</string>

    <string name="auth_check_server">Check server</string>
    <string name="auth_host_url">Server address https://…</string>
    <string name="auth_username">Username</string>
    <string name="auth_password">Password</string>
    <string name="auth_register">New to %1$s?</string>
    <string name="sync_string_files">Files</string>
    <string name="setup_btn_connect">Connect</string>
    <string name="uploader_btn_upload_text">Upload</string>
    <string name="uploader_btn_new_folder_text">New folder</string>
    <string name="uploader_top_message">Choose upload folder</string>
    <string name="uploader_wrn_no_account_title">No account found</string>
    <string name="uploader_wrn_no_account_text">There are no %1$s accounts on your device. Please set up an account first.</string>
    <string name="uploader_wrn_no_account_setup_btn_text">Setup</string>
    <string name="uploader_wrn_no_account_quit_btn_text">Quit</string>
    <string name="uploader_wrn_no_content_title">No content to upload</string>
    <string name="uploader_wrn_no_content_text">No content was received. Nothing to upload.</string>
    <string name="uploader_error_forbidden_content">%1$s is not allowed to access the shared content</string>
    <string name="uploader_info_uploading">Uploading</string>
    <string name="file_list_seconds_ago">seconds ago</string>
    <string name="file_list_empty">Nothing in here. Upload something!</string>
    <string name="file_list_loading">Loading&#8230;</string>
    <string name="file_list_no_app_for_file_type">No app found for file type!</string>
    <string name="local_file_list_empty">There are no files in this folder.</string>
    <string name="filedetails_select_file">Tap on a file to display additional information.</string>
    <string name="filedetails_size">Size:</string>
    <string name="filedetails_type">Type:</string>
    <string name="filedetails_created">Created:</string>
    <string name="filedetails_modified">Modified:</string>
    <string name="filedetails_download">Download</string>
    <string name="filedetails_sync_file">Synchronize</string>
    <string name="filedetails_renamed_in_upload_msg">File was renamed to %1$s during upload</string>
    <string name="list_layout">List layout</string>
    <string name="action_share">Share</string>
    <string name="common_yes">Yes</string>
    <string name="common_no">No</string>
    <string name="common_ok">OK</string>
    <string name="common_cancel_sync">Cancel sync</string>
    <string name="common_cancel">Cancel</string>
    <string name="common_save_exit">Save &amp; exit</string>
    <string name="common_error">Error</string>
    <string name="common_loading">Loading &#8230;</string>
    <string name="common_error_unknown">Unknown error</string>
    <string name="about_title">About</string>
    <string name="change_password">Change password</string>
    <string name="delete_account">Delete account</string>
    <string name="create_account">Create account</string>
    <string name="upload_chooser_title">Upload from &#8230;</string>
    <string name="uploader_info_dirname">Folder name</string>
    <string name="uploader_upload_in_progress_ticker">Uploading &#8230;</string>
    <string name="uploader_upload_in_progress_content">%1$d%% Uploading %2$s</string>
    <string name="uploader_upload_succeeded_ticker">Upload succeeded</string>
    <string name="uploader_upload_succeeded_content_single">%1$s uploaded</string>
    <string name="uploader_upload_failed_ticker">Upload failed</string>
    <string name="uploader_upload_failed_content_single">Upload of %1$s could not be completed</string>
    <string name="uploader_upload_failed_credentials_error">Upload failed, you need to log in again</string>
    <string name="downloader_download_in_progress_ticker">Downloading &#8230;</string>
    <string name="downloader_download_in_progress_content">%1$d%% Downloading %2$s</string>
    <string name="downloader_download_succeeded_ticker">Download succeeded</string>
    <string name="downloader_download_succeeded_content">%1$s downloaded</string>
    <string name="downloader_download_failed_ticker">Download failed</string>
    <string name="downloader_download_failed_content">Download of %1$s could not be completed</string>
    <string name="downloader_not_downloaded_yet">Not downloaded yet</string>
    <string name="downloader_download_failed_credentials_error">Download failed, you need to log in again</string>
    <string name="common_choose_account">Choose account</string>
    <string name="sync_fail_ticker">Sync failed</string>
    <string name="sync_fail_ticker_unauthorized">Sync failed, you need to log in again</string>
    <string name="sync_fail_content">Sync of %1$s could not be completed</string>
    <string name="sync_fail_content_unauthorized">Invalid password for %1$s</string>
    <string name="sync_conflicts_in_favourites_ticker">Conflicts found</string>
    <string name="sync_conflicts_in_favourites_content">%1$d kept-in-sync files could not be sync\'ed</string>
    <string name="sync_fail_in_favourites_ticker">Kept-in-sync files failed</string>
    <string name="sync_fail_in_favourites_content">Contents of %1$d files could not be sync\'ed (%2$d conflicts)</string>
    <string name="sync_foreign_files_forgotten_ticker">Some local files were forgotten</string>
    <string name="sync_foreign_files_forgotten_content">%1$d files out of the %2$s folder could not be copied into</string>
    <string name="sync_foreign_files_forgotten_explanation">As of version 1.3.16, files uploaded from this device are copied into the local %1$s folder to prevent data loss when a single file is synced with multiple accounts.\n\nDue to this change, all files uploaded in previous versions of this app were copied into the %2$s folder. However, an error prevented the completion of this operation during account synchronization. You may either leave the file(s) as is and remove the link to %3$s, or move the file(s) into the %1$s folder and retain the link to %4$s.\n\nListed below are the local file(s), and the remote file(s) in %5$s they were linked to.</string>
    <string name="sync_current_folder_was_removed">Folder %1$s does not exist anymore</string>
    <string name="foreign_files_move">"Move all"</string>
    <string name="foreign_files_success">"All files were moved"</string>
    <string name="foreign_files_fail">"Some files could not be moved"</string>
    <string name="foreign_files_local_text">"Local: %1$s"</string>
    <string name="foreign_files_remote_text">"Remote: %1$s"</string>
    <string name="upload_query_move_foreign_files">There is not enough space to copy the selected files into the %1$s folder. Would you like to move them instead? </string>
    <string name="pass_code_enter_pass_code">Please insert your passcode</string>
    
    <string name="pass_code_configure_your_pass_code">Enter your passcode</string>
    <string name="pass_code_configure_your_pass_code_explanation">The passcode will be requested every time the app is started</string>
    <string name="pass_code_reenter_your_pass_code">Please reenter your passcode</string>
    <string name="pass_code_remove_your_pass_code">Remove your passcode</string>
    <string name="pass_code_mismatch">The passcodes are not the same</string>
    <string name="pass_code_wrong">Incorrect passcode</string>
    <string name="pass_code_removed">Passcode removed</string>
    <string name="pass_code_stored">Passcode stored</string>
    
    <string name="media_notif_ticker">"%1$s music player"</string>
    <string name="media_state_playing">"%1$s (playing)"</string>
    <string name="media_state_loading">"%1$s (loading)"</string>
    <string name="media_event_done">"%1$s playback finished"</string>
    <string name="media_err_nothing_to_play">No media file found</string>
    <string name="media_err_no_account">No account provided</string>
    <string name="media_err_not_in_owncloud">File not in a valid account</string>
    <string name="media_err_unsupported">Unsupported media codec</string>
    <string name="media_err_io">Media file could not be read</string>
    <string name="media_err_malformed">Media file not correctly encoded</string>
    <string name="media_err_timeout">Timed out while trying to play</string>
    <string name="media_err_invalid_progressive_playback">Media file cannot be streamed</string>
    <string name="media_err_unknown">Media file cannot be played with the stock media player</string>
    <string name="media_err_security_ex">Security error trying to play %1$s</string>
    <string name="media_err_io_ex">Input error trying to play %1$s</string>
    <string name="media_err_unexpected">Unexpected error trying to play %1$s</string>
    <string name="media_rewind_description">Rewind button</string>
    <string name="media_play_pause_description">Play or pause button</string>
    <string name="media_forward_description">Fast forward button</string>

	<string name="auth_getting_authorization">Getting authorization &#8230;</string>
	<string name="auth_trying_to_login">Trying to log in &#8230;</string>
	<string name="auth_no_net_conn_title">No network connection</string>
	<string name="auth_nossl_plain_ok_title">Secure connection unavailable.</string>
	<string name="auth_connection_established">Connection established</string>
	<string name="auth_testing_connection">Testing connection</string>
	<string name="auth_not_configured_title">Malformed server configuration</string>
	<string name="auth_account_not_new">An account for the same user and server already exists in the device</string>
	<string name="auth_account_not_the_same">The entered user does not match the user of this account</string>
	<string name="auth_unknown_error_title">Unknown error occurred! Please visit %1$s</string>
	<string name="auth_unknown_host_title">Couldn\'t find host</string>
	<string name="auth_incorrect_path_title">Server instance not found</string>
	<string name="auth_timeout_title">The server took too long to respond</string>
	<string name="auth_incorrect_address_title">Wrong server address format</string>
	<string name="auth_ssl_general_error_title">SSL initialization failed</string>
	<string name="auth_ssl_unverified_server_title">Couldn\'t verify SSL server\'s identity</string>
	<string name="auth_bad_oc_version_title">Unrecognized server version</string>
	<string name="auth_wrong_connection_title">Couldn\'t establish connection</string>
	<string name="auth_secure_connection">Secure connection established</string>
	<string name="auth_unauthorized">Wrong username or password</string>
	<string name="auth_oauth_error">Unsuccessful authorization</string>
	<string name="auth_oauth_error_access_denied">Access denied by authorization server</string>
	<string name="auth_wtf_reenter_URL">Unexpected state; please enter the server address again</string>
	<string name="auth_expired_oauth_token_toast">Your authorization expired. Please, authorize again</string>
	<string name="auth_expired_basic_auth_toast">Please enter the current password</string>
	<string name="auth_expired_saml_sso_token_toast">Your session expired. Please connect again</string>
	<string name="auth_connecting_auth_server">Connecting to authentication server …</string>
	<string name="auth_unsupported_auth_method">The server does not support this authentication method</string>
	<string name="auth_unsupported_multiaccount">%1$s does not support multiple accounts</string>
	<string name="auth_fail_get_user_name">Your server is not returning a correct user id, please contact an administrator
	</string>
	<string name="auth_can_not_auth_against_server">Cannot authenticate to this server</string>
    <string name="auth_account_does_not_exist">Account does not exist in the device yet</string>
    
    <string name="favorite">Favorite</string>
    <string name="unfavorite">Unfavorite</string>
    <string name="common_rename">Rename</string>
    <string name="common_remove">Remove</string>
    <string name="confirmation_remove_file_alert">"Do you really want to remove %1$s?"</string>
    <string name="confirmation_remove_folder_alert">"Do you really want to remove %1$s and its contents?"</string>
    <string name="confirmation_remove_local">Local only</string>
    <string name="confirmation_remove_folder_local">Local only</string>
    <string name="confirmation_remove_file_remote">From server</string>
    <string name="confirmation_remove_remote_and_local">Remote &amp; local</string>
    <string name="remove_success_msg">"Removal succeeded"</string>
    <string name="remove_fail_msg">"Removal failed"</string>
    <string name="rename_dialog_title">Enter a new name</string>
    <string name="rename_local_fail_msg">"Local copy could not be renamed; try a different name"</string>
    <string name="rename_server_fail_msg">"Rename could not be completed"</string>
    <string name="sync_file_fail_msg">Remote file could not be checked</string>
    <string name="sync_file_nothing_to_do_msg">File contents already synchronized</string>
    <string name="create_dir_fail_msg">Folder could not be created</string>
    <string name="filename_forbidden_characters">Forbidden characters: / \\ &lt; &gt; : " | ? *</string>
    <string name="filename_forbidden_charaters_from_server">File name contains at least one invalid character</string>
    <string name="filename_empty">File name cannot be empty</string>
    <string name="wait_a_moment">Wait a moment</string>
    <string name="filedisplay_unexpected_bad_get_content">"Unexpected problem ; please select the file from a different app"</string>
    <string name="filedisplay_no_file_selected">No file was selected</string>
    <string name="activity_chooser_title">Send link to &#8230;</string>
    <string name="wait_for_tmp_copy_from_private_storage">Copying file from private storage</string>
    
    <string name="oauth_check_onoff">Login with oAuth2</string> 
    <string name="oauth_login_connection">Connecting to oAuth2 server…</string>    
        
    <string name="ssl_validator_header">The identity of the site could not be verified</string>
    <string name="ssl_validator_reason_cert_not_trusted">- The server certificate is not trusted</string>
    <string name="ssl_validator_reason_cert_expired">- The server certificate expired</string>
    <string name="ssl_validator_reason_cert_not_yet_valid">- The server certificate valid dates are in the future</string>
    <string name="ssl_validator_reason_hostname_not_verified">- The URL does not match the hostname in the certificate</string>
    <string name="ssl_validator_question">Do you want to trust this certificate anyway?</string>
    <string name="ssl_validator_not_saved">The certificate could not be saved</string>
    <string name="ssl_validator_btn_details_see">Details</string>
    <string name="ssl_validator_btn_details_hide">Hide</string>
    <string name="ssl_validator_label_subject">Issued to:</string>
    <string name="ssl_validator_label_issuer">Issued by:</string>
    <string name="ssl_validator_label_CN">Common name:</string>
    <string name="ssl_validator_label_O">Organization:</string>
    <string name="ssl_validator_label_OU">Organizational unit:</string>
    <string name="ssl_validator_label_C">Country:</string>
    <string name="ssl_validator_label_ST">State:</string>
    <string name="ssl_validator_label_L">Location:</string>
    <string name="ssl_validator_label_validity">Validity:</string>
    <string name="ssl_validator_label_validity_from">From:</string>
    <string name="ssl_validator_label_validity_to">To:</string>
    <string name="ssl_validator_label_signature">Signature:</string>
    <string name="ssl_validator_label_signature_algorithm">Algorithm:</string>
    <string name="digest_algorithm_not_available">This digest algorithm is not available on your phone.</string>
    <string name="ssl_validator_label_certificate_fingerprint">Fingerprint:</string>
    <string name="certificate_load_problem">There is a problem loading the certificate.</string>
    <string name="ssl_validator_null_cert">The certificate could not be shown.</string>
    <string name="ssl_validator_no_info_about_error">- No information about the error</string>

    <string name="placeholder_sentence">This is a placeholder</string>
    <string name="placeholder_filename">placeholder.txt</string>
    <string name="placeholder_filetype">PNG Image</string>
    <string name="placeholder_filesize">389 KB</string>
    <string name="placeholder_timestamp">2012/05/18 12:23 PM</string>
    <string name="placeholder_media_time">12:23:45</string>

    <string name="instant_upload_on_wifi">Upload pictures via wifi only</string>
    <string name="instant_video_upload_on_wifi">Upload videos via wifi only</string>
    <string name="instant_upload_on_charging">Upload when charging only</string>
    <string name="instant_video_upload_on_charging">Upload when charging only</string>
    <string name="instant_upload_path">/InstantUpload</string>
    <string name="conflict_title">File conflict</string>
    <string name="conflict_message">Which files do you want to keep? If you select both versions, the local file will have a number added to its name.</string>
    <string name="conflict_keep_both">Keep both</string>
    <string name="conflict_use_local_version">local version</string>
    <string name="conflict_use_server_version">server version</string>
    
    <string name="preview_image_description">Image preview</string>
    <string name="preview_image_error_unknown_format">This image cannot be shown</string>

    <string name="error__upload__local_file_not_copied">%1$s could not be copied to %2$s local folder</string>
    <string name="prefs_instant_upload_path_title">Upload path</string>

	<string name="share_link_no_support_share_api">Sorry, sharing is not enabled on your server. Please contact your
		administrator.</string>
	<string name="share_link_file_no_exist">Unable to share. Please check whether the file exists</string>
	<string name="share_link_file_error">An error occurred while trying to share this file or folder</string>
	<string name="unshare_link_file_no_exist">Unable to unshare. Please check whether the file exists</string>
	<string name="unshare_link_file_error">An error occurred while trying to unshare this file or folder</string>
    <string name="update_link_file_no_exist">Unable to update. Please check whether the file exists </string>
    <string name="update_link_file_error">An error occurred while trying to update the share</string>
    <string name="share_link_password_title">Enter a password</string>
    <string name="share_link_empty_password">You must enter a password</string>

    <string name="activity_chooser_send_file_title">Send</string>

    <string name="copy_link">Copy link</string>
    <string name="clipboard_text_copied">Copied to clipboard</string>

    <string name="error_cant_bind_to_operations_service">Critical error: cannot perform operations</string>

    <string name="network_error_socket_exception">An error occurred while connecting with the server.</string>
    <string name="network_error_socket_timeout_exception">An error occurred while waiting for the server, the operation couldn\'t have been done</string>
    <string name="network_error_connect_timeout_exception">An error occurred while waiting for the server, the operation couldn\'t have been done</string>
    <string name="network_host_not_available">The operation couldn\'t be completed, server is unavailable</string>
    <string name="empty" />

    <string name="forbidden_permissions">You do not have permission %s</string>
    <string name="forbidden_permissions_rename">to rename this file</string>
    <string name="forbidden_permissions_delete">to delete this file</string>
    <string name="share_link_forbidden_permissions">to share this file</string>
    <string name="unshare_link_forbidden_permissions">to unshare this file</string>
    <string name="update_link_forbidden_permissions">to update this share</string>
    <string name="forbidden_permissions_create">to create the file</string>
    <string name="uploader_upload_forbidden_permissions">to upload in this folder</string>
    <string name="downloader_download_file_not_found">The file is no longer available on the server</string>

    <string name="file_migration_dialog_title">Updating storage path</string>
    <string name="file_migration_finish_button">Finish</string>
    <string name="file_migration_preparing">Preparing for migration...</string>
    <string name="file_migration_checking_destination">Checking destination...</string>
    <string name="file_migration_saving_accounts_configuration">Saving accounts configuration...</string>
    <string name="file_migration_waiting_for_unfinished_sync">Waiting for unfinished synchronizations...</string>
    <string name="file_migration_migrating">Moving data...</string>
    <string name="file_migration_updating_index">Updating index...</string>
    <string name="file_migration_cleaning">Cleaning...</string>
    <string name="file_migration_restoring_accounts_configuration">Restoring accounts configuration...</string>
    <string name="file_migration_ok_finished">Finished</string>
    <string name="file_migration_failed_not_enough_space">ERROR: Not enough space</string>
    <string name="file_migration_failed_not_writable">ERROR: File is not writable</string>
    <string name="file_migration_failed_not_readable">ERROR: File is not readable</string>
    <string name="file_migration_failed_dir_already_exists">ERROR: owncloud directory already exists</string>
    <string name="file_migration_failed_while_coping">ERROR: While migrating</string>
    <string name="file_migration_failed_while_updating_index">ERROR: While updating index</string>

    <string name="file_migration_directory_already_exists">Data folder already exists, what to do?</string>
    <string name="file_migration_override_data_folder">Override</string>
    <string name="file_migration_use_data_folder">Use existing</string>

    <string name="prefs_category_accounts">Accounts</string>
    <string name="prefs_add_account">Add account</string>
    <string name="auth_redirect_non_secure_connection_title">Secure connection is redirected through an unsecured route.</string>

	<string name="actionbar_logger">Logs</string>
	<string name="log_send_history_button">Send history</string>
	<string name="log_send_no_mail_app">No app for sending logs found. Please install a mail app.</string>
	<string name="log_send_mail_subject">%1$s Android app logs</string>
	<string name="log_progress_dialog_text">Loading data &#8230;</string>

	<string name="saml_authentication_required_text">Authentication required</string>
	<string name="saml_authentication_wrong_pass">Wrong password</string>
	<string name="actionbar_move">Move</string>
	<string name="file_list_empty_moving">Nothing in here. You can add a folder!</string>
	<string name="folder_picker_choose_button_text">Choose</string>

    <string name="move_file_not_found">Unable to move. Please check whether the file exists</string>
    <string name="move_file_invalid_into_descendent">It is not possible to move a folder into a descendant</string>
    <string name="move_file_invalid_overwrite">The file exists already in the destination folder</string>
    <string name="move_file_error">An error occurred while trying to move this file or folder</string>
    <string name="forbidden_permissions_move">to move this file</string>


    <string name="copy_file_not_found">Unable to copy. Please check whether the file exists</string>
    <string name="copy_file_invalid_into_descendent">It is not possible to copy a folder into a descendant</string>
    <string name="copy_file_invalid_overwrite">The file exists already in the destination folder</string>
    <string name="copy_file_error">An error occurred while trying to copy this file or folder</string>
    <string name="forbidden_permissions_copy">to copy this file</string>

    <string name="prefs_category_instant_uploading">Instant uploads</string>
	<string name="prefs_category_security">Security</string>

    <string name="download_folder_failed_content">Download of %1$s folder could not be completed</string>
	<string name="prefs_instant_video_upload_path_title">Upload video path</string>
    <string name="sync_folder_failed_content">Synchronization of %1$s folder could not be completed</string>

	<string name="shared_subject_header">shared</string>
	<string name="with_you_subject_header">with you</string>
    
	<string name="subject_user_shared_with_you">%1$s shared \"%2$s\" with you</string>
    <string name="subject_shared_with_you">\"%1$s\" has been shared with you</string>

    <string name="auth_refresh_button">Refresh connection</string>
    <string name="auth_host_address">Server address</string>
    <string name="common_error_out_memory">Not enough memory</string>

    <string name="username">Username</string>

    <string name="file_list__footer__folder">1 folder</string>
    <string name="file_list__footer__folders">%1$d folders</string>
    <string name="file_list__footer__file">1 file</string>
    <string name="file_list__footer__file_and_folder">1 file, 1 folder</string>
    <string name="file_list__footer__file_and_folders">1 file, %1$d folders</string>
    <string name="file_list__footer__files">%1$d files</string>
    <string name="file_list__footer__files_and_folder">%1$d files, 1 folder</string>
    <string name="file_list__footer__files_and_folders">%1$d files, %2$d folders</string>
    <string name="prefs_instant_behaviour_dialogTitle">Original file will be...</string>
    <string name="prefs_instant_behaviour_title">Original file will be...</string>
    <string name="common_category">Common</string>
    <string name="pref_cache_size">Cache size</string>
    <string name="upload_copy_files">Copy file</string>
    <string name="upload_move_files">Move file</string>

    <string name="pref_behaviour_entries_do_nothing">do nothing</string>
    <string name="pref_behaviour_entries_copy">copy file to OC folder</string>
    <string name="pref_behaviour_entries_delete">delete origin file</string>
    <string name="confirmation_remove_files_alert">Do you really want to remove selected items?</string>
    <string name="confirmation_remove_folders_alert">Do you really want to remove a folder and its content?</string>
    <string name="confirmation_remove_files">selected items</string>
    <string name="error_log_exit">Exit</string>
    <string name="error_log_send">Send Log</string>
    <string name="error_log_title">Error Log</string>
    <string name="action_stream_file">Stream file with external player</string>
    <string name="stream_expose_password">Do you want to stream this file with an external app?\n\nCAUTION: This may expose your password!</string>
    <string name="set_picture_as">Set picture as</string>
    <string name="set_as">Set As</string>
    <string name="pref_behaviour_entries_keep_file">kept in original folder</string>
    <string name="pref_behaviour_entries_move">moved to app folder</string>
    <string name="prefs_storage_path">Storage path</string>
    <string name="prefs_common">Common</string>

    <string name="share_file">Share %1$s</string>
    <string name="share_with_user_section_title">Share with users and groups</string>
    <string name="share_no_users">No data shared with users yet</string>
    <string name="share_add_user_or_group">Add user or group</string>
    <string name="share_via_link_section_title">Share link</string>
    <string name="share_via_link_expiration_date_label">Set expiration date</string>
    <string name="share_via_link_password_label">Password protect</string>
    <string name="share_via_link_password_title">Secured</string>
    <string name="share_get_public_link_button">Get link</string>
    <string name="share_with_title">Share with &#8230;</string>
<<<<<<< HEAD
=======
    <string name="share_with_edit_title">Share with %1$s</string>
>>>>>>> 7c9edaa3

    <string name="share_search">Search</string>

    <string name="search_users_and_groups_hint">Search users and groups</string>
    <string name="share_group_clarification">%1$s (group)</string>

    <string name="share_sharee_unavailable">Sorry, your server version does not allow share with users within clients.
        \nPlease contact your administrator</string>
    <string name="share_privilege_can_share">can share</string>
    <string name="share_privilege_can_edit">can edit</string>
    <string name="share_privilege_can_edit_create">create</string>
    <string name="share_privilege_can_edit_change">change</string>
    <string name="share_privilege_can_edit_delete">delete</string>
    <string name="edit_share_unshare">Stop sharing</string>
    <string name="edit_share_done">done</string>
    <string name="changelog">https://github.com/owncloud/android/raw/beta/CHANGELOG.md</string>

    <string name="permission_storage_access">Additional permissions required to upload &amp; download files.</string>

    <string name="storage_description_default">Default</string>
    <string name="storage_description_sd_no">SD card %1$d</string>
    <string name="storage_description_unknown">Unknown</string>

    <string name="action_switch_grid_view">Grid view</string>
    <string name="action_switch_list_view">List view</string>
</resources><|MERGE_RESOLUTION|>--- conflicted
+++ resolved
@@ -428,10 +428,7 @@
     <string name="share_via_link_password_title">Secured</string>
     <string name="share_get_public_link_button">Get link</string>
     <string name="share_with_title">Share with &#8230;</string>
-<<<<<<< HEAD
-=======
     <string name="share_with_edit_title">Share with %1$s</string>
->>>>>>> 7c9edaa3
 
     <string name="share_search">Search</string>
 
