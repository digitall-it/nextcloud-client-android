--- conflicted
+++ resolved
@@ -366,7 +366,6 @@
     <string name="file_list__footer__files">%1$d files</string>
     <string name="file_list__footer__files_and_folder">%1$d files, 1 folder</string>
     <string name="file_list__footer__files_and_folders">%1$d files, %2$d folders</string>
-<<<<<<< HEAD
     <string name="action_switch_grid_view">Switch to grid view</string>
     <string name="action_switch_list_view">Switch to list view</string>
     <string name="common_category">Common</string>
@@ -386,9 +385,7 @@
     <string name="error_log_exit">Exit</string>
     <string name="error_log_send">Send Log</string>
     <string name="error_log_title">Error Log</string>
-=======
     <string name="action_stream_file">Stream file with external player</string>
     <string name="stream_expose_password">Do you want to stream this file with an external app?\n\nCAUTION: This may expose your password!</string>
->>>>>>> 8a6abb81
 
 </resources>