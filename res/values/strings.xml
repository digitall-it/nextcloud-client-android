--- conflicted
+++ resolved
@@ -538,18 +538,13 @@
         <item quantity="other">%d selected</item>
     </plurals>
 
-<<<<<<< HEAD
     <string name="storage_description_default">Default</string>
     <string name="storage_description_sd_no">SD card %1$d</string>
     <string name="storage_description_unknown">Unknown</string>
     <string name="prefs_category_beta">Beta</string>
 
+
     <!-- What's new feature and texts to show -->
-    <string name="welcome_to_nc_title">Welcome to Nextcloud!</string>
-=======
-
-    <!-- What's new feature and texts to show -->
->>>>>>> e8d7fd09
     <string name="whats_new_title">What\'s new in Nextcloud</string>
 
     <!-- Welcome to oC intro features -->
@@ -566,8 +561,5 @@
     <string name="welcome_feature_4_text">Connect to all your clouds</string>
 
     <string name="welcome_feature_5_title">Your private files synced anywhere</string>
-<<<<<<< HEAD
-=======
     <string name="whats_new_skip">Skip</string>
->>>>>>> e8d7fd09
 </resources>