<?xml version="1.0" encoding="utf-8"?>
<resources>

    <string name="about_android">%1$s Android app</string>
    <string name="about_version">version %1$s</string>
    <string name="actionbar_sync">Refresh account</string>
    <string name="actionbar_upload">Upload</string>
    <string name="actionbar_upload_from_apps">Content from other apps</string>
    <string name="actionbar_upload_files">Files</string>
    <string name="actionbar_open_with">Open with</string>
    <string name="actionbar_mkdir">New folder</string>
    <string name="actionbar_settings">Settings</string>
    <string name="actionbar_see_details">Details</string>
    <string name="actionbar_send_file">Send</string>
    <string name="actionbar_sort">Sort</string>
    <string name="actionbar_sort_title">Sort by</string>
    <string name="menu_item_sort_by_name">A - Z</string>
    <string name="menu_item_sort_by_date">Newest - Oldest</string>
    <string name="menu_item_sort_by_size">Biggest - Smallest</string>
    <string name="drawer_item_all_files">All files</string>
    <string name="drawer_item_on_device">On device</string>
    <string name="drawer_item_settings">Settings</string>
    <string name="drawer_item_uploads_list">Uploads</string>
    <string name="drawer_quota">%1$s of %2$s used</string>
	<string name="drawer_close">Close</string>
    <string name="drawer_open">Open</string>
    <string name="prefs_category_general">General</string>
    <string name="prefs_category_more">More</string>
    <string name="prefs_accounts">Accounts</string>
    <string name="prefs_manage_accounts">Manage accounts</string>
    <string name="prefs_passcode">Passcode lock</string>
    <string name="prefs_instant_upload">Instant picture uploads</string>
    <string name="prefs_instant_upload_summary">Instantly upload pictures taken by camera</string>
    <string name="prefs_instant_video_upload">Instant video uploads</string>
    <string name="prefs_instant_video_upload_summary">Instantly upload videos recorded by camera</string>
    <string name="prefs_log_title">Enable logging</string>
    <string name="prefs_log_summary">This is used to log problems</string>
    <string name="prefs_log_title_history">Logging history</string>
    <string name="prefs_log_summary_history">This shows the recorded logs</string>
    <string name="prefs_log_delete_history_button">Delete history</string>
    <string name="prefs_calendar_contacts">Setup calendar &amp; contacts sync</string>
    <string name="prefs_calendar_contacts_summary">Setup DAVdroid (v1.3.0+) for currently used account</string>
    <string name="prefs_calendar_contacts_address_resolve_error">Server address for account could not be resolved for DAVdroid</string>
    <string name="prefs_calendar_contacts_no_store_error">No Google Play store or F-Droid app installed</string>
    <string name="prefs_calendar_contacts_sync_setup_successful">Calendar &amp; contacts sync set up successfully</string>
    <string name="prefs_help">Help</string>
    <string name="prefs_recommend">Recommend to a friend</string>
    <string name="prefs_feedback">Feedback</string>
    <string name="prefs_imprint">Imprint</string>
    <string name="prefs_remember_last_share_location">Remember share location</string>
    <string name="prefs_remember_last_upload_location_summary">Remember last share upload location</string>

	<string name="recommend_subject">"Try %1$s on your smartphone!"</string>
	<string name="recommend_text">"I want to invite you to use %1$s on your smartphone!\nDownload here: %2$s"</string>

    <string name="auth_check_server">Check server</string>
    <string name="auth_host_url">Server address https://…</string>
    <string name="auth_username">Username</string>
    <string name="auth_password">Password</string>
    <string name="auth_register">New to %1$s?</string>
    <string name="sync_string_files">Files</string>
    <string name="setup_btn_connect">Connect</string>
    <string name="uploader_btn_upload_text">Upload</string>
    <string name="uploader_btn_uploadTextSnippet_text">Create text file</string>
    <string name="uploader_top_message">Choose upload folder</string>
    <string name="uploader_wrn_no_account_title">No account found</string>
    <string name="uploader_wrn_no_account_text">There are no %1$s accounts on your device. Please set up an account first.</string>
    <string name="uploader_wrn_no_account_setup_btn_text">Setup</string>
    <string name="uploader_wrn_no_account_quit_btn_text">Quit</string>
    <string name="uploader_error_title_no_file_to_upload">No file to upload</string>
    <string name="uploader_error_message_received_piece_of_text">%1$s cannot upload a piece of text as a file.</string>
    <string name="uploader_error_message_no_file_to_upload">Received data do not include any valid file.</string>
    <string name="uploader_error_title_file_cannot_be_uploaded">File cannot be uploaded</string>
    <string name="uploader_error_message_read_permission_not_granted">%1$s is not allowed to read a received file</string>
    <string name="uploader_error_message_source_file_not_found">File to upload was not found in its location. Please check whether the file exists.</string>
    <string name="uploader_error_message_source_file_not_copied">An error occurred while copying the file to a temporary folder. Please try to send again.</string>
    <string name="uploader_upload_files_behaviour_move_to_nextcloud_folder">move to nextcloud folder</string>
    <string name="uploader_upload_files_behaviour_only_upload">only upload</string>
    <string name="uploader_upload_files_behaviour_upload_and_delete_from_source">upload and delete from source</string>
    <string name="file_list_seconds_ago">seconds ago</string>
    <string name="file_list_empty">Nothing in here. Upload something!</string>
    <string name="file_list_loading">Loading&#8230;</string>
    <string name="file_list_no_app_for_file_type">No app found for file type!</string>
    <string name="local_file_list_empty">There are no files in this folder.</string>
    <string name="upload_list_empty">No uploads available.</string>
    <string name="file_list_folder">folder</string>
    <string name="file_list_folders">folders</string>
    <string name="file_list_file">file</string>
    <string name="file_list_files">files</string>
    <string name="filedetails_select_file">Tap on a file to display additional information.</string>
    <string name="filedetails_size">Size:</string>
    <string name="filedetails_type">Type:</string>
    <string name="filedetails_created">Created:</string>
    <string name="filedetails_modified">Modified:</string>
    <string name="filedetails_download">Download</string>
    <string name="filedetails_sync_file">Synchronize</string>
    <string name="filedetails_renamed_in_upload_msg">File was renamed to %1$s during upload</string>
    <string name="list_layout">List layout</string>
    <string name="action_share">Share</string>
    <string name="common_yes">Yes</string>
    <string name="common_no">No</string>
    <string name="common_ok">OK</string>
    <string name="common_remove_upload">Remove upload</string>
    <string name="common_retry_upload">Retry upload</string>
    <string name="common_cancel_sync">Cancel sync</string>
    <string name="common_cancel">Cancel</string>
    <string name="common_back">Back</string>
    <string name="common_save_exit">Save &amp; exit</string>
    <string name="common_error">Error</string>
    <string name="common_loading">Loading &#8230;</string>
    <string name="common_unknown">unknown</string>
    <string name="common_error_unknown">Unknown error</string>
    <string name="common_pending">Pending</string>
    <string name="about_title">About</string>
    <string name="change_password">Change password</string>
    <string name="delete_account">Remove account</string>
    <string name="delete_account_warning">Delete account %s?\n\nDeleting cannot be undone.</string>
    <string name="create_account">Create account</string>
    <string name="upload_chooser_title">Upload from &#8230;</string>
    <string name="uploader_info_dirname">Folder name</string>
    <string name="uploader_upload_in_progress_ticker">Uploading &#8230;</string>
    <string name="uploader_upload_in_progress_content">%1$d%% Uploading %2$s</string>
    <string name="uploader_upload_succeeded_ticker">Upload succeeded</string>
    <string name="uploader_upload_succeeded_content_single">%1$s uploaded</string>
    <string name="uploader_upload_failed_ticker">Upload failed</string>
    <string name="uploader_upload_failed_content_single">Upload of %1$s could not be completed</string>
    <string name="uploader_upload_failed_credentials_error">Upload failed, you need to log in again</string>
    <string name="uploads_view_title">Uploads</string>
    <string name="uploads_view_group_current_uploads">Current</string>
    <string name="uploads_view_group_failed_uploads">Failed (tap to retry)</string>
    <string name="uploads_view_group_finished_uploads">Uploaded</string>
    <string name="uploads_view_upload_status_succeeded">Completed</string>
    <string name="uploads_view_upload_status_cancelled">Cancelled</string>
    <string name="uploads_view_upload_status_paused">Paused</string>
    <string name="uploads_view_upload_status_failed_connection_error">Connection error</string>
    <string name="uploads_view_upload_status_failed_retry">Upload will be retried shortly</string>
    <string name="uploads_view_upload_status_failed_credentials_error">Credentials error</string>
    <string name="uploads_view_upload_status_failed_folder_error">Folder error</string>
    <string name="uploads_view_upload_status_failed_file_error">File error</string>
    <string name="uploads_view_upload_status_failed_localfile_error">Local file not found</string>
    <string name="uploads_view_upload_status_failed_permission_error">Permission error</string>
    <string name="uploads_view_upload_status_conflict">Conflict</string>
    <string name="uploads_view_upload_status_service_interrupted">App was terminated</string>
    <string name="uploads_view_upload_status_unknown_fail">Unknown error</string>
    <string name="uploads_view_upload_status_waiting_for_wifi">Waiting for wifi connectivity</string>
    <string name="uploads_view_later_waiting_to_upload">Waiting to upload</string>
    <string name="downloader_download_in_progress_ticker">Downloading &#8230;</string>
    <string name="downloader_download_in_progress_content">%1$d%% Downloading %2$s</string>
    <string name="downloader_download_succeeded_ticker">Download succeeded</string>
    <string name="downloader_download_succeeded_content">%1$s downloaded</string>
    <string name="downloader_download_failed_ticker">Download failed</string>
    <string name="downloader_download_failed_content">Download of %1$s could not be completed</string>
    <string name="downloader_not_downloaded_yet">Not downloaded yet</string>
    <string name="downloader_download_failed_credentials_error">Download failed, you need to log in again</string>
    <string name="common_choose_account">Choose account</string>
    <string name="sync_fail_ticker">Sync failed</string>
    <string name="sync_fail_ticker_unauthorized">Sync failed, you need to log in again</string>
    <string name="sync_fail_content">Sync of %1$s could not be completed</string>
    <string name="sync_fail_content_unauthorized">Invalid password for %1$s</string>
    <string name="sync_conflicts_in_favourites_ticker">Conflicts found</string>
    <string name="sync_conflicts_in_favourites_content">%1$d kept-in-sync files could not be sync\'ed</string>
    <string name="sync_fail_in_favourites_ticker">Kept-in-sync files failed</string>
    <string name="sync_fail_in_favourites_content">Contents of %1$d files could not be sync\'ed (%2$d conflicts)</string>
    <string name="sync_foreign_files_forgotten_ticker">Some local files were forgotten</string>
    <string name="sync_foreign_files_forgotten_content">%1$d files out of the %2$s folder could not be copied into</string>
    <string name="sync_foreign_files_forgotten_explanation">As of version 1.3.16, files uploaded from this device are copied into the local %1$s folder to prevent data loss when a single file is synced with multiple accounts.\n\nDue to this change, all files uploaded in previous versions of this app were copied into the %2$s folder. However, an error prevented the completion of this operation during account synchronization. You may either leave the file(s) as is and remove the link to %3$s, or move the file(s) into the %1$s folder and retain the link to %4$s.\n\nListed below are the local file(s), and the remote file(s) in %5$s they were linked to.</string>
    <string name="sync_current_folder_was_removed">Folder %1$s does not exist anymore</string>
    <string name="foreign_files_move">"Move all"</string>
    <string name="foreign_files_success">"All files were moved"</string>
    <string name="foreign_files_fail">"Some files could not be moved"</string>
    <string name="foreign_files_local_text">"Local: %1$s"</string>
    <string name="foreign_files_remote_text">"Remote: %1$s"</string>
    <string name="upload_query_move_foreign_files">There is not enough space to copy the selected files into the %1$s folder. Would you like to move them instead? </string>
    <string name="pass_code_enter_pass_code">Please insert your passcode</string>
    
    <string name="pass_code_configure_your_pass_code">Enter your passcode</string>
    <string name="pass_code_configure_your_pass_code_explanation">The passcode will be requested every time the app is started</string>
    <string name="pass_code_reenter_your_pass_code">Please reenter your passcode</string>
    <string name="pass_code_remove_your_pass_code">Remove your passcode</string>
    <string name="pass_code_mismatch">The passcodes are not the same</string>
    <string name="pass_code_wrong">Incorrect passcode</string>
    <string name="pass_code_removed">Passcode removed</string>
    <string name="pass_code_stored">Passcode stored</string>
    
    <string name="media_notif_ticker">"%1$s music player"</string>
    <string name="media_state_playing">"%1$s (playing)"</string>
    <string name="media_state_loading">"%1$s (loading)"</string>
    <string name="media_event_done">"%1$s playback finished"</string>
    <string name="media_err_nothing_to_play">No media file found</string>
    <string name="media_err_no_account">No account provided</string>
    <string name="media_err_not_in_owncloud">File not in a valid account</string>
    <string name="media_err_unsupported">Unsupported media codec</string>
    <string name="media_err_io">Media file could not be read</string>
    <string name="media_err_malformed">Media file not correctly encoded</string>
    <string name="media_err_timeout">Timed out while trying to play</string>
    <string name="media_err_invalid_progressive_playback">Media file cannot be streamed</string>
    <string name="media_err_unknown">Media file cannot be played with the stock media player</string>
    <string name="media_err_security_ex">Security error trying to play %1$s</string>
    <string name="media_err_io_ex">Input error trying to play %1$s</string>
    <string name="media_err_unexpected">Unexpected error trying to play %1$s</string>
    <string name="media_rewind_description">Rewind button</string>
    <string name="media_play_pause_description">Play or pause button</string>
    <string name="media_forward_description">Fast forward button</string>

	<string name="auth_getting_authorization">Getting authorization &#8230;</string>
	<string name="auth_trying_to_login">Trying to log in &#8230;</string>
	<string name="auth_no_net_conn_title">No network connection</string>
	<string name="auth_nossl_plain_ok_title">Secure connection unavailable.</string>
	<string name="auth_connection_established">Connection established</string>
	<string name="auth_testing_connection">Testing connection</string>
	<string name="auth_not_configured_title">Malformed server configuration</string>
	<string name="auth_account_not_new">An account for the same user and server already exists in the device</string>
	<string name="auth_account_not_the_same">The entered user does not match the user of this account</string>
	<string name="auth_unknown_error_title">Unknown error occurred!</string>
	<string name="auth_unknown_host_title">Couldn\'t find host</string>
	<string name="auth_incorrect_path_title">Server instance not found</string>
	<string name="auth_timeout_title">The server took too long to respond</string>
	<string name="auth_incorrect_address_title">Wrong server address format</string>
	<string name="auth_ssl_general_error_title">SSL initialization failed</string>
	<string name="auth_ssl_unverified_server_title">Couldn\'t verify SSL server\'s identity</string>
	<string name="auth_bad_oc_version_title">Unrecognized server version</string>
	<string name="auth_wrong_connection_title">Couldn\'t establish connection</string>
	<string name="auth_secure_connection">Secure connection established</string>
	<string name="auth_unauthorized">Wrong username or password</string>
	<string name="auth_oauth_error">Unsuccessful authorization</string>
	<string name="auth_oauth_error_access_denied">Access denied by authorization server</string>
	<string name="auth_wtf_reenter_URL">Unexpected state; please enter the server address again</string>
	<string name="auth_expired_oauth_token_toast">Your authorization expired. Please, authorize again</string>
	<string name="auth_expired_basic_auth_toast">Please enter the current password</string>
	<string name="auth_expired_saml_sso_token_toast">Your session expired. Please connect again</string>
	<string name="auth_connecting_auth_server">Connecting to authentication server …</string>
	<string name="auth_unsupported_auth_method">The server does not support this authentication method</string>
	<string name="auth_unsupported_multiaccount">%1$s does not support multiple accounts</string>
	<string name="auth_fail_get_user_name">Your server is not returning a correct user id, please contact an administrator
	</string>
	<string name="auth_can_not_auth_against_server">Cannot authenticate to this server</string>
    <string name="auth_account_does_not_exist">Account does not exist in the device yet</string>
    
    <string name="favorite">Set as available offline</string>
    <string name="unfavorite">Unset as available offline</string>
    <string name="common_rename">Rename</string>
    <string name="common_remove">Remove</string>
    <string name="confirmation_remove_file_alert">"Do you really want to remove %1$s?"</string>
    <string name="confirmation_remove_folder_alert">"Do you really want to remove %1$s and its contents?"</string>
    <string name="confirmation_remove_local">Local only</string>
    <string name="remove_success_msg">"Removal succeeded"</string>
    <string name="remove_fail_msg">"Removal failed"</string>
    <string name="rename_dialog_title">Enter a new name</string>
    <string name="rename_local_fail_msg">"Local copy could not be renamed; try a different name"</string>
    <string name="rename_server_fail_msg">"Rename could not be completed"</string>
    <string name="sync_file_fail_msg">Remote file could not be checked</string>
    <string name="sync_file_nothing_to_do_msg">File contents already synchronized</string>
    <string name="create_dir_fail_msg">Folder could not be created</string>
    <string name="filename_forbidden_characters">Forbidden characters: / \\ &lt; &gt; : " | ? *</string>
    <string name="filename_forbidden_charaters_from_server">File name contains at least one invalid character</string>
    <string name="filename_empty">File name cannot be empty</string>
    <string name="wait_a_moment">Wait a moment</string>
    <string name="wait_checking_credentials">Checking stored credentials</string>
    <string name="filedisplay_unexpected_bad_get_content">"Unexpected problem ; please select the file from a different app"</string>
    <string name="filedisplay_no_file_selected">No file was selected</string>
    <string name="activity_chooser_title">Send link to &#8230;</string>
    <string name="wait_for_tmp_copy_from_private_storage">Copying file from private storage</string>
    
    <string name="oauth_check_onoff">Login with oAuth2</string> 
    <string name="oauth_login_connection">Connecting to oAuth2 server…</string>    
        
    <string name="ssl_validator_header">The identity of the site could not be verified</string>
    <string name="ssl_validator_reason_cert_not_trusted">- The server certificate is not trusted</string>
    <string name="ssl_validator_reason_cert_expired">- The server certificate expired</string>
    <string name="ssl_validator_reason_cert_not_yet_valid">- The server certificate valid dates are in the future</string>
    <string name="ssl_validator_reason_hostname_not_verified">- The URL does not match the hostname in the certificate</string>
    <string name="ssl_validator_question">Do you want to trust this certificate anyway?</string>
    <string name="ssl_validator_not_saved">The certificate could not be saved</string>
    <string name="ssl_validator_btn_details_see">Details</string>
    <string name="ssl_validator_btn_details_hide">Hide</string>
    <string name="ssl_validator_label_subject">Issued to:</string>
    <string name="ssl_validator_label_issuer">Issued by:</string>
    <string name="ssl_validator_label_CN">Common name:</string>
    <string name="ssl_validator_label_O">Organization:</string>
    <string name="ssl_validator_label_OU">Organizational unit:</string>
    <string name="ssl_validator_label_C">Country:</string>
    <string name="ssl_validator_label_ST">State:</string>
    <string name="ssl_validator_label_L">Location:</string>
    <string name="ssl_validator_label_validity">Validity:</string>
    <string name="ssl_validator_label_validity_from">From:</string>
    <string name="ssl_validator_label_validity_to">To:</string>
    <string name="ssl_validator_label_signature">Signature:</string>
    <string name="ssl_validator_label_signature_algorithm">Algorithm:</string>
    <string name="digest_algorithm_not_available">This digest algorithm is not available on your phone.</string>
    <string name="ssl_validator_label_certificate_fingerprint">Fingerprint:</string>
    <string name="certificate_load_problem">There is a problem loading the certificate.</string>
    <string name="ssl_validator_null_cert">The certificate could not be shown.</string>
    <string name="ssl_validator_no_info_about_error">- No information about the error</string>

    <string name="placeholder_sentence">This is a placeholder</string>
    <string name="placeholder_filename">placeholder.txt</string>
    <string name="placeholder_filetype">PNG Image</string>
    <string name="placeholder_filesize">389 KB</string>
    <string name="placeholder_timestamp">2012/05/18 12:23 PM</string>
    <string name="placeholder_media_time">12:23:45</string>

    <string name="instant_upload_on_wifi">Upload pictures via wifi only</string>
    <string name="instant_video_upload_on_wifi">Upload videos via wifi only</string>
    <string name="instant_video_upload_on_charging">Upload when charging only</string>
    <string name="instant_upload_on_charging">Upload when charging only</string>
    <string name="instant_upload_path">/InstantUpload</string>
    <string name="conflict_title">File conflict</string>
    <string name="conflict_message">Which files do you want to keep? If you select both versions, the local file will have a number added to its name.</string>
    <string name="conflict_keep_both">Keep both</string>
    <string name="conflict_use_local_version">local version</string>
    <string name="conflict_use_server_version">server version</string>
    
    <string name="preview_image_description">Image preview</string>
    <string name="preview_image_error_unknown_format">This image cannot be shown</string>

    <string name="error_log_exit">Exit</string>
    <string name="error_log_send">Send Log</string>
    <string name="error_log_title">Error Log</string>

    <string name="error__upload__local_file_not_copied">%1$s could not be copied to %2$s local folder</string>
    <string name="prefs_instant_upload_path_title">Instant upload folder</string>
    <string name="prefs_instant_upload_account">Account</string>
    <string name="prefs_instant_upload_path">Path</string>
    <string name="prefs_instant_upload_path_use_subfolders_title">Use subfolders</string>
    <string name="prefs_instant_upload_path_use_subfolders_summary">Store in subfolders based on year and month</string>

	<string name="share_link_no_support_share_api">Sorry, sharing is not enabled on your server. Please contact your
		administrator.</string>
	<string name="share_link_file_no_exist">Unable to share. Please check whether the file exists</string>
	<string name="share_link_file_error">An error occurred while trying to share this file or folder</string>
	<string name="unshare_link_file_no_exist">Unable to unshare. Please check whether the file exists</string>
	<string name="unshare_link_file_error">An error occurred while trying to unshare this file or folder</string>
    <string name="update_link_file_no_exist">Unable to update. Please check whether the file exists </string>
    <string name="update_link_file_error">An error occurred while trying to update the share</string>
    <string name="share_link_password_title">Enter a password</string>
    <string name="share_link_empty_password">You must enter a password</string>

    <string name="activity_chooser_send_file_title">Send</string>

    <string name="copy_link">Copy link</string>
    <string name="clipboard_text_copied">Copied to clipboard</string>
    <string name="clipboard_no_text_to_copy">No text received to copy to clipboard</string>
    <string name="clipboard_uxexpected_error">Unexpected error while copying to clipboard</string>
    <string name="clipboard_label">Text copied from %1$s</string>

    <string name="error_cant_bind_to_operations_service">Critical error: cannot perform operations</string>

    <string name="network_error_socket_exception">An error occurred while connecting with the server.</string>
    <string name="network_error_socket_timeout_exception">An error occurred while waiting for the server, the operation couldn\'t have been done</string>
    <string name="network_error_connect_timeout_exception">An error occurred while waiting for the server, the operation couldn\'t have been done</string>
    <string name="network_host_not_available">The operation couldn\'t be completed, server is unavailable</string>
    <string name="empty" />

    <string name="forbidden_permissions">You do not have permission %s</string>
    <string name="forbidden_permissions_rename">to rename this file</string>
    <string name="forbidden_permissions_delete">to delete this file</string>
    <string name="share_link_forbidden_permissions">to share this file</string>
    <string name="unshare_link_forbidden_permissions">to unshare this file</string>
    <string name="update_link_forbidden_permissions">to update this share</string>
    <string name="forbidden_permissions_create">to create the file</string>
    <string name="uploader_upload_forbidden_permissions">to upload in this folder</string>
    <string name="downloader_download_file_not_found">The file is no longer available on the server</string>

    <string name="file_migration_dialog_title">Updating storage path</string>
    <string name="file_migration_finish_button">Finish</string>
    <string name="file_migration_preparing">Preparing for migration&#8230;</string>
    <string name="file_migration_checking_destination">Checking destination&#8230;</string>
    <string name="file_migration_saving_accounts_configuration">Saving accounts configuration&#8230;</string>
    <string name="file_migration_waiting_for_unfinished_sync">Waiting for unfinished synchronizations&#8230;</string>
    <string name="file_migration_migrating">Moving data&#8230;</string>
    <string name="file_migration_updating_index">Updating index&#8230;</string>
    <string name="file_migration_cleaning">Cleaning&#8230;</string>
    <string name="file_migration_restoring_accounts_configuration">Restoring accounts configuration&#8230;</string>
    <string name="file_migration_ok_finished">Finished</string>
    <string name="file_migration_failed_not_enough_space">ERROR: Not enough space</string>
    <string name="file_migration_failed_not_writable">ERROR: File is not writable</string>
    <string name="file_migration_failed_not_readable">ERROR: File is not readable</string>
    <string name="file_migration_failed_dir_already_exists">ERROR: Nextcloud directory already exists</string>
    <string name="file_migration_failed_while_coping">ERROR: While migrating</string>
    <string name="file_migration_failed_while_updating_index">ERROR: While updating index</string>

    <string name="file_migration_directory_already_exists">Data folder already exists, what to do?</string>
    <string name="file_migration_override_data_folder">Override</string>
    <string name="file_migration_use_data_folder">Use existing</string>

    <string name="prefs_category_accounts">Accounts</string>
    <string name="prefs_add_account">Add account</string>
    <string name="drawer_manage_accounts">Manage accounts</string>
    <string name="auth_redirect_non_secure_connection_title">Secure connection is redirected through an unsecured route.</string>

	<string name="actionbar_logger">Logs</string>
	<string name="log_send_history_button">Send history</string>
	<string name="log_send_no_mail_app">No app for sending logs found. Please install a mail app.</string>
	<string name="log_send_mail_subject">%1$s Android app logs</string>
	<string name="log_progress_dialog_text">Loading data &#8230;</string>

	<string name="saml_authentication_required_text">Authentication required</string>
	<string name="saml_authentication_wrong_pass">Wrong password</string>
	<string name="actionbar_move">Move</string>
	<string name="file_list_empty_moving">Nothing in here. You can add a folder!</string>
	<string name="folder_picker_choose_button_text">Choose</string>

    <string name="move_file_not_found">Unable to move. Please check whether the file exists</string>
    <string name="move_file_invalid_into_descendent">It is not possible to move a folder into a descendant</string>
    <string name="move_file_invalid_overwrite">The file exists already in the destination folder</string>
    <string name="move_file_error">An error occurred while trying to move this file or folder</string>
    <string name="forbidden_permissions_move">to move this file</string>


    <string name="copy_file_not_found">Unable to copy. Please check whether the file exists</string>
    <string name="copy_file_invalid_into_descendent">It is not possible to copy a folder into a descendant</string>
    <string name="copy_file_invalid_overwrite">The file exists already in the destination folder</string>
    <string name="copy_file_error">An error occurred while trying to copy this file or folder</string>
    <string name="forbidden_permissions_copy">to copy this file</string>

    <string name="prefs_category_instant_uploading">Instant uploads</string>
    <string name="prefs_category_details">Details</string>

	<string name="prefs_instant_video_upload_path_title">Instant upload video folder</string>
    <string name="sync_folder_failed_content">Synchronization of %1$s folder could not be completed</string>

	<string name="shared_subject_header">shared</string>
	<string name="with_you_subject_header">with you</string>
    
	<string name="subject_user_shared_with_you">%1$s shared \"%2$s\" with you</string>
    <string name="subject_shared_with_you">\"%1$s\" has been shared with you</string>

    <string name="auth_refresh_button">Refresh connection</string>
    <string name="auth_host_address">Server address</string>
    <string name="common_error_out_memory">Not enough memory</string>

    <string name="username">Username</string>

    <string name="file_list__footer__folder">1 folder</string>
    <string name="file_list__footer__folders">%1$d folders</string>
    <string name="file_list__footer__file">1 file</string>
    <string name="file_list__footer__file_and_folder">1 file, 1 folder</string>
    <string name="file_list__footer__file_and_folders">1 file, %1$d folders</string>
    <string name="file_list__footer__files">%1$d files</string>
    <string name="file_list__footer__files_and_folder">%1$d files, 1 folder</string>
    <string name="file_list__footer__files_and_folders">%1$d files, %2$d folders</string>
    <string name="prefs_instant_behaviour_dialogTitle">Original file will be&#8230;</string>
    <string name="prefs_instant_behaviour_title">Original file will be&#8230;</string>
    <string name="upload_copy_files">Copy file</string>
    <string name="upload_move_files">Move file</string>
    <string name="select_all">Select all</string>

    <string name="pref_behaviour_entries_keep_file">kept in original folder</string>
    <string name="pref_behaviour_entries_move">moved to app folder</string>
    <string name="pref_behaviour_entries_delete_file">deleted</string>
<<<<<<< HEAD
    <string name="prefs_storage_path">Storage path</string>
    <string name="prefs_common">Common</string>

    <string name="pref_cache_size">Cache size</string>
=======
>>>>>>> 65fa8c4c

    <string name="share_dialog_title">Sharing</string>
    <string name="share_file">Share %1$s</string>
    <string name="share_with_user_section_title">Share with users and groups</string>
    <string name="share_no_users">No data shared with users yet</string>
    <string name="share_add_user_or_group">Add user or group</string>
    <string name="share_via_link_section_title">Share link</string>
    <string name="share_via_link_expiration_date_label">Set expiration date</string>
    <string name="share_via_link_password_label">Password protect</string>
    <string name="share_via_link_password_title">Secured</string>
    <string name="share_via_link_edit_permission_label">Allow editing</string>
    <string name="share_via_link_hide_file_listing_permission_label">Hide file listing</string>
    <string name="share_get_public_link_button">Get link</string>
    <string name="share_with_title">Share with &#8230;</string>
    <string name="share_with_edit_title">Share with %1$s</string>

    <string name="share_search">Search</string>

    <string name="search_users_and_groups_hint">Search users and groups</string>
    <string name="share_group_clarification">%1$s (group)</string>
    <string name="share_remote_clarification">%1$s (remote)</string>
    <string name="share_known_remote_clarification">%1$s ( at %2$s )</string>

    <string name="share_sharee_unavailable">Sorry, your server version does not allow share with users within clients.
        \nPlease contact your administrator</string>
    <string name="share_privilege_can_share">can share</string>
    <string name="share_privilege_can_edit">can edit</string>
    <string name="share_privilege_can_edit_create">create</string>
    <string name="share_privilege_can_edit_change">change</string>
    <string name="share_privilege_can_edit_delete">delete</string>
    <string name="edit_share_unshare">Stop sharing</string>
    <string name="edit_share_done">done</string>
    <string name="changelog">https://github.com/nextcloud/android/raw/beta/CHANGELOG.md</string>

    <string name="action_retry_uploads">Retry failed</string>
    <string name="action_clear_failed_uploads">Clear failed</string>
    <string name="action_clear_successful_uploads">Clear successful</string>
    <string name="action_clear_finished_uploads">Clear all finished</string>

    <string name="action_switch_grid_view">Grid view</string>
    <string name="action_switch_list_view">List view</string>

    <string name="manage_space_title">Manage space</string>
    <string name="manage_space_description">Settings, database and server certificates from %1$s\'s data will be deleted permanently. \n\nDownloaded files will be kept untouched.\n\nThis process can take some time.</string>
    <string name="manage_space_clear_data">Clear data</string>
    <string name="manage_space_error">Some files could not be deleted.</string>

    <string name="permission_storage_access">Additional permissions required to upload &amp; download files.</string>
    <string name="local_file_not_found_toast">The file was not found in the local file system</string>
    <string name="confirmation_remove_files_alert">Do you really want to remove the selected items?</string>
    <string name="confirmation_remove_folders_alert">Do you really want to remove the selected items and their contents?</string>
    <string name="uploads_view_upload_status_waiting_for_charging">Waiting for device charging</string>
    <string name="actionbar_search">Search</string>
<<<<<<< HEAD
    <string name="actionbar_participate">Participate</string>
    <string name="participate_beta">&lt;b>Beta version&lt;/b>&lt;br/>This includes all upcoming features and is very bleeding edge. Bugs/errors can occur and if they do, please report them to us.&lt;br>Get it&lt;br>&lt;a href="%1$s">via F-Droid&lt;/a>&lt;br>&lt;a href="%2$s">via APK&lt;/a></string>
    <string name="participate_release_candidate">&lt;b>Release candidate&lt;/b>&lt;br>A release candidate is a snapshot of the upcoming release. It is expected to be stable and has no bugs.&lt;br>To ensure this, we need your help testing it on a vary of server versions/settings.&lt;br>Get it&lt;br>&lt;a href="%1$s">via Play Store&lt;/a> (Sign up for testing)&lt;br>&lt;a href="%2$s">via F-Droid&lt;/a> (Manually look in the \"versions\" section.)</string>
    <string name="participate_participate">&lt;b>Participate&lt;/b>&lt;br>Report issues on &lt;a href="https://github.com/nextcloud/android/issues">Github&lt;/a>&lt;br>Join the chat on IRC: &lt;a href="%1$s">#nextcloud-mobile&lt;/a>&lt;br>Help others on the &lt;a href="%2$s">forum&lt;/a></string>
    <string name="participate_contribute">&lt;b>Contribute as a developer&lt;/b>&lt;br>Everybody is welcome to help us build this app. Just have a look at the open issues, read &lt;a href="%1$s">Contributing.md&lt;/a> or talk to us at &lt;a href="%2$s">#nextcloud-mobile&lt;/a> on IRC about what can be enhanced.</string>
    <string name="participate_header"><b>Help us testing</b>\nWe offer two different previews of the upcoming version:</string>
=======
    <string name="files_drop_not_supported">This is a Nextcloud feature, please update.</string>
    <string name="learn_more">Learn more</string>
    <string name="drawer_participate">Participate</string>
    <string name="participate_testing_headline">Help us testing</string>
    <string name="participate_testing_bug_text">Found a bug? Something is odd?</string>
    <string name="participate_testing_report_text">Report an issue on Github</string>
    <string name="participate_testing_version_text">Interested in helping us testing the next Version?</string>
    <string name="participate_beta_headline">Test the Beta version</string>
    <string name="participate_beta_text">This includes all upcoming features and is very bleeding edge. Bugs/errors can occur and if they do, please report them to us. &lt;a href="%2$s">Download the APK&lt;/a> or</string>
    <string name="participate_release_candidate_headline">Release candidate</string>
    <string name="participate_release_candidate_text">The release candidate (RC) is a snapshot of the upcoming
        release and it is expected to be stable. Testing your individual setup could help to ensure this. Sign up for testing on the Play store or manually look in the \"versions\" section on F-Droid.</string>
    <string name="participate_contribute_headline">Actively Contribute</string>
    <string name="participate_contribute_text">&lt;ul>&lt;li>Join the chat on IRC: &lt;a
        href="%1$s">#nextcloud-mobile&lt;/a>&lt;/li>&lt;li>Help others on the &lt;a
        href="%2$s>forum&lt;/a>&lt;/li>&lt;li>Be part of the Team and contribute as a developer: &lt;a
        href="https://github.com/nextcloud/android/blob/master/CONTRIBUTING.md">Github CONTRIBUTING.md&lt;/a>&lt;/li&lt;/ul></string>
>>>>>>> 65fa8c4c
    <plurals name="items_selected_count">
        <!--
             As a developer, you should always supply "one" and "other"
             strings. Your translators will know which strings are actually
             needed for their language. Always include %d in "one" because
             translators will need to use %d for languages where "one"
             doesn't mean 1 (as explained above).
          -->
        <item quantity="one">%d selected</item>
        <item quantity="other">%d selected</item>
    </plurals>

    <string name="storage_description_default">Default</string>
    <string name="storage_description_sd_no">SD card %1$d</string>
    <string name="storage_description_unknown">Unknown</string>
    <string name="prefs_category_beta">Beta</string>

</resources><|MERGE_RESOLUTION|>--- conflicted
+++ resolved
@@ -448,13 +448,10 @@
     <string name="pref_behaviour_entries_keep_file">kept in original folder</string>
     <string name="pref_behaviour_entries_move">moved to app folder</string>
     <string name="pref_behaviour_entries_delete_file">deleted</string>
-<<<<<<< HEAD
     <string name="prefs_storage_path">Storage path</string>
     <string name="prefs_common">Common</string>
 
     <string name="pref_cache_size">Cache size</string>
-=======
->>>>>>> 65fa8c4c
 
     <string name="share_dialog_title">Sharing</string>
     <string name="share_file">Share %1$s</string>
@@ -508,14 +505,6 @@
     <string name="confirmation_remove_folders_alert">Do you really want to remove the selected items and their contents?</string>
     <string name="uploads_view_upload_status_waiting_for_charging">Waiting for device charging</string>
     <string name="actionbar_search">Search</string>
-<<<<<<< HEAD
-    <string name="actionbar_participate">Participate</string>
-    <string name="participate_beta">&lt;b>Beta version&lt;/b>&lt;br/>This includes all upcoming features and is very bleeding edge. Bugs/errors can occur and if they do, please report them to us.&lt;br>Get it&lt;br>&lt;a href="%1$s">via F-Droid&lt;/a>&lt;br>&lt;a href="%2$s">via APK&lt;/a></string>
-    <string name="participate_release_candidate">&lt;b>Release candidate&lt;/b>&lt;br>A release candidate is a snapshot of the upcoming release. It is expected to be stable and has no bugs.&lt;br>To ensure this, we need your help testing it on a vary of server versions/settings.&lt;br>Get it&lt;br>&lt;a href="%1$s">via Play Store&lt;/a> (Sign up for testing)&lt;br>&lt;a href="%2$s">via F-Droid&lt;/a> (Manually look in the \"versions\" section.)</string>
-    <string name="participate_participate">&lt;b>Participate&lt;/b>&lt;br>Report issues on &lt;a href="https://github.com/nextcloud/android/issues">Github&lt;/a>&lt;br>Join the chat on IRC: &lt;a href="%1$s">#nextcloud-mobile&lt;/a>&lt;br>Help others on the &lt;a href="%2$s">forum&lt;/a></string>
-    <string name="participate_contribute">&lt;b>Contribute as a developer&lt;/b>&lt;br>Everybody is welcome to help us build this app. Just have a look at the open issues, read &lt;a href="%1$s">Contributing.md&lt;/a> or talk to us at &lt;a href="%2$s">#nextcloud-mobile&lt;/a> on IRC about what can be enhanced.</string>
-    <string name="participate_header"><b>Help us testing</b>\nWe offer two different previews of the upcoming version:</string>
-=======
     <string name="files_drop_not_supported">This is a Nextcloud feature, please update.</string>
     <string name="learn_more">Learn more</string>
     <string name="drawer_participate">Participate</string>
@@ -533,7 +522,6 @@
         href="%1$s">#nextcloud-mobile&lt;/a>&lt;/li>&lt;li>Help others on the &lt;a
         href="%2$s>forum&lt;/a>&lt;/li>&lt;li>Be part of the Team and contribute as a developer: &lt;a
         href="https://github.com/nextcloud/android/blob/master/CONTRIBUTING.md">Github CONTRIBUTING.md&lt;/a>&lt;/li&lt;/ul></string>
->>>>>>> 65fa8c4c
     <plurals name="items_selected_count">
         <!--
              As a developer, you should always supply "one" and "other"
