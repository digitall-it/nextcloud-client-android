--- conflicted
+++ resolved
@@ -387,7 +387,6 @@
     <string name="file_list__footer__files">%1$d files</string>
     <string name="file_list__footer__files_and_folder">%1$d files, 1 folder</string>
     <string name="file_list__footer__files_and_folders">%1$d files, %2$d folders</string>
-<<<<<<< HEAD
     <string name="action_switch_grid_view">Switch to grid view</string>
     <string name="action_switch_list_view">Switch to list view</string>
     <string name="common_category">Common</string>
@@ -396,6 +395,8 @@
     <string name="prefs_instant_behaviour_title">Behaviour</string>
     <string name="upload_copy_files">Copy file</string>
     <string name="upload_move_files">Move file</string>
+    <string name="prefs_storage_path">Storage path</string>
+    <string name="prefs_common">Common</string>
 
     <string name="pref_behaviour_entries_do_nothing">do nothing</string>
     <string name="pref_behaviour_entries_copy">copy file to OC folder</string>
@@ -410,10 +411,6 @@
     <string name="action_stream_file">Stream file with external player</string>
     <string name="stream_expose_password">Do you want to stream this file with an external app?\n\nCAUTION: This may expose your password!</string>
     <string name="set_picture_as">Set picture as</string>
-=======
-    <string name="prefs_storage_path">Storage path</string>
-    <string name="prefs_common">Common</string>
->>>>>>> 18801dea
 
     <string name="share_dialog_title">Sharing</string>
     <string name="share_with_user_section_title">Share with Users and Groups</string>
