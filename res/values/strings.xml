--- conflicted
+++ resolved
@@ -555,7 +555,6 @@
     <string name="storage_description_unknown">Unknown</string>
     <string name="prefs_category_beta">Beta</string>
 
-
     <!-- What's new feature and texts to show -->
     <string name="whats_new_title">What\'s new in Nextcloud</string>
 
@@ -572,25 +571,6 @@
     <string name="welcome_feature_4_title">MultiAccount</string>
     <string name="welcome_feature_4_text">Connect to all your clouds</string>
 
-<<<<<<< HEAD
-=======
-    <!-- What's new feature and texts to show -->
-    <string name="whats_new_title">What\'s new in Nextcloud</string>
-
-    <!-- Welcome to oC intro features -->
-    <string name="welcome_feature_1_title">Instant upload</string>
-    <string name="welcome_feature_1_text">Keep your photos safe</string>
-
-    <string name="welcome_feature_2_title">Manage all your files</string>
-    <string name="welcome_feature_2_text">You can delete, move</string>
-
-    <string name="welcome_feature_3_title">Share</string>
-    <string name="welcome_feature_3_text">You can share files and folders</string>
-
-    <string name="welcome_feature_4_title">MultiAccount</string>
-    <string name="welcome_feature_4_text">Connect to all your clouds</string>
-
->>>>>>> 036b2811
     <string name="welcome_feature_5_title">Your private files synced anywhere</string>
     <string name="whats_new_skip">Skip</string>
 </resources>