--- conflicted
+++ resolved
@@ -461,11 +461,8 @@
     <string name="local_file_not_found_toast">The file was not found in the local file system</string>
     <string name="confirmation_remove_files_alert">Do you really want to remove the selected items?</string>
     <string name="confirmation_remove_folders_alert">Do you really want to remove the selected items and their contents?</string>
-<<<<<<< HEAD
     <string name="uploads_view_upload_status_waiting_for_charging">Waiting for device charging</string>
-=======
     <string name="actionbar_search">Search</string>
->>>>>>> d75f5e7b
     <plurals name="items_selected_count">
         <!--
              As a developer, you should always supply "one" and "other"
