<?xml version="1.0" encoding="utf-8"?>
<resources>

    <string name="about_android">%1$s Android app</string>
    <string name="about_version">version %1$s</string>
    <string name="actionbar_sync">Refresh account</string>
    <string name="actionbar_upload">Upload</string>
    <string name="actionbar_upload_from_apps">Content from other apps</string>
    <string name="actionbar_upload_files">Files</string>
    <string name="actionbar_open_with">Open with</string>
    <string name="actionbar_mkdir">New folder</string>
    <string name="actionbar_settings">Settings</string>
    <string name="actionbar_see_details">Details</string>
    <string name="actionbar_send_file">Send</string>
    <string name="actionbar_sort">Sort</string>
    <string name="actionbar_sort_title">Sort by</string>
    <string-array name="actionbar_sortby">
    	<item>A-Z</item>
    	<item>Newest - Oldest</item>
    	<item>Biggest - Smallest</item>
    </string-array>
    <string name="drawer_item_all_files">All files</string>
    <string name="drawer_item_on_device">On device</string>
    <string name="drawer_item_settings">Settings</string>
    <string name="drawer_item_uploads_list">Uploads</string>
	<string name="drawer_close">Close</string>
    <string name="drawer_open">Open</string>
    <string name="prefs_category_general">General</string>
    <string name="prefs_category_more">More</string>
    <string name="prefs_accounts">Accounts</string>
    <string name="prefs_manage_accounts">Manage accounts</string>
    <string name="prefs_passcode">Passcode lock</string>
    <string name="prefs_instant_upload">Instant picture uploads</string>
    <string name="prefs_instant_upload_summary">Instantly upload pictures taken by camera</string>
    <string name="prefs_instant_video_upload">Instant video uploads</string>
    <string name="prefs_instant_video_upload_summary">Instantly upload videos recorded by camera</string>
    <string name="prefs_log_title">Enable logging</string>
    <string name="prefs_log_summary">This is used to log problems</string>
    <string name="prefs_log_title_history">Logging history</string>
    <string name="prefs_log_summary_history">This shows the recorded logs</string>
    <string name="prefs_log_delete_history_button">Delete history</string>
    <string name="prefs_help">Help</string>
    <string name="prefs_recommend">Recommend to a friend</string>
    <string name="prefs_feedback">Feedback</string>
    <string name="prefs_imprint">Imprint</string>
    <string name="prefs_remember_last_share_location">Remember share location</string>
    <string name="prefs_remember_last_upload_location_summary">Remember last share upload location</string>

	<string name="recommend_subject">"Try %1$s on your smartphone!"</string>
	<string name="recommend_text">"I want to invite you to use %1$s on your smartphone!\nDownload here: %2$s"</string>

    <string name="auth_check_server">Check server</string>
    <string name="auth_host_url">Server address https://…</string>
    <string name="auth_username">Username</string>
    <string name="auth_password">Password</string>
    <string name="auth_register">New to %1$s?</string>
    <string name="sync_string_files">Files</string>
    <string name="setup_btn_connect">Connect</string>
    <string name="uploader_btn_upload_text">Upload</string>
    <string name="uploader_btn_uploadTextSnippet_text">Create text file</string>
    <string name="uploader_top_message">Choose upload folder</string>
    <string name="uploader_wrn_no_account_title">No account found</string>
    <string name="uploader_wrn_no_account_text">There are no %1$s accounts on your device. Please set up an account first.</string>
    <string name="uploader_wrn_no_account_setup_btn_text">Setup</string>
    <string name="uploader_wrn_no_account_quit_btn_text">Quit</string>
    <string name="uploader_error_title_no_file_to_upload">No file to upload</string>
    <string name="uploader_error_message_received_piece_of_text">%1$s cannot upload a piece of text as a file.</string>
    <string name="uploader_error_message_no_file_to_upload">Received data do not include any valid file.</string>
    <string name="uploader_error_title_file_cannot_be_uploaded">File cannot be uploaded</string>
    <string name="uploader_error_message_read_permission_not_granted">%1$s is not allowed to read a received file</string>
    <string name="uploader_error_message_source_file_not_found">File to upload was not found in its location. Please check whether the file exists.</string>
    <string name="uploader_error_message_source_file_not_copied">An error occurred while copying the file to a temporary folder. Please try to send again.</string>
    <string name="file_list_seconds_ago">seconds ago</string>
    <string name="file_list_empty">Nothing in here. Upload something!</string>
    <string name="file_list_loading">Loading&#8230;</string>
    <string name="file_list_no_app_for_file_type">No app found for file type!</string>
    <string name="local_file_list_empty">There are no files in this folder.</string>
    <string name="upload_list_empty">No uploads available.</string>
    <string name="file_list_folder">folder</string>
    <string name="file_list_folders">folders</string>
    <string name="file_list_file">file</string>
    <string name="file_list_files">files</string>
    <string name="filedetails_select_file">Tap on a file to display additional information.</string>
    <string name="filedetails_size">Size:</string>
    <string name="filedetails_type">Type:</string>
    <string name="filedetails_created">Created:</string>
    <string name="filedetails_modified">Modified:</string>
    <string name="filedetails_download">Download</string>
    <string name="filedetails_sync_file">Synchronize</string>
    <string name="filedetails_renamed_in_upload_msg">File was renamed to %1$s during upload</string>
    <string name="list_layout">List layout</string>
    <string name="action_share">Share</string>
    <string name="common_yes">Yes</string>
    <string name="common_no">No</string>
    <string name="common_ok">OK</string>
    <string name="common_remove_upload">Remove upload</string>
    <string name="common_retry_upload">Retry upload</string>
    <string name="common_cancel_sync">Cancel sync</string>
    <string name="common_cancel">Cancel</string>
    <string name="common_back">Back</string>
    <string name="common_save_exit">Save &amp; exit</string>
    <string name="common_error">Error</string>
    <string name="common_loading">Loading &#8230;</string>
    <string name="common_unknown">unknown</string>
    <string name="common_error_unknown">Unknown error</string>
    <string name="about_title">About</string>
    <string name="change_password">Change password</string>
    <string name="delete_account">Remove account</string>
    <string name="delete_account_warning">Delete account %s?\n\nDeleting cannot be undone.</string>
    <string name="create_account">Create account</string>
    <string name="upload_chooser_title">Upload from &#8230;</string>
    <string name="uploader_info_dirname">Folder name</string>
    <string name="uploader_upload_in_progress_ticker">Uploading &#8230;</string>
    <string name="uploader_upload_in_progress_content">%1$d%% Uploading %2$s</string>
    <string name="uploader_upload_succeeded_ticker">Upload succeeded</string>
    <string name="uploader_upload_succeeded_content_single">%1$s uploaded</string>
    <string name="uploader_upload_failed_ticker">Upload failed</string>
    <string name="uploader_upload_failed_content_single">Upload of %1$s could not be completed</string>
    <string name="uploader_upload_failed_credentials_error">Upload failed, you need to log in again</string>
    <string name="uploads_view_title">Uploads</string>
    <string name="uploads_view_group_current_uploads">Current</string>
    <string name="uploads_view_group_failed_uploads">Failed (tap to retry)</string>
    <string name="uploads_view_group_finished_uploads">Uploaded</string>
    <string name="uploads_view_upload_status_succeeded">Completed</string>
    <string name="uploads_view_upload_status_cancelled">Cancelled</string>
    <string name="uploads_view_upload_status_paused">Paused</string>
    <string name="uploads_view_upload_status_failed_connection_error">Connection error</string>
    <string name="uploads_view_upload_status_failed_retry">Upload will be retried shortly</string>
    <string name="uploads_view_upload_status_failed_credentials_error">Credentials error</string>
    <string name="uploads_view_upload_status_failed_folder_error">Folder error</string>
    <string name="uploads_view_upload_status_failed_file_error">File error</string>
    <string name="uploads_view_upload_status_failed_localfile_error">Local file not found</string>
    <string name="uploads_view_upload_status_failed_permission_error">Permission error</string>
    <string name="uploads_view_upload_status_conflict">Conflict</string>
    <string name="uploads_view_upload_status_service_interrupted">App was terminated</string>
    <string name="uploads_view_upload_status_unknown_fail">Unknown error</string>
    <string name="uploads_view_upload_status_waiting_for_wifi">Waiting for wifi connectivity</string>
    <string name="uploads_view_later_waiting_to_upload">Waiting to upload</string>
    <string name="downloader_download_in_progress_ticker">Downloading &#8230;</string>
    <string name="downloader_download_in_progress_content">%1$d%% Downloading %2$s</string>
    <string name="downloader_download_succeeded_ticker">Download succeeded</string>
    <string name="downloader_download_succeeded_content">%1$s downloaded</string>
    <string name="downloader_download_failed_ticker">Download failed</string>
    <string name="downloader_download_failed_content">Download of %1$s could not be completed</string>
    <string name="downloader_not_downloaded_yet">Not downloaded yet</string>
    <string name="downloader_download_failed_credentials_error">Download failed, you need to log in again</string>
    <string name="common_choose_account">Choose account</string>
    <string name="sync_fail_ticker">Sync failed</string>
    <string name="sync_fail_ticker_unauthorized">Sync failed, you need to log in again</string>
    <string name="sync_fail_content">Sync of %1$s could not be completed</string>
    <string name="sync_fail_content_unauthorized">Invalid password for %1$s</string>
    <string name="sync_conflicts_in_favourites_ticker">Conflicts found</string>
    <string name="sync_conflicts_in_favourites_content">%1$d kept-in-sync files could not be sync\'ed</string>
    <string name="sync_fail_in_favourites_ticker">Kept-in-sync files failed</string>
    <string name="sync_fail_in_favourites_content">Contents of %1$d files could not be sync\'ed (%2$d conflicts)</string>
    <string name="sync_foreign_files_forgotten_ticker">Some local files were forgotten</string>
    <string name="sync_foreign_files_forgotten_content">%1$d files out of the %2$s folder could not be copied into</string>
    <string name="sync_foreign_files_forgotten_explanation">As of version 1.3.16, files uploaded from this device are copied into the local %1$s folder to prevent data loss when a single file is synced with multiple accounts.\n\nDue to this change, all files uploaded in previous versions of this app were copied into the %2$s folder. However, an error prevented the completion of this operation during account synchronization. You may either leave the file(s) as is and remove the link to %3$s, or move the file(s) into the %1$s folder and retain the link to %4$s.\n\nListed below are the local file(s), and the remote file(s) in %5$s they were linked to.</string>
    <string name="sync_current_folder_was_removed">Folder %1$s does not exist anymore</string>
    <string name="foreign_files_move">"Move all"</string>
    <string name="foreign_files_success">"All files were moved"</string>
    <string name="foreign_files_fail">"Some files could not be moved"</string>
    <string name="foreign_files_local_text">"Local: %1$s"</string>
    <string name="foreign_files_remote_text">"Remote: %1$s"</string>
    <string name="upload_query_move_foreign_files">There is not enough space to copy the selected files into the %1$s folder. Would you like to move them instead? </string>
    <string name="pass_code_enter_pass_code">Please insert your passcode</string>
    
    <string name="pass_code_configure_your_pass_code">Enter your passcode</string>
    <string name="pass_code_configure_your_pass_code_explanation">The passcode will be requested every time the app is started</string>
    <string name="pass_code_reenter_your_pass_code">Please reenter your passcode</string>
    <string name="pass_code_remove_your_pass_code">Remove your passcode</string>
    <string name="pass_code_mismatch">The passcodes are not the same</string>
    <string name="pass_code_wrong">Incorrect passcode</string>
    <string name="pass_code_removed">Passcode removed</string>
    <string name="pass_code_stored">Passcode stored</string>
    
    <string name="media_notif_ticker">"%1$s music player"</string>
    <string name="media_state_playing">"%1$s (playing)"</string>
    <string name="media_state_loading">"%1$s (loading)"</string>
    <string name="media_event_done">"%1$s playback finished"</string>
    <string name="media_err_nothing_to_play">No media file found</string>
    <string name="media_err_no_account">No account provided</string>
    <string name="media_err_not_in_owncloud">File not in a valid account</string>
    <string name="media_err_unsupported">Unsupported media codec</string>
    <string name="media_err_io">Media file could not be read</string>
    <string name="media_err_malformed">Media file not correctly encoded</string>
    <string name="media_err_timeout">Timed out while trying to play</string>
    <string name="media_err_invalid_progressive_playback">Media file cannot be streamed</string>
    <string name="media_err_unknown">Media file cannot be played with the stock media player</string>
    <string name="media_err_security_ex">Security error trying to play %1$s</string>
    <string name="media_err_io_ex">Input error trying to play %1$s</string>
    <string name="media_err_unexpected">Unexpected error trying to play %1$s</string>
    <string name="media_rewind_description">Rewind button</string>
    <string name="media_play_pause_description">Play or pause button</string>
    <string name="media_forward_description">Fast forward button</string>

	<string name="auth_getting_authorization">Getting authorization &#8230;</string>
	<string name="auth_trying_to_login">Trying to log in &#8230;</string>
	<string name="auth_no_net_conn_title">No network connection</string>
	<string name="auth_nossl_plain_ok_title">Secure connection unavailable.</string>
	<string name="auth_connection_established">Connection established</string>
	<string name="auth_testing_connection">Testing connection</string>
	<string name="auth_not_configured_title">Malformed server configuration</string>
	<string name="auth_account_not_new">An account for the same user and server already exists in the device</string>
	<string name="auth_account_not_the_same">The entered user does not match the user of this account</string>
	<string name="auth_unknown_error_title">Unknown error occurred!</string>
	<string name="auth_unknown_host_title">Couldn\'t find host</string>
	<string name="auth_incorrect_path_title">Server instance not found</string>
	<string name="auth_timeout_title">The server took too long to respond</string>
	<string name="auth_incorrect_address_title">Wrong server address format</string>
	<string name="auth_ssl_general_error_title">SSL initialization failed</string>
	<string name="auth_ssl_unverified_server_title">Couldn\'t verify SSL server\'s identity</string>
	<string name="auth_bad_oc_version_title">Unrecognized server version</string>
	<string name="auth_wrong_connection_title">Couldn\'t establish connection</string>
	<string name="auth_secure_connection">Secure connection established</string>
	<string name="auth_unauthorized">Wrong username or password</string>
	<string name="auth_oauth_error">Unsuccessful authorization</string>
	<string name="auth_oauth_error_access_denied">Access denied by authorization server</string>
	<string name="auth_wtf_reenter_URL">Unexpected state; please enter the server address again</string>
	<string name="auth_expired_oauth_token_toast">Your authorization expired. Please, authorize again</string>
	<string name="auth_expired_basic_auth_toast">Please enter the current password</string>
	<string name="auth_expired_saml_sso_token_toast">Your session expired. Please connect again</string>
	<string name="auth_connecting_auth_server">Connecting to authentication server …</string>
	<string name="auth_unsupported_auth_method">The server does not support this authentication method</string>
	<string name="auth_unsupported_multiaccount">%1$s does not support multiple accounts</string>
	<string name="auth_fail_get_user_name">Your server is not returning a correct user id, please contact an administrator
	</string>
	<string name="auth_can_not_auth_against_server">Cannot authenticate to this server</string>
    <string name="auth_account_does_not_exist">Account does not exist in the device yet</string>
    
    <string name="favorite">Set as available offline</string>
    <string name="unfavorite">Unset as available offline</string>
    <string name="common_rename">Rename</string>
    <string name="common_remove">Remove</string>
    <string name="confirmation_remove_file_alert">"Do you really want to remove %1$s?"</string>
    <string name="confirmation_remove_folder_alert">"Do you really want to remove %1$s and its contents?"</string>
    <string name="confirmation_remove_local">Local only</string>
    <string name="remove_success_msg">"Removal succeeded"</string>
    <string name="remove_fail_msg">"Removal failed"</string>
    <string name="rename_dialog_title">Enter a new name</string>
    <string name="rename_local_fail_msg">"Local copy could not be renamed; try a different name"</string>
    <string name="rename_server_fail_msg">"Rename could not be completed"</string>
    <string name="sync_file_fail_msg">Remote file could not be checked</string>
    <string name="sync_file_nothing_to_do_msg">File contents already synchronized</string>
    <string name="create_dir_fail_msg">Folder could not be created</string>
    <string name="filename_forbidden_characters">Forbidden characters: / \\ &lt; &gt; : " | ? *</string>
    <string name="filename_forbidden_charaters_from_server">File name contains at least one invalid character</string>
    <string name="filename_empty">File name cannot be empty</string>
    <string name="wait_a_moment">Wait a moment</string>
    <string name="wait_checking_credentials">Checking stored credentials</string>
    <string name="filedisplay_unexpected_bad_get_content">"Unexpected problem ; please select the file from a different app"</string>
    <string name="filedisplay_no_file_selected">No file was selected</string>
    <string name="activity_chooser_title">Send link to &#8230;</string>
    <string name="wait_for_tmp_copy_from_private_storage">Copying file from private storage</string>
    
    <string name="oauth_check_onoff">Login with oAuth2</string> 
    <string name="oauth_login_connection">Connecting to oAuth2 server…</string>    
        
    <string name="ssl_validator_header">The identity of the site could not be verified</string>
    <string name="ssl_validator_reason_cert_not_trusted">- The server certificate is not trusted</string>
    <string name="ssl_validator_reason_cert_expired">- The server certificate expired</string>
    <string name="ssl_validator_reason_cert_not_yet_valid">- The server certificate valid dates are in the future</string>
    <string name="ssl_validator_reason_hostname_not_verified">- The URL does not match the hostname in the certificate</string>
    <string name="ssl_validator_question">Do you want to trust this certificate anyway?</string>
    <string name="ssl_validator_not_saved">The certificate could not be saved</string>
    <string name="ssl_validator_btn_details_see">Details</string>
    <string name="ssl_validator_btn_details_hide">Hide</string>
    <string name="ssl_validator_label_subject">Issued to:</string>
    <string name="ssl_validator_label_issuer">Issued by:</string>
    <string name="ssl_validator_label_CN">Common name:</string>
    <string name="ssl_validator_label_O">Organization:</string>
    <string name="ssl_validator_label_OU">Organizational unit:</string>
    <string name="ssl_validator_label_C">Country:</string>
    <string name="ssl_validator_label_ST">State:</string>
    <string name="ssl_validator_label_L">Location:</string>
    <string name="ssl_validator_label_validity">Validity:</string>
    <string name="ssl_validator_label_validity_from">From:</string>
    <string name="ssl_validator_label_validity_to">To:</string>
    <string name="ssl_validator_label_signature">Signature:</string>
    <string name="ssl_validator_label_signature_algorithm">Algorithm:</string>
    <string name="digest_algorithm_not_available">This digest algorithm is not available on your phone.</string>
    <string name="ssl_validator_label_certificate_fingerprint">Fingerprint:</string>
    <string name="certificate_load_problem">There is a problem loading the certificate.</string>
    <string name="ssl_validator_null_cert">The certificate could not be shown.</string>
    <string name="ssl_validator_no_info_about_error">- No information about the error</string>

    <string name="placeholder_sentence">This is a placeholder</string>
    <string name="placeholder_filename">placeholder.txt</string>
    <string name="placeholder_filetype">PNG Image</string>
    <string name="placeholder_filesize">389 KB</string>
    <string name="placeholder_timestamp">2012/05/18 12:23 PM</string>
    <string name="placeholder_media_time">12:23:45</string>

    <string name="instant_upload_on_wifi">Upload pictures via wifi only</string>
    <string name="instant_video_upload_on_wifi">Upload videos via wifi only</string>
    <string name="instant_video_upload_on_charging">Upload when charging only</string>
    <string name="instant_upload_on_charging">Upload when charging only</string>
    <string name="instant_upload_path">/InstantUpload</string>
    <string name="conflict_title">File conflict</string>
    <string name="conflict_message">Which files do you want to keep? If you select both versions, the local file will have a number added to its name.</string>
    <string name="conflict_keep_both">Keep both</string>
    <string name="conflict_use_local_version">local version</string>
    <string name="conflict_use_server_version">server version</string>
    
    <string name="preview_image_description">Image preview</string>
    <string name="preview_image_error_unknown_format">This image cannot be shown</string>

    <string name="error_log_exit">Exit</string>
    <string name="error_log_send">Send Log</string>
    <string name="error_log_title">Error Log</string>

    <string name="error__upload__local_file_not_copied">%1$s could not be copied to %2$s local folder</string>
    <string name="prefs_instant_upload_path_title">Instant upload folder</string>
    <string name="prefs_instant_upload_account">Account</string>
    <string name="prefs_instant_upload_path">Path</string>
    <string name="prefs_instant_upload_path_use_subfolders_title">Use subfolders</string>
    <string name="prefs_instant_upload_path_use_subfolders_summary">Store in subfolders based on year and month</string>

	<string name="share_link_no_support_share_api">Sorry, sharing is not enabled on your server. Please contact your
		administrator.</string>
	<string name="share_link_file_no_exist">Unable to share. Please check whether the file exists</string>
	<string name="share_link_file_error">An error occurred while trying to share this file or folder</string>
	<string name="unshare_link_file_no_exist">Unable to unshare. Please check whether the file exists</string>
	<string name="unshare_link_file_error">An error occurred while trying to unshare this file or folder</string>
    <string name="update_link_file_no_exist">Unable to update. Please check whether the file exists </string>
    <string name="update_link_file_error">An error occurred while trying to update the share</string>
    <string name="share_link_password_title">Enter a password</string>
    <string name="share_link_empty_password">You must enter a password</string>

    <string name="activity_chooser_send_file_title">Send</string>

    <string name="copy_link">Copy link</string>
    <string name="clipboard_text_copied">Copied to clipboard</string>
    <string name="clipboard_no_text_to_copy">No text received to copy to clipboard</string>
    <string name="clipboard_uxexpected_error">Unexpected error while copying to clipboard</string>
    <string name="clipboard_label">Text copied from %1$s</string>

    <string name="error_cant_bind_to_operations_service">Critical error: cannot perform operations</string>

    <string name="network_error_socket_exception">An error occurred while connecting with the server.</string>
    <string name="network_error_socket_timeout_exception">An error occurred while waiting for the server, the operation couldn\'t have been done</string>
    <string name="network_error_connect_timeout_exception">An error occurred while waiting for the server, the operation couldn\'t have been done</string>
    <string name="network_host_not_available">The operation couldn\'t be completed, server is unavailable</string>
    <string name="empty" />

    <string name="forbidden_permissions">You do not have permission %s</string>
    <string name="forbidden_permissions_rename">to rename this file</string>
    <string name="forbidden_permissions_delete">to delete this file</string>
    <string name="share_link_forbidden_permissions">to share this file</string>
    <string name="unshare_link_forbidden_permissions">to unshare this file</string>
    <string name="update_link_forbidden_permissions">to update this share</string>
    <string name="forbidden_permissions_create">to create the file</string>
    <string name="uploader_upload_forbidden_permissions">to upload in this folder</string>
    <string name="downloader_download_file_not_found">The file is no longer available on the server</string>

    <string name="file_migration_dialog_title">Updating storage path</string>
    <string name="file_migration_finish_button">Finish</string>
    <string name="file_migration_preparing">Preparing for migration&#8230;</string>
    <string name="file_migration_checking_destination">Checking destination&#8230;</string>
    <string name="file_migration_saving_accounts_configuration">Saving accounts configuration&#8230;</string>
    <string name="file_migration_waiting_for_unfinished_sync">Waiting for unfinished synchronizations&#8230;</string>
    <string name="file_migration_migrating">Moving data&#8230;</string>
    <string name="file_migration_updating_index">Updating index&#8230;</string>
    <string name="file_migration_cleaning">Cleaning&#8230;</string>
    <string name="file_migration_restoring_accounts_configuration">Restoring accounts configuration&#8230;</string>
    <string name="file_migration_ok_finished">Finished</string>
    <string name="file_migration_failed_not_enough_space">ERROR: Not enough space</string>
    <string name="file_migration_failed_not_writable">ERROR: File is not writable</string>
    <string name="file_migration_failed_not_readable">ERROR: File is not readable</string>
    <string name="file_migration_failed_dir_already_exists">ERROR: Nextcloud directory already exists</string>
    <string name="file_migration_failed_while_coping">ERROR: While migrating</string>
    <string name="file_migration_failed_while_updating_index">ERROR: While updating index</string>

    <string name="file_migration_directory_already_exists">Data folder already exists, what to do?</string>
    <string name="file_migration_override_data_folder">Override</string>
    <string name="file_migration_use_data_folder">Use existing</string>

    <string name="prefs_category_accounts">Accounts</string>
    <string name="prefs_add_account">Add account</string>
    <string name="drawer_manage_accounts">Manage accounts</string>
    <string name="auth_redirect_non_secure_connection_title">Secure connection is redirected through an unsecured route.</string>

	<string name="actionbar_logger">Logs</string>
	<string name="log_send_history_button">Send history</string>
	<string name="log_send_no_mail_app">No app for sending logs found. Please install a mail app.</string>
	<string name="log_send_mail_subject">%1$s Android app logs</string>
	<string name="log_progress_dialog_text">Loading data &#8230;</string>

	<string name="saml_authentication_required_text">Authentication required</string>
	<string name="saml_authentication_wrong_pass">Wrong password</string>
	<string name="actionbar_move">Move</string>
	<string name="file_list_empty_moving">Nothing in here. You can add a folder!</string>
	<string name="folder_picker_choose_button_text">Choose</string>

    <string name="move_file_not_found">Unable to move. Please check whether the file exists</string>
    <string name="move_file_invalid_into_descendent">It is not possible to move a folder into a descendant</string>
    <string name="move_file_invalid_overwrite">The file exists already in the destination folder</string>
    <string name="move_file_error">An error occurred while trying to move this file or folder</string>
    <string name="forbidden_permissions_move">to move this file</string>


    <string name="copy_file_not_found">Unable to copy. Please check whether the file exists</string>
    <string name="copy_file_invalid_into_descendent">It is not possible to copy a folder into a descendant</string>
    <string name="copy_file_invalid_overwrite">The file exists already in the destination folder</string>
    <string name="copy_file_error">An error occurred while trying to copy this file or folder</string>
    <string name="forbidden_permissions_copy">to copy this file</string>

    <string name="prefs_category_instant_uploading">Instant uploads</string>
    <string name="prefs_category_details">Details</string>

	<string name="prefs_instant_video_upload_path_title">Instant upload video folder</string>
    <string name="sync_folder_failed_content">Synchronization of %1$s folder could not be completed</string>

	<string name="shared_subject_header">shared</string>
	<string name="with_you_subject_header">with you</string>
    
	<string name="subject_user_shared_with_you">%1$s shared \"%2$s\" with you</string>
    <string name="subject_shared_with_you">\"%1$s\" has been shared with you</string>

    <string name="auth_refresh_button">Refresh connection</string>
    <string name="auth_host_address">Server address</string>
    <string name="common_error_out_memory">Not enough memory</string>

    <string name="username">Username</string>

    <string name="file_list__footer__folder">1 folder</string>
    <string name="file_list__footer__folders">%1$d folders</string>
    <string name="file_list__footer__file">1 file</string>
    <string name="file_list__footer__file_and_folder">1 file, 1 folder</string>
    <string name="file_list__footer__file_and_folders">1 file, %1$d folders</string>
    <string name="file_list__footer__files">%1$d files</string>
    <string name="file_list__footer__files_and_folder">%1$d files, 1 folder</string>
    <string name="file_list__footer__files_and_folders">%1$d files, %2$d folders</string>
    <string name="prefs_instant_behaviour_dialogTitle">Original file will be&#8230;</string>
    <string name="prefs_instant_behaviour_title">Original file will be&#8230;</string>
    <string name="upload_copy_files">Copy file</string>
    <string name="upload_move_files">Move file</string>
    <string name="select_all">Select all</string>

    <string name="pref_behaviour_entries_keep_file">kept in original folder</string>
    <string name="pref_behaviour_entries_move">moved to app folder</string>
<<<<<<< HEAD
    <string name="prefs_storage_path">Storage path</string>
    <string name="prefs_common">Common</string>

    <string name="pref_cache_size">Cache size</string>
=======
    <string name="pref_behaviour_entries_delete_file">deleted</string>
>>>>>>> 705d9421

    <string name="share_dialog_title">Sharing</string>
    <string name="share_file">Share %1$s</string>
    <string name="share_with_user_section_title">Share with users and groups</string>
    <string name="share_no_users">No data shared with users yet</string>
    <string name="share_add_user_or_group">Add user or group</string>
    <string name="share_via_link_section_title">Share link</string>
    <string name="share_via_link_expiration_date_label">Set expiration date</string>
    <string name="share_via_link_password_label">Password protect</string>
    <string name="share_via_link_password_title">Secured</string>
    <string name="share_via_link_edit_permission_label">Allow editing</string>
    <string name="share_via_link_hide_file_listing_permission_label">Hide file listing</string>
    <string name="share_get_public_link_button">Get link</string>
    <string name="share_with_title">Share with &#8230;</string>
    <string name="share_with_edit_title">Share with %1$s</string>

    <string name="share_search">Search</string>

    <string name="search_users_and_groups_hint">Search users and groups</string>
    <string name="share_group_clarification">%1$s (group)</string>
    <string name="share_remote_clarification">%1$s (remote)</string>
    <string name="share_known_remote_clarification">%1$s ( at %2$s )</string>

    <string name="share_sharee_unavailable">Sorry, your server version does not allow share with users within clients.
        \nPlease contact your administrator</string>
    <string name="share_privilege_can_share">can share</string>
    <string name="share_privilege_can_edit">can edit</string>
    <string name="share_privilege_can_edit_create">create</string>
    <string name="share_privilege_can_edit_change">change</string>
    <string name="share_privilege_can_edit_delete">delete</string>
    <string name="edit_share_unshare">Stop sharing</string>
    <string name="edit_share_done">done</string>
    <string name="changelog">https://github.com/nextcloud/android/raw/beta/CHANGELOG.md</string>

    <string name="action_retry_uploads">Retry failed</string>
    <string name="action_clear_failed_uploads">Clear failed</string>
    <string name="action_clear_successful_uploads">Clear successful</string>
    <string name="action_clear_finished_uploads">Clear all finished</string>

    <string name="action_switch_grid_view">Grid view</string>
    <string name="action_switch_list_view">List view</string>

    <string name="manage_space_title">Manage space</string>
    <string name="manage_space_description">Settings, database and server certificates from %1$s\'s data will be deleted permanently. \n\nDownloaded files will be kept untouched.\n\nThis process can take some time.</string>
    <string name="manage_space_clear_data">Clear data</string>
    <string name="manage_space_error">Some files could not be deleted.</string>

    <string name="permission_storage_access">Additional permissions required to upload &amp; download files.</string>
    <string name="local_file_not_found_toast">The file was not found in the local file system</string>
    <string name="confirmation_remove_files_alert">Do you really want to remove the selected items?</string>
    <string name="confirmation_remove_folders_alert">Do you really want to remove the selected items and their contents?</string>
    <string name="uploads_view_upload_status_waiting_for_charging">Waiting for device charging</string>
    <string name="actionbar_search">Search</string>
    <plurals name="items_selected_count">
        <!--
             As a developer, you should always supply "one" and "other"
             strings. Your translators will know which strings are actually
             needed for their language. Always include %d in "one" because
             translators will need to use %d for languages where "one"
             doesn't mean 1 (as explained above).
          -->
        <item quantity="one">%d selected</item>
        <item quantity="other">%d selected</item>
    </plurals>

    <string name="storage_description_default">Default</string>
    <string name="storage_description_sd_no">SD card %1$d</string>
    <string name="storage_description_unknown">Unknown</string>
    <string name="prefs_category_beta">Beta</string>

</resources><|MERGE_RESOLUTION|>--- conflicted
+++ resolved
@@ -439,14 +439,11 @@
 
     <string name="pref_behaviour_entries_keep_file">kept in original folder</string>
     <string name="pref_behaviour_entries_move">moved to app folder</string>
-<<<<<<< HEAD
+    <string name="pref_behaviour_entries_delete_file">deleted</string>
     <string name="prefs_storage_path">Storage path</string>
     <string name="prefs_common">Common</string>
 
     <string name="pref_cache_size">Cache size</string>
-=======
-    <string name="pref_behaviour_entries_delete_file">deleted</string>
->>>>>>> 705d9421
 
     <string name="share_dialog_title">Sharing</string>
     <string name="share_file">Share %1$s</string>
