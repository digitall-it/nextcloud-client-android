--- conflicted
+++ resolved
@@ -590,7 +590,6 @@
 
     <string name="whats_new_skip">Skip</string>
 
-<<<<<<< HEAD
     <!-- User information -->
     <string name="user_info_full_name">Full name</string>
     <string name="user_info_email">Email</string>
@@ -600,9 +599,8 @@
     <string name="user_info_twitter">Twitter</string>
 
     <string name="user_information_description">User information</string>
-=======
+
     <string name="fingerprint_scan_finger">Please scan your finger</string>
     <string name="fingerprint_unknown">Finger not recognized</string>
->>>>>>> e0914182
 
 </resources>