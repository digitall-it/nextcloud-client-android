--- conflicted
+++ resolved
@@ -400,10 +400,6 @@
     <string name="file_list__footer__files">%1$d files</string>
     <string name="file_list__footer__files_and_folder">%1$d files, 1 folder</string>
     <string name="file_list__footer__files_and_folders">%1$d files, %2$d folders</string>
-<<<<<<< HEAD
-    <string name="common_category">Common</string>
-    <string name="pref_cache_size">Cache size</string>
-=======
     <string name="prefs_instant_behaviour_dialogTitle">Original file will be...</string>
     <string name="prefs_instant_behaviour_title">Original file will be...</string>
     <string name="upload_copy_files">Copy file</string>
@@ -412,7 +408,8 @@
 
     <string name="pref_behaviour_entries_keep_file">kept in original folder</string>
     <string name="pref_behaviour_entries_move">moved to app folder</string>
->>>>>>> 655bb633
+
+    <string name="pref_cache_size">Cache size</string>
 
     <string name="share_dialog_title">Sharing</string>
     <string name="share_file">Share %1$s</string>
