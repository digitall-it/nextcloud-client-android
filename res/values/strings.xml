<?xml version="1.0" encoding="utf-8"?>
<resources>

    <string name="about_android">%1$s Android app</string>
    <string name="about_version">version %1$s</string>
    <string name="actionbar_sync">Refresh account</string>
    <string name="actionbar_upload">Upload</string>
    <string name="actionbar_upload_from_apps">Content from other apps</string>
    <string name="actionbar_upload_files">Files</string>
    <string name="actionbar_open_with">Open with</string>
    <string name="actionbar_mkdir">New folder</string>
    <string name="actionbar_settings">Settings</string>
    <string name="actionbar_see_details">Details</string>
    <string name="actionbar_send_file">Send</string>
    <string name="actionbar_sort">Sort</string>
    <string name="actionbar_sort_title">Sort by</string>
    <string-array name="actionbar_sortby">
    	<item>A-Z</item>
    	<item>Newest - Oldest</item>
    	<!-- TODO re-enable when server-side folder size calculation is available   
    	<item>Biggest - Smallest</item>  -->
    </string-array>
    <!-- TODO re-enable when "Accounts" is available in Navigation Drawer -->
    <!--<string name="drawer_item_accounts">Accounts</string>-->
    <string name="drawer_item_all_files">All files</string>
    <string name="drawer_item_on_device">On device</string>
    <string name="drawer_item_settings">Settings</string>
    <string name="drawer_item_logs">Logs</string>
	<string name="drawer_close">Close</string>
    <string name="drawer_open">Open</string>
    <string name="prefs_category_general">General</string>
    <string name="prefs_category_more">More</string>
    <string name="prefs_accounts">Accounts</string>
    <string name="prefs_manage_accounts">Manage accounts</string>
    <string name="prefs_passcode">Passcode lock</string>
    <string name="prefs_instant_upload">Instant picture uploads</string>
    <string name="prefs_instant_upload_summary">Instantly upload pictures taken by camera</string>
    <string name="prefs_instant_video_upload">Instant video uploads</string>
    <string name="prefs_instant_video_upload_summary">Instantly upload videos recorded by camera</string>
    <string name="prefs_log_title">Enable logging</string>
    <string name="prefs_log_summary">This is used to log problems</string>
    <string name="prefs_log_title_history">Logging history</string>
    <string name="prefs_log_summary_history">This shows the recorded logs</string>
    <string name="prefs_log_delete_history_button">Delete history</string>
    <string name="prefs_help">Help</string>
    <string name="prefs_recommend">Recommend to a friend</string>
    <string name="prefs_feedback">Feedback</string>
    <string name="prefs_imprint">Imprint</string>
    <string name="prefs_remember_last_share_location">Remember share location</string>
    <string name="prefs_remember_last_upload_location_summary">Remember last share upload location</string>

	<string name="recommend_subject">"Try %1$s on your smartphone!"</string>
	<string name="recommend_text">"I want to invite you to use %1$s on your smartphone!\nDownload here: %2$s"</string>

    <string name="auth_check_server">Check server</string>
    <string name="auth_host_url">Server address https://…</string>
    <string name="auth_username">Username</string>
    <string name="auth_password">Password</string>
    <string name="auth_register">New to %1$s?</string>
    <string name="sync_string_files">Files</string>
    <string name="setup_btn_connect">Connect</string>
    <string name="uploader_btn_upload_text">Upload</string>
    <string name="uploader_btn_new_folder_text">New folder</string>
    <string name="uploader_top_message">Choose upload folder</string>
    <string name="uploader_wrn_no_account_title">No account found</string>
    <string name="uploader_wrn_no_account_text">There are no %1$s accounts on your device. Please set up an account first.</string>
    <string name="uploader_wrn_no_account_setup_btn_text">Setup</string>
    <string name="uploader_wrn_no_account_quit_btn_text">Quit</string>
    <string name="uploader_wrn_no_content_title">No content to upload</string>
    <string name="uploader_wrn_no_content_text">No content was received. Nothing to upload.</string>
    <string name="uploader_error_forbidden_content">%1$s is not allowed to access the shared content</string>
    <string name="uploader_info_uploading">Uploading</string>
    <string name="file_list_seconds_ago">seconds ago</string>
    <string name="file_list_empty">Nothing in here. Upload something!</string>
    <string name="file_list_loading">Loading&#8230;</string>
    <string name="file_list_no_app_for_file_type">No app found for file type!</string>
    <string name="local_file_list_empty">There are no files in this folder.</string>
    <string name="filedetails_select_file">Tap on a file to display additional information.</string>
    <string name="filedetails_size">Size:</string>
    <string name="filedetails_type">Type:</string>
    <string name="filedetails_created">Created:</string>
    <string name="filedetails_modified">Modified:</string>
    <string name="filedetails_download">Download</string>
    <string name="filedetails_sync_file">Synchronize</string>
    <string name="filedetails_renamed_in_upload_msg">File was renamed to %1$s during upload</string>
    <string name="list_layout">List layout</string>
    <string name="action_share">Share</string>
    <string name="common_yes">Yes</string>
    <string name="common_no">No</string>
    <string name="common_ok">OK</string>
    <string name="common_cancel_sync">Cancel sync</string>
    <string name="common_cancel">Cancel</string>
    <string name="common_save_exit">Save &amp; exit</string>
    <string name="common_error">Error</string>
    <string name="common_loading">Loading &#8230;</string>
    <string name="common_error_unknown">Unknown error</string>
    <string name="about_title">About</string>
    <string name="change_password">Change password</string>
    <string name="delete_account">Remove account</string>
    <string name="create_account">Create account</string>
    <string name="upload_chooser_title">Upload from &#8230;</string>
    <string name="uploader_info_dirname">Folder name</string>
    <string name="uploader_upload_in_progress_ticker">Uploading &#8230;</string>
    <string name="uploader_upload_in_progress_content">%1$d%% Uploading %2$s</string>
    <string name="uploader_upload_succeeded_ticker">Upload succeeded</string>
    <string name="uploader_upload_succeeded_content_single">%1$s uploaded</string>
    <string name="uploader_upload_failed_ticker">Upload failed</string>
    <string name="uploader_upload_failed_content_single">Upload of %1$s could not be completed</string>
    <string name="uploader_upload_failed_credentials_error">Upload failed, you need to log in again</string>
    <string name="downloader_download_in_progress_ticker">Downloading &#8230;</string>
    <string name="downloader_download_in_progress_content">%1$d%% Downloading %2$s</string>
    <string name="downloader_download_succeeded_ticker">Download succeeded</string>
    <string name="downloader_download_succeeded_content">%1$s downloaded</string>
    <string name="downloader_download_failed_ticker">Download failed</string>
    <string name="downloader_download_failed_content">Download of %1$s could not be completed</string>
    <string name="downloader_not_downloaded_yet">Not downloaded yet</string>
    <string name="downloader_download_failed_credentials_error">Download failed, you need to log in again</string>
    <string name="common_choose_account">Choose account</string>
    <string name="sync_fail_ticker">Sync failed</string>
    <string name="sync_fail_ticker_unauthorized">Sync failed, you need to log in again</string>
    <string name="sync_fail_content">Sync of %1$s could not be completed</string>
    <string name="sync_fail_content_unauthorized">Invalid password for %1$s</string>
    <string name="sync_conflicts_in_favourites_ticker">Conflicts found</string>
    <string name="sync_conflicts_in_favourites_content">%1$d kept-in-sync files could not be sync\'ed</string>
    <string name="sync_fail_in_favourites_ticker">Kept-in-sync files failed</string>
    <string name="sync_fail_in_favourites_content">Contents of %1$d files could not be sync\'ed (%2$d conflicts)</string>
    <string name="sync_foreign_files_forgotten_ticker">Some local files were forgotten</string>
    <string name="sync_foreign_files_forgotten_content">%1$d files out of the %2$s folder could not be copied into</string>
    <string name="sync_foreign_files_forgotten_explanation">As of version 1.3.16, files uploaded from this device are copied into the local %1$s folder to prevent data loss when a single file is synced with multiple accounts.\n\nDue to this change, all files uploaded in previous versions of this app were copied into the %2$s folder. However, an error prevented the completion of this operation during account synchronization. You may either leave the file(s) as is and remove the link to %3$s, or move the file(s) into the %1$s folder and retain the link to %4$s.\n\nListed below are the local file(s), and the remote file(s) in %5$s they were linked to.</string>
    <string name="sync_current_folder_was_removed">Folder %1$s does not exist anymore</string>
    <string name="foreign_files_move">"Move all"</string>
    <string name="foreign_files_success">"All files were moved"</string>
    <string name="foreign_files_fail">"Some files could not be moved"</string>
    <string name="foreign_files_local_text">"Local: %1$s"</string>
    <string name="foreign_files_remote_text">"Remote: %1$s"</string>
    <string name="upload_query_move_foreign_files">There is not enough space to copy the selected files into the %1$s folder. Would you like to move them instead? </string>
    <string name="pass_code_enter_pass_code">Please insert your passcode</string>
    
    <string name="pass_code_configure_your_pass_code">Enter your passcode</string>
    <string name="pass_code_configure_your_pass_code_explanation">The passcode will be requested every time the app is started</string>
    <string name="pass_code_reenter_your_pass_code">Please reenter your passcode</string>
    <string name="pass_code_remove_your_pass_code">Remove your passcode</string>
    <string name="pass_code_mismatch">The passcodes are not the same</string>
    <string name="pass_code_wrong">Incorrect passcode</string>
    <string name="pass_code_removed">Passcode removed</string>
    <string name="pass_code_stored">Passcode stored</string>
    
    <string name="media_notif_ticker">"%1$s music player"</string>
    <string name="media_state_playing">"%1$s (playing)"</string>
    <string name="media_state_loading">"%1$s (loading)"</string>
    <string name="media_event_done">"%1$s playback finished"</string>
    <string name="media_err_nothing_to_play">No media file found</string>
    <string name="media_err_no_account">No account provided</string>
    <string name="media_err_not_in_owncloud">File not in a valid account</string>
    <string name="media_err_unsupported">Unsupported media codec</string>
    <string name="media_err_io">Media file could not be read</string>
    <string name="media_err_malformed">Media file not correctly encoded</string>
    <string name="media_err_timeout">Timed out while trying to play</string>
    <string name="media_err_invalid_progressive_playback">Media file cannot be streamed</string>
    <string name="media_err_unknown">Media file cannot be played with the stock media player</string>
    <string name="media_err_security_ex">Security error trying to play %1$s</string>
    <string name="media_err_io_ex">Input error trying to play %1$s</string>
    <string name="media_err_unexpected">Unexpected error trying to play %1$s</string>
    <string name="media_rewind_description">Rewind button</string>
    <string name="media_play_pause_description">Play or pause button</string>
    <string name="media_forward_description">Fast forward button</string>

	<string name="auth_getting_authorization">Getting authorization &#8230;</string>
	<string name="auth_trying_to_login">Trying to log in &#8230;</string>
	<string name="auth_no_net_conn_title">No network connection</string>
	<string name="auth_nossl_plain_ok_title">Secure connection unavailable.</string>
	<string name="auth_connection_established">Connection established</string>
	<string name="auth_testing_connection">Testing connection</string>
	<string name="auth_not_configured_title">Malformed server configuration</string>
	<string name="auth_account_not_new">An account for the same user and server already exists in the device</string>
	<string name="auth_account_not_the_same">The entered user does not match the user of this account</string>
	<string name="auth_unknown_error_title">Unknown error occurred! Please visit %1$s</string>
	<string name="auth_unknown_host_title">Couldn\'t find host</string>
	<string name="auth_incorrect_path_title">Server instance not found</string>
	<string name="auth_timeout_title">The server took too long to respond</string>
	<string name="auth_incorrect_address_title">Wrong server address format</string>
	<string name="auth_ssl_general_error_title">SSL initialization failed</string>
	<string name="auth_ssl_unverified_server_title">Couldn\'t verify SSL server\'s identity</string>
	<string name="auth_bad_oc_version_title">Unrecognized server version</string>
	<string name="auth_wrong_connection_title">Couldn\'t establish connection</string>
	<string name="auth_secure_connection">Secure connection established</string>
	<string name="auth_unauthorized">Wrong username or password</string>
	<string name="auth_oauth_error">Unsuccessful authorization</string>
	<string name="auth_oauth_error_access_denied">Access denied by authorization server</string>
	<string name="auth_wtf_reenter_URL">Unexpected state; please enter the server address again</string>
	<string name="auth_expired_oauth_token_toast">Your authorization expired. Please, authorize again</string>
	<string name="auth_expired_basic_auth_toast">Please enter the current password</string>
	<string name="auth_expired_saml_sso_token_toast">Your session expired. Please connect again</string>
	<string name="auth_connecting_auth_server">Connecting to authentication server …</string>
	<string name="auth_unsupported_auth_method">The server does not support this authentication method</string>
	<string name="auth_unsupported_multiaccount">%1$s does not support multiple accounts</string>
	<string name="auth_fail_get_user_name">Your server is not returning a correct user id, please contact an administrator
	</string>
	<string name="auth_can_not_auth_against_server">Cannot authenticate to this server</string>
    <string name="auth_account_does_not_exist">Account does not exist in the device yet</string>
    
    <string name="favorite">Favorite</string>
    <string name="unfavorite">Unfavorite</string>
    <string name="common_rename">Rename</string>
    <string name="common_remove">Remove</string>
    <string name="confirmation_remove_file_alert">"Do you really want to remove %1$s?"</string>
    <string name="confirmation_remove_folder_alert">"Do you really want to remove %1$s and its contents?"</string>
    <string name="confirmation_remove_local">Local only</string>
<<<<<<< HEAD
    <string name="confirmation_remove_folder_local">Local only</string>
    <string name="confirmation_remove_file_remote">From server</string>
    <string name="confirmation_remove_remote_and_local">Remote &amp; local</string>
=======
>>>>>>> c68980ce
    <string name="remove_success_msg">"Removal succeeded"</string>
    <string name="remove_fail_msg">"Removal failed"</string>
    <string name="rename_dialog_title">Enter a new name</string>
    <string name="rename_local_fail_msg">"Local copy could not be renamed; try a different name"</string>
    <string name="rename_server_fail_msg">"Rename could not be completed"</string>
    <string name="sync_file_fail_msg">Remote file could not be checked</string>
    <string name="sync_file_nothing_to_do_msg">File contents already synchronized</string>
    <string name="create_dir_fail_msg">Folder could not be created</string>
    <string name="filename_forbidden_characters">Forbidden characters: / \\ &lt; &gt; : " | ? *</string>
    <string name="filename_forbidden_charaters_from_server">File name contains at least one invalid character</string>
    <string name="filename_empty">File name cannot be empty</string>
    <string name="wait_a_moment">Wait a moment</string>
    <string name="filedisplay_unexpected_bad_get_content">"Unexpected problem ; please select the file from a different app"</string>
    <string name="filedisplay_no_file_selected">No file was selected</string>
    <string name="activity_chooser_title">Send link to &#8230;</string>
    <string name="wait_for_tmp_copy_from_private_storage">Copying file from private storage</string>
    
    <string name="oauth_check_onoff">Login with oAuth2</string> 
    <string name="oauth_login_connection">Connecting to oAuth2 server…</string>    
        
    <string name="ssl_validator_header">The identity of the site could not be verified</string>
    <string name="ssl_validator_reason_cert_not_trusted">- The server certificate is not trusted</string>
    <string name="ssl_validator_reason_cert_expired">- The server certificate expired</string>
    <string name="ssl_validator_reason_cert_not_yet_valid">- The server certificate valid dates are in the future</string>
    <string name="ssl_validator_reason_hostname_not_verified">- The URL does not match the hostname in the certificate</string>
    <string name="ssl_validator_question">Do you want to trust this certificate anyway?</string>
    <string name="ssl_validator_not_saved">The certificate could not be saved</string>
    <string name="ssl_validator_btn_details_see">Details</string>
    <string name="ssl_validator_btn_details_hide">Hide</string>
    <string name="ssl_validator_label_subject">Issued to:</string>
    <string name="ssl_validator_label_issuer">Issued by:</string>
    <string name="ssl_validator_label_CN">Common name:</string>
    <string name="ssl_validator_label_O">Organization:</string>
    <string name="ssl_validator_label_OU">Organizational unit:</string>
    <string name="ssl_validator_label_C">Country:</string>
    <string name="ssl_validator_label_ST">State:</string>
    <string name="ssl_validator_label_L">Location:</string>
    <string name="ssl_validator_label_validity">Validity:</string>
    <string name="ssl_validator_label_validity_from">From:</string>
    <string name="ssl_validator_label_validity_to">To:</string>
    <string name="ssl_validator_label_signature">Signature:</string>
    <string name="ssl_validator_label_signature_algorithm">Algorithm:</string>
    <string name="digest_algorithm_not_available">This digest algorithm is not available on your phone.</string>
    <string name="ssl_validator_label_certificate_fingerprint">Fingerprint:</string>
    <string name="certificate_load_problem">There is a problem loading the certificate.</string>
    <string name="ssl_validator_null_cert">The certificate could not be shown.</string>
    <string name="ssl_validator_no_info_about_error">- No information about the error</string>

    <string name="placeholder_sentence">This is a placeholder</string>
    <string name="placeholder_filename">placeholder.txt</string>
    <string name="placeholder_filetype">PNG Image</string>
    <string name="placeholder_filesize">389 KB</string>
    <string name="placeholder_timestamp">2012/05/18 12:23 PM</string>
    <string name="placeholder_media_time">12:23:45</string>

    <string name="instant_upload_on_wifi">Upload pictures via wifi only</string>
    <string name="instant_video_upload_on_wifi">Upload videos via wifi only</string>
    <string name="instant_upload_on_charging">Upload when charging only</string>
    <string name="instant_video_upload_on_charging">Upload when charging only</string>
    <string name="instant_upload_path">/InstantUpload</string>
    <string name="conflict_title">File conflict</string>
    <string name="conflict_message">Which files do you want to keep? If you select both versions, the local file will have a number added to its name.</string>
    <string name="conflict_keep_both">Keep both</string>
    <string name="conflict_use_local_version">local version</string>
    <string name="conflict_use_server_version">server version</string>
    
    <string name="preview_image_description">Image preview</string>
    <string name="preview_image_error_unknown_format">This image cannot be shown</string>

    <string name="error__upload__local_file_not_copied">%1$s could not be copied to %2$s local folder</string>
    <string name="prefs_instant_upload_path_title">Upload path</string>

	<string name="share_link_no_support_share_api">Sorry, sharing is not enabled on your server. Please contact your
		administrator.</string>
	<string name="share_link_file_no_exist">Unable to share. Please check whether the file exists</string>
	<string name="share_link_file_error">An error occurred while trying to share this file or folder</string>
	<string name="unshare_link_file_no_exist">Unable to unshare. Please check whether the file exists</string>
	<string name="unshare_link_file_error">An error occurred while trying to unshare this file or folder</string>
    <string name="update_link_file_no_exist">Unable to update. Please check whether the file exists </string>
    <string name="update_link_file_error">An error occurred while trying to update the share</string>
    <string name="share_link_password_title">Enter a password</string>
    <string name="share_link_empty_password">You must enter a password</string>

    <string name="activity_chooser_send_file_title">Send</string>

    <string name="copy_link">Copy link</string>
    <string name="clipboard_text_copied">Copied to clipboard</string>

    <string name="error_cant_bind_to_operations_service">Critical error: cannot perform operations</string>

    <string name="network_error_socket_exception">An error occurred while connecting with the server.</string>
    <string name="network_error_socket_timeout_exception">An error occurred while waiting for the server, the operation couldn\'t have been done</string>
    <string name="network_error_connect_timeout_exception">An error occurred while waiting for the server, the operation couldn\'t have been done</string>
    <string name="network_host_not_available">The operation couldn\'t be completed, server is unavailable</string>
    <string name="empty" />

    <string name="forbidden_permissions">You do not have permission %s</string>
    <string name="forbidden_permissions_rename">to rename this file</string>
    <string name="forbidden_permissions_delete">to delete this file</string>
    <string name="share_link_forbidden_permissions">to share this file</string>
    <string name="unshare_link_forbidden_permissions">to unshare this file</string>
    <string name="update_link_forbidden_permissions">to update this share</string>
    <string name="forbidden_permissions_create">to create the file</string>
    <string name="uploader_upload_forbidden_permissions">to upload in this folder</string>
    <string name="downloader_download_file_not_found">The file is no longer available on the server</string>

    <string name="file_migration_dialog_title">Updating storage path</string>
    <string name="file_migration_finish_button">Finish</string>
    <string name="file_migration_preparing">Preparing for migration...</string>
    <string name="file_migration_checking_destination">Checking destination...</string>
    <string name="file_migration_saving_accounts_configuration">Saving accounts configuration...</string>
    <string name="file_migration_waiting_for_unfinished_sync">Waiting for unfinished synchronizations...</string>
    <string name="file_migration_migrating">Moving data...</string>
    <string name="file_migration_updating_index">Updating index...</string>
    <string name="file_migration_cleaning">Cleaning...</string>
    <string name="file_migration_restoring_accounts_configuration">Restoring accounts configuration...</string>
    <string name="file_migration_ok_finished">Finished</string>
    <string name="file_migration_failed_not_enough_space">ERROR: Not enough space</string>
    <string name="file_migration_failed_not_writable">ERROR: File is not writable</string>
    <string name="file_migration_failed_not_readable">ERROR: File is not readable</string>
    <string name="file_migration_failed_dir_already_exists">ERROR: owncloud directory already exists</string>
    <string name="file_migration_failed_while_coping">ERROR: While migrating</string>
    <string name="file_migration_failed_while_updating_index">ERROR: While updating index</string>

    <string name="file_migration_directory_already_exists">Data folder already exists, what to do?</string>
    <string name="file_migration_override_data_folder">Override</string>
    <string name="file_migration_use_data_folder">Use existing</string>

    <string name="prefs_category_accounts">Accounts</string>
    <string name="prefs_add_account">Add account</string>
    <string name="auth_redirect_non_secure_connection_title">Secure connection is redirected through an unsecured route.</string>

	<string name="actionbar_logger">Logs</string>
	<string name="log_send_history_button">Send history</string>
	<string name="log_send_no_mail_app">No app for sending logs found. Please install a mail app.</string>
	<string name="log_send_mail_subject">%1$s Android app logs</string>
	<string name="log_progress_dialog_text">Loading data &#8230;</string>

	<string name="saml_authentication_required_text">Authentication required</string>
	<string name="saml_authentication_wrong_pass">Wrong password</string>
	<string name="actionbar_move">Move</string>
	<string name="file_list_empty_moving">Nothing in here. You can add a folder!</string>
	<string name="folder_picker_choose_button_text">Choose</string>

    <string name="move_file_not_found">Unable to move. Please check whether the file exists</string>
    <string name="move_file_invalid_into_descendent">It is not possible to move a folder into a descendant</string>
    <string name="move_file_invalid_overwrite">The file exists already in the destination folder</string>
    <string name="move_file_error">An error occurred while trying to move this file or folder</string>
    <string name="forbidden_permissions_move">to move this file</string>


    <string name="copy_file_not_found">Unable to copy. Please check whether the file exists</string>
    <string name="copy_file_invalid_into_descendent">It is not possible to copy a folder into a descendant</string>
    <string name="copy_file_invalid_overwrite">The file exists already in the destination folder</string>
    <string name="copy_file_error">An error occurred while trying to copy this file or folder</string>
    <string name="forbidden_permissions_copy">to copy this file</string>

    <string name="prefs_category_instant_uploading">Instant uploads</string>
    <string name="prefs_category_details">Details</string>

    <string name="download_folder_failed_content">Download of %1$s folder could not be completed</string>
	<string name="prefs_instant_video_upload_path_title">Upload video path</string>
    <string name="sync_folder_failed_content">Synchronization of %1$s folder could not be completed</string>

	<string name="shared_subject_header">shared</string>
	<string name="with_you_subject_header">with you</string>
    
	<string name="subject_user_shared_with_you">%1$s shared \"%2$s\" with you</string>
    <string name="subject_shared_with_you">\"%1$s\" has been shared with you</string>

    <string name="auth_refresh_button">Refresh connection</string>
    <string name="auth_host_address">Server address</string>
    <string name="common_error_out_memory">Not enough memory</string>

    <string name="username">Username</string>

    <string name="file_list__footer__folder">1 folder</string>
    <string name="file_list__footer__folders">%1$d folders</string>
    <string name="file_list__footer__file">1 file</string>
    <string name="file_list__footer__file_and_folder">1 file, 1 folder</string>
    <string name="file_list__footer__file_and_folders">1 file, %1$d folders</string>
    <string name="file_list__footer__files">%1$d files</string>
    <string name="file_list__footer__files_and_folder">%1$d files, 1 folder</string>
    <string name="file_list__footer__files_and_folders">%1$d files, %2$d folders</string>
    <string name="prefs_instant_behaviour_dialogTitle">Original file will be...</string>
    <string name="prefs_instant_behaviour_title">Original file will be...</string>
    <string name="common_category">Common</string>
    <string name="pref_cache_size">Cache size</string>
    <string name="upload_copy_files">Copy file</string>
    <string name="upload_move_files">Move file</string>
    <string name="pref_behaviour_entries_do_nothing">do nothing</string>
    <string name="pref_behaviour_entries_copy">copy file to OC folder</string>
    <string name="pref_behaviour_entries_delete">delete origin file</string>
    <string name="confirmation_remove_files_alert">Do you really want to remove selected items?</string>
    <string name="confirmation_remove_folders_alert">Do you really want to remove a folder and its content?</string>
    <string name="confirmation_remove_files">selected items</string>
    <string name="error_log_exit">Exit</string>
    <string name="error_log_send">Send Log</string>
    <string name="error_log_title">Error Log</string>
    <string name="action_stream_file">Stream file with external player</string>
    <string name="stream_expose_password">Do you want to stream this file with an external app?\n\nCAUTION: This may expose your password!</string>
    <string name="set_picture_as">Set picture as</string>
    <string name="set_as">Set As</string>
    <string name="pref_behaviour_entries_keep_file">kept in original folder</string>
    <string name="pref_behaviour_entries_move">moved to app folder</string>
    <string name="prefs_storage_path">Storage path</string>
    <string name="prefs_common">Common</string>

    <string name="share_file">Share %1$s</string>
    <string name="share_with_user_section_title">Share with users and groups</string>
    <string name="share_no_users">No data shared with users yet</string>
    <string name="share_add_user_or_group">Add user or group</string>
    <string name="share_via_link_section_title">Share link</string>
    <string name="share_via_link_expiration_date_label">Set expiration date</string>
    <string name="share_via_link_password_label">Password protect</string>
    <string name="share_via_link_password_title">Secured</string>
    <string name="share_get_public_link_button">Get link</string>
    <string name="share_with_title">Share with &#8230;</string>
    <string name="share_with_edit_title">Share with %1$s</string>

    <string name="share_search">Search</string>

    <string name="search_users_and_groups_hint">Search users and groups</string>
    <string name="share_group_clarification">%1$s (group)</string>

    <string name="share_sharee_unavailable">Sorry, your server version does not allow share with users within clients.
        \nPlease contact your administrator</string>
    <string name="share_privilege_can_share">can share</string>
    <string name="share_privilege_can_edit">can edit</string>
    <string name="share_privilege_can_edit_create">create</string>
    <string name="share_privilege_can_edit_change">change</string>
    <string name="share_privilege_can_edit_delete">delete</string>
    <string name="edit_share_unshare">Stop sharing</string>
    <string name="edit_share_done">done</string>
    <string name="changelog">https://github.com/owncloud/android/raw/beta/CHANGELOG.md</string>

    <string name="permission_storage_access">Additional permissions required to upload &amp; download files.</string>

    <string name="storage_description_default">Default</string>
    <string name="storage_description_sd_no">SD card %1$d</string>
    <string name="storage_description_unknown">Unknown</string>

    <string name="action_switch_grid_view">Grid view</string>
    <string name="action_switch_list_view">List view</string>

    <string name="manage_space_title">Manage space</string>
    <string name="manage_space_description">Settings, database and server certificates from %1$s\'s data will be deleted permanentlty. \n\nDownloaded files will be kept untouched.\n\nThis process can take some time.</string>
    <string name="manage_space_clear_data">Clear data</string>
    <string name="manage_space_error">Some files could not be deleted.</string>
</resources><|MERGE_RESOLUTION|>--- conflicted
+++ resolved
@@ -206,12 +206,9 @@
     <string name="confirmation_remove_file_alert">"Do you really want to remove %1$s?"</string>
     <string name="confirmation_remove_folder_alert">"Do you really want to remove %1$s and its contents?"</string>
     <string name="confirmation_remove_local">Local only</string>
-<<<<<<< HEAD
     <string name="confirmation_remove_folder_local">Local only</string>
     <string name="confirmation_remove_file_remote">From server</string>
     <string name="confirmation_remove_remote_and_local">Remote &amp; local</string>
-=======
->>>>>>> c68980ce
     <string name="remove_success_msg">"Removal succeeded"</string>
     <string name="remove_fail_msg">"Removal failed"</string>
     <string name="rename_dialog_title">Enter a new name</string>
