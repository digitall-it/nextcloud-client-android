<?xml version="1.0" encoding="utf-8"?>
<resources>
    <string name="about_android">%1$s Android app</string>
    <string name="about_version">version %1$s</string>
    <string name="actionbar_sync">Refresh account</string>
    <string name="actionbar_upload">Upload</string>
    <string name="actionbar_upload_from_apps">Content from other apps</string>
    <string name="actionbar_upload_files">Files</string>
    <string name="actionbar_open_with">Open with</string>
    <string name="actionbar_mkdir">New folder</string>
    <string name="actionbar_settings">Settings</string>
    <string name="actionbar_see_details">Details</string>
    <string name="actionbar_send_file">Send</string>
    <string name="actionbar_sort">Sort</string>
    <string name="actionbar_sort_title">Sort by</string>
    <string name="sort_by">Sort by</string>
    <string name="menu_item_sort_by_name_a_z">A - Z</string>
    <string name="menu_item_sort_by_name_z_a">Z - A</string>
    <string name="menu_item_sort_by_date_newest_first">Newest first</string>
    <string name="menu_item_sort_by_date_oldest_first">Oldest first</string>
    <string name="menu_item_sort_by_size_biggest_first">Biggest first</string>
    <string name="menu_item_sort_by_size_smallest_first">Smallest first</string>

    <string name="drawer_item_all_files">All files</string>
    <string name="drawer_item_on_device">On device</string>
    <string name="drawer_item_settings">Settings</string>
    <string name="drawer_item_uploads_list">Uploads</string>
    <string name="drawer_quota">%1$s of %2$s used</string>
	<string name="drawer_close">Close</string>
    <string name="drawer_open">Open</string>
    <string name="prefs_category_general">General</string>
    <string name="prefs_category_more">More</string>
    <string name="prefs_accounts">Accounts</string>
    <string name="prefs_manage_accounts">Manage accounts</string>
    <string name="prefs_passcode">Passcode lock</string>
    <string name="prefs_fingerprint">Fingerprint lock</string>
    <string name="prefs_fingerprint_notsetup">No fingerprints have been set up.</string>
    <string name="prefs_show_hidden_files">Show hidden files</string>
    <string name="prefs_instant_upload">Instant picture uploads</string>
    <string name="prefs_instant_upload_summary">Instantly upload pictures taken by camera</string>
    <string name="prefs_instant_video_upload">Instant video uploads</string>
    <string name="prefs_instant_video_upload_summary">Instantly upload videos recorded by camera</string>
    <string name="prefs_log_title">Enable logging</string>
    <string name="prefs_log_summary">This is used to log problems</string>
    <string name="prefs_log_title_history">Logging history</string>
    <string name="prefs_log_summary_history">This shows the recorded logs</string>
    <string name="prefs_log_delete_history_button">Delete history</string>
    <string name="prefs_calendar_contacts">Sync calendar &amp; contacts</string>
    <string name="prefs_calendar_contacts_summary">Set up DAVdroid (v1.3.0+) for current account</string>
    <string name="prefs_calendar_contacts_address_resolve_error">Server address for account could not be resolved for DAVdroid</string>
    <string name="prefs_calendar_contacts_no_store_error">No Google Play store or F-Droid app installed</string>
    <string name="prefs_calendar_contacts_sync_setup_successful">Calendar &amp; contacts sync set up successfully</string>
    <string name="prefs_help">Help</string>
    <string name="prefs_recommend">Recommend to a friend</string>
    <string name="prefs_feedback">Feedback</string>
    <string name="prefs_imprint">Imprint</string>
    <string name="prefs_remember_last_share_location">Remember share location</string>
    <string name="prefs_remember_last_upload_location_summary">Remember last share upload location</string>

	<string name="recommend_subject">"Try %1$s on your smartphone!"</string>
	<string name="recommend_text">"I want to invite you to use %1$s on your smartphone!\nDownload here: %2$s"</string>

    <string name="auth_check_server">Check server</string>
    <string name="auth_host_url">Server address https://…</string>
    <string name="auth_username">Username</string>
    <string name="auth_password">Password</string>
    <string name="auth_register">Don’t have a server yet?\nClick here to get one from a provider</string>
    <string name="sync_string_files">Files</string>
    <string name="setup_btn_connect">Connect</string>
    <string name="uploader_btn_upload_text">Upload</string>
    <string name="uploader_top_message">Choose upload folder</string>
    <string name="uploader_wrn_no_account_title">No account found</string>
    <string name="uploader_wrn_no_account_text">There are no %1$s accounts on your device. Please set up an account first.</string>
    <string name="uploader_wrn_no_account_setup_btn_text">Setup</string>
    <string name="uploader_wrn_no_account_quit_btn_text">Quit</string>
    <string name="uploader_error_title_no_file_to_upload">No file to upload</string>
    <string name="uploader_error_message_received_piece_of_text">%1$s cannot upload a piece of text as a file.</string>
    <string name="uploader_error_message_no_file_to_upload">Received data did not include a valid file.</string>
    <string name="uploader_error_title_file_cannot_be_uploaded">File cannot be uploaded</string>
    <string name="uploader_error_message_read_permission_not_granted">%1$s is not allowed to read a received file</string>
    <string name="uploader_error_message_source_file_not_found">File to upload was not found in its location. Please check whether the file exists.</string>
    <string name="uploader_error_message_source_file_not_copied">An error occurred while copying the file to a temporary folder. Please try to send again.</string>
    <string name="uploader_upload_files_behaviour">Upload option:</string>
    <string name="uploader_upload_files_behaviour_move_to_nextcloud_folder">Move file to Nextcloud folder</string>
    <string name="uploader_upload_files_behaviour_only_upload">Keep file in source folder</string>
    <string name="uploader_upload_files_behaviour_upload_and_delete_from_source">Delete file from source folder</string>
    <string name="file_list_seconds_ago">seconds ago</string>
    <string name="file_list_empty_headline">No files in here</string>
    <string name="file_list_empty">Upload some content or sync with your devices!</string>
    <string name="file_list_loading">Loading&#8230;</string>
    <string name="file_list_no_app_for_file_type">No app found for file type!</string>
    <string name="local_file_list_empty">There are no files in this folder.</string>
    <string name="file_list_empty_headline_search">No results in this folder</string>
    <string name="file_list_empty_search">Try looking in another folder?</string>
    <string name="upload_list_empty_headline">No uploads available</string>
    <string name="upload_list_empty_text">Upload some content or activate instant upload!</string>
    <string name="file_list_folder">folder</string>
    <string name="file_list_folders">folders</string>
    <string name="file_list_file">file</string>
    <string name="file_list_files">files</string>
    <string name="filedetails_select_file">Tap on a file to display additional information.</string>
    <string name="filedetails_size">Size:</string>
    <string name="filedetails_type">Type:</string>
    <string name="filedetails_created">Created:</string>
    <string name="filedetails_modified">Modified:</string>
    <string name="filedetails_download">Download</string>
    <string name="filedetails_sync_file">Synchronize</string>
    <string name="filedetails_renamed_in_upload_msg">File was renamed to %1$s during upload</string>
    <string name="list_layout">List layout</string>
    <string name="action_share">Share</string>
    <string name="common_yes">Yes</string>
    <string name="common_no">No</string>
    <string name="common_ok">OK</string>
    <string name="common_remove_upload">Remove upload</string>
    <string name="common_retry_upload">Retry upload</string>
    <string name="common_cancel_sync">Cancel sync</string>
    <string name="common_cancel">Cancel</string>
    <string name="common_back">Back</string>
    <string name="common_save">Save</string>
    <string name="common_save_exit">Save &amp; exit</string>
    <string name="common_error">Error</string>
    <string name="common_loading">Loading &#8230;</string>
    <string name="common_unknown">unknown</string>
    <string name="common_error_unknown">Unknown error</string>
    <string name="common_pending">Pending</string>
    <string name="about_title">About</string>
    <string name="change_password">Change password</string>
    <string name="delete_account">Remove account</string>
    <string name="delete_account_warning">Delete account %s?\n\nDeleting cannot be undone.</string>
    <string name="create_account">Create account</string>
    <string name="upload_chooser_title">Upload from &#8230;</string>
    <string name="uploader_info_dirname">Folder name</string>
    <string name="uploader_upload_in_progress_ticker">Uploading &#8230;</string>
    <string name="uploader_upload_in_progress_content">%1$d%% Uploading %2$s</string>
    <string name="uploader_upload_succeeded_ticker">Upload succeeded</string>
    <string name="uploader_upload_succeeded_content_single">%1$s uploaded</string>
    <string name="uploader_upload_failed_ticker">Upload failed</string>
    <string name="uploader_upload_failed_content_single">Upload of %1$s could not be completed</string>
    <string name="uploader_upload_failed_credentials_error">Upload failed, you need to log in again</string>
    <string name="uploads_view_title">Uploads</string>
    <string name="uploads_view_group_current_uploads">Current</string>
    <string name="uploads_view_group_failed_uploads">Failed (tap to retry)</string>
    <string name="uploads_view_group_finished_uploads">Uploaded</string>
    <string name="uploads_view_upload_status_succeeded">Completed</string>
    <string name="uploads_view_upload_status_cancelled">Cancelled</string>
    <string name="uploads_view_upload_status_paused">Paused</string>
    <string name="uploads_view_upload_status_failed_connection_error">Connection error</string>
    <string name="uploads_view_upload_status_failed_retry">Upload will be retried shortly</string>
    <string name="uploads_view_upload_status_failed_credentials_error">Credentials error</string>
    <string name="uploads_view_upload_status_failed_folder_error">Folder error</string>
    <string name="uploads_view_upload_status_failed_file_error">File error</string>
    <string name="uploads_view_upload_status_failed_localfile_error">Local file not found</string>
    <string name="uploads_view_upload_status_failed_permission_error">Permission error</string>
    <string name="uploads_view_upload_status_conflict">Conflict</string>
    <string name="uploads_view_upload_status_service_interrupted">App was terminated</string>
    <string name="uploads_view_upload_status_unknown_fail">Unknown error</string>
    <string name="uploads_view_upload_status_waiting_for_wifi">Waiting for wifi connectivity</string>
    <string name="uploads_view_later_waiting_to_upload">Waiting to upload</string>
    <string name="downloader_download_in_progress_ticker">Downloading &#8230;</string>
    <string name="downloader_download_in_progress_content">%1$d%% Downloading %2$s</string>
    <string name="downloader_download_succeeded_ticker">Download succeeded</string>
    <string name="downloader_download_succeeded_content">%1$s downloaded</string>
    <string name="downloader_download_failed_ticker">Download failed</string>
    <string name="downloader_download_failed_content">Download of %1$s could not be completed</string>
    <string name="downloader_not_downloaded_yet">Not downloaded yet</string>
    <string name="downloader_download_failed_credentials_error">Download failed, you need to log in again</string>
    <string name="common_choose_account">Choose account</string>
    <string name="sync_fail_ticker">Sync failed</string>
    <string name="sync_fail_ticker_unauthorized">Sync failed; you need to log in again</string>
    <string name="sync_fail_content">Sync of %1$s could not be completed</string>
    <string name="sync_fail_content_unauthorized">Invalid password for %1$s</string>
    <string name="sync_conflicts_in_favourites_ticker">Conflicts found</string>
    <string name="sync_conflicts_in_favourites_content">%1$d kept-in-sync files could not be sync\'ed</string>
    <string name="sync_fail_in_favourites_ticker">Kept-in-sync files failed</string>
    <string name="sync_fail_in_favourites_content">Contents of %1$d files could not be sync\'ed (%2$d conflicts)</string>
    <string name="sync_foreign_files_forgotten_ticker">Some local files were forgotten</string>
    <string name="sync_foreign_files_forgotten_content">%1$d files out of the %2$s folder could not be copied into</string>
    <string name="sync_foreign_files_forgotten_explanation">As of version 1.3.16, files uploaded from this device are copied into the local %1$s folder to prevent data loss when a single file is synced with multiple accounts.\n\nDue to this change, all files uploaded in previous versions of this app were copied into the %2$s folder. However, an error prevented the completion of this operation during account synchronization. You may either leave the file(s) as is and remove the link to %3$s, or move the file(s) into the %1$s folder and retain the link to %4$s.\n\nListed below are the local file(s), and the remote file(s) in %5$s they were linked to.</string>
    <string name="sync_current_folder_was_removed">Folder %1$s does not exist anymore</string>
    <string name="foreign_files_move">"Move all"</string>
    <string name="foreign_files_success">"All files were moved"</string>
    <string name="foreign_files_fail">"Some files could not be moved"</string>
    <string name="foreign_files_local_text">"Local: %1$s"</string>
    <string name="foreign_files_remote_text">"Remote: %1$s"</string>
    <string name="upload_query_move_foreign_files">There is not enough space to copy the selected files into the %1$s folder. Would you like to move them instead? </string>
    <string name="pass_code_enter_pass_code">Please enter your passcode</string>
    
    <string name="pass_code_configure_your_pass_code">Enter your passcode</string>
    <string name="pass_code_configure_your_pass_code_explanation">The passcode will be requested every time the app is started</string>
    <string name="pass_code_reenter_your_pass_code">Please reenter your passcode</string>
    <string name="pass_code_remove_your_pass_code">Remove your passcode</string>
    <string name="pass_code_mismatch">The passcodes are not the same</string>
    <string name="pass_code_wrong">Incorrect passcode</string>
    <string name="pass_code_removed">Passcode removed</string>
    <string name="pass_code_stored">Passcode stored</string>
    
    <string name="media_notif_ticker">"%1$s music player"</string>
    <string name="media_state_playing">"%1$s (playing)"</string>
    <string name="media_state_loading">"%1$s (loading)"</string>
    <string name="media_event_done">"%1$s playback finished"</string>
    <string name="media_err_nothing_to_play">No media file found</string>
    <string name="media_err_no_account">No account provided</string>
    <string name="media_err_not_in_owncloud">File not in a valid account</string>
    <string name="media_err_unsupported">Unsupported media codec</string>
    <string name="media_err_io">Media file could not be read</string>
    <string name="media_err_malformed">Media file not correctly encoded</string>
    <string name="media_err_timeout">Timed out while trying to play</string>
    <string name="media_err_invalid_progressive_playback">Media file cannot be streamed</string>
    <string name="media_err_unknown">Media file cannot be played with the stock media player</string>
    <string name="media_err_security_ex">Security error trying to play %1$s</string>
    <string name="media_err_io_ex">Input error trying to play %1$s</string>
    <string name="media_err_unexpected">Unexpected error trying to play %1$s</string>
    <string name="media_rewind_description">Rewind button</string>
    <string name="media_play_pause_description">Play or pause button</string>
    <string name="media_forward_description">Fast forward button</string>

	<string name="auth_getting_authorization">Getting authorization &#8230;</string>
	<string name="auth_trying_to_login">Trying to log in &#8230;</string>
	<string name="auth_no_net_conn_title">No network connection</string>
	<string name="auth_nossl_plain_ok_title">Secure connection unavailable.</string>
	<string name="auth_connection_established">Connection established</string>
	<string name="auth_testing_connection">Testing connection</string>
	<string name="auth_not_configured_title">Malformed server configuration</string>
	<string name="auth_account_not_new">An account for the same user and server already exists in the device</string>
	<string name="auth_account_not_the_same">The entered user does not match the user of this account</string>
	<string name="auth_unknown_error_title">Unknown error occurred!</string>
	<string name="auth_unknown_host_title">Couldn\'t find host</string>
	<string name="auth_incorrect_path_title">Server instance not found</string>
	<string name="auth_timeout_title">The server took too long to respond</string>
	<string name="auth_incorrect_address_title">Wrong server address format</string>
	<string name="auth_ssl_general_error_title">SSL initialization failed</string>
	<string name="auth_ssl_unverified_server_title">Couldn\'t verify SSL server\'s identity</string>
	<string name="auth_bad_oc_version_title">Unrecognized server version</string>
	<string name="auth_wrong_connection_title">Couldn\'t establish connection</string>
	<string name="auth_secure_connection">Secure connection established</string>
	<string name="auth_unauthorized">Wrong username or password</string>
	<string name="auth_oauth_error">Unsuccessful authorization</string>
	<string name="auth_oauth_error_access_denied">Access denied by authorization server</string>
	<string name="auth_wtf_reenter_URL">Unexpected state; please enter the server address again</string>
	<string name="auth_expired_oauth_token_toast">Your authorization expired. Please, authorize again</string>
	<string name="auth_expired_basic_auth_toast">Please enter the current password</string>
	<string name="auth_expired_saml_sso_token_toast">Your session expired. Please connect again</string>
	<string name="auth_connecting_auth_server">Connecting to authentication server …</string>
	<string name="auth_unsupported_auth_method">The server does not support this authentication method</string>
	<string name="auth_unsupported_multiaccount">%1$s does not support multiple accounts</string>
	<string name="auth_fail_get_user_name">Your server is not returning a correct user id, please contact an administrator
	</string>
	<string name="auth_can_not_auth_against_server">Cannot authenticate to this server</string>
    <string name="auth_account_does_not_exist">Account does not exist in the device yet</string>
    
    <string name="favorite">Set as available offline</string>
    <string name="unfavorite">Unset as available offline</string>
    <string name="common_rename">Rename</string>
    <string name="common_remove">Remove</string>
    <string name="confirmation_remove_file_alert">"Do you really want to remove %1$s?"</string>
    <string name="confirmation_remove_folder_alert">"Do you really want to remove %1$s and its contents?"</string>
    <string name="confirmation_remove_local">Local only</string>
    <string name="remove_success_msg">"Removal succeeded"</string>
    <string name="remove_fail_msg">"Removal failed"</string>
    <string name="rename_dialog_title">Enter a new name</string>
    <string name="rename_local_fail_msg">"Local copy could not be renamed; try a different name"</string>
    <string name="rename_server_fail_msg">"Rename could not be completed"</string>
    <string name="sync_file_fail_msg">Remote file could not be checked</string>
    <string name="sync_file_nothing_to_do_msg">File contents already synchronized</string>
    <string name="create_dir_fail_msg">Folder could not be created</string>
    <string name="filename_forbidden_characters">Forbidden characters: / \\ &lt; &gt; : " | ? *</string>
    <string name="filename_forbidden_charaters_from_server">File name contains at least one invalid character</string>
    <string name="filename_empty">File name cannot be empty</string>
    <string name="wait_a_moment">Wait a moment</string>
    <string name="wait_checking_credentials">Checking stored credentials</string>
    <string name="filedisplay_unexpected_bad_get_content">"Unexpected problem; please select the file from a different app"</string>
    <string name="filedisplay_no_file_selected">No file was selected</string>
    <string name="activity_chooser_title">Send link to &#8230;</string>
    <string name="wait_for_tmp_copy_from_private_storage">Copying file from private storage</string>
    
    <string name="oauth_check_onoff">Login with oAuth2</string> 
    <string name="oauth_login_connection">Connecting to oAuth2 server…</string>    
        
    <string name="ssl_validator_header">The identity of the site could not be verified</string>
    <string name="ssl_validator_reason_cert_not_trusted">- The server certificate is not trusted</string>
    <string name="ssl_validator_reason_cert_expired">- The server certificate expired</string>
    <string name="ssl_validator_reason_cert_not_yet_valid">- The server certificate valid dates are in the future</string>
    <string name="ssl_validator_reason_hostname_not_verified">- The URL does not match the hostname in the certificate</string>
    <string name="ssl_validator_question">Do you want to trust this certificate anyway?</string>
    <string name="ssl_validator_not_saved">The certificate could not be saved</string>
    <string name="ssl_validator_btn_details_see">Details</string>
    <string name="ssl_validator_btn_details_hide">Hide</string>
    <string name="ssl_validator_label_subject">Issued to:</string>
    <string name="ssl_validator_label_issuer">Issued by:</string>
    <string name="ssl_validator_label_CN">Common name:</string>
    <string name="ssl_validator_label_O">Organization:</string>
    <string name="ssl_validator_label_OU">Organizational unit:</string>
    <string name="ssl_validator_label_C">Country:</string>
    <string name="ssl_validator_label_ST">State:</string>
    <string name="ssl_validator_label_L">Location:</string>
    <string name="ssl_validator_label_validity">Validity:</string>
    <string name="ssl_validator_label_validity_from">From:</string>
    <string name="ssl_validator_label_validity_to">To:</string>
    <string name="ssl_validator_label_signature">Signature:</string>
    <string name="ssl_validator_label_signature_algorithm">Algorithm:</string>
    <string name="digest_algorithm_not_available">This digest algorithm is not available on your phone.</string>
    <string name="ssl_validator_label_certificate_fingerprint">Fingerprint:</string>
    <string name="certificate_load_problem">There is a problem loading the certificate.</string>
    <string name="ssl_validator_null_cert">The certificate could not be shown.</string>
    <string name="ssl_validator_no_info_about_error">- No information about the error</string>

    <string name="placeholder_sentence">This is a placeholder</string>
    <string name="placeholder_filename">placeholder.txt</string>
    <string name="placeholder_filetype">PNG Image</string>
    <string name="placeholder_filesize">389 KB</string>
    <string name="placeholder_timestamp">2012/05/18 12:23 PM</string>
    <string name="placeholder_media_time">12:23:45</string>

    <string name="auto_upload_on_wifi">Upload via wifi only</string>
    <string name="instant_upload_on_wifi">Upload pictures via wifi only</string>
    <string name="instant_video_upload_on_wifi">Upload videos via wifi only</string>
    <string name="instant_video_upload_on_charging">Upload when charging only</string>
    <string name="instant_upload_on_charging">Upload when charging only</string>
    <string name="instant_upload_path">/InstantUpload</string>
    <string name="conflict_title">File conflict</string>
    <string name="conflict_message">Which files do you want to keep? If you select both versions, the local file will have a number added to its name.</string>
    <string name="conflict_keep_both">Keep both</string>
    <string name="conflict_use_local_version">local version</string>
    <string name="conflict_use_server_version">server version</string>

    <string name="preview_sorry">Sorry about that!</string>
    <string name="preview_image_description">Image preview</string>
    <string name="preview_image_error_unknown_format">This image cannot be shown</string>

    <string name="error_log_exit">Exit</string>
    <string name="error_log_send">Send Log</string>
    <string name="error_log_title">Error Log</string>

    <string name="error__upload__local_file_not_copied">%1$s could not be copied to %2$s local folder</string>
    <string name="prefs_instant_upload_path_title">Instant upload folder</string>
    <string name="prefs_folder_sync_local_path_title">Local folder</string>
    <string name="prefs_folder_sync_remote_path_title">Remote folder</string>
    <string name="prefs_instant_upload_account">Account</string>
    <string name="prefs_instant_upload_path">Path</string>
    <string name="prefs_instant_upload_path_use_subfolders_title">Use subfolders</string>
    <string name="prefs_instant_upload_path_use_subfolders_summary">Store in subfolders based on year and month</string>

	<string name="share_link_no_support_share_api">Sorry, sharing is not enabled on your server. Please contact your
		administrator.</string>
	<string name="share_link_file_no_exist">Unable to share. Please check whether the file exists</string>
	<string name="share_link_file_error">An error occurred while trying to share this file or folder</string>
	<string name="unshare_link_file_no_exist">Unable to unshare. Please check whether the file exists</string>
	<string name="unshare_link_file_error">An error occurred while trying to unshare this file or folder</string>
    <string name="update_link_file_no_exist">Unable to update. Please check whether the file exists </string>
    <string name="update_link_file_error">An error occurred while trying to update the share</string>
    <string name="share_link_password_title">Enter a password</string>
    <string name="share_link_empty_password">You must enter a password</string>

    <string name="activity_chooser_send_file_title">Send</string>

    <string name="copy_link">Copy link</string>
    <string name="clipboard_text_copied">Copied to clipboard</string>
    <string name="clipboard_no_text_to_copy">No text received to copy to clipboard</string>
    <string name="clipboard_uxexpected_error">Unexpected error while copying to clipboard</string>
    <string name="clipboard_label">Text copied from %1$s</string>

    <string name="error_cant_bind_to_operations_service">Critical error: cannot perform operations</string>

    <string name="network_error_socket_exception">An error occurred while connecting with the server.</string>
    <string name="network_error_socket_timeout_exception">An error occurred while waiting for the server; the operation couldn\'t be completed</string>
    <string name="network_error_connect_timeout_exception">An error occurred while waiting for the server; the operation couldn\'t be completed</string>
    <string name="network_host_not_available">The operation couldn\'t be completed; server is unavailable</string>
    <string name="empty" translatable="false" />

    <string name="forbidden_permissions">You do not have permission %s</string>
    <string name="forbidden_permissions_rename">to rename this file</string>
    <string name="forbidden_permissions_delete">to delete this file</string>
    <string name="share_link_forbidden_permissions">to share this file</string>
    <string name="unshare_link_forbidden_permissions">to unshare this file</string>
    <string name="update_link_forbidden_permissions">to update this share</string>
    <string name="forbidden_permissions_create">to create the file</string>
    <string name="uploader_upload_forbidden_permissions">to upload in this folder</string>
    <string name="downloader_download_file_not_found">The file is no longer available on the server</string>

    <string name="file_migration_dialog_title">Updating storage path</string>
    <string name="file_migration_finish_button">Finish</string>
    <string name="file_migration_preparing">Preparing for migration&#8230;</string>
    <string name="file_migration_checking_destination">Checking destination&#8230;</string>
    <string name="file_migration_saving_accounts_configuration">Saving accounts configuration&#8230;</string>
    <string name="file_migration_waiting_for_unfinished_sync">Waiting for unfinished synchronizations&#8230;</string>
    <string name="file_migration_migrating">Moving data&#8230;</string>
    <string name="file_migration_updating_index">Updating index&#8230;</string>
    <string name="file_migration_cleaning">Cleaning&#8230;</string>
    <string name="file_migration_restoring_accounts_configuration">Restoring accounts configuration&#8230;</string>
    <string name="file_migration_ok_finished">Finished</string>
    <string name="file_migration_failed_not_enough_space">ERROR: Not enough space</string>
    <string name="file_migration_failed_not_writable">ERROR: File is not writable</string>
    <string name="file_migration_failed_not_readable">ERROR: File is not readable</string>
    <string name="file_migration_failed_dir_already_exists">ERROR: Nextcloud directory already exists</string>
    <string name="file_migration_failed_while_coping">ERROR: While migrating</string>
    <string name="file_migration_failed_while_updating_index">ERROR: While updating index</string>

    <string name="file_migration_directory_already_exists">Data folder already exists, what to do?</string>
    <string name="file_migration_override_data_folder">Override</string>
    <string name="file_migration_use_data_folder">Use existing</string>

    <string name="prefs_category_accounts">Accounts</string>
    <string name="prefs_add_account">Add account</string>
    <string name="drawer_manage_accounts">Manage accounts</string>
    <string name="auth_redirect_non_secure_connection_title">Secure connection is redirected through an unsecured route.</string>

	<string name="actionbar_logger">Logs</string>
	<string name="log_send_history_button">Send history</string>
	<string name="log_send_no_mail_app">No app for sending logs found. Please install a mail app.</string>
	<string name="log_send_mail_subject">%1$s Android app logs</string>
	<string name="log_progress_dialog_text">Loading data &#8230;</string>

	<string name="saml_authentication_required_text">Authentication required</string>
	<string name="saml_authentication_wrong_pass">Wrong password</string>
	<string name="actionbar_move">Move</string>
    <string name="actionbar_copy">Copy</string>
	<string name="file_list_empty_moving">Nothing in here. You can add a folder!</string>
	<string name="folder_picker_choose_button_text">Choose</string>

    <string name="move_file_not_found">Unable to move. Please check whether the file exists</string>
    <string name="move_file_invalid_into_descendent">It is not possible to move a folder into a descendant</string>
    <string name="move_file_invalid_overwrite">The file exists already in the destination folder</string>
    <string name="move_file_error">An error occurred while trying to move this file or folder</string>
    <string name="forbidden_permissions_move">to move this file</string>


    <string name="copy_file_not_found">Unable to copy. Please check whether the file exists</string>
    <string name="copy_file_invalid_into_descendent">It is not possible to copy a folder into a descendant</string>
    <string name="copy_file_invalid_overwrite">The file exists already in the destination folder</string>
    <string name="copy_file_error">An error occurred while trying to copy this file or folder</string>
    <string name="forbidden_permissions_copy">to copy this file</string>

    <string name="prefs_category_instant_uploading">Instant uploads</string>
    <string name="prefs_category_details">Details</string>

	<string name="prefs_instant_video_upload_path_title">Instant upload video folder</string>
    <string name="sync_folder_failed_content">Synchronization of %1$s folder could not be completed</string>

	<string name="shared_subject_header">shared</string>
	<string name="with_you_subject_header">with you</string>
    
	<string name="subject_user_shared_with_you">%1$s shared \"%2$s\" with you</string>
    <string name="subject_shared_with_you">\"%1$s\" has been shared with you</string>

    <string name="auth_refresh_button">Refresh connection</string>
    <string name="auth_host_address">Server address</string>
    <string name="common_error_out_memory">Not enough memory</string>

    <string name="username">Username</string>

    <string name="file_list__footer__folder">1 folder</string>
    <string name="file_list__footer__folders">%1$d folders</string>
    <string name="file_list__footer__file">1 file</string>
    <string name="file_list__footer__file_and_folder">1 file, 1 folder</string>
    <string name="file_list__footer__file_and_folders">1 file, %1$d folders</string>
    <string name="file_list__footer__files">%1$d files</string>
    <string name="file_list__footer__files_and_folder">%1$d files, 1 folder</string>
    <string name="file_list__footer__files_and_folders">%1$d files, %2$d folders</string>
    <string name="prefs_instant_behaviour_dialogTitle">Original file will be&#8230;</string>
    <string name="prefs_instant_behaviour_title">Original file will be&#8230;</string>
    <string name="upload_copy_files">Copy file</string>
    <string name="upload_move_files">Move file</string>
    <string name="select_all">Select all</string>

    <string name="action_stream_file">Stream file with external player</string>
    <string name="stream_expose_password">Do you want to stream this file with an external app?\n\nCAUTION: This may expose your password locally on the display!</string>

    <string name="pref_behaviour_entries_keep_file">kept in original folder</string>
    <string name="pref_behaviour_entries_move">moved to app folder</string>
    <string name="pref_behaviour_entries_delete_file">deleted</string>
    <string name="prefs_storage_path">Storage path</string>
    <string name="prefs_common">Common</string>

    <string name="pref_cache_size">Cache size</string>

    <string name="share_dialog_title">Sharing</string>
    <string name="share_file">Share %1$s</string>
    <string name="share_with_user_section_title">Share with users and groups</string>
    <string name="share_no_users">No data shared with users yet</string>
    <string name="share_add_user_or_group">Add user or group</string>
    <string name="share_via_link_section_title">Share link</string>
    <string name="share_via_link_expiration_date_label">Set expiration date</string>
    <string name="share_via_link_password_label">Password protect</string>
    <string name="share_via_link_password_title">Secured</string>
    <string name="share_via_link_edit_permission_label">Allow editing</string>
    <string name="share_via_link_hide_file_listing_permission_label">Hide file listing</string>
    <string name="share_get_public_link_button">Get link</string>
    <string name="share_with_title">Share with &#8230;</string>
    <string name="share_with_edit_title">Share with %1$s</string>

    <string name="share_search">Search</string>

    <string name="search_users_and_groups_hint">Search users and groups</string>
    <string name="share_group_clarification">%1$s (group)</string>
    <string name="share_remote_clarification">%1$s (remote)</string>
    <string name="share_email_clarification">%1$s (email)</string>
    <string name="share_known_remote_clarification">%1$s ( at %2$s )</string>

    <string name="share_sharee_unavailable">Sorry, your server version does not allow share with users within clients.
        \nPlease contact your administrator</string>
    <string name="share_privilege_can_share">can share</string>
    <string name="share_privilege_can_edit">can edit</string>
    <string name="share_privilege_can_edit_create">create</string>
    <string name="share_privilege_can_edit_change">change</string>
    <string name="share_privilege_can_edit_delete">delete</string>
    <string name="edit_share_unshare">Stop sharing</string>
    <string name="edit_share_done">done</string>
    <string name="changelog">https://github.com/nextcloud/android/raw/beta/CHANGELOG.md</string>

    <string name="action_retry_uploads">Retry failed</string>
    <string name="action_clear_failed_uploads">Clear failed</string>
    <string name="action_clear_successful_uploads">Clear successful</string>
    <string name="action_clear_finished_uploads">Clear all finished</string>

    <string name="action_switch_grid_view">Grid view</string>
    <string name="action_switch_list_view">List view</string>

    <string name="manage_space_title">Manage space</string>
    <string name="manage_space_description">Settings, database and server certificates from %1$s\'s data will be deleted permanently. \n\nDownloaded files will be kept untouched.\n\nThis process can take some time.</string>
    <string name="manage_space_clear_data">Clear data</string>
    <string name="manage_space_error">Some files could not be deleted.</string>

    <string name="permission_storage_access">Additional permissions required to upload &amp; download files.</string>
    <string name="local_file_not_found_toast">The file was not found in the local file system</string>
    <string name="confirmation_remove_files_alert">Do you really want to remove the selected items?</string>
    <string name="confirmation_remove_folders_alert">Do you really want to remove the selected items and their contents?</string>
    <string name="uploads_view_upload_status_waiting_for_charging">Waiting for device charging</string>
    <string name="actionbar_search">Search</string>
    <string name="files_drop_not_supported">This is a Nextcloud feature, please update.</string>
    <string name="learn_more">Learn more</string>
    <string name="drawer_folder_sync">Auto upload</string>
    <string name="drawer_participate">Participate</string>
    <string name="participate_testing_headline">Help us testing</string>
    <string name="participate_testing_bug_text">Found a bug? Something is odd?</string>
    <string name="participate_testing_report_text">Report an issue on Github</string>
    <string name="participate_testing_version_text">Interested in helping us testing the next Version?</string>
<<<<<<< HEAD
    <string name="participate_beta_headline">Test the Nightly version</string>
=======
    <string name="participate_beta_headline">Test the nightly version</string>
>>>>>>> 7981f3a8
    <string name="participate_beta_text">This includes all upcoming features and is very bleeding edge. Bugs/errors
        can occur and if they do, please report them to us.</string>
    <string name="participate_release_candidate_headline">Release candidate</string>
    <string name="participate_release_candidate_text">The release candidate (RC) is a snapshot of the upcoming release and it is expected to be stable. Testing your individual setup could help to ensure this. Sign up for testing on the Play store or manually look in the \"versions\" section on F-Droid.</string>
    <string name="participate_contribute_headline">Actively Contribute</string>
    <string name="participate_contribute_irc_text">Join the chat on IRC: &lt;a href="%1$s">#nextcloud-mobile&lt;/a></string>
    <string name="participate_contribute_forum_text">Help others on the &lt;a href="%1$s">forum&lt;/a></string>
    <string name="participate_contribute_translate_text">&lt;a href="%1$s">Translate&lt;/a> the app</string>
    <string name="participate_contribute_github_text">Contribute as a developer, see &lt;a href="https://github.com/nextcloud/android/blob/master/CONTRIBUTING.md">CONTRIBUTING.md&lt;/a> for details</string>
    <string name="move_to">Move to&#8230;</string>
    <string name="copy_to">Copy to&#8230;</string>
    <string name="choose_remote_folder">Choose folder&#8230;</string>
    <string name="folder_sync_loading_folders">Loading folders&#8230;</string>
    <string name="folder_sync_no_results">No media folders found.</string>
    <string name="folder_sync_preferences">Auto upload preferences</string>
    <string name="folder_sync_settings">Settings</string>
    <string name="folder_sync_new_info">Instant upload has been revamped completely. Please see the main menu and re-configure your auto upload. Sorry for the inconvenience.\n\nEnjoy the new and extended auto upload capabilities!</string>
    <string name="folder_sync_preferences_folder_path">For %1$s</string>
    <plurals name="items_selected_count">
        <!--
             As a developer, you should always supply "one" and "other"
             strings. Your translators will know which strings are actually
             needed for their language. Always include %d in "one" because
             translators will need to use %d for languages where "one"
             doesn't mean 1 (as explained above).
          -->
        <item quantity="one">%d selected</item>
        <item quantity="other">%d selected</item>
    </plurals>
    <string name="upload_file_dialog_title">Input upload filename and filetype</string>
    <string name="upload_file_dialog_filename">Filename</string>
    <string name="upload_file_dialog_filetype">Filetype</string>
    <string name="upload_file_dialog_filetype_snippet_text">Snippet text file(.txt)</string>
    <string name="upload_file_dialog_filetype_internet_shortcut">Internet shortcut file(%s)</string>
    <string name="upload_file_dialog_filetype_googlemap_shortcut">Google Maps shortcut file(%s)</string>

    <string name="storage_description_default">Default</string>
    <string name="storage_description_sd_no">SD card %1$d</string>
    <string name="storage_description_unknown">Unknown</string>
    <string name="prefs_category_beta">Nightly</string>

    <!-- What's new feature and texts to show -->
    <string name="whats_new_title">What\'s new in Nextcloud</string>

    <!-- Welcome to Nc intro features -->
    <string name="welcome_feature_1_title">A safe home for all your data</string>
    <string name="welcome_feature_1_text">Access, share &amp; protect your files at home and in your enterprise</string>

    <string name="welcome_feature_2_title">Multi account</string>
    <string name="welcome_feature_2_text">Connect to all your clouds</string>

    <string name="welcome_feature_3_title">Instant upload</string>
    <string name="welcome_feature_3_text">Keep your photos safe</string>

    <string name="whats_new_skip">Skip</string>

    <!-- User information -->
    <string name="user_info_full_name">Full name</string>
    <string name="user_info_email">Email</string>
    <string name="user_info_phone">Phone number</string>
    <string name="user_info_address">Address</string>
    <string name="user_info_website">Website</string>
    <string name="user_info_twitter">Twitter</string>

    <string name="user_information_description">User information</string>

    <string name="fingerprint_scan_finger">Please scan your finger</string>
    <string name="fingerprint_unknown">Finger not recognized</string>

</resources><|MERGE_RESOLUTION|>--- conflicted
+++ resolved
@@ -534,11 +534,7 @@
     <string name="participate_testing_bug_text">Found a bug? Something is odd?</string>
     <string name="participate_testing_report_text">Report an issue on Github</string>
     <string name="participate_testing_version_text">Interested in helping us testing the next Version?</string>
-<<<<<<< HEAD
-    <string name="participate_beta_headline">Test the Nightly version</string>
-=======
     <string name="participate_beta_headline">Test the nightly version</string>
->>>>>>> 7981f3a8
     <string name="participate_beta_text">This includes all upcoming features and is very bleeding edge. Bugs/errors
         can occur and if they do, please report them to us.</string>
     <string name="participate_release_candidate_headline">Release candidate</string>
