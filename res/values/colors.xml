<?xml version="1.0" encoding="utf-8"?>
<!--
  ownCloud Android client application

  Copyright (C) 2012  Bartek Przybylski
  Copyright (C) 2015 ownCloud Inc.

  This program is free software: you can redistribute it and/or modify
  it under the terms of the GNU General Public License version 2,
  as published by the Free Software Foundation.

  This program is distributed in the hope that it will be useful,
  but WITHOUT ANY WARRANTY; without even the implied warranty of
  MERCHANTABILITY or FITNESS FOR A PARTICULAR PURPOSE. See the
  GNU General Public License for more details.

  You should have received a copy of the GNU General Public License
  along with this program.  If not, see <http://www.gnu.org/licenses/>.
-->
<resources>

    <color name="owncloud_blue">@color/actionbar_start_color</color>
    <color name="owncloud_blue_accent">#35537A</color>
    <color name="owncloud_blue_bright">#00ddff</color>

    <color name="list_item_lastmod_and_filesize_text">@color/secondaryTextColor</color>
<<<<<<< HEAD
=======
    <color name="actionModeBackground">#757575</color>
    <color name="actionModeStatusBarBackground">#616161</color>
>>>>>>> a0cb22f4
    <color name="black">#000000</color>
    <color name="white">#FFFFFF</color>
    <color name="fab_white">#fafafa</color>
    <color name="white_pressed">#f1f1f1</color>
    <color name="half_black">#808080</color>
    <color name="black_semi_transparent">#B2000000</color>
    <color name="textColor">@color/black</color>
    <color name="drawerMenuTextColor">#000000</color>
    <color name="list_divider_background">#eee</color>
    <color name="filelist_icon_backgorund">#DDDDDD</color>
    <color name="dark_background_text_color">#EEEEEE</color>
    <color name="login_text_color">#757575</color>
    <color name="login_text_hint_color">#757575</color>
    <color name="transparent">#00000000</color>
    <color name="secondaryTextColor">#a0a0a0</color>
<<<<<<< HEAD
    <color name="listItemHighlighted">#f8f8f8</color>
=======
    <color name="listItemHighlighted">#ECECEC</color>
>>>>>>> a0cb22f4
    <color name="highlightTextColor">#55739a</color>

    <!-- Colors -->
    <color name="color_accent">@color/owncloud_blue_accent</color>
    <color name="dialog_list_item">#1F1F1F</color>

    <!-- standard material color definitions -->
    <color name="primary">@color/owncloud_blue</color>
    <color name="primary_dark">#162233</color>

    <!-- special transparent action bar colors for image preview -->
    <color name="owncloud_blue_transparent">#201D2D44</color>
    <color name="owncloud_blue_dark_transparent">#40162233</color>
</resources><|MERGE_RESOLUTION|>--- conflicted
+++ resolved
@@ -24,11 +24,8 @@
     <color name="owncloud_blue_bright">#00ddff</color>
 
     <color name="list_item_lastmod_and_filesize_text">@color/secondaryTextColor</color>
-<<<<<<< HEAD
-=======
     <color name="actionModeBackground">#757575</color>
     <color name="actionModeStatusBarBackground">#616161</color>
->>>>>>> a0cb22f4
     <color name="black">#000000</color>
     <color name="white">#FFFFFF</color>
     <color name="fab_white">#fafafa</color>
@@ -44,11 +41,7 @@
     <color name="login_text_hint_color">#757575</color>
     <color name="transparent">#00000000</color>
     <color name="secondaryTextColor">#a0a0a0</color>
-<<<<<<< HEAD
-    <color name="listItemHighlighted">#f8f8f8</color>
-=======
     <color name="listItemHighlighted">#ECECEC</color>
->>>>>>> a0cb22f4
     <color name="highlightTextColor">#55739a</color>
 
     <!-- Colors -->
