--- conflicted
+++ resolved
@@ -22,11 +22,8 @@
     <color name="filelist_icon_backgorund">#DDDDDD</color>
     <color name="owncloud_blue_bright">#00ddff</color>
     <color name="list_item_lastmod_and_filesize_text">#989898</color>
-<<<<<<< HEAD
     <color name="black">#000000</color>
-=======
     <color name="textColor">#303030</color>
     <color name="list_divider_background">#fff0f0f0</color>
->>>>>>> 07acad20
     
 </resources>