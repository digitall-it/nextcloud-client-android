<?xml version="1.0" encoding="utf-8"?>
<!--
  ownCloud Android client application

  Copyright (C) 2012  Bartek Przybylski
  Copyright (C) 2015 ownCloud Inc.

  This program is free software: you can redistribute it and/or modify
  it under the terms of the GNU General Public License version 2,
  as published by the Free Software Foundation.

  This program is distributed in the hope that it will be useful,
  but WITHOUT ANY WARRANTY; without even the implied warranty of
  MERCHANTABILITY or FITNESS FOR A PARTICULAR PURPOSE. See the
  GNU General Public License for more details.

  You should have received a copy of the GNU General Public License
  along with this program.  If not, see <http://www.gnu.org/licenses/>.
-->
<resources>

    <color name="owncloud_blue">@color/actionbar_start_color</color>
    <color name="owncloud_blue_accent">#35537A</color>
    <color name="owncloud_blue_bright">#00ddff</color>

    <color name="list_item_lastmod_and_filesize_text">#989898</color>
    <color name="black">#000000</color>
    <color name="white">#FFFFFF</color>
    <color name="textColor">#303030</color>
    <color name="drawerMenuTextColor">#000000</color>
    <color name="list_divider_background">#eee</color>
    <color name="filelist_icon_backgorund">#DDDDDD</color>
    <color name="dark_background_text_color">#EEEEEE</color>
    <color name="login_text_color">#757575</color>
    <color name="login_text_hint_color">#757575</color>
<<<<<<< HEAD
=======
    <color name="secondary_button_color">#D6D7D7</color>
>>>>>>> 9954f714
    <color name="transparent">#00000000</color>

    <!-- Colors -->
    <color name="color_accent">@color/owncloud_blue_accent</color>
    <color name="dialog_list_item">#1F1F1F</color>

    <!-- standard material color definitions -->
    <color name="primary">@color/owncloud_blue</color>
    <color name="primary_dark">#162233</color>

    <!-- special transparent action bar colors for image preview -->
    <color name="owncloud_blue_transparent">#201D2D44</color>
    <color name="owncloud_blue_dark_transparent">#40162233</color>
</resources><|MERGE_RESOLUTION|>--- conflicted
+++ resolved
@@ -33,10 +33,7 @@
     <color name="dark_background_text_color">#EEEEEE</color>
     <color name="login_text_color">#757575</color>
     <color name="login_text_hint_color">#757575</color>
-<<<<<<< HEAD
-=======
     <color name="secondary_button_color">#D6D7D7</color>
->>>>>>> 9954f714
     <color name="transparent">#00000000</color>
 
     <!-- Colors -->
