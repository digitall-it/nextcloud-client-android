<?xml version="1.0" encoding="utf-8"?>
<resources>
    <!-- Beta indicator -->
    <bool name="is_beta">false</bool>

    <!-- App name  and other strings-->
<<<<<<< HEAD
    <string name="app_name">Nextcloud beta</string>
    <string name="account_type">nextcloud.beta</string>	<!-- better if was a domain name; but changing it now would require
    migrate accounts when the app is updated -->
    <string name="authority">org.nextcloud.beta.provider</string>	<!-- better if was the app package with ".provider" appended ; it identifies the provider -->
    <string name="authorityCache">org.nextcloud.beta.imageCache.provider</string>
    <string name="authoritySearch">org.nextcloud.beta.android.providers.UsersAndGroupsSearchProvider</string>
    <string name="document_provider_authority">org.nextcloud.beta.documents</string>
    <string name="file_provider_authority">org.nextcloud.beta.files</string>
=======
    <string name="app_name">Nextcloud</string>
    <string name="account_type">nextcloud</string>	<!-- better if was a domain name; but changing it now would require migrate accounts when the app is updated -->
    <string name="authority">org.nextcloud</string>	<!-- better if was the app package with ".provider" appended ; it identifies the provider -->
    <string name="document_provider_authority">org.nextcloud.documents</string>
    <string name="file_provider_authority">org.nextcloud.files</string>
>>>>>>> 7e964795
    <string name ="db_file">nextcloud.db</string>
    <string name ="db_name">nextcloud</string>
    <string name ="data_folder">nextcloud</string>
    <string name ="log_name">nextcloud</string>
    <string name ="default_display_name_for_root_folder">Nextcloud</string>
    <string name ="user_agent">Mozilla/5.0 (Android) nextcloud-android/%1$s</string>
    
    <!-- URLs and flags related -->
    <string name="server_url"></string>
    <bool name="show_server_url_input">true</bool>
    <bool name="show_welcome_link">true</bool>
	<string name="welcome_link_url">"https://nextcloud.com/mobile/new"</string>
	<string name="share_api_link"></string>
    
    <!-- Flags to setup the authentication methods available in the app -->
    <string name="auth_method_oauth2">off</string>
    <string name="auth_method_saml_web_sso">off</string>
    
    <!-- Flags to enable/disable some features -->
    <string name = "send_files_to_other_apps">on</string>
    <bool name = "share_via_link_feature">true</bool>
    <bool name = "share_with_users_feature">true</bool>
    
    
    <!-- Colors -->
    <color name="login_text_color">@color/white</color>
    <color name="login_text_hint_color">#7fC0E3</color>
    <color name="login_background_color">#FFFFFF</color>
    <color name="login_logo_background_color">#FFFFFF</color>
    <color name="background_color">#FFFFFF</color>
    <color name="actionbar_start_color">#0082c9</color>
    <color name="actionbar_end_color">#0082c9</color>
    <color name="primary_button_background_color">@color/owncloud_blue_accent</color>
    <color name="primary_button_text_color">@color/white</color>
    <color name="secondary_button_background_color">#D6D7D7</color>
    <color name="secondary_button_text_color">@color/black</color>
    <color name="drawer_header_color">@color/owncloud_blue_accent</color>

    <!-- Button -->
    <color name="button_text_color">#000000</color>

    <!-- Multiselect backgrounds -->
    <color name="action_mode_background">#757575</color>
    <color name="action_mode_status_bar_background">#616161</color>
    <color name="selected_item_background">#ECECEC</color>

    <!-- Multiaccount support -->
    <bool name="multiaccount_support">true</bool>
    
    <!-- Help, imprint and feedback -->
    <bool name="calendar_contacts_enabled">true</bool>
    <bool name="help_enabled">true</bool>
    <bool name="imprint_enabled">false</bool> 
    <bool name="recommend_enabled">true</bool>
    <bool name="feedback_enabled">true</bool>
    <bool name="logger_enabled">true</bool>
    <string name="url_help">https://help.nextcloud.com/c/feature</string>
    <string name="beta_link">https://github.com/nextcloud/android/raw/beta/apks/nextcloud-beta-</string>
    <string name="beta_latest">https://github.com/nextcloud/android/raw/beta/apks/latest</string>
    <string name="url_imprint"></string>
    <string name="mail_recommend">"mailto:"</string>
    <string name="mail_feedback">"mailto:android@nextcloud.com"</string>
    <string name="url_app_download">"https://play.google.com/store/apps/details?id=com.nextcloud.client"</string>
    <string name="url_server_install">https://nextcloud.com/install</string>

    <!--Destination mail for sending log files -->
    <string name="mail_logger"></string>

    <!-- Participate links -->
    <string name="fdroid_beta_link" translatable="false">https://f-droid.org/repository/browse/?fdid=com.nextcloud.android.beta</string>
    <string name="beta_apk_link" translatable="false">https://github.com/nextcloud/android/raw/beta/apks/latest.apk</string>
    <string name="play_store_register_beta" translatable="false">https://play.google.com/apps/testing/com.nextcloud.client</string>
    <string name="fdroid_link" translatable="false">https://f-droid.org/repository/browse/?fdid=com.nextcloud.client</string>
    <string name="irc_weblink" translatable="false">http://webchat.freenode.net?channels=nextcloud-mobile</string>
    <string name="help_link" translatable="false">https://help.nextcloud.com/c/clients/android</string>
    <string name="translation_link" translatable="false">https://www.transifex.com/nextcloud/nextcloud/android/</string>
    <string name="contributing_link" translatable="false">https://github.com/nextcloud/android/blob/master/CONTRIBUTING.md</string>
    <string name="report_issue_link" translatable="false">https://github.com/nextcloud/android/issues</string>

    <!-- login data links -->
    <string name="login_data_own_scheme" translatable="false">cloud</string>
</resources>

<|MERGE_RESOLUTION|>--- conflicted
+++ resolved
@@ -4,7 +4,6 @@
     <bool name="is_beta">false</bool>
 
     <!-- App name  and other strings-->
-<<<<<<< HEAD
     <string name="app_name">Nextcloud beta</string>
     <string name="account_type">nextcloud.beta</string>	<!-- better if was a domain name; but changing it now would require
     migrate accounts when the app is updated -->
@@ -13,13 +12,7 @@
     <string name="authoritySearch">org.nextcloud.beta.android.providers.UsersAndGroupsSearchProvider</string>
     <string name="document_provider_authority">org.nextcloud.beta.documents</string>
     <string name="file_provider_authority">org.nextcloud.beta.files</string>
-=======
-    <string name="app_name">Nextcloud</string>
-    <string name="account_type">nextcloud</string>	<!-- better if was a domain name; but changing it now would require migrate accounts when the app is updated -->
-    <string name="authority">org.nextcloud</string>	<!-- better if was the app package with ".provider" appended ; it identifies the provider -->
-    <string name="document_provider_authority">org.nextcloud.documents</string>
     <string name="file_provider_authority">org.nextcloud.files</string>
->>>>>>> 7e964795
     <string name ="db_file">nextcloud.db</string>
     <string name ="db_name">nextcloud</string>
     <string name ="data_folder">nextcloud</string>
