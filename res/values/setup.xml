<?xml version="1.0" encoding="utf-8"?>
<resources>
    <!-- App name  and other strings-->
<<<<<<< HEAD
    <string name="app_name">ownCloud beta</string>
    <string name="account_type">owncloud.beta</string>	<!-- better if was a domain name; but changing it now would require migrate accounts when the app is updated -->
    <string name="authority">org.owncloud.beta.provider</string>	<!-- better if was the app package with ".provider" appended ; it identifies the provider -->
    <string name="authorityCache">org.owncloud.beta.imageCache.provider</string>
    <string name="authoritySearch">org.owncloud.beta.android.providers.UsersAndGroupsSearchProvider</string>
    <string name="document_provider_authority">org.owncloud.beta.documents</string>
    <string name ="db_file">owncloud.db</string>
    <string name ="db_name">ownCloud</string>
    <string name ="data_folder">owncloud-beta</string>
    <string name ="log_name">Owncloud_</string>
    <string name ="default_display_name_for_root_folder">ownCloud beta</string>
    <string name ="user_agent">Mozilla/5.0 (Android) ownCloud-android/%1$s</string>
=======
    <string name="app_name">Nextcloud</string>
    <string name="account_type">nextcloud</string>	<!-- better if was a domain name; but changing it now would require
    migrate accounts when the app is updated -->
    <string name="authority">org.nextcloud</string>	<!-- better if was the app package with ".provider" appended ; it identifies the provider -->
    <string name ="db_file">nextcloud.db</string>
    <string name ="db_name">nextcloud</string>
    <string name ="data_folder">nextcloud</string>
    <string name ="log_name">nextcloud</string>
    <string name ="default_display_name_for_root_folder">Nextcloud</string>
    <string name ="user_agent">Mozilla/5.0 (Android) nextcloud-android/%1$s</string>
>>>>>>> c9a3397a
    
    <!-- URLs and flags related -->
    <string name="server_url"></string>
    <bool name="show_server_url_input">true</bool>
    <bool name="show_welcome_link">true</bool>
	<string name="welcome_link_url">"https://nextcloud.com/mobile/new"</string>
	<string name="share_api_link"></string>
    
    <!-- Flags to setup the authentication methods available in the app -->
    <string name="auth_method_oauth2">off</string>
    <string name="auth_method_saml_web_sso">off</string>
    
    <!-- Flags to enable/disable some features -->
    <string name = "send_files_to_other_apps">on</string>
    <bool name = "share_via_link_feature">true</bool>
    <bool name = "share_with_users_feature">true</bool>
    
    
    <!-- Colors -->
    <color name="login_text_color">#000000</color>
    <color name="login_text_hint_color">#757575</color>
    <color name="login_background_color">#FFFFFF</color>
    <color name="login_logo_background_color">#FFFFFF</color>
    <color name="background_color">#FFFFFF</color>
    <color name="actionbar_start_color">#0082c9</color>
    <color name="actionbar_end_color">#0082c9</color>
    <color name="primary_button_background_color">@color/owncloud_blue_accent</color>
    <color name="primary_button_text_color">@color/white</color>
    <color name="secondary_button_background_color">#D6D7D7</color>
    <color name="secondary_button_text_color">@color/black</color>
    <color name="drawer_header_color">@color/owncloud_blue_accent</color>

    <!-- Button -->
    <color name="button_text_color">#000000</color>

    <!-- Multiselect backgrounds -->
    <color name="action_mode_background">#757575</color>
    <color name="action_mode_status_bar_background">#616161</color>
    <color name="selected_item_background">#ECECEC</color>

    <!-- Multiaccount support -->
    <bool name="multiaccount_support">true</bool>
    
    <!-- Help, imprint and feedback -->
    <bool name="help_enabled">true</bool>
    <bool name="imprint_enabled">false</bool> 
    <bool name="recommend_enabled">true</bool>
    <bool name="feedback_enabled">true</bool>
<<<<<<< HEAD
    <bool name="logger_enabled">true</bool>
    <string name="url_help">http://owncloud.com/mobile/help</string>
    <string name="beta_link">https://github.com/owncloud/android/raw/beta/apks/owncloud-beta-</string>
=======
    <bool name="logger_enabled">false</bool>
    <string name="url_help">http://nextcloud.com/mobile/help</string>
>>>>>>> c9a3397a
    <string name="url_imprint"></string>
    <string name="mail_recommend">"mailto:"</string>
    <string name="mail_feedback">"mailto:apps@nextcloud.com"</string>
    <string name="url_app_download">"https://play.google.com/store/apps/details?id=com.nextcloud.android"</string>

    <!--Destination mail for sending log files -->
    <string name="mail_logger"></string>

</resources>

<|MERGE_RESOLUTION|>--- conflicted
+++ resolved
@@ -1,31 +1,19 @@
 <?xml version="1.0" encoding="utf-8"?>
 <resources>
     <!-- App name  and other strings-->
-<<<<<<< HEAD
-    <string name="app_name">ownCloud beta</string>
-    <string name="account_type">owncloud.beta</string>	<!-- better if was a domain name; but changing it now would require migrate accounts when the app is updated -->
-    <string name="authority">org.owncloud.beta.provider</string>	<!-- better if was the app package with ".provider" appended ; it identifies the provider -->
-    <string name="authorityCache">org.owncloud.beta.imageCache.provider</string>
-    <string name="authoritySearch">org.owncloud.beta.android.providers.UsersAndGroupsSearchProvider</string>
-    <string name="document_provider_authority">org.owncloud.beta.documents</string>
-    <string name ="db_file">owncloud.db</string>
-    <string name ="db_name">ownCloud</string>
-    <string name ="data_folder">owncloud-beta</string>
-    <string name ="log_name">Owncloud_</string>
-    <string name ="default_display_name_for_root_folder">ownCloud beta</string>
-    <string name ="user_agent">Mozilla/5.0 (Android) ownCloud-android/%1$s</string>
-=======
-    <string name="app_name">Nextcloud</string>
-    <string name="account_type">nextcloud</string>	<!-- better if was a domain name; but changing it now would require
+    <string name="app_name">Nextcloud beta</string>
+    <string name="account_type">nextcloud.beta</string>	<!-- better if was a domain name; but changing it now would require
     migrate accounts when the app is updated -->
-    <string name="authority">org.nextcloud</string>	<!-- better if was the app package with ".provider" appended ; it identifies the provider -->
+    <string name="authority">org.nextcloud.beta.provider</string>	<!-- better if was the app package with ".provider" appended ; it identifies the provider -->
+    <string name="authorityCache">org.nextcloud.beta.imageCache.provider</string>
+    <string name="authoritySearch">org.nextcloud.beta.android.providers.UsersAndGroupsSearchProvider</string>
+    <string name="document_provider_authority">org.nextcloud.beta.documents</string>
     <string name ="db_file">nextcloud.db</string>
     <string name ="db_name">nextcloud</string>
     <string name ="data_folder">nextcloud</string>
     <string name ="log_name">nextcloud</string>
     <string name ="default_display_name_for_root_folder">Nextcloud</string>
     <string name ="user_agent">Mozilla/5.0 (Android) nextcloud-android/%1$s</string>
->>>>>>> c9a3397a
     
     <!-- URLs and flags related -->
     <string name="server_url"></string>
@@ -74,14 +62,9 @@
     <bool name="imprint_enabled">false</bool> 
     <bool name="recommend_enabled">true</bool>
     <bool name="feedback_enabled">true</bool>
-<<<<<<< HEAD
     <bool name="logger_enabled">true</bool>
-    <string name="url_help">http://owncloud.com/mobile/help</string>
-    <string name="beta_link">https://github.com/owncloud/android/raw/beta/apks/owncloud-beta-</string>
-=======
-    <bool name="logger_enabled">false</bool>
     <string name="url_help">http://nextcloud.com/mobile/help</string>
->>>>>>> c9a3397a
+    <string name="beta_link">https://github.com/nextcloud/android/raw/beta/apks/nextcloud-beta-</string>
     <string name="url_imprint"></string>
     <string name="mail_recommend">"mailto:"</string>
     <string name="mail_feedback">"mailto:apps@nextcloud.com"</string>
