--- conflicted
+++ resolved
@@ -23,11 +23,7 @@
     <string name="server_url"></string>
     <bool name="show_server_url_input">true</bool>
     <bool name="show_welcome_link">true</bool>
-<<<<<<< HEAD
-	<string name="welcome_link_url">"https://nextcloud.com/mobile/new"</string>
-=======
 	<string name="welcome_link_url">"https://nextcloud.com/providers"</string>
->>>>>>> c0deb29c
 	<string name="share_api_link"></string>
     
     <!-- Flags to setup the authentication methods available in the app -->
