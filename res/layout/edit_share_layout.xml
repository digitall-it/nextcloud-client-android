<?xml version="1.0" encoding="utf-8"?>
<!--
  ownCloud Android client application

  @author David A. Velasco
  Copyright (C) 2015 ownCloud Inc.

  This program is free software: you can redistribute it and/or modify
  it under the terms of the GNU General Public License version 2,
  as published by the Free Software Foundation.

  This program is distributed in the hope that it will be useful,
  but WITHOUT ANY WARRANTY; without even the implied warranty of
  MERCHANTABILITY or FITNESS FOR A PARTICULAR PURPOSE. See the
  GNU General Public License for more details.

  You should have received a copy of the GNU General Public License
  along with this program.  If not, see <http://www.gnu.org/licenses/>.
-->
<ScrollView xmlns:android="http://schemas.android.com/apk/res/android"
            xmlns:tools="http://schemas.android.com/tools"
            android:layout_width="match_parent"
            android:layout_height="match_parent"
            tools:context="com.owncloud.android.ui.fragment.EditShareFragment"
            android:id="@+id/shareScroll">

<<<<<<< HEAD
    <LinearLayout
        android:layout_width="match_parent"
        android:layout_height="wrap_content"
        android:orientation="vertical">

        <TextView
            android:id="@+id/editShareTitle"
            android:layout_width="fill_parent"
            android:layout_height="wrap_content"
            android:text="@string/share_with_edit_title"
            android:textAppearance="@style/TextAppearance.AppCompat.Title"
            android:padding="@dimen/standard_padding"
            android:singleLine="true"
            android:ellipsize="middle"/>
=======
    <LinearLayout android:orientation="vertical"
                  android:layout_width="match_parent"
                  android:layout_height="wrap_content">
        <TextView
            android:id="@+id/editShareTitle"
            android:layout_width="match_parent"
            android:layout_height="wrap_content"
            android:text="@string/share_with_edit_title"
            android:textAppearance="@style/TextAppearance.AppCompat.Title"
            android:padding="@dimen/standard_padding"
            android:singleLine="true"
            android:ellipsize="middle"
            />

        <View
            android:id="@+id/share_header_divider"
            android:layout_width="match_parent"
            android:layout_height="2dp"
            android:background="@color/owncloud_blue"
            />
    <LinearLayout
        android:orientation="vertical"
        android:layout_width="match_parent"
        android:layout_height="wrap_content"
        android:layout_marginLeft="@dimen/standard_margin"
        android:layout_marginRight="@dimen/standard_margin"
        android:layout_marginBottom="@dimen/standard_margin">

        <android.support.v7.widget.SwitchCompat
            android:layout_width="match_parent"
            android:layout_height="wrap_content"
            android:text="@string/share_privilege_can_edit"
            android:id="@+id/canEditSwitch"
            android:layout_gravity="start"
            android:layout_marginTop="@dimen/standard_half_margin"
            android:textColor="@color/color_accent"
            android:paddingLeft="0dp"
            style="?android:attr/listSeparatorTextViewStyle"
            />
>>>>>>> 07117ce9

        <View
            android:id="@+id/share_header_divider"
            android:layout_width="match_parent"
            android:layout_height="2dp"
            android:background="@color/owncloud_blue"
            />

        <LinearLayout
            android:orientation="vertical"
            android:layout_width="match_parent"
            android:layout_height="wrap_content"
            android:layout_marginLeft="@dimen/standard_margin"
            android:layout_marginRight="@dimen/standard_margin"
            android:layout_marginBottom="@dimen/standard_margin">

            <android.support.v7.widget.SwitchCompat
                android:layout_width="match_parent"
                android:layout_height="wrap_content"
                android:text="@string/share_privilege_can_edit"
                android:id="@+id/canEditSwitch"
                android:layout_gravity="start"
                android:layout_marginTop="@dimen/standard_half_margin"
                android:textColor="@color/color_accent"
                style="?android:attr/listSeparatorTextViewStyle"
                />

<<<<<<< HEAD
            <CheckBox
                android:layout_width="match_parent"
                android:layout_height="wrap_content"
                android:id="@+id/canEditCreateCheckBox"
                android:text="@string/share_privilege_can_edit_create"
                android:visibility="gone"
                />

            <CheckBox
                android:layout_width="match_parent"
                android:layout_height="wrap_content"
                android:id="@+id/canEditChangeCheckBox"
                android:text="@string/share_privilege_can_edit_change"
                android:visibility="gone"
                />
=======
        <android.support.v7.widget.SwitchCompat
            android:layout_width="match_parent"
            android:layout_height="wrap_content"
            android:text="@string/share_privilege_can_share"
            android:id="@+id/canShareSwitch"
            android:layout_gravity="start"
            android:layout_marginTop="@dimen/standard_half_margin"
            android:textColor="@color/color_accent"
            android:paddingLeft="0dp"
            style="?android:attr/listSeparatorTextViewStyle"
            />
    </LinearLayout>
    </LinearLayout>
>>>>>>> 07117ce9

            <CheckBox
                android:layout_width="match_parent"
                android:layout_height="wrap_content"
                android:id="@+id/canEditDeleteCheckBox"
                android:text="@string/share_privilege_can_edit_delete"
                android:visibility="gone"
                />

            <android.support.v7.widget.SwitchCompat
                android:layout_width="match_parent"
                android:layout_height="wrap_content"
                android:text="@string/share_privilege_can_share"
                android:id="@+id/canShareSwitch"
                android:layout_gravity="start"
                android:layout_marginTop="@dimen/standard_half_margin"
                android:textColor="@color/color_accent"
                style="?android:attr/listSeparatorTextViewStyle"
                />

        </LinearLayout>
    </LinearLayout>
</ScrollView><|MERGE_RESOLUTION|>--- conflicted
+++ resolved
@@ -24,22 +24,6 @@
             tools:context="com.owncloud.android.ui.fragment.EditShareFragment"
             android:id="@+id/shareScroll">
 
-<<<<<<< HEAD
-    <LinearLayout
-        android:layout_width="match_parent"
-        android:layout_height="wrap_content"
-        android:orientation="vertical">
-
-        <TextView
-            android:id="@+id/editShareTitle"
-            android:layout_width="fill_parent"
-            android:layout_height="wrap_content"
-            android:text="@string/share_with_edit_title"
-            android:textAppearance="@style/TextAppearance.AppCompat.Title"
-            android:padding="@dimen/standard_padding"
-            android:singleLine="true"
-            android:ellipsize="middle"/>
-=======
     <LinearLayout android:orientation="vertical"
                   android:layout_width="match_parent"
                   android:layout_height="wrap_content">
@@ -79,51 +63,31 @@
             android:paddingLeft="0dp"
             style="?android:attr/listSeparatorTextViewStyle"
             />
->>>>>>> 07117ce9
 
-        <View
-            android:id="@+id/share_header_divider"
+        <CheckBox
             android:layout_width="match_parent"
-            android:layout_height="2dp"
-            android:background="@color/owncloud_blue"
+            android:layout_height="wrap_content"
+            android:id="@+id/canEditCreateCheckBox"
+            android:text="@string/share_privilege_can_edit_create"
+            android:visibility="gone"
             />
 
-        <LinearLayout
-            android:orientation="vertical"
+        <CheckBox
             android:layout_width="match_parent"
             android:layout_height="wrap_content"
-            android:layout_marginLeft="@dimen/standard_margin"
-            android:layout_marginRight="@dimen/standard_margin"
-            android:layout_marginBottom="@dimen/standard_margin">
+            android:id="@+id/canEditChangeCheckBox"
+            android:text="@string/share_privilege_can_edit_change"
+            android:visibility="gone"
+            />
 
-            <android.support.v7.widget.SwitchCompat
-                android:layout_width="match_parent"
-                android:layout_height="wrap_content"
-                android:text="@string/share_privilege_can_edit"
-                android:id="@+id/canEditSwitch"
-                android:layout_gravity="start"
-                android:layout_marginTop="@dimen/standard_half_margin"
-                android:textColor="@color/color_accent"
-                style="?android:attr/listSeparatorTextViewStyle"
-                />
+        <CheckBox
+            android:layout_width="match_parent"
+            android:layout_height="wrap_content"
+            android:id="@+id/canEditDeleteCheckBox"
+            android:text="@string/share_privilege_can_edit_delete"
+            android:visibility="gone"
+            />
 
-<<<<<<< HEAD
-            <CheckBox
-                android:layout_width="match_parent"
-                android:layout_height="wrap_content"
-                android:id="@+id/canEditCreateCheckBox"
-                android:text="@string/share_privilege_can_edit_create"
-                android:visibility="gone"
-                />
-
-            <CheckBox
-                android:layout_width="match_parent"
-                android:layout_height="wrap_content"
-                android:id="@+id/canEditChangeCheckBox"
-                android:text="@string/share_privilege_can_edit_change"
-                android:visibility="gone"
-                />
-=======
         <android.support.v7.widget.SwitchCompat
             android:layout_width="match_parent"
             android:layout_height="wrap_content"
@@ -137,27 +101,5 @@
             />
     </LinearLayout>
     </LinearLayout>
->>>>>>> 07117ce9
 
-            <CheckBox
-                android:layout_width="match_parent"
-                android:layout_height="wrap_content"
-                android:id="@+id/canEditDeleteCheckBox"
-                android:text="@string/share_privilege_can_edit_delete"
-                android:visibility="gone"
-                />
-
-            <android.support.v7.widget.SwitchCompat
-                android:layout_width="match_parent"
-                android:layout_height="wrap_content"
-                android:text="@string/share_privilege_can_share"
-                android:id="@+id/canShareSwitch"
-                android:layout_gravity="start"
-                android:layout_marginTop="@dimen/standard_half_margin"
-                android:textColor="@color/color_accent"
-                style="?android:attr/listSeparatorTextViewStyle"
-                />
-
-        </LinearLayout>
-    </LinearLayout>
 </ScrollView>