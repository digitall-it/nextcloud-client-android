--- conflicted
+++ resolved
@@ -13,19 +13,11 @@
 
   This program is distributed in the hope that it will be useful,
   but WITHOUT ANY WARRANTY; without even the implied warranty of
-<<<<<<< HEAD
-  MERCHANTABILITY or FITNESS FOR A PARTICULAR PURPOSE.  See the
-  GNU AFFERO GENERAL PUBLIC LICENSE for more details.
-
-  You should have received a copy of the GNU Affero General Public
-  License along with this program.  If not, see <http://www.gnu.org/licenses/>.
-=======
   MERCHANTABILITY or FITNESS FOR A PARTICULAR PURPOSE. See the
   GNU AFFERO GENERAL PUBLIC LICENSE for more details.
 
   You should have received a copy of the GNU Affero General Public
   License along with this program. If not, see <http://www.gnu.org/licenses/>.
->>>>>>> e0cfb107
  -->
 <LinearLayout
 	android:id="@+id/upload_files_layout"
