<?xml version="1.0" encoding="utf-8"?>
<!-- 
  ownCloud Android client application

  Copyright (C) 2015 ownCloud Inc.

  This program is free software: you can redistribute it and/or modify
  it under the terms of the GNU General Public License version 2,
  as published by the Free Software Foundation.

  This program is distributed in the hope that it will be useful,
  but WITHOUT ANY WARRANTY; without even the implied warranty of
  MERCHANTABILITY or FITNESS FOR A PARTICULAR PURPOSE. See the
  GNU General Public License for more details.

  You should have received a copy of the GNU General Public License
  along with this program.  If not, see <http://www.gnu.org/licenses/>.
 -->
<LinearLayout xmlns:android="http://schemas.android.com/apk/res/android"
    android:id="@+id/upload_files_layout"
    android:layout_width="fill_parent"
    android:layout_height="fill_parent"
    android:orientation="vertical" >

    <include
        layout="@layout/toolbar_standard" />

    <fragment
        android:id="@+id/local_files_list"
        android:layout_width="match_parent"
        android:layout_height="0dip"
        android:layout_weight="1"
        class="com.owncloud.android.ui.fragment.LocalFileListFragment" />

    <LinearLayout
        android:layout_width="match_parent"
        android:layout_height="wrap_content"
        android:orientation="horizontal">

        <ImageView
            android:layout_width="match_parent"
            android:layout_height="1dp"
            android:src="@drawable/uploader_list_separator"/>

    </LinearLayout>

    <LinearLayout
        android:orientation="horizontal"
        android:layout_width="match_parent"
        android:layout_height="wrap_content"
        android:padding="@dimen/standard_padding">

        <Spinner
<<<<<<< HEAD
            android:layout_width="wrap_content"
=======
            android:layout_width="0dp"
>>>>>>> 65fa8c4c
            android:layout_height="wrap_content"
            android:id="@+id/upload_files_spinner_behaviour"
            android:layout_weight="1"/>
    </LinearLayout>

    <LinearLayout
        android:layout_width="match_parent"
        android:layout_height="wrap_content"
        android:gravity="center"
        android:orientation="horizontal"
        android:paddingLeft="@dimen/standard_padding"
        android:paddingRight="@dimen/standard_padding"
        android:paddingBottom="@dimen/standard_padding">

        <android.support.v7.widget.AppCompatButton
            android:id="@+id/upload_files_btn_cancel"
            android:theme="@style/Button"
            android:layout_width="wrap_content"
            android:layout_height="wrap_content"
            android:layout_weight="1"
            android:text="@string/common_cancel"
            android:layout_marginRight="@dimen/standard_half_margin"/>

        <android.support.v7.widget.AppCompatButton
		    android:id="@+id/upload_files_btn_upload"
            android:theme="@style/Button.Primary"
		    android:layout_width="wrap_content"
		    android:layout_height="wrap_content"
		    android:layout_weight="1"
		    android:text="@string/uploader_btn_upload_text" />
		
	</LinearLayout>
    
</LinearLayout>
<|MERGE_RESOLUTION|>--- conflicted
+++ resolved
@@ -1,92 +1,88 @@
-<?xml version="1.0" encoding="utf-8"?>
-<!-- 
-  ownCloud Android client application
-
-  Copyright (C) 2015 ownCloud Inc.
-
-  This program is free software: you can redistribute it and/or modify
-  it under the terms of the GNU General Public License version 2,
-  as published by the Free Software Foundation.
-
-  This program is distributed in the hope that it will be useful,
-  but WITHOUT ANY WARRANTY; without even the implied warranty of
-  MERCHANTABILITY or FITNESS FOR A PARTICULAR PURPOSE. See the
-  GNU General Public License for more details.
-
-  You should have received a copy of the GNU General Public License
-  along with this program.  If not, see <http://www.gnu.org/licenses/>.
- -->
-<LinearLayout xmlns:android="http://schemas.android.com/apk/res/android"
-    android:id="@+id/upload_files_layout"
-    android:layout_width="fill_parent"
-    android:layout_height="fill_parent"
-    android:orientation="vertical" >
-
-    <include
-        layout="@layout/toolbar_standard" />
-
-    <fragment
-        android:id="@+id/local_files_list"
-        android:layout_width="match_parent"
-        android:layout_height="0dip"
-        android:layout_weight="1"
-        class="com.owncloud.android.ui.fragment.LocalFileListFragment" />
-
-    <LinearLayout
-        android:layout_width="match_parent"
-        android:layout_height="wrap_content"
-        android:orientation="horizontal">
-
-        <ImageView
-            android:layout_width="match_parent"
-            android:layout_height="1dp"
-            android:src="@drawable/uploader_list_separator"/>
-
-    </LinearLayout>
-
-    <LinearLayout
-        android:orientation="horizontal"
-        android:layout_width="match_parent"
-        android:layout_height="wrap_content"
-        android:padding="@dimen/standard_padding">
-
-        <Spinner
-<<<<<<< HEAD
-            android:layout_width="wrap_content"
-=======
-            android:layout_width="0dp"
->>>>>>> 65fa8c4c
-            android:layout_height="wrap_content"
-            android:id="@+id/upload_files_spinner_behaviour"
-            android:layout_weight="1"/>
-    </LinearLayout>
-
-    <LinearLayout
-        android:layout_width="match_parent"
-        android:layout_height="wrap_content"
-        android:gravity="center"
-        android:orientation="horizontal"
-        android:paddingLeft="@dimen/standard_padding"
-        android:paddingRight="@dimen/standard_padding"
-        android:paddingBottom="@dimen/standard_padding">
-
-        <android.support.v7.widget.AppCompatButton
-            android:id="@+id/upload_files_btn_cancel"
-            android:theme="@style/Button"
-            android:layout_width="wrap_content"
-            android:layout_height="wrap_content"
-            android:layout_weight="1"
-            android:text="@string/common_cancel"
-            android:layout_marginRight="@dimen/standard_half_margin"/>
-
-        <android.support.v7.widget.AppCompatButton
-		    android:id="@+id/upload_files_btn_upload"
-            android:theme="@style/Button.Primary"
-		    android:layout_width="wrap_content"
-		    android:layout_height="wrap_content"
-		    android:layout_weight="1"
-		    android:text="@string/uploader_btn_upload_text" />
-		
-	</LinearLayout>
-    
-</LinearLayout>
+<?xml version="1.0" encoding="utf-8"?>
+<!-- 
+  ownCloud Android client application
+
+  Copyright (C) 2015 ownCloud Inc.
+
+  This program is free software: you can redistribute it and/or modify
+  it under the terms of the GNU General Public License version 2,
+  as published by the Free Software Foundation.
+
+  This program is distributed in the hope that it will be useful,
+  but WITHOUT ANY WARRANTY; without even the implied warranty of
+  MERCHANTABILITY or FITNESS FOR A PARTICULAR PURPOSE. See the
+  GNU General Public License for more details.
+
+  You should have received a copy of the GNU General Public License
+  along with this program.  If not, see <http://www.gnu.org/licenses/>.
+ -->
+<LinearLayout xmlns:android="http://schemas.android.com/apk/res/android"
+    android:id="@+id/upload_files_layout"
+    android:layout_width="fill_parent"
+    android:layout_height="fill_parent"
+    android:orientation="vertical" >
+
+    <include
+        layout="@layout/toolbar_standard" />
+
+    <fragment
+        android:id="@+id/local_files_list"
+        android:layout_width="match_parent"
+        android:layout_height="0dip"
+        android:layout_weight="1"
+        class="com.owncloud.android.ui.fragment.LocalFileListFragment" />
+
+    <LinearLayout
+        android:layout_width="match_parent"
+        android:layout_height="wrap_content"
+        android:orientation="horizontal">
+
+        <ImageView
+            android:layout_width="match_parent"
+            android:layout_height="1dp"
+            android:src="@drawable/uploader_list_separator"/>
+
+    </LinearLayout>
+
+    <LinearLayout
+        android:orientation="horizontal"
+        android:layout_width="match_parent"
+        android:layout_height="wrap_content"
+        android:padding="@dimen/standard_padding">
+
+        <Spinner
+            android:layout_width="0dp"
+            android:layout_height="wrap_content"
+            android:id="@+id/upload_files_spinner_behaviour"
+            android:layout_weight="1"/>
+    </LinearLayout>
+
+    <LinearLayout
+        android:layout_width="match_parent"
+        android:layout_height="wrap_content"
+        android:gravity="center"
+        android:orientation="horizontal"
+        android:paddingLeft="@dimen/standard_padding"
+        android:paddingRight="@dimen/standard_padding"
+        android:paddingBottom="@dimen/standard_padding">
+
+        <android.support.v7.widget.AppCompatButton
+            android:id="@+id/upload_files_btn_cancel"
+            android:theme="@style/Button"
+            android:layout_width="wrap_content"
+            android:layout_height="wrap_content"
+            android:layout_weight="1"
+            android:text="@string/common_cancel"
+            android:layout_marginRight="@dimen/standard_half_margin"/>
+
+        <android.support.v7.widget.AppCompatButton
+		    android:id="@+id/upload_files_btn_upload"
+            android:theme="@style/Button.Primary"
+		    android:layout_width="wrap_content"
+		    android:layout_height="wrap_content"
+		    android:layout_weight="1"
+		    android:text="@string/uploader_btn_upload_text" />
+		
+	</LinearLayout>
+    
+</LinearLayout>