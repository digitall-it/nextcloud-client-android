--- conflicted
+++ resolved
@@ -27,32 +27,19 @@
         android:id="@+id/avatar_container"
         android:layout_width="wrap_content"
         android:layout_height="wrap_content"
-<<<<<<< HEAD
-        android:layout_alignParentLeft="true"
-        android:layout_alignParentStart="true"
-        android:layout_centerInParent="true">
-=======
         android:layout_centerVertical="true"
         android:layout_alignParentLeft="true"
         android:layout_alignParentStart="true">
->>>>>>> 85f7e0e4
 
         <ImageView
             android:id="@+id/user_icon"
             android:layout_width="@dimen/user_icon_size"
             android:layout_height="@dimen/user_icon_size"
             android:layout_gravity="top|left"
-<<<<<<< HEAD
-            android:layout_marginBottom="@dimen/alternate_half_margin"
-            android:layout_marginLeft="@dimen/standard_margin"
-            android:layout_marginRight="@dimen/alternate_half_margin"
-            android:layout_marginTop="@dimen/alternate_half_margin"
-=======
             android:layout_marginBottom="1dp"
             android:layout_marginLeft="12dp"
             android:layout_marginRight="1dp"
             android:layout_marginTop="1dp"
->>>>>>> 85f7e0e4
             android:src="@drawable/ic_menu_archive"/>
 
         <ImageView
@@ -80,11 +67,7 @@
             android:layout_width="match_parent"
             android:layout_height="wrap_content"
             android:layout_marginEnd="@dimen/standard_half_margin"
-<<<<<<< HEAD
-            android:layout_marginLeft="@dimen/standard_margin"
-=======
             android:layout_marginLeft="11dp"
->>>>>>> 85f7e0e4
             android:layout_marginRight="@dimen/standard_half_margin"
             android:layout_marginStart="@dimen/standard_margin"
             android:layout_marginTop="4dp"
@@ -92,11 +75,7 @@
             android:gravity="bottom"
             android:maxLines="1"
             android:text="@string/placeholder_filename"
-<<<<<<< HEAD
-            android:textAppearance="?attr/textAppearanceListItem"/>
-=======
             android:textAppearance="?android:attr/textAppearanceListItem"/>
->>>>>>> 85f7e0e4
 
         <TextView
             android:id="@+id/account"
@@ -104,11 +83,7 @@
             android:layout_height="wrap_content"
             android:layout_marginBottom="4dp"
             android:layout_marginEnd="@dimen/standard_half_margin"
-<<<<<<< HEAD
-            android:layout_marginLeft="@dimen/standard_margin"
-=======
             android:layout_marginLeft="11dp"
->>>>>>> 85f7e0e4
             android:layout_marginRight="@dimen/standard_half_margin"
             android:layout_marginStart="@dimen/standard_margin"
             android:ellipsize="end"
