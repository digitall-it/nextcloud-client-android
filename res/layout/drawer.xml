--- conflicted
+++ resolved
@@ -71,21 +71,12 @@
             android:layout_height="100dp"
             android:paddingTop="@dimen/standard_padding"
             android:paddingBottom="@dimen/standard_padding"
-<<<<<<< HEAD
-            android:background="@color/owncloud_blue_accent">
-
-            <ImageView
-                android:id="@+id/itemIcon"
-                android:layout_width="24sp"
-                android:layout_height="24sp"
-=======
             android:background="@color/drawer_header_color">
 
             <ImageView
                 android:id="@+id/itemIcon"
                 android:layout_width="24dp"
                 android:layout_height="24dp"
->>>>>>> a812784d
                 android:layout_marginLeft="@dimen/standard_padding"
                 android:layout_marginBottom="3dp"
                 android:layout_gravity="bottom"
