--- conflicted
+++ resolved
@@ -17,12 +17,6 @@
   - chmod +x ./wait_for_emulator.sh
   - ./wait_for_emulator.sh
 script:
-<<<<<<< HEAD
-  - ./setup_env.sh ant
-  - ant clean -Djava.source=7 -Djava.target=7
-  - ant debug -Djava.source=7 -Djava.target=7
-  
-=======
 # build app and assemble APK, in debug mode
   - ./gradlew assembleDebug
 # run all the local unit tests of app module
@@ -40,5 +34,4 @@
   - secure: o9L6lXWpXowhQSdiUSmajliBUkQ6n7NrBUqhC09lqe7yXSGhEsgGRXqHoT3q2B4uIqGSiLCa9HQbW0dfDQCs+pADmzHIl3zbTViR88TSaIhOiTrqMUUl5iaO++pneZ2TzgU9bbGHbl6Ixjc6iALH2+F7P+RUM6vLTNPcfnCJa3g=
   - secure: ydxZrS7+1ht3p1tC6DE9W9bjLQGjMkwFBwyhNmcdEM6538kN8ZCBQe7NxSsCrC1nSDBLQ17Cziv0XJHl/pCfPrbkrPPgVFpjDfPeqC2zcGcCNcFQUEylXCvQ4uRU2hKL6dPqCsOQ57Pv3qwpPoprl/usoN5Wh8V7BKplU88ZaYM=
   matrix:
-  - ANDROID_TARGET=android-23 ANDROID_ABI=armeabi-v7a
->>>>>>> dea553ed
+  - ANDROID_TARGET=android-23 ANDROID_ABI=armeabi-v7a